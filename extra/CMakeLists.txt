# Copyright (c) 2006, 2010, Oracle and/or its affiliates. All rights reserved.
# 
# This program is free software; you can redistribute it and/or modify
# it under the terms of the GNU General Public License as published by
# the Free Software Foundation; version 2 of the License.
# 
# This program is distributed in the hope that it will be useful,
# but WITHOUT ANY WARRANTY; without even the implied warranty of
# MERCHANTABILITY or FITNESS FOR A PARTICULAR PURPOSE.  See the
# GNU General Public License for more details.
# 
# You should have received a copy of the GNU General Public License
# along with this program; if not, write to the Free Software
<<<<<<< HEAD
# Foundation, Inc., 51 Franklin St, Fifth Floor, Boston, MA  02110-1301  USA


INCLUDE_DIRECTORIES(
${CMAKE_SOURCE_DIR}/include 
${ZLIB_INCLUDE_DIR}
# Following is for perror, in case NDB is compiled in.
${CMAKE_SOURCE_DIR}/storage/ndb/include
${CMAKE_SOURCE_DIR}/storage/ndb/include/util  
${CMAKE_SOURCE_DIR}/storage/ndb/include/ndbapi
${CMAKE_SOURCE_DIR}/storage/ndb/include/portlib
${CMAKE_SOURCE_DIR}/storage/ndb/include/mgmapi)

# Default install component for the files is Server here
SET(MYSQL_INSTALL_COMPONENT Server)

IF(NOT CMAKE_CROSSCOMPILING)
 ADD_EXECUTABLE(comp_err comp_err.c)
 TARGET_LINK_LIBRARIES(comp_err mysys)
ENDIF()

=======
# Foundation, Inc., 51 Franklin St, Fifth Floor, Boston, MA  02110-1301 USA

INCLUDE_DIRECTORIES(
${CMAKE_SOURCE_DIR}/include 
${ZLIB_INCLUDE_DIR}
# Following is for perror, in case NDB is compiled in.
${CMAKE_SOURCE_DIR}/storage/ndb/include
${CMAKE_SOURCE_DIR}/storage/ndb/include/util  
${CMAKE_SOURCE_DIR}/storage/ndb/include/ndbapi
${CMAKE_SOURCE_DIR}/storage/ndb/include/portlib
${CMAKE_SOURCE_DIR}/storage/ndb/include/mgmapi)

# Default install component for the files is Server here
SET(MYSQL_INSTALL_COMPONENT Server)

IF(NOT CMAKE_CROSSCOMPILING)
 ADD_EXECUTABLE(comp_err comp_err.c)
 TARGET_LINK_LIBRARIES(comp_err mysys)
ENDIF()

>>>>>>> c187598c
ADD_CUSTOM_COMMAND(OUTPUT ${PROJECT_BINARY_DIR}/include/mysqld_error.h 
                   ${PROJECT_BINARY_DIR}/sql/share/english/errmsg.sys
                   COMMAND comp_err
                    --charset=${PROJECT_SOURCE_DIR}/sql/share/charsets 
                    --out-dir=${PROJECT_BINARY_DIR}/sql/share/
                    --header_file=${PROJECT_BINARY_DIR}/include/mysqld_error.h 
                    --name_file=${PROJECT_BINARY_DIR}/include/mysqld_ername.h
                    --state_file=${PROJECT_BINARY_DIR}/include/sql_state.h
                    --in_file=${PROJECT_SOURCE_DIR}/sql/share/errmsg-utf8.txt
                   DEPENDS ${PROJECT_SOURCE_DIR}/sql/share/errmsg-utf8.txt
                   ${CMAKE_CURRENT_SOURCE_DIR}/comp_err.c)

ADD_CUSTOM_TARGET(GenError
                  ALL
                  DEPENDS 
                  ${PROJECT_BINARY_DIR}/include/mysqld_error.h
                  ${PROJECT_BINARY_DIR}/sql/share/english/errmsg.sys 
                  ${PROJECT_SOURCE_DIR}/sql/share/errmsg-utf8.txt)
<<<<<<< HEAD

MYSQL_ADD_EXECUTABLE(my_print_defaults my_print_defaults.c)
TARGET_LINK_LIBRARIES(my_print_defaults  mysys)

MYSQL_ADD_EXECUTABLE(perror perror.c)
ADD_DEPENDENCIES(perror GenError)
TARGET_LINK_LIBRARIES(perror mysys)

MYSQL_ADD_EXECUTABLE(resolveip resolveip.c)
TARGET_LINK_LIBRARIES(resolveip mysys)
IF(CMAKE_SYSTEM_NAME STREQUAL "SunOS")
  INCLUDE(CheckFunctionExists)
  INCLUDE(CheckLibraryExists)
  MY_SEARCH_LIBS(inet_aton  "nsl;socket;resolv" SOLARIS_NSL)
  TARGET_LINK_LIBRARIES(resolveip ${SOLARIS_NSL})
ENDIF()


MYSQL_ADD_EXECUTABLE(replace replace.c)
TARGET_LINK_LIBRARIES(replace mysys)
IF(UNIX)
  MYSQL_ADD_EXECUTABLE(innochecksum innochecksum.c)

  MYSQL_ADD_EXECUTABLE(resolve_stack_dump resolve_stack_dump.c)
  TARGET_LINK_LIBRARIES(resolve_stack_dump mysys)

=======

MYSQL_ADD_EXECUTABLE(my_print_defaults my_print_defaults.c)
TARGET_LINK_LIBRARIES(my_print_defaults  mysys)

MYSQL_ADD_EXECUTABLE(perror perror.c)
ADD_DEPENDENCIES(perror GenError)
TARGET_LINK_LIBRARIES(perror mysys)

MYSQL_ADD_EXECUTABLE(resolveip resolveip.c)
TARGET_LINK_LIBRARIES(resolveip mysys)
IF(CMAKE_SYSTEM_NAME STREQUAL "SunOS")
  INCLUDE(CheckFunctionExists)
  INCLUDE(CheckLibraryExists)
  MY_SEARCH_LIBS(inet_aton  "nsl;socket;resolv" SOLARIS_NSL)
  TARGET_LINK_LIBRARIES(resolveip ${SOLARIS_NSL})
ENDIF()


MYSQL_ADD_EXECUTABLE(replace replace.c)
TARGET_LINK_LIBRARIES(replace mysys)
IF(UNIX)
  MYSQL_ADD_EXECUTABLE(innochecksum innochecksum.c)

  MYSQL_ADD_EXECUTABLE(resolve_stack_dump resolve_stack_dump.c)
  TARGET_LINK_LIBRARIES(resolve_stack_dump mysys)

>>>>>>> c187598c
  MYSQL_ADD_EXECUTABLE(mysql_waitpid mysql_waitpid.c)
  TARGET_LINK_LIBRARIES(mysql_waitpid mysys)
ENDIF()
<|MERGE_RESOLUTION|>--- conflicted
+++ resolved
@@ -11,29 +11,6 @@
 # 
 # You should have received a copy of the GNU General Public License
 # along with this program; if not, write to the Free Software
-<<<<<<< HEAD
-# Foundation, Inc., 51 Franklin St, Fifth Floor, Boston, MA  02110-1301  USA
-
-
-INCLUDE_DIRECTORIES(
-${CMAKE_SOURCE_DIR}/include 
-${ZLIB_INCLUDE_DIR}
-# Following is for perror, in case NDB is compiled in.
-${CMAKE_SOURCE_DIR}/storage/ndb/include
-${CMAKE_SOURCE_DIR}/storage/ndb/include/util  
-${CMAKE_SOURCE_DIR}/storage/ndb/include/ndbapi
-${CMAKE_SOURCE_DIR}/storage/ndb/include/portlib
-${CMAKE_SOURCE_DIR}/storage/ndb/include/mgmapi)
-
-# Default install component for the files is Server here
-SET(MYSQL_INSTALL_COMPONENT Server)
-
-IF(NOT CMAKE_CROSSCOMPILING)
- ADD_EXECUTABLE(comp_err comp_err.c)
- TARGET_LINK_LIBRARIES(comp_err mysys)
-ENDIF()
-
-=======
 # Foundation, Inc., 51 Franklin St, Fifth Floor, Boston, MA  02110-1301 USA
 
 INCLUDE_DIRECTORIES(
@@ -54,7 +31,6 @@
  TARGET_LINK_LIBRARIES(comp_err mysys)
 ENDIF()
 
->>>>>>> c187598c
 ADD_CUSTOM_COMMAND(OUTPUT ${PROJECT_BINARY_DIR}/include/mysqld_error.h 
                    ${PROJECT_BINARY_DIR}/sql/share/english/errmsg.sys
                    COMMAND comp_err
@@ -73,7 +49,6 @@
                   ${PROJECT_BINARY_DIR}/include/mysqld_error.h
                   ${PROJECT_BINARY_DIR}/sql/share/english/errmsg.sys 
                   ${PROJECT_SOURCE_DIR}/sql/share/errmsg-utf8.txt)
-<<<<<<< HEAD
 
 MYSQL_ADD_EXECUTABLE(my_print_defaults my_print_defaults.c)
 TARGET_LINK_LIBRARIES(my_print_defaults  mysys)
@@ -100,34 +75,6 @@
   MYSQL_ADD_EXECUTABLE(resolve_stack_dump resolve_stack_dump.c)
   TARGET_LINK_LIBRARIES(resolve_stack_dump mysys)
 
-=======
-
-MYSQL_ADD_EXECUTABLE(my_print_defaults my_print_defaults.c)
-TARGET_LINK_LIBRARIES(my_print_defaults  mysys)
-
-MYSQL_ADD_EXECUTABLE(perror perror.c)
-ADD_DEPENDENCIES(perror GenError)
-TARGET_LINK_LIBRARIES(perror mysys)
-
-MYSQL_ADD_EXECUTABLE(resolveip resolveip.c)
-TARGET_LINK_LIBRARIES(resolveip mysys)
-IF(CMAKE_SYSTEM_NAME STREQUAL "SunOS")
-  INCLUDE(CheckFunctionExists)
-  INCLUDE(CheckLibraryExists)
-  MY_SEARCH_LIBS(inet_aton  "nsl;socket;resolv" SOLARIS_NSL)
-  TARGET_LINK_LIBRARIES(resolveip ${SOLARIS_NSL})
-ENDIF()
-
-
-MYSQL_ADD_EXECUTABLE(replace replace.c)
-TARGET_LINK_LIBRARIES(replace mysys)
-IF(UNIX)
-  MYSQL_ADD_EXECUTABLE(innochecksum innochecksum.c)
-
-  MYSQL_ADD_EXECUTABLE(resolve_stack_dump resolve_stack_dump.c)
-  TARGET_LINK_LIBRARIES(resolve_stack_dump mysys)
-
->>>>>>> c187598c
   MYSQL_ADD_EXECUTABLE(mysql_waitpid mysql_waitpid.c)
   TARGET_LINK_LIBRARIES(mysql_waitpid mysys)
 ENDIF()
