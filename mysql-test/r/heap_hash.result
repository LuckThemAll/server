drop table if exists t1,t2;
create table t1 (a int not null,b int not null, primary key using HASH (a)) engine=heap comment="testing heaps" avg_row_length=100 min_rows=1 max_rows=100;
insert into t1 values(1,1),(2,2),(3,3),(4,4);
delete from t1 where a=1 or a=0;
show keys from t1;
Table	Non_unique	Key_name	Seq_in_index	Column_name	Collation	Cardinality	Sub_part	Packed	Null	Index_type	Comment
t1	0	PRIMARY	1	a	NULL	3	NULL	NULL		HASH	
select * from t1;
a	b
2	2
3	3
4	4
select * from t1 where a=4;
a	b
4	4
update t1 set b=5 where a=4;
update t1 set b=b+1 where a>=3;
replace t1 values (3,3);
select * from t1;
a	b
2	2
3	3
4	6
alter table t1 add c int not null, add key using HASH (c,a);
drop table t1;
create table t1 (a int not null,b int not null, primary key using HASH (a)) engine=heap comment="testing heaps";
insert into t1 values(1,1),(2,2),(3,3),(4,4);
delete from t1 where a > 0;
select * from t1;
a	b
drop table t1;
create table t1 (a int not null,b int not null, primary key using HASH (a)) engine=heap comment="testing heaps";
insert into t1 values(1,1),(2,2),(3,3),(4,4);
alter table t1 modify a int not null auto_increment, engine=myisam, comment="new myisam table";
select * from t1;
a	b
1	1
2	2
3	3
4	4
drop table t1;
create table t1 (a int not null) engine=heap;
insert into t1 values (869751),(736494),(226312),(802616),(728912);
select * from t1 where a > 736494;
a
869751
802616
alter table t1 add unique uniq_id using HASH (a);
select * from t1 where a > 736494;
a
869751
802616
select * from t1 where a = 736494;
a
736494
select * from t1 where a=869751 or a=736494;
a
736494
869751
select * from t1 where a in (869751,736494,226312,802616);
a
226312
736494
802616
869751
alter table t1 engine=myisam;
explain select * from t1 where a in (869751,736494,226312,802616);
id	select_type	table	type	possible_keys	key	key_len	ref	rows	Extra
1	SIMPLE	t1	range	uniq_id	uniq_id	4	NULL	4	Using where; Using index
drop table t1;
create table t1 (x int not null, y int not null, key x  using HASH (x), unique y  using HASH (y))
engine=heap;
insert into t1 values (1,1),(2,2),(1,3),(2,4),(2,5),(2,6);
select * from t1 where x=1;
x	y
1	3
1	1
select * from t1,t1 as t2 where t1.x=t2.y;
x	y	x	y
1	1	1	1
2	2	2	2
1	3	1	1
2	4	2	2
2	5	2	2
2	6	2	2
explain select * from t1,t1 as t2 where t1.x=t2.y;
id	select_type	table	type	possible_keys	key	key_len	ref	rows	Extra
1	SIMPLE	t1	ALL	x	NULL	NULL	NULL	6	
1	SIMPLE	t2	eq_ref	y	y	4	test.t1.x	1	
drop table t1;
create table t1 (a int) engine=heap;
insert into t1 values(1);
select max(a) from t1;
max(a)
1
drop table t1;
CREATE TABLE t1 ( a int not null default 0, b int not null default 0,  key  using HASH (a),  key  using HASH (b)  ) ENGINE=HEAP;
insert into t1 values(1,1),(1,2),(2,3),(1,3),(1,4),(1,5),(1,6);
select * from t1 where a=1;
a	b
1	6
1	5
1	4
1	3
1	2
1	1
insert into t1 values(1,1),(1,2),(2,3),(1,3),(1,4),(1,5),(1,6);
select * from t1 where a=1;
a	b
1	6
1	5
1	4
1	3
1	2
1	1
1	6
1	5
1	4
1	3
1	2
1	1
drop table t1;
create table t1 (id int unsigned not null, primary key  using HASH (id)) engine=HEAP;
insert into t1 values(1);
select max(id) from t1;
max(id)
1
insert into t1 values(2);
select max(id) from t1;
max(id)
2
replace into t1 values(1);
drop table t1;
create table t1 (n int) engine=heap;
drop table t1;
create table t1 (n int) engine=heap;
drop table if exists t1;
CREATE table t1(f1 int not null,f2 char(20) not 
null,index(f2)) engine=heap;
INSERT into t1 set f1=12,f2="bill";
INSERT into t1 set f1=13,f2="bill";
INSERT into t1 set f1=14,f2="bill";
INSERT into t1 set f1=15,f2="bill";
INSERT into t1 set f1=16,f2="ted";
INSERT into t1 set f1=12,f2="ted";
INSERT into t1 set f1=12,f2="ted";
INSERT into t1 set f1=12,f2="ted";
INSERT into t1 set f1=12,f2="ted";
delete from t1 where f2="bill";
select * from t1;
f1	f2
16	ted
12	ted
12	ted
12	ted
12	ted
drop table t1;
create table t1 (btn char(10) not null, key using HASH (btn)) engine=heap;
insert into t1 values ("hello"),("hello"),("hello"),("hello"),("hello"),("a"),("b"),("c"),("d"),("e"),("f"),("g"),("h"),("i");
explain select * from t1 where btn like "q%";
id	select_type	table	type	possible_keys	key	key_len	ref	rows	Extra
1	SIMPLE	t1	ALL	btn	NULL	NULL	NULL	14	Using where
select * from t1 where btn like "q%";
btn
alter table t1 add column new_col char(1) not null, add key using HASH (btn,new_col), drop key btn;
update t1 set new_col=left(btn,1);
explain select * from t1 where btn="a";
id	select_type	table	type	possible_keys	key	key_len	ref	rows	Extra
1	SIMPLE	t1	ALL	btn	NULL	NULL	NULL	11	Using where
explain select * from t1 where btn="a" and new_col="a";
id	select_type	table	type	possible_keys	key	key_len	ref	rows	Extra
1	SIMPLE	t1	ref	btn	btn	11	const,const	1	Using where
drop table t1;
CREATE TABLE t1 (
a int default NULL,
b int default NULL,
KEY a using HASH (a),
UNIQUE b using HASH (b)
) engine=heap;
INSERT INTO t1 VALUES (NULL,99),(99,NULL),(1,1),(2,2),(1,3);
SELECT * FROM t1 WHERE a=NULL;
a	b
explain SELECT * FROM t1 WHERE a IS NULL;
id	select_type	table	type	possible_keys	key	key_len	ref	rows	Extra
1	SIMPLE	t1	ref	a	a	5	const	1	Using where
SELECT * FROM t1 WHERE a<=>NULL;
a	b
NULL	99
SELECT * FROM t1 WHERE b=NULL;
a	b
explain SELECT * FROM t1 WHERE b IS NULL;
id	select_type	table	type	possible_keys	key	key_len	ref	rows	Extra
1	SIMPLE	t1	ref	b	b	5	const	1	Using where
SELECT * FROM t1 WHERE b<=>NULL;
a	b
99	NULL
INSERT INTO t1 VALUES (1,3);
ERROR 23000: Duplicate entry '3' for key 1
DROP TABLE t1;
CREATE TABLE t1 (a int not null, primary key using HASH (a)) engine=heap;
INSERT into t1 values (1),(2),(3),(4),(5),(6),(7),(8),(9),(10),(11);
DELETE from t1 where a < 100;
SELECT * from t1;
a
DROP TABLE t1;
create table t1
(
a char(8) not null,
b char(20) not null,
c int not null,
key (a)
) engine=heap;
insert into t1 values ('aaaa', 'prefill-hash=5',0);
insert into t1 values ('aaab', 'prefill-hash=0',0);
insert into t1 values ('aaac', 'prefill-hash=7',0);
insert into t1 values ('aaad', 'prefill-hash=2',0);
insert into t1 values ('aaae', 'prefill-hash=1',0);
insert into t1 values ('aaaf', 'prefill-hash=4',0);
insert into t1 values ('aaag', 'prefill-hash=3',0);
insert into t1 values ('aaah', 'prefill-hash=6',0);
explain select * from t1 where a='aaaa';
id	select_type	table	type	possible_keys	key	key_len	ref	rows	Extra
1	SIMPLE	t1	ref	a	a	8	const	1	Using where
explain select * from t1 where a='aaab';
id	select_type	table	type	possible_keys	key	key_len	ref	rows	Extra
1	SIMPLE	t1	ref	a	a	8	const	1	Using where
explain select * from t1 where a='aaac';
id	select_type	table	type	possible_keys	key	key_len	ref	rows	Extra
1	SIMPLE	t1	ref	a	a	8	const	1	Using where
explain select * from t1 where a='aaad';
id	select_type	table	type	possible_keys	key	key_len	ref	rows	Extra
1	SIMPLE	t1	ref	a	a	8	const	1	Using where
insert into t1 select * from t1;
flush tables;
explain select * from t1 where a='aaaa';
id	select_type	table	type	possible_keys	key	key_len	ref	rows	Extra
1	SIMPLE	t1	ref	a	a	8	const	2	Using where
explain select * from t1 where a='aaab';
id	select_type	table	type	possible_keys	key	key_len	ref	rows	Extra
1	SIMPLE	t1	ref	a	a	8	const	2	Using where
explain select * from t1 where a='aaac';
id	select_type	table	type	possible_keys	key	key_len	ref	rows	Extra
1	SIMPLE	t1	ref	a	a	8	const	2	Using where
explain select * from t1 where a='aaad';
id	select_type	table	type	possible_keys	key	key_len	ref	rows	Extra
1	SIMPLE	t1	ref	a	a	8	const	2	Using where
flush tables;
explain select * from t1 where a='aaaa';
id	select_type	table	type	possible_keys	key	key_len	ref	rows	Extra
1	SIMPLE	t1	ref	a	a	8	const	2	Using where
explain select * from t1 where a='aaab';
id	select_type	table	type	possible_keys	key	key_len	ref	rows	Extra
1	SIMPLE	t1	ref	a	a	8	const	2	Using where
explain select * from t1 where a='aaac';
id	select_type	table	type	possible_keys	key	key_len	ref	rows	Extra
1	SIMPLE	t1	ref	a	a	8	const	2	Using where
explain select * from t1 where a='aaad';
id	select_type	table	type	possible_keys	key	key_len	ref	rows	Extra
1	SIMPLE	t1	ref	a	a	8	const	2	Using where
create table t2 as select * from t1;
delete from t1;
insert into t1 select * from t2;
explain select * from t1 where a='aaaa';
id	select_type	table	type	possible_keys	key	key_len	ref	rows	Extra
1	SIMPLE	t1	ref	a	a	8	const	2	Using where
explain select * from t1 where a='aaab';
id	select_type	table	type	possible_keys	key	key_len	ref	rows	Extra
1	SIMPLE	t1	ref	a	a	8	const	2	Using where
explain select * from t1 where a='aaac';
id	select_type	table	type	possible_keys	key	key_len	ref	rows	Extra
1	SIMPLE	t1	ref	a	a	8	const	2	Using where
explain select * from t1 where a='aaad';
id	select_type	table	type	possible_keys	key	key_len	ref	rows	Extra
1	SIMPLE	t1	ref	a	a	8	const	2	Using where
drop table t1, t2;
create table t1 (
id int unsigned not null primary key auto_increment, 
name varchar(20) not null,
index heap_idx(name),
index btree_idx using btree(name)
) engine=heap;
create table t2 (
id int unsigned not null primary key auto_increment, 
name varchar(20) not null,
index btree_idx using btree(name),
index heap_idx(name)
) engine=heap;
insert into t1 (name) values ('Matt'), ('Lilu'), ('Corbin'), ('Carly'), 
('Suzy'), ('Hoppy'), ('Burrito'), ('Mimi'), ('Sherry'), ('Ben'), ('Phil'), 
('Emily'), ('Mike');
insert into t2 select * from t1;
explain select * from t1 where name='matt';
id	select_type	table	type	possible_keys	key	key_len	ref	rows	Extra
1	SIMPLE	t1	ref	heap_idx,btree_idx	heap_idx	22	const	1	Using where
explain select * from t2 where name='matt';
id	select_type	table	type	possible_keys	key	key_len	ref	rows	Extra
1	SIMPLE	t2	ref	btree_idx,heap_idx	btree_idx	22	const	1	Using where
explain select * from t1 where name='Lilu';
id	select_type	table	type	possible_keys	key	key_len	ref	rows	Extra
1	SIMPLE	t1	ref	heap_idx,btree_idx	heap_idx	22	const	1	Using where
explain select * from t2 where name='Lilu';
id	select_type	table	type	possible_keys	key	key_len	ref	rows	Extra
1	SIMPLE	t2	ref	btree_idx,heap_idx	btree_idx	22	const	1	Using where
explain select * from t1 where name='Phil';
id	select_type	table	type	possible_keys	key	key_len	ref	rows	Extra
1	SIMPLE	t1	ref	heap_idx,btree_idx	heap_idx	22	const	1	Using where
explain select * from t2 where name='Phil';
id	select_type	table	type	possible_keys	key	key_len	ref	rows	Extra
1	SIMPLE	t2	ref	btree_idx,heap_idx	btree_idx	22	const	1	Using where
explain select * from t1 where name='Lilu';
id	select_type	table	type	possible_keys	key	key_len	ref	rows	Extra
1	SIMPLE	t1	ref	heap_idx,btree_idx	heap_idx	22	const	1	Using where
explain select * from t2 where name='Lilu';
id	select_type	table	type	possible_keys	key	key_len	ref	rows	Extra
1	SIMPLE	t2	ref	btree_idx,heap_idx	btree_idx	22	const	1	Using where
insert into t1 (name) select name from t2;
insert into t1 (name) select name from t2;
insert into t1 (name) select name from t2;
insert into t1 (name) select name from t2;
insert into t1 (name) select name from t2;
insert into t1 (name) select name from t2;
flush tables;
select count(*) from t1 where name='Matt';
count(*)
7
explain select * from t1 ignore index (btree_idx) where name='matt';
id	select_type	table	type	possible_keys	key	key_len	ref	rows	Extra
1	SIMPLE	t1	ref	heap_idx	heap_idx	22	const	7	Using where
show index from t1;
Table	Non_unique	Key_name	Seq_in_index	Column_name	Collation	Cardinality	Sub_part	Packed	Null	Index_type	Comment
t1	0	PRIMARY	1	id	NULL	91	NULL	NULL		HASH	
t1	1	heap_idx	1	name	NULL	13	NULL	NULL		HASH	
t1	1	btree_idx	1	name	A	NULL	NULL	NULL		BTREE	
show index from t1;
Table	Non_unique	Key_name	Seq_in_index	Column_name	Collation	Cardinality	Sub_part	Packed	Null	Index_type	Comment
t1	0	PRIMARY	1	id	NULL	91	NULL	NULL		HASH	
t1	1	heap_idx	1	name	NULL	13	NULL	NULL		HASH	
t1	1	btree_idx	1	name	A	NULL	NULL	NULL		BTREE	
create table t3
(
a varchar(20) not null,
b varchar(20) not null,
key (a,b)
) engine=heap;
insert into t3 select name, name from t1;
show index from t3;
Table	Non_unique	Key_name	Seq_in_index	Column_name	Collation	Cardinality	Sub_part	Packed	Null	Index_type	Comment
t3	1	a	1	a	NULL	NULL	NULL	NULL		HASH	
t3	1	a	2	b	NULL	13	NULL	NULL		HASH	
show index from t3;
Table	Non_unique	Key_name	Seq_in_index	Column_name	Collation	Cardinality	Sub_part	Packed	Null	Index_type	Comment
t3	1	a	1	a	NULL	NULL	NULL	NULL		HASH	
t3	1	a	2	b	NULL	13	NULL	NULL		HASH	
explain select * from t1 ignore key(btree_idx), t3 where t1.name='matt' and t3.a = concat('',t1.name) and t3.b=t1.name;
id	select_type	table	type	possible_keys	key	key_len	ref	rows	Extra
<<<<<<< HEAD
1	SIMPLE	t3	ref	a	a	44	const,const	6	Using where
1	SIMPLE	t1	ref	heap_idx	heap_idx	22	const	7	Using where
=======
1	SIMPLE	t1	ref	heap_idx	heap_idx	20	const	7	Using where
1	SIMPLE	t3	ref	a	a	40	func,const	7	Using where
>>>>>>> 8f490b2c
drop table t1, t2, t3;
create temporary table t1 ( a int, index (a) ) engine=memory;
insert into t1 values (1),(2),(3),(4),(5);
select a from t1 where a in (1,3);
a
1
3
explain select a from t1 where a in (1,3);
id	select_type	table	type	possible_keys	key	key_len	ref	rows	Extra
1	SIMPLE	t1	range	a	a	5	NULL	2	Using where
drop table t1;<|MERGE_RESOLUTION|>--- conflicted
+++ resolved
@@ -353,13 +353,8 @@
 t3	1	a	2	b	NULL	13	NULL	NULL		HASH	
 explain select * from t1 ignore key(btree_idx), t3 where t1.name='matt' and t3.a = concat('',t1.name) and t3.b=t1.name;
 id	select_type	table	type	possible_keys	key	key_len	ref	rows	Extra
-<<<<<<< HEAD
-1	SIMPLE	t3	ref	a	a	44	const,const	6	Using where
+1	SIMPLE	t3	ref	a	a	44	const,const	7	Using where
 1	SIMPLE	t1	ref	heap_idx	heap_idx	22	const	7	Using where
-=======
-1	SIMPLE	t1	ref	heap_idx	heap_idx	20	const	7	Using where
-1	SIMPLE	t3	ref	a	a	40	func,const	7	Using where
->>>>>>> 8f490b2c
 drop table t1, t2, t3;
 create temporary table t1 ( a int, index (a) ) engine=memory;
 insert into t1 values (1),(2),(3),(4),(5);
