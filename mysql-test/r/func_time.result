drop table if exists t1,t2,t3;
set time_zone="+03:00";
select from_days(to_days("960101")),to_days(960201)-to_days("19960101"),to_days(date_add(curdate(), interval 1 day))-to_days(curdate()),weekday("1997-11-29");
from_days(to_days("960101"))	to_days(960201)-to_days("19960101")	to_days(date_add(curdate(), interval 1 day))-to_days(curdate())	weekday("1997-11-29")
1996-01-01	31	1	5
select period_add("9602",-12),period_diff(199505,"9404") ;
period_add("9602",-12)	period_diff(199505,"9404")
199502	13
select now()-now(),weekday(curdate())-weekday(now()),unix_timestamp()-unix_timestamp(now());
now()-now()	weekday(curdate())-weekday(now())	unix_timestamp()-unix_timestamp(now())
0.000000	0	0
select from_unixtime(unix_timestamp("1994-03-02 10:11:12")),from_unixtime(unix_timestamp("1994-03-02 10:11:12"),"%Y-%m-%d %h:%i:%s"),from_unixtime(unix_timestamp("1994-03-02 10:11:12"))+0;
from_unixtime(unix_timestamp("1994-03-02 10:11:12"))	from_unixtime(unix_timestamp("1994-03-02 10:11:12"),"%Y-%m-%d %h:%i:%s")	from_unixtime(unix_timestamp("1994-03-02 10:11:12"))+0
1994-03-02 10:11:12	1994-03-02 10:11:12	19940302101112.000000
select sec_to_time(9001),sec_to_time(9001)+0,time_to_sec("15:12:22"),
sec_to_time(time_to_sec("0:30:47")/6.21);
sec_to_time(9001)	sec_to_time(9001)+0	time_to_sec("15:12:22")	sec_to_time(time_to_sec("0:30:47")/6.21)
02:30:01	23001.000000	54742	00:04:57
select sec_to_time(time_to_sec('-838:59:59'));
sec_to_time(time_to_sec('-838:59:59'))
-838:59:59
select now()-curdate()*1000000-curtime();
now()-curdate()*1000000-curtime()
0.000000
select strcmp(current_timestamp(),concat(current_date()," ",current_time()));
strcmp(current_timestamp(),concat(current_date()," ",current_time()))
0
select strcmp(localtime(),concat(current_date()," ",current_time()));
strcmp(localtime(),concat(current_date()," ",current_time()))
0
select strcmp(localtimestamp(),concat(current_date()," ",current_time()));
strcmp(localtimestamp(),concat(current_date()," ",current_time()))
0
select date_format("1997-01-02 03:04:05", "%M %W %D %Y %y %m %d %h %i %s %w");
date_format("1997-01-02 03:04:05", "%M %W %D %Y %y %m %d %h %i %s %w")
January Thursday 2nd 1997 97 01 02 03 04 05 4
select date_format("1997-01-02", concat("%M %W %D ","%Y %y %m %d %h %i %s %w"));
date_format("1997-01-02", concat("%M %W %D ","%Y %y %m %d %h %i %s %w"))
January Thursday 2nd 1997 97 01 02 12 00 00 4
select dayofmonth("1997-01-02"),dayofmonth(19970323);
dayofmonth("1997-01-02")	dayofmonth(19970323)
2	23
select month("1997-01-02"),year("98-02-03"),dayofyear("1997-12-31");
month("1997-01-02")	year("98-02-03")	dayofyear("1997-12-31")
1	1998	365
select month("2001-02-00"),year("2001-00-00");
month("2001-02-00")	year("2001-00-00")
2	2001
select DAYOFYEAR("1997-03-03"), WEEK("1998-03-03"), QUARTER(980303);
DAYOFYEAR("1997-03-03")	WEEK("1998-03-03")	QUARTER(980303)
62	9	1
select HOUR("1997-03-03 23:03:22"), MINUTE("23:03:22"), SECOND(230322);
HOUR("1997-03-03 23:03:22")	MINUTE("23:03:22")	SECOND(230322)
23	3	22
select week(19980101),week(19970101),week(19980101,1),week(19970101,1);
week(19980101)	week(19970101)	week(19980101,1)	week(19970101,1)
0	0	1	1
select week(19981231),week(19971231),week(19981231,1),week(19971231,1);
week(19981231)	week(19971231)	week(19981231,1)	week(19971231,1)
52	52	53	53
select week(19950101),week(19950101,1);
week(19950101)	week(19950101,1)
1	0
select yearweek('1981-12-31',1),yearweek('1982-01-01',1),yearweek('1982-12-31',1),yearweek('1983-01-01',1);
yearweek('1981-12-31',1)	yearweek('1982-01-01',1)	yearweek('1982-12-31',1)	yearweek('1983-01-01',1)
198153	198153	198252	198252
select yearweek('1987-01-01',1),yearweek('1987-01-01');
yearweek('1987-01-01',1)	yearweek('1987-01-01')
198701	198652
select week("2000-01-01",0) as '2000', week("2001-01-01",0) as '2001', week("2002-01-01",0) as '2002',week("2003-01-01",0) as '2003', week("2004-01-01",0) as '2004', week("2005-01-01",0) as '2005', week("2006-01-01",0) as '2006';
2000	2001	2002	2003	2004	2005	2006
0	0	0	0	0	0	1
select week("2000-01-06",0) as '2000', week("2001-01-06",0) as '2001', week("2002-01-06",0) as '2002',week("2003-01-06",0) as '2003', week("2004-01-06",0) as '2004', week("2005-01-06",0) as '2005', week("2006-01-06",0) as '2006';
2000	2001	2002	2003	2004	2005	2006
1	0	1	1	1	1	1
select week("2000-01-01",1) as '2000', week("2001-01-01",1) as '2001', week("2002-01-01",1) as '2002',week("2003-01-01",1) as '2003', week("2004-01-01",1) as '2004', week("2005-01-01",1) as '2005', week("2006-01-01",1) as '2006';
2000	2001	2002	2003	2004	2005	2006
0	1	1	1	1	0	0
select week("2000-01-06",1) as '2000', week("2001-01-06",1) as '2001', week("2002-01-06",1) as '2002',week("2003-01-06",1) as '2003', week("2004-01-06",1) as '2004', week("2005-01-06",1) as '2005', week("2006-01-06",1) as '2006';
2000	2001	2002	2003	2004	2005	2006
1	1	1	2	2	1	1
select yearweek("2000-01-01",0) as '2000', yearweek("2001-01-01",0) as '2001', yearweek("2002-01-01",0) as '2002',yearweek("2003-01-01",0) as '2003', yearweek("2004-01-01",0) as '2004', yearweek("2005-01-01",0) as '2005', yearweek("2006-01-01",0) as '2006';
2000	2001	2002	2003	2004	2005	2006
199952	200053	200152	200252	200352	200452	200601
select yearweek("2000-01-06",0) as '2000', yearweek("2001-01-06",0) as '2001', yearweek("2002-01-06",0) as '2002',yearweek("2003-01-06",0) as '2003', yearweek("2004-01-06",0) as '2004', yearweek("2005-01-06",0) as '2005', yearweek("2006-01-06",0) as '2006';
2000	2001	2002	2003	2004	2005	2006
200001	200053	200201	200301	200401	200501	200601
select yearweek("2000-01-01",1) as '2000', yearweek("2001-01-01",1) as '2001', yearweek("2002-01-01",1) as '2002',yearweek("2003-01-01",1) as '2003', yearweek("2004-01-01",1) as '2004', yearweek("2005-01-01",1) as '2005', yearweek("2006-01-01",1) as '2006';
2000	2001	2002	2003	2004	2005	2006
199952	200101	200201	200301	200401	200453	200552
select yearweek("2000-01-06",1) as '2000', yearweek("2001-01-06",1) as '2001', yearweek("2002-01-06",1) as '2002',yearweek("2003-01-06",1) as '2003', yearweek("2004-01-06",1) as '2004', yearweek("2005-01-06",1) as '2005', yearweek("2006-01-06",1) as '2006';
2000	2001	2002	2003	2004	2005	2006
200001	200101	200201	200302	200402	200501	200601
select week(19981231,2), week(19981231,3), week(20000101,2), week(20000101,3);
week(19981231,2)	week(19981231,3)	week(20000101,2)	week(20000101,3)
52	53	52	52
select week(20001231,2),week(20001231,3);
week(20001231,2)	week(20001231,3)
53	52
select week(19981231,0) as '0', week(19981231,1) as '1', week(19981231,2) as '2', week(19981231,3) as '3', week(19981231,4) as '4', week(19981231,5) as '5', week(19981231,6) as '6', week(19981231,7) as '7';
0	1	2	3	4	5	6	7
52	53	52	53	52	52	52	52
select week(20000101,0) as '0', week(20000101,1) as '1', week(20000101,2) as '2', week(20000101,3) as '3', week(20000101,4) as '4', week(20000101,5) as '5', week(20000101,6) as '6', week(20000101,7) as '7';
0	1	2	3	4	5	6	7
0	0	52	52	0	0	52	52
select week(20000106,0) as '0', week(20000106,1) as '1', week(20000106,2) as '2', week(20000106,3) as '3', week(20000106,4) as '4', week(20000106,5) as '5', week(20000106,6) as '6', week(20000106,7) as '7';
0	1	2	3	4	5	6	7
1	1	1	1	1	1	1	1
select week(20001231,0) as '0', week(20001231,1) as '1', week(20001231,2) as '2', week(20001231,3) as '3', week(20001231,4) as '4', week(20001231,5) as '5', week(20001231,6) as '6', week(20001231,7) as '7';
0	1	2	3	4	5	6	7
53	52	53	52	53	52	1	52
select week(20010101,0) as '0', week(20010101,1) as '1', week(20010101,2) as '2', week(20010101,3) as '3', week(20010101,4) as '4', week(20010101,5) as '5', week(20010101,6) as '6', week(20010101,7) as '7';
0	1	2	3	4	5	6	7
0	1	53	1	1	1	1	1
select yearweek(20001231,0), yearweek(20001231,1), yearweek(20001231,2), yearweek(20001231,3), yearweek(20001231,4), yearweek(20001231,5), yearweek(20001231,6), yearweek(20001231,7);
yearweek(20001231,0)	yearweek(20001231,1)	yearweek(20001231,2)	yearweek(20001231,3)	yearweek(20001231,4)	yearweek(20001231,5)	yearweek(20001231,6)	yearweek(20001231,7)
200053	200052	200053	200052	200101	200052	200101	200052
set default_week_format = 6;
select week(20001231), week(20001231,6);
week(20001231)	week(20001231,6)
1	1
set default_week_format = 0;
set default_week_format = 2;
select week(20001231),week(20001231,2),week(20001231,0);
week(20001231)	week(20001231,2)	week(20001231,0)
53	53	53
set default_week_format = 0;
select date_format('1998-12-31','%x-%v'),date_format('1999-01-01','%x-%v');
date_format('1998-12-31','%x-%v')	date_format('1999-01-01','%x-%v')
1998-53	1998-53
select date_format('1999-12-31','%x-%v'),date_format('2000-01-01','%x-%v');
date_format('1999-12-31','%x-%v')	date_format('2000-01-01','%x-%v')
1999-52	1999-52
select dayname("1962-03-03"),dayname("1962-03-03")+0;
dayname("1962-03-03")	dayname("1962-03-03")+0
Saturday	5
select monthname("1972-03-04"),monthname("1972-03-04")+0;
monthname("1972-03-04")	monthname("1972-03-04")+0
March	3
select time_format(19980131000000,'%H|%I|%k|%l|%i|%p|%r|%S|%T');
time_format(19980131000000,'%H|%I|%k|%l|%i|%p|%r|%S|%T')
00|12|0|12|00|AM|12:00:00 AM|00|00:00:00
select time_format(19980131010203,'%H|%I|%k|%l|%i|%p|%r|%S|%T');
time_format(19980131010203,'%H|%I|%k|%l|%i|%p|%r|%S|%T')
01|01|1|1|02|AM|01:02:03 AM|03|01:02:03
select time_format(19980131131415,'%H|%I|%k|%l|%i|%p|%r|%S|%T');
time_format(19980131131415,'%H|%I|%k|%l|%i|%p|%r|%S|%T')
13|01|13|1|14|PM|01:14:15 PM|15|13:14:15
select time_format(19980131010015,'%H|%I|%k|%l|%i|%p|%r|%S|%T');
time_format(19980131010015,'%H|%I|%k|%l|%i|%p|%r|%S|%T')
01|01|1|1|00|AM|01:00:15 AM|15|01:00:15
select date_format(concat('19980131',131415),'%H|%I|%k|%l|%i|%p|%r|%S|%T| %M|%W|%D|%Y|%y|%a|%b|%j|%m|%d|%h|%s|%w');
date_format(concat('19980131',131415),'%H|%I|%k|%l|%i|%p|%r|%S|%T| %M|%W|%D|%Y|%y|%a|%b|%j|%m|%d|%h|%s|%w')
13|01|13|1|14|PM|01:14:15 PM|15|13:14:15| January|Saturday|31st|1998|98|Sat|Jan|031|01|31|01|15|6
select date_format(19980021000000,'%H|%I|%k|%l|%i|%p|%r|%S|%T| %M|%W|%D|%Y|%y|%a|%b|%j|%m|%d|%h|%s|%w');
date_format(19980021000000,'%H|%I|%k|%l|%i|%p|%r|%S|%T| %M|%W|%D|%Y|%y|%a|%b|%j|%m|%d|%h|%s|%w')
NULL
select date_add("1997-12-31 23:59:59",INTERVAL 1 SECOND);
date_add("1997-12-31 23:59:59",INTERVAL 1 SECOND)
1998-01-01 00:00:00
select date_add("1997-12-31 23:59:59",INTERVAL 1 MINUTE);
date_add("1997-12-31 23:59:59",INTERVAL 1 MINUTE)
1998-01-01 00:00:59
select date_add("1997-12-31 23:59:59",INTERVAL 1 HOUR);
date_add("1997-12-31 23:59:59",INTERVAL 1 HOUR)
1998-01-01 00:59:59
select date_add("1997-12-31 23:59:59",INTERVAL 1 DAY);
date_add("1997-12-31 23:59:59",INTERVAL 1 DAY)
1998-01-01 23:59:59
select date_add("1997-12-31 23:59:59",INTERVAL 1 MONTH);
date_add("1997-12-31 23:59:59",INTERVAL 1 MONTH)
1998-01-31 23:59:59
select date_add("1997-12-31 23:59:59",INTERVAL 1 YEAR);
date_add("1997-12-31 23:59:59",INTERVAL 1 YEAR)
1998-12-31 23:59:59
select date_add("1997-12-31 23:59:59",INTERVAL "1:1" MINUTE_SECOND);
date_add("1997-12-31 23:59:59",INTERVAL "1:1" MINUTE_SECOND)
1998-01-01 00:01:00
select date_add("1997-12-31 23:59:59",INTERVAL "1:1" HOUR_MINUTE);
date_add("1997-12-31 23:59:59",INTERVAL "1:1" HOUR_MINUTE)
1998-01-01 01:00:59
select date_add("1997-12-31 23:59:59",INTERVAL "1:1" DAY_HOUR);
date_add("1997-12-31 23:59:59",INTERVAL "1:1" DAY_HOUR)
1998-01-02 00:59:59
select date_add("1997-12-31 23:59:59",INTERVAL "1 1" YEAR_MONTH);
date_add("1997-12-31 23:59:59",INTERVAL "1 1" YEAR_MONTH)
1999-01-31 23:59:59
select date_add("1997-12-31 23:59:59",INTERVAL "1:1:1" HOUR_SECOND);
date_add("1997-12-31 23:59:59",INTERVAL "1:1:1" HOUR_SECOND)
1998-01-01 01:01:00
select date_add("1997-12-31 23:59:59",INTERVAL "1 1:1" DAY_MINUTE);
date_add("1997-12-31 23:59:59",INTERVAL "1 1:1" DAY_MINUTE)
1998-01-02 01:00:59
select date_add("1997-12-31 23:59:59",INTERVAL "1 1:1:1" DAY_SECOND);
date_add("1997-12-31 23:59:59",INTERVAL "1 1:1:1" DAY_SECOND)
1998-01-02 01:01:00
select date_sub("1998-01-01 00:00:00",INTERVAL 1 SECOND);
date_sub("1998-01-01 00:00:00",INTERVAL 1 SECOND)
1997-12-31 23:59:59
select date_sub("1998-01-01 00:00:00",INTERVAL 1 MINUTE);
date_sub("1998-01-01 00:00:00",INTERVAL 1 MINUTE)
1997-12-31 23:59:00
select date_sub("1998-01-01 00:00:00",INTERVAL 1 HOUR);
date_sub("1998-01-01 00:00:00",INTERVAL 1 HOUR)
1997-12-31 23:00:00
select date_sub("1998-01-01 00:00:00",INTERVAL 1 DAY);
date_sub("1998-01-01 00:00:00",INTERVAL 1 DAY)
1997-12-31 00:00:00
select date_sub("1998-01-01 00:00:00",INTERVAL 1 MONTH);
date_sub("1998-01-01 00:00:00",INTERVAL 1 MONTH)
1997-12-01 00:00:00
select date_sub("1998-01-01 00:00:00",INTERVAL 1 YEAR);
date_sub("1998-01-01 00:00:00",INTERVAL 1 YEAR)
1997-01-01 00:00:00
select date_sub("1998-01-01 00:00:00",INTERVAL "1:1" MINUTE_SECOND);
date_sub("1998-01-01 00:00:00",INTERVAL "1:1" MINUTE_SECOND)
1997-12-31 23:58:59
select date_sub("1998-01-01 00:00:00",INTERVAL "1:1" HOUR_MINUTE);
date_sub("1998-01-01 00:00:00",INTERVAL "1:1" HOUR_MINUTE)
1997-12-31 22:59:00
select date_sub("1998-01-01 00:00:00",INTERVAL "1:1" DAY_HOUR);
date_sub("1998-01-01 00:00:00",INTERVAL "1:1" DAY_HOUR)
1997-12-30 23:00:00
select date_sub("1998-01-01 00:00:00",INTERVAL "1 1" YEAR_MONTH);
date_sub("1998-01-01 00:00:00",INTERVAL "1 1" YEAR_MONTH)
1996-12-01 00:00:00
select date_sub("1998-01-01 00:00:00",INTERVAL "1:1:1" HOUR_SECOND);
date_sub("1998-01-01 00:00:00",INTERVAL "1:1:1" HOUR_SECOND)
1997-12-31 22:58:59
select date_sub("1998-01-01 00:00:00",INTERVAL "1 1:1" DAY_MINUTE);
date_sub("1998-01-01 00:00:00",INTERVAL "1 1:1" DAY_MINUTE)
1997-12-30 22:59:00
select date_sub("1998-01-01 00:00:00",INTERVAL "1 1:1:1" DAY_SECOND);
date_sub("1998-01-01 00:00:00",INTERVAL "1 1:1:1" DAY_SECOND)
1997-12-30 22:58:59
select date_add("1997-12-31 23:59:59",INTERVAL 100000 SECOND);
date_add("1997-12-31 23:59:59",INTERVAL 100000 SECOND)
1998-01-02 03:46:39
select date_add("1997-12-31 23:59:59",INTERVAL -100000 MINUTE);
date_add("1997-12-31 23:59:59",INTERVAL -100000 MINUTE)
1997-10-23 13:19:59
select date_add("1997-12-31 23:59:59",INTERVAL 100000 HOUR);
date_add("1997-12-31 23:59:59",INTERVAL 100000 HOUR)
2009-05-29 15:59:59
select date_add("1997-12-31 23:59:59",INTERVAL -100000 DAY);
date_add("1997-12-31 23:59:59",INTERVAL -100000 DAY)
1724-03-17 23:59:59
select date_add("1997-12-31 23:59:59",INTERVAL 100000 MONTH);
date_add("1997-12-31 23:59:59",INTERVAL 100000 MONTH)
NULL
Warnings:
Warning	1441	Datetime function: datetime field overflow
select date_add("1997-12-31 23:59:59",INTERVAL -100000 YEAR);
date_add("1997-12-31 23:59:59",INTERVAL -100000 YEAR)
NULL
Warnings:
Warning	1441	Datetime function: datetime field overflow
select date_add("1997-12-31 23:59:59",INTERVAL "10000:1" MINUTE_SECOND);
date_add("1997-12-31 23:59:59",INTERVAL "10000:1" MINUTE_SECOND)
1998-01-07 22:40:00
select date_add("1997-12-31 23:59:59",INTERVAL "-10000:1" HOUR_MINUTE);
date_add("1997-12-31 23:59:59",INTERVAL "-10000:1" HOUR_MINUTE)
1996-11-10 07:58:59
select date_add("1997-12-31 23:59:59",INTERVAL "10000:1" DAY_HOUR);
date_add("1997-12-31 23:59:59",INTERVAL "10000:1" DAY_HOUR)
2025-05-19 00:59:59
select date_add("1997-12-31 23:59:59",INTERVAL "-100 1" YEAR_MONTH);
date_add("1997-12-31 23:59:59",INTERVAL "-100 1" YEAR_MONTH)
1897-11-30 23:59:59
select date_add("1997-12-31 23:59:59",INTERVAL "10000:99:99" HOUR_SECOND);
date_add("1997-12-31 23:59:59",INTERVAL "10000:99:99" HOUR_SECOND)
1999-02-21 17:40:38
select date_add("1997-12-31 23:59:59",INTERVAL " -10000 99:99" DAY_MINUTE);
date_add("1997-12-31 23:59:59",INTERVAL " -10000 99:99" DAY_MINUTE)
1970-08-11 19:20:59
select date_add("1997-12-31 23:59:59",INTERVAL "10000 99:99:99" DAY_SECOND);
date_add("1997-12-31 23:59:59",INTERVAL "10000 99:99:99" DAY_SECOND)
2025-05-23 04:40:38
select "1997-12-31 23:59:59" + INTERVAL 1 SECOND;
"1997-12-31 23:59:59" + INTERVAL 1 SECOND
1998-01-01 00:00:00
select INTERVAL 1 DAY + "1997-12-31";
INTERVAL 1 DAY + "1997-12-31"
1998-01-01
select "1998-01-01 00:00:00" - INTERVAL 1 SECOND;
"1998-01-01 00:00:00" - INTERVAL 1 SECOND
1997-12-31 23:59:59
select date_sub("1998-01-02",INTERVAL 31 DAY);
date_sub("1998-01-02",INTERVAL 31 DAY)
1997-12-02
select date_add("1997-12-31",INTERVAL 1 SECOND);
date_add("1997-12-31",INTERVAL 1 SECOND)
1997-12-31 00:00:01
select date_add("1997-12-31",INTERVAL 1 DAY);
date_add("1997-12-31",INTERVAL 1 DAY)
1998-01-01
select date_add(NULL,INTERVAL 100000 SECOND);
date_add(NULL,INTERVAL 100000 SECOND)
NULL
select date_add("1997-12-31 23:59:59",INTERVAL NULL SECOND);
date_add("1997-12-31 23:59:59",INTERVAL NULL SECOND)
NULL
select date_add("1997-12-31 23:59:59",INTERVAL NULL MINUTE_SECOND);
date_add("1997-12-31 23:59:59",INTERVAL NULL MINUTE_SECOND)
NULL
select date_add("9999-12-31 23:59:59",INTERVAL 1 SECOND);
date_add("9999-12-31 23:59:59",INTERVAL 1 SECOND)
NULL
Warnings:
Warning	1441	Datetime function: datetime field overflow
select date_sub("0000-00-00 00:00:00",INTERVAL 1 SECOND);
date_sub("0000-00-00 00:00:00",INTERVAL 1 SECOND)
NULL
Warnings:
Warning	1292	Incorrect datetime value: '0000-00-00 00:00:00'
select date_add('1998-01-30',Interval 1 month);
date_add('1998-01-30',Interval 1 month)
1998-02-28
select date_add('1998-01-30',Interval '2:1' year_month);
date_add('1998-01-30',Interval '2:1' year_month)
2000-02-29
select date_add('1996-02-29',Interval '1' year);
date_add('1996-02-29',Interval '1' year)
1997-02-28
select extract(YEAR FROM "1999-01-02 10:11:12");
extract(YEAR FROM "1999-01-02 10:11:12")
1999
select extract(YEAR_MONTH FROM "1999-01-02");
extract(YEAR_MONTH FROM "1999-01-02")
199901
select extract(DAY FROM "1999-01-02");
extract(DAY FROM "1999-01-02")
2
select extract(DAY_HOUR FROM "1999-01-02 10:11:12");
extract(DAY_HOUR FROM "1999-01-02 10:11:12")
210
select extract(DAY_MINUTE FROM "02 10:11:12");
extract(DAY_MINUTE FROM "02 10:11:12")
21011
select extract(DAY_SECOND FROM "225 10:11:12");
extract(DAY_SECOND FROM "225 10:11:12")
225101112
select extract(HOUR FROM "1999-01-02 10:11:12");
extract(HOUR FROM "1999-01-02 10:11:12")
10
select extract(HOUR_MINUTE FROM "10:11:12");
extract(HOUR_MINUTE FROM "10:11:12")
1011
select extract(HOUR_SECOND FROM "10:11:12");
extract(HOUR_SECOND FROM "10:11:12")
101112
select extract(MINUTE FROM "10:11:12");
extract(MINUTE FROM "10:11:12")
11
select extract(MINUTE_SECOND FROM "10:11:12");
extract(MINUTE_SECOND FROM "10:11:12")
1112
select extract(SECOND FROM "1999-01-02 10:11:12");
extract(SECOND FROM "1999-01-02 10:11:12")
12
select extract(MONTH FROM "2001-02-00");
extract(MONTH FROM "2001-02-00")
2
SELECT EXTRACT(QUARTER FROM '2004-01-15') AS quarter;
quarter
1
SELECT EXTRACT(QUARTER FROM '2004-02-15') AS quarter;
quarter
1
SELECT EXTRACT(QUARTER FROM '2004-03-15') AS quarter;
quarter
1
SELECT EXTRACT(QUARTER FROM '2004-04-15') AS quarter;
quarter
2
SELECT EXTRACT(QUARTER FROM '2004-05-15') AS quarter;
quarter
2
SELECT EXTRACT(QUARTER FROM '2004-06-15') AS quarter;
quarter
2
SELECT EXTRACT(QUARTER FROM '2004-07-15') AS quarter;
quarter
3
SELECT EXTRACT(QUARTER FROM '2004-08-15') AS quarter;
quarter
3
SELECT EXTRACT(QUARTER FROM '2004-09-15') AS quarter;
quarter
3
SELECT EXTRACT(QUARTER FROM '2004-10-15') AS quarter;
quarter
4
SELECT EXTRACT(QUARTER FROM '2004-11-15') AS quarter;
quarter
4
SELECT EXTRACT(QUARTER FROM '2004-12-15') AS quarter;
quarter
4
SELECT DATE_SUB(str_to_date('9999-12-31 00:01:00','%Y-%m-%d %H:%i:%s'), INTERVAL 1 MINUTE);
DATE_SUB(str_to_date('9999-12-31 00:01:00','%Y-%m-%d %H:%i:%s'), INTERVAL 1 MINUTE)
9999-12-31 00:00:00
SELECT DATE_ADD(str_to_date('9999-12-30 23:59:00','%Y-%m-%d %H:%i:%s'), INTERVAL 1 MINUTE);
DATE_ADD(str_to_date('9999-12-30 23:59:00','%Y-%m-%d %H:%i:%s'), INTERVAL 1 MINUTE)
9999-12-31 00:00:00
SELECT "1900-01-01 00:00:00" + INTERVAL 2147483648 SECOND;
"1900-01-01 00:00:00" + INTERVAL 2147483648 SECOND
1968-01-20 03:14:08
SELECT "1900-01-01 00:00:00" + INTERVAL "1:2147483647" MINUTE_SECOND;
"1900-01-01 00:00:00" + INTERVAL "1:2147483647" MINUTE_SECOND
1968-01-20 03:15:07
SELECT "1900-01-01 00:00:00" + INTERVAL "100000000:214748364700" MINUTE_SECOND;
"1900-01-01 00:00:00" + INTERVAL "100000000:214748364700" MINUTE_SECOND
8895-03-27 22:11:40
SELECT "1900-01-01 00:00:00" + INTERVAL 1<<37 SECOND;
"1900-01-01 00:00:00" + INTERVAL 1<<37 SECOND
6255-04-08 15:04:32
SELECT "1900-01-01 00:00:00" + INTERVAL 1<<31 MINUTE;
"1900-01-01 00:00:00" + INTERVAL 1<<31 MINUTE
5983-01-24 02:08:00
SELECT "1900-01-01 00:00:00" + INTERVAL 1<<20 HOUR;
"1900-01-01 00:00:00" + INTERVAL 1<<20 HOUR
2019-08-15 16:00:00
SELECT "1900-01-01 00:00:00" + INTERVAL 1<<38 SECOND;
"1900-01-01 00:00:00" + INTERVAL 1<<38 SECOND
NULL
Warnings:
Warning	1441	Datetime function: datetime field overflow
SELECT "1900-01-01 00:00:00" + INTERVAL 1<<33 MINUTE;
"1900-01-01 00:00:00" + INTERVAL 1<<33 MINUTE
NULL
Warnings:
Warning	1441	Datetime function: datetime field overflow
SELECT "1900-01-01 00:00:00" + INTERVAL 1<<30 HOUR;
"1900-01-01 00:00:00" + INTERVAL 1<<30 HOUR
NULL
Warnings:
Warning	1441	Datetime function: datetime field overflow
SELECT "1900-01-01 00:00:00" + INTERVAL "1000000000:214748364700" MINUTE_SECOND;
"1900-01-01 00:00:00" + INTERVAL "1000000000:214748364700" MINUTE_SECOND
NULL
Warnings:
Warning	1441	Datetime function: datetime field overflow
create table t1 (ctime varchar(20));
insert into t1 values ('2001-01-12 12:23:40');
select ctime, hour(ctime) from t1;
ctime	hour(ctime)
2001-01-12 12:23:40	12
select ctime from t1 where extract(MONTH FROM ctime) = 1 AND extract(YEAR FROM ctime) = 2001;
ctime
2001-01-12 12:23:40
drop table t1;
create table t1 (id int);
create table t2 (id int, date date);
insert into t1 values (1);
insert into t2 values (1, "0000-00-00");
insert into t1 values (2);
insert into t2 values (2, "2000-01-01");
select monthname(date) from t1 inner join t2 on t1.id = t2.id;
monthname(date)
NULL
January
select monthname(date) from t1 inner join t2 on t1.id = t2.id order by t1.id;
monthname(date)
NULL
January
drop table t1,t2;
CREATE TABLE t1 (updated text) ENGINE=MyISAM;
INSERT INTO t1 VALUES ('');
SELECT month(updated) from t1;
month(updated)
NULL
Warnings:
Warning	1292	Incorrect datetime value: ''
SELECT year(updated) from t1;
year(updated)
NULL
Warnings:
Warning	1292	Incorrect datetime value: ''
drop table t1;
create table t1 (d date, dt datetime, t timestamp, c char(10));
insert into t1 values ("0000-00-00", "0000-00-00", "0000-00-00", "0000-00-00");
select dayofyear("0000-00-00"),dayofyear(d),dayofyear(dt),dayofyear(t),dayofyear(c) from t1;
dayofyear("0000-00-00")	dayofyear(d)	dayofyear(dt)	dayofyear(t)	dayofyear(c)
NULL	NULL	NULL	NULL	NULL
Warnings:
Warning	1292	Incorrect datetime value: '0000-00-00'
Warning	1292	Incorrect datetime value: '0000-00-00'
select dayofmonth("0000-00-00"),dayofmonth(d),dayofmonth(dt),dayofmonth(t),dayofmonth(c) from t1;
dayofmonth("0000-00-00")	dayofmonth(d)	dayofmonth(dt)	dayofmonth(t)	dayofmonth(c)
0	0	0	0	0
select month("0000-00-00"),month(d),month(dt),month(t),month(c) from t1;
month("0000-00-00")	month(d)	month(dt)	month(t)	month(c)
0	0	0	0	0
select quarter("0000-00-00"),quarter(d),quarter(dt),quarter(t),quarter(c) from t1;
quarter("0000-00-00")	quarter(d)	quarter(dt)	quarter(t)	quarter(c)
0	0	0	0	0
select week("0000-00-00"),week(d),week(dt),week(t),week(c) from t1;
week("0000-00-00")	week(d)	week(dt)	week(t)	week(c)
NULL	NULL	NULL	NULL	NULL
Warnings:
Warning	1292	Incorrect datetime value: '0000-00-00'
Warning	1292	Incorrect datetime value: '0000-00-00'
select year("0000-00-00"),year(d),year(dt),year(t),year(c) from t1;
year("0000-00-00")	year(d)	year(dt)	year(t)	year(c)
0	0	0	0	0
select yearweek("0000-00-00"),yearweek(d),yearweek(dt),yearweek(t),yearweek(c) from t1;
yearweek("0000-00-00")	yearweek(d)	yearweek(dt)	yearweek(t)	yearweek(c)
NULL	NULL	NULL	NULL	NULL
Warnings:
Warning	1292	Incorrect datetime value: '0000-00-00'
Warning	1292	Incorrect datetime value: '0000-00-00'
select to_days("0000-00-00"),to_days(d),to_days(dt),to_days(t),to_days(c) from t1;
to_days("0000-00-00")	to_days(d)	to_days(dt)	to_days(t)	to_days(c)
NULL	NULL	NULL	NULL	NULL
Warnings:
Warning	1292	Incorrect datetime value: '0000-00-00'
Warning	1292	Incorrect datetime value: '0000-00-00'
select extract(MONTH FROM "0000-00-00"),extract(MONTH FROM d),extract(MONTH FROM dt),extract(MONTH FROM t),extract(MONTH FROM c) from t1;
extract(MONTH FROM "0000-00-00")	extract(MONTH FROM d)	extract(MONTH FROM dt)	extract(MONTH FROM t)	extract(MONTH FROM c)
0	0	0	0	0
drop table t1;
CREATE TABLE t1 ( start datetime default NULL);
INSERT INTO t1 VALUES ('2002-10-21 00:00:00'),('2002-10-28 00:00:00'),('2002-11-04 00:00:00');
CREATE TABLE t2 ( ctime1 timestamp NOT NULL, ctime2 timestamp NOT NULL);
INSERT INTO t2 VALUES (20021029165106,20021105164731);
CREATE TABLE t3 (ctime1 char(19) NOT NULL, ctime2 char(19) NOT NULL);
INSERT INTO t3 VALUES ("2002-10-29 16:51:06","2002-11-05 16:47:31");
select * from t1, t2 where t1.start between t2.ctime1 and t2.ctime2;
start	ctime1	ctime2
2002-11-04 00:00:00	2002-10-29 16:51:06	2002-11-05 16:47:31
select * from t1, t2 where t1.start >= t2.ctime1 and t1.start <= t2.ctime2;
start	ctime1	ctime2
2002-11-04 00:00:00	2002-10-29 16:51:06	2002-11-05 16:47:31
select * from t1, t3 where t1.start between t3.ctime1 and t3.ctime2;
start	ctime1	ctime2
2002-11-04 00:00:00	2002-10-29 16:51:06	2002-11-05 16:47:31
drop table t1,t2,t3;
select @a:=FROM_UNIXTIME(1);
@a:=FROM_UNIXTIME(1)
1970-01-01 03:00:01
select unix_timestamp(@a);
unix_timestamp(@a)
1
select unix_timestamp('1969-12-01 19:00:01');
unix_timestamp('1969-12-01 19:00:01')
0
select from_unixtime(-1);
from_unixtime(-1)
NULL
select from_unixtime(2145916800);
from_unixtime(2145916800)
NULL
select from_unixtime(0);
from_unixtime(0)
1970-01-01 03:00:00
CREATE TABLE t1 (datetime datetime, timestamp timestamp, date date, time time);
INSERT INTO t1 values ("2001-01-02 03:04:05", "2002-01-02 03:04:05", "2003-01-02", "06:07:08");
SELECT * from t1;
datetime	timestamp	date	time
2001-01-02 03:04:05	2002-01-02 03:04:05	2003-01-02	06:07:08
select date_add("1997-12-31",INTERVAL 1 SECOND);
date_add("1997-12-31",INTERVAL 1 SECOND)
1997-12-31 00:00:01
select date_add("1997-12-31",INTERVAL "1 1" YEAR_MONTH);
date_add("1997-12-31",INTERVAL "1 1" YEAR_MONTH)
1999-01-31
select date_add(datetime, INTERVAL 1 SECOND) from t1;
date_add(datetime, INTERVAL 1 SECOND)
2001-01-02 03:04:06
select date_add(datetime, INTERVAL 1 YEAR) from t1;
date_add(datetime, INTERVAL 1 YEAR)
2002-01-02 03:04:05
select date_add(date,INTERVAL 1 SECOND) from t1;
date_add(date,INTERVAL 1 SECOND)
2003-01-02 00:00:01
select date_add(date,INTERVAL 1 MINUTE) from t1;
date_add(date,INTERVAL 1 MINUTE)
2003-01-02 00:01:00
select date_add(date,INTERVAL 1 HOUR) from t1;
date_add(date,INTERVAL 1 HOUR)
2003-01-02 01:00:00
select date_add(date,INTERVAL 1 DAY) from t1;
date_add(date,INTERVAL 1 DAY)
2003-01-03
select date_add(date,INTERVAL 1 MONTH) from t1;
date_add(date,INTERVAL 1 MONTH)
2003-02-02
select date_add(date,INTERVAL 1 YEAR) from t1;
date_add(date,INTERVAL 1 YEAR)
2004-01-02
select date_add(date,INTERVAL "1:1" MINUTE_SECOND) from t1;
date_add(date,INTERVAL "1:1" MINUTE_SECOND)
2003-01-02 00:01:01
select date_add(date,INTERVAL "1:1" HOUR_MINUTE) from t1;
date_add(date,INTERVAL "1:1" HOUR_MINUTE)
2003-01-02 01:01:00
select date_add(date,INTERVAL "1:1" DAY_HOUR) from t1;
date_add(date,INTERVAL "1:1" DAY_HOUR)
2003-01-03 01:00:00
select date_add(date,INTERVAL "1 1" YEAR_MONTH) from t1;
date_add(date,INTERVAL "1 1" YEAR_MONTH)
2004-02-02
select date_add(date,INTERVAL "1:1:1" HOUR_SECOND) from t1;
date_add(date,INTERVAL "1:1:1" HOUR_SECOND)
2003-01-02 01:01:01
select date_add(date,INTERVAL "1 1:1" DAY_MINUTE) from t1;
date_add(date,INTERVAL "1 1:1" DAY_MINUTE)
2003-01-03 01:01:00
select date_add(date,INTERVAL "1 1:1:1" DAY_SECOND) from t1;
date_add(date,INTERVAL "1 1:1:1" DAY_SECOND)
2003-01-03 01:01:01
select date_add(date,INTERVAL "1" WEEK) from t1;
date_add(date,INTERVAL "1" WEEK)
2003-01-09 00:00:00
select date_add(date,INTERVAL "1" QUARTER) from t1;
date_add(date,INTERVAL "1" QUARTER)
2003-04-02
select timestampadd(MINUTE, 1, date) from t1;
timestampadd(MINUTE, 1, date)
2003-01-02 00:01:00
select timestampadd(WEEK, 1, date) from t1;
timestampadd(WEEK, 1, date)
2003-01-09 00:00:00
select timestampadd(SQL_TSI_SECOND, 1, date) from t1;
timestampadd(SQL_TSI_SECOND, 1, date)
2003-01-02 00:00:01
select timestampadd(SQL_TSI_FRAC_SECOND, 1, date) from t1;
timestampadd(SQL_TSI_FRAC_SECOND, 1, date)
2003-01-02 00:00:00.000001
select timestampdiff(MONTH, '2001-02-01', '2001-05-01') as a;
a
3
select timestampdiff(YEAR, '2002-05-01', '2001-01-01') as a;
a
-1
select timestampdiff(QUARTER, '2002-05-01', '2001-01-01') as a;
a
-5
select timestampdiff(MONTH, '2000-03-28', '2000-02-29') as a;
a
0
select timestampdiff(MONTH, '1991-03-28', '2000-02-29') as a;
a
107
select timestampdiff(SQL_TSI_WEEK, '2001-02-01', '2001-05-01') as a;
a
12
select timestampdiff(SQL_TSI_HOUR, '2001-02-01', '2001-05-01') as a;
a
2136
select timestampdiff(SQL_TSI_DAY, '2001-02-01', '2001-05-01') as a;
a
89
select timestampdiff(SQL_TSI_MINUTE, '2001-02-01 12:59:59', '2001-05-01 12:58:59') as a;
a
128159
select timestampdiff(SQL_TSI_SECOND, '2001-02-01 12:59:59', '2001-05-01 12:58:58') as a;
a
7689539
select timestampdiff(SQL_TSI_FRAC_SECOND, '2001-02-01 12:59:59.120000', '2001-05-01 12:58:58.119999') as a;
a
7689538999999
select timestampdiff(SQL_TSI_DAY, '1986-02-01', '1986-03-01') as a1,
timestampdiff(SQL_TSI_DAY, '1900-02-01', '1900-03-01') as a2,
timestampdiff(SQL_TSI_DAY, '1996-02-01', '1996-03-01') as a3,
timestampdiff(SQL_TSI_DAY, '2000-02-01', '2000-03-01') as a4;
a1	a2	a3	a4
28	28	29	29
SELECT TIMESTAMPDIFF(day,'2006-01-10 14:30:28','2006-01-11 14:30:27');
TIMESTAMPDIFF(day,'2006-01-10 14:30:28','2006-01-11 14:30:27')
0
SELECT TIMESTAMPDIFF(day,'2006-01-10 14:30:28','2006-01-11 14:30:28');
TIMESTAMPDIFF(day,'2006-01-10 14:30:28','2006-01-11 14:30:28')
1
SELECT TIMESTAMPDIFF(day,'2006-01-10 14:30:28','2006-01-11 14:30:29');
TIMESTAMPDIFF(day,'2006-01-10 14:30:28','2006-01-11 14:30:29')
1
SELECT TIMESTAMPDIFF(day,'2006-01-10 14:30:28','2006-01-12 14:30:27');
TIMESTAMPDIFF(day,'2006-01-10 14:30:28','2006-01-12 14:30:27')
1
SELECT TIMESTAMPDIFF(day,'2006-01-10 14:30:28','2006-01-12 14:30:28');
TIMESTAMPDIFF(day,'2006-01-10 14:30:28','2006-01-12 14:30:28')
2
SELECT TIMESTAMPDIFF(day,'2006-01-10 14:30:28','2006-01-12 14:30:29');
TIMESTAMPDIFF(day,'2006-01-10 14:30:28','2006-01-12 14:30:29')
2
SELECT TIMESTAMPDIFF(week,'2006-01-10 14:30:28','2006-01-17 14:30:27');
TIMESTAMPDIFF(week,'2006-01-10 14:30:28','2006-01-17 14:30:27')
0
SELECT TIMESTAMPDIFF(week,'2006-01-10 14:30:28','2006-01-17 14:30:28');
TIMESTAMPDIFF(week,'2006-01-10 14:30:28','2006-01-17 14:30:28')
1
SELECT TIMESTAMPDIFF(week,'2006-01-10 14:30:28','2006-01-17 14:30:29');
TIMESTAMPDIFF(week,'2006-01-10 14:30:28','2006-01-17 14:30:29')
1
SELECT TIMESTAMPDIFF(week,'2006-01-10 14:30:28','2006-01-24 14:30:27');
TIMESTAMPDIFF(week,'2006-01-10 14:30:28','2006-01-24 14:30:27')
1
SELECT TIMESTAMPDIFF(week,'2006-01-10 14:30:28','2006-01-24 14:30:28');
TIMESTAMPDIFF(week,'2006-01-10 14:30:28','2006-01-24 14:30:28')
2
SELECT TIMESTAMPDIFF(week,'2006-01-10 14:30:28','2006-01-24 14:30:29');
TIMESTAMPDIFF(week,'2006-01-10 14:30:28','2006-01-24 14:30:29')
2
SELECT TIMESTAMPDIFF(month,'2006-01-10 14:30:28','2006-02-10 14:30:27');
TIMESTAMPDIFF(month,'2006-01-10 14:30:28','2006-02-10 14:30:27')
0
SELECT TIMESTAMPDIFF(month,'2006-01-10 14:30:28','2006-02-10 14:30:28');
TIMESTAMPDIFF(month,'2006-01-10 14:30:28','2006-02-10 14:30:28')
1
SELECT TIMESTAMPDIFF(month,'2006-01-10 14:30:28','2006-02-10 14:30:29');
TIMESTAMPDIFF(month,'2006-01-10 14:30:28','2006-02-10 14:30:29')
1
SELECT TIMESTAMPDIFF(month,'2006-01-10 14:30:28','2006-03-10 14:30:27');
TIMESTAMPDIFF(month,'2006-01-10 14:30:28','2006-03-10 14:30:27')
1
SELECT TIMESTAMPDIFF(month,'2006-01-10 14:30:28','2006-03-10 14:30:28');
TIMESTAMPDIFF(month,'2006-01-10 14:30:28','2006-03-10 14:30:28')
2
SELECT TIMESTAMPDIFF(month,'2006-01-10 14:30:28','2006-03-10 14:30:29');
TIMESTAMPDIFF(month,'2006-01-10 14:30:28','2006-03-10 14:30:29')
2
SELECT TIMESTAMPDIFF(year,'2006-01-10 14:30:28','2007-01-10 14:30:27');
TIMESTAMPDIFF(year,'2006-01-10 14:30:28','2007-01-10 14:30:27')
0
SELECT TIMESTAMPDIFF(year,'2006-01-10 14:30:28','2007-01-10 14:30:28');
TIMESTAMPDIFF(year,'2006-01-10 14:30:28','2007-01-10 14:30:28')
1
SELECT TIMESTAMPDIFF(year,'2006-01-10 14:30:28','2007-01-10 14:30:29');
TIMESTAMPDIFF(year,'2006-01-10 14:30:28','2007-01-10 14:30:29')
1
SELECT TIMESTAMPDIFF(year,'2006-01-10 14:30:28','2008-01-10 14:30:27');
TIMESTAMPDIFF(year,'2006-01-10 14:30:28','2008-01-10 14:30:27')
1
SELECT TIMESTAMPDIFF(year,'2006-01-10 14:30:28','2008-01-10 14:30:28');
TIMESTAMPDIFF(year,'2006-01-10 14:30:28','2008-01-10 14:30:28')
2
SELECT TIMESTAMPDIFF(year,'2006-01-10 14:30:28','2008-01-10 14:30:29');
TIMESTAMPDIFF(year,'2006-01-10 14:30:28','2008-01-10 14:30:29')
2
select date_add(time,INTERVAL 1 SECOND) from t1;
date_add(time,INTERVAL 1 SECOND)
NULL
Warnings:
Warning	1264	Out of range value for column 'time' at row 1
drop table t1;
select last_day('2000-02-05') as f1, last_day('2002-12-31') as f2,
last_day('2003-03-32') as f3, last_day('2003-04-01') as f4,
last_day('2001-01-01 01:01:01') as f5, last_day(NULL),
last_day('2001-02-12');
f1	f2	f3	f4	f5	last_day(NULL)	last_day('2001-02-12')
2000-02-29	2002-12-31	NULL	2003-04-30	2001-01-31	NULL	2001-02-28
Warnings:
Warning	1292	Incorrect datetime value: '2003-03-32'
create table t1 select last_day('2000-02-05') as a,
from_days(to_days("960101")) as b;
describe t1;
Field	Type	Null	Key	Default	Extra
a	date	NO		0000-00-00	
b	date	YES		NULL	
select * from t1;
a	b
2000-02-29	1996-01-01
drop table t1;
select last_day('2000-02-05') as a,
from_days(to_days("960101")) as b;
a	b
2000-02-29	1996-01-01
select date_add(last_day("1997-12-1"), INTERVAL 1 DAY);
date_add(last_day("1997-12-1"), INTERVAL 1 DAY)
1998-01-01
select length(last_day("1997-12-1"));
length(last_day("1997-12-1"))
10
select last_day("1997-12-1")+0;
last_day("1997-12-1")+0
19971231
select last_day("1997-12-1")+0.0;
last_day("1997-12-1")+0.0
19971231.0
select strcmp(date_sub(localtimestamp(), interval 3 hour), utc_timestamp())=0;
strcmp(date_sub(localtimestamp(), interval 3 hour), utc_timestamp())=0
1
select strcmp(date_format(date_sub(localtimestamp(), interval 3 hour),"%T"), utc_time())=0;
strcmp(date_format(date_sub(localtimestamp(), interval 3 hour),"%T"), utc_time())=0
1
select strcmp(date_format(date_sub(localtimestamp(), interval 3 hour),"%Y-%m-%d"), utc_date())=0;
strcmp(date_format(date_sub(localtimestamp(), interval 3 hour),"%Y-%m-%d"), utc_date())=0
1
select strcmp(date_format(utc_timestamp(),"%T"), utc_time())=0;
strcmp(date_format(utc_timestamp(),"%T"), utc_time())=0
1
select strcmp(date_format(utc_timestamp(),"%Y-%m-%d"), utc_date())=0;
strcmp(date_format(utc_timestamp(),"%Y-%m-%d"), utc_date())=0
1
select strcmp(concat(utc_date(),' ',utc_time()),utc_timestamp())=0;
strcmp(concat(utc_date(),' ',utc_time()),utc_timestamp())=0
1
explain extended select period_add("9602",-12),period_diff(199505,"9404"),from_days(to_days("960101")),dayofmonth("1997-01-02"), month("1997-01-02"), monthname("1972-03-04"),dayofyear("0000-00-00"),HOUR("1997-03-03 23:03:22"),MINUTE("23:03:22"),SECOND(230322),QUARTER(980303),WEEK("1998-03-03"),yearweek("2000-01-01",1),week(19950101,1),year("98-02-03"),weekday(curdate())-weekday(now()),dayname("1962-03-03"),unix_timestamp(),sec_to_time(time_to_sec("0:30:47")/6.21),curtime(),utc_time(),curdate(),utc_date(),utc_timestamp(),date_format("1997-01-02 03:04:05", "%M %W %D %Y %y %m %d %h %i %s %w"),from_unixtime(unix_timestamp("1994-03-02 10:11:12")),"1997-12-31 23:59:59" + INTERVAL 1 SECOND,"1998-01-01 00:00:00" - INTERVAL 1 SECOND,INTERVAL 1 DAY + "1997-12-31", extract(YEAR FROM "1999-01-02 10:11:12"),date_add("1997-12-31 23:59:59",INTERVAL 1 SECOND);
id	select_type	table	type	possible_keys	key	key_len	ref	rows	filtered	Extra
1	SIMPLE	NULL	NULL	NULL	NULL	NULL	NULL	NULL	NULL	No tables used
Warnings:
Note	1003	select period_add(_latin1'9602',-(12)) AS `period_add("9602",-12)`,period_diff(199505,_latin1'9404') AS `period_diff(199505,"9404")`,from_days(to_days(_latin1'960101')) AS `from_days(to_days("960101"))`,dayofmonth(_latin1'1997-01-02') AS `dayofmonth("1997-01-02")`,month(_latin1'1997-01-02') AS `month("1997-01-02")`,monthname(_latin1'1972-03-04') AS `monthname("1972-03-04")`,dayofyear(_latin1'0000-00-00') AS `dayofyear("0000-00-00")`,hour(_latin1'1997-03-03 23:03:22') AS `HOUR("1997-03-03 23:03:22")`,minute(_latin1'23:03:22') AS `MINUTE("23:03:22")`,second(230322) AS `SECOND(230322)`,quarter(980303) AS `QUARTER(980303)`,week(_latin1'1998-03-03',0) AS `WEEK("1998-03-03")`,yearweek(_latin1'2000-01-01',1) AS `yearweek("2000-01-01",1)`,week(19950101,1) AS `week(19950101,1)`,year(_latin1'98-02-03') AS `year("98-02-03")`,(weekday(curdate()) - weekday(now())) AS `weekday(curdate())-weekday(now())`,dayname(_latin1'1962-03-03') AS `dayname("1962-03-03")`,unix_timestamp() AS `unix_timestamp()`,sec_to_time((time_to_sec(_latin1'0:30:47') / 6.21)) AS `sec_to_time(time_to_sec("0:30:47")/6.21)`,curtime() AS `curtime()`,utc_time() AS `utc_time()`,curdate() AS `curdate()`,utc_date() AS `utc_date()`,utc_timestamp() AS `utc_timestamp()`,date_format(_latin1'1997-01-02 03:04:05',_latin1'%M %W %D %Y %y %m %d %h %i %s %w') AS `date_format("1997-01-02 03:04:05", "%M %W %D %Y %y %m %d %h %i %s %w")`,from_unixtime(unix_timestamp(_latin1'1994-03-02 10:11:12')) AS `from_unixtime(unix_timestamp("1994-03-02 10:11:12"))`,(_latin1'1997-12-31 23:59:59' + interval 1 second) AS `"1997-12-31 23:59:59" + INTERVAL 1 SECOND`,(_latin1'1998-01-01 00:00:00' - interval 1 second) AS `"1998-01-01 00:00:00" - INTERVAL 1 SECOND`,(_latin1'1997-12-31' + interval 1 day) AS `INTERVAL 1 DAY + "1997-12-31"`,extract(year from _latin1'1999-01-02 10:11:12') AS `extract(YEAR FROM "1999-01-02 10:11:12")`,(_latin1'1997-12-31 23:59:59' + interval 1 second) AS `date_add("1997-12-31 23:59:59",INTERVAL 1 SECOND)`
SET @TMP=NOW();
CREATE TABLE t1 (d DATETIME);
INSERT INTO t1 VALUES (NOW());
INSERT INTO t1 VALUES (NOW());
INSERT INTO t1 VALUES (NOW());
SELECT count(*) FROM t1 WHERE d>FROM_DAYS(TO_DAYS(@TMP)) AND d<=FROM_DAYS(TO_DAYS(@TMP)+1);
count(*)
3
DROP TABLE t1;
select last_day('2005-00-00');
last_day('2005-00-00')
NULL
Warnings:
Warning	1292	Incorrect datetime value: '2005-00-00'
select last_day('2005-00-01');
last_day('2005-00-01')
NULL
Warnings:
Warning	1292	Incorrect datetime value: '2005-00-01'
select last_day('2005-01-00');
last_day('2005-01-00')
NULL
Warnings:
Warning	1292	Incorrect datetime value: '2005-01-00'
select monthname(str_to_date(null, '%m')), monthname(str_to_date(null, '%m')),
monthname(str_to_date(1, '%m')), monthname(str_to_date(0, '%m'));
monthname(str_to_date(null, '%m'))	monthname(str_to_date(null, '%m'))	monthname(str_to_date(1, '%m'))	monthname(str_to_date(0, '%m'))
NULL	NULL	January	NULL
set time_zone='-6:00';
create table t1(a timestamp);
insert into t1 values (19691231190001);
select * from t1;
a
1969-12-31 19:00:01
drop table t1;
create table t1(f1 date, f2 time, f3 datetime);
insert into t1 values ("2006-01-01", "12:01:01", "2006-01-01 12:01:01");
insert into t1 values ("2006-01-02", "12:01:02", "2006-01-02 12:01:02");
select f1 from t1 where f1 between "2006-1-1" and 20060101;
f1
2006-01-01
select f1 from t1 where f1 between "2006-1-1" and "2006.1.1";
f1
2006-01-01
select f1 from t1 where date(f1) between "2006-1-1" and "2006.1.1";
f1
2006-01-01
select f2 from t1 where f2 between "12:1:2" and "12:2:2";
f2
12:01:02
select f2 from t1 where time(f2) between "12:1:2" and "12:2:2";
f2
12:01:02
select f3 from t1 where f3 between "2006-1-1 12:1:1" and "2006-1-1 12:1:2";
f3
2006-01-01 12:01:01
select f3 from t1 where timestamp(f3) between "2006-1-1 12:1:1" and "2006-1-1 12:1:2";
f3
2006-01-01 12:01:01
select f1 from t1 where "2006-1-1" between f1 and f3;
f1
2006-01-01
select f1 from t1 where "2006-1-1" between date(f1) and date(f3);
f1
2006-01-01
select f1 from t1 where "2006-1-1" between f1 and 'zzz';
f1
Warnings:
Warning	1292	Incorrect date value: 'zzz' for column 'f1' at row 1
Warning	1292	Truncated incorrect DOUBLE value: 'zzz'
Warning	1292	Truncated incorrect DOUBLE value: 'zzz'
select f1 from t1 where makedate(2006,1) between date(f1) and date(f3);
f1
2006-01-01
select f1 from t1 where makedate(2006,2) between date(f1) and date(f3);
f1
2006-01-02
drop table t1;
create table t1 select now() - now(), curtime() - curtime(), 
sec_to_time(1) + 0, from_unixtime(1) + 0;
show create table t1;
Table	Create Table
t1	CREATE TABLE `t1` (
  `now() - now()` double(23,6) NOT NULL DEFAULT '0.000000',
  `curtime() - curtime()` double(23,6) NOT NULL DEFAULT '0.000000',
  `sec_to_time(1) + 0` double(23,6) DEFAULT NULL,
  `from_unixtime(1) + 0` double(23,6) DEFAULT NULL
) ENGINE=MyISAM DEFAULT CHARSET=latin1
drop table t1;
(select time_format(timediff(now(), DATE_SUB(now(),INTERVAL 5 DAY)),'%H') As H)
union
(select time_format(timediff(now(), DATE_SUB(now(),INTERVAL 5 DAY)),'%H') As H);
H
120
(select time_format(timediff(now(), DATE_SUB(now(),INTERVAL 5 DAY)),'%k') As H)
union
(select time_format(timediff(now(), DATE_SUB(now(),INTERVAL 5 DAY)),'%k') As H);
H
120
(select time_format(timediff(now(), DATE_SUB(now(),INTERVAL 5 HOUR)),'%H') As H)
union
(select time_format(timediff(now(), DATE_SUB(now(),INTERVAL 5 HOUR)),'%H') As H);
H
05
(select time_format(timediff(now(), DATE_SUB(now(),INTERVAL 5 HOUR)),'%k') As H)
union
(select time_format(timediff(now(), DATE_SUB(now(),INTERVAL 5 HOUR)),'%k') As H);
H
5
End of 4.1 tests
explain extended select timestampdiff(SQL_TSI_WEEK, '2001-02-01', '2001-05-01') as a1,
timestampdiff(SQL_TSI_FRAC_SECOND, '2001-02-01 12:59:59.120000', '2001-05-01 12:58:58.119999') as a2;
id	select_type	table	type	possible_keys	key	key_len	ref	rows	filtered	Extra
1	SIMPLE	NULL	NULL	NULL	NULL	NULL	NULL	NULL	NULL	No tables used
Warnings:
Note	1003	select timestampdiff(WEEK,_latin1'2001-02-01',_latin1'2001-05-01') AS `a1`,timestampdiff(SECOND_FRAC,_latin1'2001-02-01 12:59:59.120000',_latin1'2001-05-01 12:58:58.119999') AS `a2`
select time_format('100:00:00', '%H %k %h %I %l');
time_format('100:00:00', '%H %k %h %I %l')
100 100 04 04 4
create table t1 (a timestamp default '2005-05-05 01:01:01',
b timestamp default '2005-05-05 01:01:01');
drop function if exists t_slow_sysdate;
create function t_slow_sysdate() returns timestamp
begin
do sleep(2);
return sysdate();
end;
//
insert into t1 set a = sysdate(), b = t_slow_sysdate();//
create trigger t_before before insert on t1
for each row begin
set new.b = t_slow_sysdate();
end
//
insert into t1 set a = sysdate();
select a != b from t1;
a != b
1
1
drop trigger t_before;
drop function t_slow_sysdate;
drop table t1;
create table t1 (a datetime, i int, b datetime);
insert into t1 select sysdate(), sleep(1), sysdate() from dual;
select a != b from t1;
a != b
1
drop table t1;
create procedure t_sysdate()
begin
select sysdate() into @a;
do sleep(2);
select sysdate() into @b;
select @a != @b;
end;
//
call t_sysdate();
@a != @b
1
drop procedure t_sysdate;
select timestampdiff(month,'2004-09-11','2004-09-11');
timestampdiff(month,'2004-09-11','2004-09-11')
0
select timestampdiff(month,'2004-09-11','2005-09-11');
timestampdiff(month,'2004-09-11','2005-09-11')
12
select timestampdiff(month,'2004-09-11','2006-09-11');
timestampdiff(month,'2004-09-11','2006-09-11')
24
select timestampdiff(month,'2004-09-11','2007-09-11');
timestampdiff(month,'2004-09-11','2007-09-11')
36
select timestampdiff(month,'2005-09-11','2004-09-11');
timestampdiff(month,'2005-09-11','2004-09-11')
-12
select timestampdiff(month,'2005-09-11','2003-09-11');
timestampdiff(month,'2005-09-11','2003-09-11')
-24
select timestampdiff(month,'2004-02-28','2005-02-28');
timestampdiff(month,'2004-02-28','2005-02-28')
12
select timestampdiff(month,'2004-02-29','2005-02-28');
timestampdiff(month,'2004-02-29','2005-02-28')
11
select timestampdiff(month,'2004-02-28','2005-02-28');
timestampdiff(month,'2004-02-28','2005-02-28')
12
select timestampdiff(month,'2004-03-29','2005-03-28');
timestampdiff(month,'2004-03-29','2005-03-28')
11
select timestampdiff(month,'2003-02-28','2004-02-29');
timestampdiff(month,'2003-02-28','2004-02-29')
12
select timestampdiff(month,'2003-02-28','2005-02-28');
timestampdiff(month,'2003-02-28','2005-02-28')
24
select timestampdiff(month,'1999-09-11','2001-10-10');
timestampdiff(month,'1999-09-11','2001-10-10')
24
select timestampdiff(month,'1999-09-11','2001-9-11');
timestampdiff(month,'1999-09-11','2001-9-11')
24
select timestampdiff(year,'1999-09-11','2001-9-11');
timestampdiff(year,'1999-09-11','2001-9-11')
2
select timestampdiff(year,'2004-02-28','2005-02-28');
timestampdiff(year,'2004-02-28','2005-02-28')
1
select timestampdiff(year,'2004-02-29','2005-02-28');
timestampdiff(year,'2004-02-29','2005-02-28')
0
CREATE TABLE t1 (id int NOT NULL PRIMARY KEY, day date);
CREATE TABLE t2 (id int NOT NULL PRIMARY KEY, day date);
INSERT INTO t1 VALUES
(1, '2005-06-01'), (2, '2005-02-01'), (3, '2005-07-01');
INSERT INTO t2 VALUES
(1, '2005-08-01'), (2, '2005-06-15'), (3, '2005-07-15');
SELECT * FROM t1, t2 
WHERE t1.day BETWEEN 
'2005.09.01' - INTERVAL 6 MONTH AND t2.day;
id	day	id	day
1	2005-06-01	1	2005-08-01
3	2005-07-01	1	2005-08-01
1	2005-06-01	2	2005-06-15
1	2005-06-01	3	2005-07-15
3	2005-07-01	3	2005-07-15
SELECT * FROM t1, t2 
WHERE CAST(t1.day AS DATE) BETWEEN 
'2005.09.01' - INTERVAL 6 MONTH AND t2.day;
id	day	id	day
1	2005-06-01	1	2005-08-01
3	2005-07-01	1	2005-08-01
1	2005-06-01	2	2005-06-15
1	2005-06-01	3	2005-07-15
3	2005-07-01	3	2005-07-15
DROP TABLE t1,t2;
set time_zone= @@global.time_zone;
<<<<<<< HEAD
End of 5.0 tests
select date_sub("0050-01-01 00:00:01",INTERVAL 2 SECOND);
date_sub("0050-01-01 00:00:01",INTERVAL 2 SECOND)
NULL
select date_sub("0199-01-01 00:00:01",INTERVAL 2 SECOND);
date_sub("0199-01-01 00:00:01",INTERVAL 2 SECOND)
NULL
select date_add("0199-12-31 23:59:59",INTERVAL 2 SECOND);
date_add("0199-12-31 23:59:59",INTERVAL 2 SECOND)
NULL
select date_sub("0200-01-01 00:00:01",INTERVAL 2 SECOND);
date_sub("0200-01-01 00:00:01",INTERVAL 2 SECOND)
0199-12-31 23:59:59
select date_sub("0200-01-01 00:00:01",INTERVAL 1 SECOND);
date_sub("0200-01-01 00:00:01",INTERVAL 1 SECOND)
0200-01-01 00:00:00
select date_sub("0200-01-01 00:00:01",INTERVAL 2 SECOND);
date_sub("0200-01-01 00:00:01",INTERVAL 2 SECOND)
0199-12-31 23:59:59
select date_add("2001-01-01 23:59:59",INTERVAL -2000 YEAR);
date_add("2001-01-01 23:59:59",INTERVAL -2000 YEAR)
0001-01-01 23:59:59
select date_sub("50-01-01 00:00:01",INTERVAL 2 SECOND);
date_sub("50-01-01 00:00:01",INTERVAL 2 SECOND)
2049-12-31 23:59:59
select date_sub("90-01-01 00:00:01",INTERVAL 2 SECOND);
date_sub("90-01-01 00:00:01",INTERVAL 2 SECOND)
1989-12-31 23:59:59
select date_sub("0069-01-01 00:00:01",INTERVAL 2 SECOND);
date_sub("0069-01-01 00:00:01",INTERVAL 2 SECOND)
NULL
select date_sub("0169-01-01 00:00:01",INTERVAL 2 SECOND);
date_sub("0169-01-01 00:00:01",INTERVAL 2 SECOND)
NULL
End of 5.1 tests
=======
SET NAMES latin1;
SET character_set_results = NULL;
SHOW VARIABLES LIKE 'character_set_results';
Variable_name	Value
character_set_results	
CREATE TABLE testBug8868 (field1 DATE, field2 VARCHAR(32) CHARACTER SET BINARY);
INSERT INTO testBug8868 VALUES ('2006-09-04', 'abcd');
SELECT DATE_FORMAT(field1,'%b-%e %l:%i%p') as fmtddate, field2 FROM testBug8868;
fmtddate	field2
Sep-4 12:00AM	abcd
DROP TABLE testBug8868;
SET NAMES DEFAULT;
>>>>>>> 325daf37
<|MERGE_RESOLUTION|>--- conflicted
+++ resolved
@@ -911,6 +911,18 @@
 (select time_format(timediff(now(), DATE_SUB(now(),INTERVAL 5 HOUR)),'%k') As H);
 H
 5
+SET NAMES latin1;
+SET character_set_results = NULL;
+SHOW VARIABLES LIKE 'character_set_results';
+Variable_name	Value
+character_set_results	
+CREATE TABLE testBug8868 (field1 DATE, field2 VARCHAR(32) CHARACTER SET BINARY);
+INSERT INTO testBug8868 VALUES ('2006-09-04', 'abcd');
+SELECT DATE_FORMAT(field1,'%b-%e %l:%i%p') as fmtddate, field2 FROM testBug8868;
+fmtddate	field2
+Sep-4 12:00AM	abcd
+DROP TABLE testBug8868;
+SET NAMES DEFAULT;
 End of 4.1 tests
 explain extended select timestampdiff(SQL_TSI_WEEK, '2001-02-01', '2001-05-01') as a1,
 timestampdiff(SQL_TSI_FRAC_SECOND, '2001-02-01 12:59:59.120000', '2001-05-01 12:58:58.119999') as a2;
@@ -1039,7 +1051,6 @@
 3	2005-07-01	3	2005-07-15
 DROP TABLE t1,t2;
 set time_zone= @@global.time_zone;
-<<<<<<< HEAD
 End of 5.0 tests
 select date_sub("0050-01-01 00:00:01",INTERVAL 2 SECOND);
 date_sub("0050-01-01 00:00:01",INTERVAL 2 SECOND)
@@ -1074,18 +1085,4 @@
 select date_sub("0169-01-01 00:00:01",INTERVAL 2 SECOND);
 date_sub("0169-01-01 00:00:01",INTERVAL 2 SECOND)
 NULL
-End of 5.1 tests
-=======
-SET NAMES latin1;
-SET character_set_results = NULL;
-SHOW VARIABLES LIKE 'character_set_results';
-Variable_name	Value
-character_set_results	
-CREATE TABLE testBug8868 (field1 DATE, field2 VARCHAR(32) CHARACTER SET BINARY);
-INSERT INTO testBug8868 VALUES ('2006-09-04', 'abcd');
-SELECT DATE_FORMAT(field1,'%b-%e %l:%i%p') as fmtddate, field2 FROM testBug8868;
-fmtddate	field2
-Sep-4 12:00AM	abcd
-DROP TABLE testBug8868;
-SET NAMES DEFAULT;
->>>>>>> 325daf37
+End of 5.1 tests