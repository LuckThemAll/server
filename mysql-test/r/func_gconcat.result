--- conflicted
+++ resolved
@@ -517,7 +517,6 @@
 2	3,7
 NULL	1,2,3,4,7
 drop table t1;
-<<<<<<< HEAD
 create table t1 (a char(3), b char(20), primary key (a, b));
 insert into t1 values ('ABW', 'Dutch'), ('ABW', 'English');
 select group_concat(a) from t1 group by b;
@@ -525,7 +524,6 @@
 ABW
 ABW
 drop table t1;
-=======
 CREATE TABLE t1 (
 aID smallint(5) unsigned NOT NULL auto_increment,
 sometitle varchar(255) NOT NULL default '',
@@ -556,5 +554,4 @@
 FROM t1 JOIN t2 ON t1.bID = t2.bID;
 COUNT(*)	GROUP_CONCAT(DISTINCT t2.somename SEPARATOR ' |')
 2	test
-DROP TABLE t1,t2;
->>>>>>> a5f2c752
+DROP TABLE t1,t2;