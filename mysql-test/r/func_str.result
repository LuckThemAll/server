--- conflicted
+++ resolved
@@ -1023,7 +1023,21 @@
 select ifnull(load_file("lkjlkj"),"it's null");
 ifnull(load_file("lkjlkj"),"it's null")
 it's null
-<<<<<<< HEAD
+create table t1 (f1 varchar(4), f2 varchar(64), unique key k1 (f1,f2));
+insert into t1 values ( 'test',md5('test')), ('test', sha('test'));
+select * from t1 where f1='test' and (f2= md5("test") or f2= md5("TEST"));
+f1	f2
+test	098f6bcd4621d373cade4e832627b4f6
+select * from t1 where f1='test' and (f2= md5("TEST") or f2= md5("test"));
+f1	f2
+test	098f6bcd4621d373cade4e832627b4f6
+select * from t1 where f1='test' and (f2= sha("test") or f2= sha("TEST"));
+f1	f2
+test	a94a8fe5ccb19ba61c4c0873d391e987982fbbd3
+select * from t1 where f1='test' and (f2= sha("TEST") or f2= sha("test"));
+f1	f2
+test	a94a8fe5ccb19ba61c4c0873d391e987982fbbd3
+drop table t1;
 End of 4.1 tests
 create table t1 (d decimal default null);
 insert into t1 values (null);
@@ -1053,22 +1067,4 @@
 select "18383815659218730760" + 0;
 "18383815659218730760" + 0
 1.8383815659219e+19
-End of 5.0 tests
-=======
-create table t1 (f1 varchar(4), f2 varchar(64), unique key k1 (f1,f2));
-insert into t1 values ( 'test',md5('test')), ('test', sha('test'));
-select * from t1 where f1='test' and (f2= md5("test") or f2= md5("TEST"));
-f1	f2
-test	098f6bcd4621d373cade4e832627b4f6
-select * from t1 where f1='test' and (f2= md5("TEST") or f2= md5("test"));
-f1	f2
-test	098f6bcd4621d373cade4e832627b4f6
-select * from t1 where f1='test' and (f2= sha("test") or f2= sha("TEST"));
-f1	f2
-test	a94a8fe5ccb19ba61c4c0873d391e987982fbbd3
-select * from t1 where f1='test' and (f2= sha("TEST") or f2= sha("test"));
-f1	f2
-test	a94a8fe5ccb19ba61c4c0873d391e987982fbbd3
-drop table t1;
-End of 4.1 tests
->>>>>>> b8b9738e
+End of 5.0 tests