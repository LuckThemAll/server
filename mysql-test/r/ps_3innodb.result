use test;
drop table if exists t1, t9 ;
create table t1
(
a int, b varchar(30),
primary key(a)
) engine = 'InnoDB'  ;
create table t9 
(
c1  tinyint, c2  smallint, c3  mediumint, c4  int,
c5  integer, c6  bigint, c7  float, c8  double,
c9  double precision, c10 real, c11 decimal(7, 4), c12 numeric(8, 4),
c13 date, c14 datetime, c15 timestamp, c16 time,
c17 year, c18 tinyint, c19 bool, c20 char,
c21 char(10), c22 varchar(30), c23 tinyblob, c24 tinytext,
c25 blob, c26 text, c27 mediumblob, c28 mediumtext,
c29 longblob, c30 longtext, c31 enum('one', 'two', 'three'),
c32 set('monday', 'tuesday', 'wednesday'),
primary key(c1)
) engine = 'InnoDB'  ;
delete from t1 ;
insert into t1 values (1,'one');
insert into t1 values (2,'two');
insert into t1 values (3,'three');
insert into t1 values (4,'four');
commit ;
delete from t9 ;
insert into t9
set c1= 1, c2= 1, c3= 1, c4= 1, c5= 1, c6= 1, c7= 1, c8= 1, c9= 1,
c10= 1, c11= 1, c12 = 1,
c13= '2004-02-29', c14= '2004-02-29 11:11:11', c15= '2004-02-29 11:11:11',
c16= '11:11:11', c17= '2004',
c18= 1, c19=true, c20= 'a', c21= '123456789a', 
c22= '123456789a123456789b123456789c', c23= 'tinyblob', c24= 'tinytext',
c25= 'blob', c26= 'text', c27= 'mediumblob', c28= 'mediumtext',
c29= 'longblob', c30= 'longtext', c31='one', c32= 'monday';
insert into t9
set c1= 9, c2= 9, c3= 9, c4= 9, c5= 9, c6= 9, c7= 9, c8= 9, c9= 9,
c10= 9, c11= 9, c12 = 9,
c13= '2004-02-29', c14= '2004-02-29 11:11:11', c15= '2004-02-29 11:11:11',
c16= '11:11:11', c17= '2004',
c18= 1, c19=false, c20= 'a', c21= '123456789a', 
c22= '123456789a123456789b123456789c', c23= 'tinyblob', c24= 'tinytext',
c25= 'blob', c26= 'text', c27= 'mediumblob', c28= 'mediumtext',
c29= 'longblob', c30= 'longtext', c31='two', c32= 'tuesday';
commit ;
test_sequence
------ simple select tests ------
prepare stmt1 from ' select * from t9 order by c1 ' ;
execute stmt1;
Catalog	Database	Table	Table_alias	Column	Column_alias	Type	Length	Max length	Is_null	Flags	Decimals	Charsetnr
def	test	t9	t9	c1	c1	1	4	1	N	49155	0	63
def	test	t9	t9	c2	c2	2	6	1	Y	32768	0	63
def	test	t9	t9	c3	c3	9	9	1	Y	32768	0	63
def	test	t9	t9	c4	c4	3	11	1	Y	32768	0	63
def	test	t9	t9	c5	c5	3	11	1	Y	32768	0	63
def	test	t9	t9	c6	c6	8	20	1	Y	32768	0	63
def	test	t9	t9	c7	c7	4	12	1	Y	32768	31	63
def	test	t9	t9	c8	c8	5	22	1	Y	32768	31	63
def	test	t9	t9	c9	c9	5	22	1	Y	32768	31	63
def	test	t9	t9	c10	c10	5	22	1	Y	32768	31	63
def	test	t9	t9	c11	c11	246	9	6	Y	0	4	63
def	test	t9	t9	c12	c12	246	10	6	Y	0	4	63
def	test	t9	t9	c13	c13	10	10	10	Y	128	0	63
def	test	t9	t9	c14	c14	12	19	19	Y	128	0	63
def	test	t9	t9	c15	c15	7	19	19	N	1249	0	63
def	test	t9	t9	c16	c16	11	8	8	Y	128	0	63
def	test	t9	t9	c17	c17	13	4	4	Y	32864	0	63
def	test	t9	t9	c18	c18	1	4	1	Y	32768	0	63
def	test	t9	t9	c19	c19	1	1	1	Y	32768	0	63
def	test	t9	t9	c20	c20	254	1	1	Y	0	0	8
def	test	t9	t9	c21	c21	254	10	10	Y	0	0	8
def	test	t9	t9	c22	c22	253	30	30	Y	0	0	8
def	test	t9	t9	c23	c23	252	255	8	Y	144	0	63
def	test	t9	t9	c24	c24	252	255	8	Y	16	0	8
def	test	t9	t9	c25	c25	252	65535	4	Y	144	0	63
def	test	t9	t9	c26	c26	252	65535	4	Y	16	0	8
def	test	t9	t9	c27	c27	252	16777215	10	Y	144	0	63
def	test	t9	t9	c28	c28	252	16777215	10	Y	16	0	8
def	test	t9	t9	c29	c29	252	4294967295	8	Y	144	0	63
def	test	t9	t9	c30	c30	252	4294967295	8	Y	16	0	8
def	test	t9	t9	c31	c31	254	5	3	Y	256	0	8
def	test	t9	t9	c32	c32	254	24	7	Y	2048	0	8
c1	c2	c3	c4	c5	c6	c7	c8	c9	c10	c11	c12	c13	c14	c15	c16	c17	c18	c19	c20	c21	c22	c23	c24	c25	c26	c27	c28	c29	c30	c31	c32
1	1	1	1	1	1	1	1	1	1	1.0000	1.0000	2004-02-29	2004-02-29 11:11:11	2004-02-29 11:11:11	11:11:11	2004	1	1	a	123456789a	123456789a123456789b123456789c	tinyblob	tinytext	blob	text	mediumblob	mediumtext	longblob	longtext	one	monday
9	9	9	9	9	9	9	9	9	9	9.0000	9.0000	2004-02-29	2004-02-29 11:11:11	2004-02-29 11:11:11	11:11:11	2004	1	0	a	123456789a	123456789a123456789b123456789c	tinyblob	tinytext	blob	text	mediumblob	mediumtext	longblob	longtext	two	tuesday
set @arg00='SELECT' ;
@arg00 a from t1 where a=1;
ERROR 42000: You have an error in your SQL syntax; check the manual that corresponds to your MySQL server version for the right syntax to use near '@arg00 a from t1 where a=1' at line 1
prepare stmt1 from ' ? a from t1 where a=1 ';
ERROR 42000: You have an error in your SQL syntax; check the manual that corresponds to your MySQL server version for the right syntax to use near '? a from t1 where a=1' at line 1
set @arg00=1 ;
select @arg00, b from t1 where a=1 ;
@arg00	b
1	one
prepare stmt1 from ' select ?, b from t1 where a=1 ' ;
execute stmt1 using @arg00 ;
?	b
1	one
set @arg00='lion' ;
select @arg00, b from t1 where a=1 ;
@arg00	b
lion	one
prepare stmt1 from ' select ?, b from t1 where a=1 ' ;
execute stmt1 using @arg00 ;
?	b
lion	one
set @arg00=NULL ;
select @arg00, b from t1 where a=1 ;
@arg00	b
NULL	one
prepare stmt1 from ' select ?, b from t1 where a=1 ' ;
execute stmt1 using @arg00 ;
?	b
NULL	one
set @arg00=1 ;
select b, a - @arg00 from t1 where a=1 ;
b	a - @arg00
one	0
prepare stmt1 from ' select b, a - ? from t1 where a=1 ' ;
execute stmt1 using @arg00 ;
b	a - ?
one	0
set @arg00=null ;
select @arg00 as my_col ;
my_col
NULL
prepare stmt1 from ' select ? as my_col';
execute stmt1 using @arg00 ;
my_col
NULL
select @arg00 + 1 as my_col ;
my_col
NULL
prepare stmt1 from ' select ? + 1 as my_col';
execute stmt1 using @arg00 ;
my_col
NULL
select 1 + @arg00 as my_col ;
my_col
NULL
prepare stmt1 from ' select 1 + ? as my_col';
execute stmt1 using @arg00 ;
my_col
NULL
set @arg00='MySQL' ;
select substr(@arg00,1,2) from t1 where a=1 ;
substr(@arg00,1,2)
My
prepare stmt1 from ' select substr(?,1,2) from t1 where a=1 ' ;
execute stmt1 using @arg00 ;
substr(?,1,2)
My
set @arg00=3 ;
select substr('MySQL',@arg00,5) from t1 where a=1 ;
substr('MySQL',@arg00,5)
SQL
prepare stmt1 from ' select substr(''MySQL'',?,5) from t1 where a=1 ' ;
execute stmt1 using @arg00 ;
substr('MySQL',?,5)
SQL
select substr('MySQL',1,@arg00) from t1 where a=1 ;
substr('MySQL',1,@arg00)
MyS
prepare stmt1 from ' select substr(''MySQL'',1,?) from t1 where a=1 ' ;
execute stmt1 using @arg00 ;
substr('MySQL',1,?)
MyS
set @arg00='MySQL' ;
select a , concat(@arg00,b) from t1 order by a;
a	concat(@arg00,b)
1	MySQLone
2	MySQLtwo
3	MySQLthree
4	MySQLfour
prepare stmt1 from ' select a , concat(?,b) from t1 order by a ' ;
execute stmt1 using @arg00;
a	concat(?,b)
1	MySQLone
2	MySQLtwo
3	MySQLthree
4	MySQLfour
select a , concat(b,@arg00) from t1 order by a ;
a	concat(b,@arg00)
1	oneMySQL
2	twoMySQL
3	threeMySQL
4	fourMySQL
prepare stmt1 from ' select a , concat(b,?) from t1 order by a ' ;
execute stmt1 using @arg00;
a	concat(b,?)
1	oneMySQL
2	twoMySQL
3	threeMySQL
4	fourMySQL
set @arg00='MySQL' ;
select group_concat(@arg00,b order by a) from t1 
group by 'a' ;
group_concat(@arg00,b order by a)
MySQLone,MySQLtwo,MySQLthree,MySQLfour
prepare stmt1 from ' select group_concat(?,b order by a) from t1
group by ''a'' ' ;
execute stmt1 using @arg00;
group_concat(?,b order by a)
MySQLone,MySQLtwo,MySQLthree,MySQLfour
select group_concat(b,@arg00 order by a) from t1 
group by 'a' ;
group_concat(b,@arg00 order by a)
oneMySQL,twoMySQL,threeMySQL,fourMySQL
prepare stmt1 from ' select group_concat(b,? order by a) from t1
group by ''a'' ' ;
execute stmt1 using @arg00;
group_concat(b,? order by a)
oneMySQL,twoMySQL,threeMySQL,fourMySQL
set @arg00='first' ;
set @arg01='second' ;
set @arg02=NULL;
select @arg00, @arg01 from t1 where a=1 ;
@arg00	@arg01
first	second
prepare stmt1 from ' select ?, ? from t1 where a=1 ' ;
execute stmt1 using @arg00, @arg01 ;
?	?
first	second
execute stmt1 using @arg02, @arg01 ;
?	?
NULL	second
execute stmt1 using @arg00, @arg02 ;
?	?
first	NULL
execute stmt1 using @arg02, @arg02 ;
?	?
NULL	NULL
drop table if exists t5 ;
create table t5 (id1 int(11) not null default '0',
value2 varchar(100), value1 varchar(100)) ;
insert into t5 values (1,'hh','hh'),(2,'hh','hh'),
(1,'ii','ii'),(2,'ii','ii') ;
prepare stmt1 from ' select id1,value1 from t5 where id1=? or value1=? order by id1,value1 ' ;
set @arg00=1 ;
set @arg01='hh' ;
execute stmt1 using @arg00, @arg01 ;
id1	value1
1	hh
1	ii
2	hh
drop table t5 ;
drop table if exists t5 ;
create table t5(session_id  char(9) not null) ;
insert into t5 values ('abc') ;
prepare stmt1 from ' select * from t5
where ?=''1111'' and session_id = ''abc'' ' ;
set @arg00='abc' ;
execute stmt1 using @arg00 ;
session_id
set @arg00='1111' ;
execute stmt1 using @arg00 ;
session_id
abc
set @arg00='abc' ;
execute stmt1 using @arg00 ;
session_id
drop table t5 ;
set @arg00='FROM' ;
select a @arg00 t1 where a=1 ;
ERROR 42000: You have an error in your SQL syntax; check the manual that corresponds to your MySQL server version for the right syntax to use near '@arg00 t1 where a=1' at line 1
prepare stmt1 from ' select a ? t1 where a=1 ' ;
ERROR 42000: You have an error in your SQL syntax; check the manual that corresponds to your MySQL server version for the right syntax to use near '? t1 where a=1' at line 1
set @arg00='t1' ;
select a from @arg00 where a=1 ;
ERROR 42000: You have an error in your SQL syntax; check the manual that corresponds to your MySQL server version for the right syntax to use near '@arg00 where a=1' at line 1
prepare stmt1 from ' select a from ? where a=1 ' ;
ERROR 42000: You have an error in your SQL syntax; check the manual that corresponds to your MySQL server version for the right syntax to use near '? where a=1' at line 1
set @arg00='WHERE' ;
select a from t1 @arg00 a=1 ;
ERROR 42000: You have an error in your SQL syntax; check the manual that corresponds to your MySQL server version for the right syntax to use near '@arg00 a=1' at line 1
prepare stmt1 from ' select a from t1 ? a=1 ' ;
ERROR 42000: You have an error in your SQL syntax; check the manual that corresponds to your MySQL server version for the right syntax to use near '? a=1' at line 1
set @arg00=1 ;
select a FROM t1 where a=@arg00 ;
a
1
prepare stmt1 from ' select a FROM t1 where a=? ' ;
execute stmt1 using @arg00 ;
a
1
set @arg00=1000 ;
execute stmt1 using @arg00 ;
a
set @arg00=NULL ;
select a FROM t1 where a=@arg00 ;
a
prepare stmt1 from ' select a FROM t1 where a=? ' ;
execute stmt1 using @arg00 ;
a
set @arg00=4 ;
select a FROM t1 where a=sqrt(@arg00) ;
a
2
prepare stmt1 from ' select a FROM t1 where a=sqrt(?) ' ;
execute stmt1 using @arg00 ;
a
2
set @arg00=NULL ;
select a FROM t1 where a=sqrt(@arg00) ;
a
prepare stmt1 from ' select a FROM t1 where a=sqrt(?) ' ;
execute stmt1 using @arg00 ;
a
set @arg00=2 ;
set @arg01=3 ;
select a FROM t1 where a in (@arg00,@arg01) order by a;
a
2
3
prepare stmt1 from ' select a FROM t1 where a in (?,?) order by a ';
execute stmt1 using @arg00, @arg01;
a
2
3
set @arg00= 'one' ;
set @arg01= 'two' ;
set @arg02= 'five' ;
prepare stmt1 from ' select b FROM t1 where b in (?,?,?) order by b ' ;
execute stmt1 using @arg00, @arg01, @arg02 ;
b
one
two
prepare stmt1 from ' select b FROM t1 where b like ? ';
set @arg00='two' ;
execute stmt1 using @arg00 ;
b
two
set @arg00='tw%' ;
execute stmt1 using @arg00 ;
b
two
set @arg00='%wo' ;
execute stmt1 using @arg00 ;
b
two
set @arg00=null ;
insert into t9 set c1= 0, c5 = NULL ;
select c5 from t9 where c5 > NULL ;
c5
prepare stmt1 from ' select c5 from t9 where c5 > ? ';
execute stmt1 using @arg00 ;
c5
select c5 from t9 where c5 < NULL ;
c5
prepare stmt1 from ' select c5 from t9 where c5 < ? ';
execute stmt1 using @arg00 ;
c5
select c5 from t9 where c5 = NULL ;
c5
prepare stmt1 from ' select c5 from t9 where c5 = ? ';
execute stmt1 using @arg00 ;
c5
select c5 from t9 where c5 <=> NULL ;
c5
NULL
prepare stmt1 from ' select c5 from t9 where c5 <=> ? ';
execute stmt1 using @arg00 ;
c5
NULL
delete from t9 where c1= 0 ;
set @arg00='>' ;
select a FROM t1 where a @arg00 1 ;
ERROR 42000: You have an error in your SQL syntax; check the manual that corresponds to your MySQL server version for the right syntax to use near '@arg00 1' at line 1
prepare stmt1 from ' select a FROM t1 where a ? 1 ' ;
ERROR 42000: You have an error in your SQL syntax; check the manual that corresponds to your MySQL server version for the right syntax to use near '? 1' at line 1
set @arg00=1 ;
select a,b FROM t1 where a is not NULL
AND b is not NULL group by a - @arg00 ;
a	b
1	one
2	two
3	three
4	four
prepare stmt1 from ' select a,b FROM t1 where a is not NULL
AND b is not NULL group by a - ? ' ;
execute stmt1 using @arg00 ;
a	b
1	one
2	two
3	three
4	four
set @arg00='two' ;
select a,b FROM t1 where a is not NULL
AND b is not NULL having b <> @arg00 order by a ;
a	b
1	one
3	three
4	four
prepare stmt1 from ' select a,b FROM t1 where a is not NULL
AND b is not NULL having b <> ? order by a ' ;
execute stmt1 using @arg00 ;
a	b
1	one
3	three
4	four
set @arg00=1 ;
select a,b FROM t1 where a is not NULL
AND b is not NULL order by a - @arg00 ;
a	b
1	one
2	two
3	three
4	four
prepare stmt1 from ' select a,b FROM t1 where a is not NULL
AND b is not NULL order by a - ? ' ;
execute stmt1 using @arg00 ;
a	b
1	one
2	two
3	three
4	four
set @arg00=2 ;
select a,b from t1 order by 2 ;
a	b
4	four
1	one
3	three
2	two
prepare stmt1 from ' select a,b from t1
order by ? ';
execute stmt1 using @arg00;
a	b
4	four
1	one
3	three
2	two
set @arg00=1 ;
execute stmt1 using @arg00;
a	b
1	one
2	two
3	three
4	four
set @arg00=0 ;
execute stmt1 using @arg00;
ERROR 42S22: Unknown column '?' in 'order clause'
set @arg00=1;
prepare stmt1 from ' select a,b from t1 order by a
limit 1 ';
execute stmt1 ;
a	b
1	one
prepare stmt1 from ' select a,b from t1 order by a limit ? ';
execute stmt1 using @arg00;
a	b
1	one
set @arg00='b' ;
set @arg01=0 ;
set @arg02=2 ;
set @arg03=2 ;
select sum(a), @arg00 from t1 where a > @arg01
and b is not null group by substr(b,@arg02)
having sum(a) <> @arg03 ;
sum(a)	@arg00
3	b
1	b
4	b
prepare stmt1 from ' select sum(a), ? from t1 where a > ?
and b is not null group by substr(b,?)
having sum(a) <> ? ';
execute stmt1 using @arg00, @arg01, @arg02, @arg03;
sum(a)	?
3	b
1	b
4	b
test_sequence
------ join tests ------
select first.a as a1, second.a as a2 
from t1 first, t1 second
where first.a = second.a order by a1 ;
a1	a2
1	1
2	2
3	3
4	4
prepare stmt1 from ' select first.a as a1, second.a as a2 
        from t1 first, t1 second
        where first.a = second.a order by a1 ';
execute stmt1 ;
a1	a2
1	1
2	2
3	3
4	4
set @arg00='ABC';
set @arg01='two';
set @arg02='one';
select first.a, @arg00, second.a FROM t1 first, t1 second
where @arg01 = first.b or first.a = second.a or second.b = @arg02
order by second.a, first.a;
a	@arg00	a
1	ABC	1
2	ABC	1
3	ABC	1
4	ABC	1
2	ABC	2
2	ABC	3
3	ABC	3
2	ABC	4
4	ABC	4
prepare stmt1 from ' select first.a, ?, second.a FROM t1 first, t1 second
                    where ? = first.b or first.a = second.a or second.b = ?
                    order by second.a, first.a';
execute stmt1 using @arg00, @arg01, @arg02;
a	?	a
1	ABC	1
2	ABC	1
3	ABC	1
4	ABC	1
2	ABC	2
2	ABC	3
3	ABC	3
2	ABC	4
4	ABC	4
drop table if exists t2 ;
create table t2 as select * from t1 ;
set @query1= 'SELECT * FROM t2 join t1 on (t1.a=t2.a) order by t2.a ' ;
set @query2= 'SELECT * FROM t2 natural join t1 order by t2.a ' ;
set @query3= 'SELECT * FROM t2 join t1 using(a) order by t2.a ' ;
set @query4= 'SELECT * FROM t2 left join t1 on(t1.a=t2.a) order by t2.a ' ;
set @query5= 'SELECT * FROM t2 natural left join t1 order by t2.a ' ;
set @query6= 'SELECT * FROM t2 left join t1 using(a) order by t2.a ' ;
set @query7= 'SELECT * FROM t2 right join t1 on(t1.a=t2.a) order by t2.a ' ;
set @query8= 'SELECT * FROM t2 natural right join t1 order by t2.a ' ;
set @query9= 'SELECT * FROM t2 right join t1 using(a) order by t2.a ' ;
the join statement is:
SELECT * FROM t2 right join t1 using(a) order by t2.a 
prepare stmt1 from @query9  ;
execute stmt1 ;
a	b	b
1	one	one
2	two	two
3	three	three
4	four	four
execute stmt1 ;
a	b	b
1	one	one
2	two	two
3	three	three
4	four	four
execute stmt1 ;
a	b	b
1	one	one
2	two	two
3	three	three
4	four	four
the join statement is:
SELECT * FROM t2 natural right join t1 order by t2.a 
prepare stmt1 from @query8 ;
execute stmt1 ;
a	b
1	one
2	two
3	three
4	four
execute stmt1 ;
a	b
1	one
2	two
3	three
4	four
execute stmt1 ;
a	b
1	one
2	two
3	three
4	four
the join statement is:
SELECT * FROM t2 right join t1 on(t1.a=t2.a) order by t2.a 
prepare stmt1 from @query7 ;
execute stmt1 ;
a	b	a	b
1	one	1	one
2	two	2	two
3	three	3	three
4	four	4	four
execute stmt1 ;
a	b	a	b
1	one	1	one
2	two	2	two
3	three	3	three
4	four	4	four
execute stmt1 ;
a	b	a	b
1	one	1	one
2	two	2	two
3	three	3	three
4	four	4	four
the join statement is:
SELECT * FROM t2 left join t1 using(a) order by t2.a 
prepare stmt1 from @query6 ;
execute stmt1 ;
a	b	b
1	one	one
2	two	two
3	three	three
4	four	four
execute stmt1 ;
a	b	b
1	one	one
2	two	two
3	three	three
4	four	four
execute stmt1 ;
a	b	b
1	one	one
2	two	two
3	three	three
4	four	four
the join statement is:
SELECT * FROM t2 natural left join t1 order by t2.a 
prepare stmt1 from @query5 ;
execute stmt1 ;
a	b
1	one
2	two
3	three
4	four
execute stmt1 ;
a	b
1	one
2	two
3	three
4	four
execute stmt1 ;
a	b
1	one
2	two
3	three
4	four
the join statement is:
SELECT * FROM t2 left join t1 on(t1.a=t2.a) order by t2.a 
prepare stmt1 from @query4 ;
execute stmt1 ;
a	b	a	b
1	one	1	one
2	two	2	two
3	three	3	three
4	four	4	four
execute stmt1 ;
a	b	a	b
1	one	1	one
2	two	2	two
3	three	3	three
4	four	4	four
execute stmt1 ;
a	b	a	b
1	one	1	one
2	two	2	two
3	three	3	three
4	four	4	four
the join statement is:
SELECT * FROM t2 join t1 using(a) order by t2.a 
prepare stmt1 from @query3 ;
execute stmt1 ;
a	b	b
1	one	one
2	two	two
3	three	three
4	four	four
execute stmt1 ;
a	b	b
1	one	one
2	two	two
3	three	three
4	four	four
execute stmt1 ;
a	b	b
1	one	one
2	two	two
3	three	three
4	four	four
the join statement is:
SELECT * FROM t2 natural join t1 order by t2.a 
prepare stmt1 from @query2 ;
execute stmt1 ;
a	b
1	one
2	two
3	three
4	four
execute stmt1 ;
a	b
1	one
2	two
3	three
4	four
execute stmt1 ;
a	b
1	one
2	two
3	three
4	four
the join statement is:
SELECT * FROM t2 join t1 on (t1.a=t2.a) order by t2.a 
prepare stmt1 from @query1 ;
execute stmt1 ;
a	b	a	b
1	one	1	one
2	two	2	two
3	three	3	three
4	four	4	four
execute stmt1 ;
a	b	a	b
1	one	1	one
2	two	2	two
3	three	3	three
4	four	4	four
execute stmt1 ;
a	b	a	b
1	one	1	one
2	two	2	two
3	three	3	three
4	four	4	four
drop table t2 ;
test_sequence
------ subquery tests ------
prepare stmt1 from ' select a, b FROM t1 outer_table where
   a = (select a from t1 where b = ''two'') ';
execute stmt1 ;
a	b
2	two
set @arg00='two' ;
select a, b FROM t1 outer_table where
a = (select a from t1 where b = 'two' ) and b=@arg00 ;
a	b
2	two
prepare stmt1 from ' select a, b FROM t1 outer_table where
   a = (select a from t1 where b = ''two'') and b=? ';
execute stmt1 using @arg00;
a	b
2	two
set @arg00='two' ;
select a, b FROM t1 outer_table where
a = (select a from t1 where b = @arg00 ) and b='two' ;
a	b
2	two
prepare stmt1 from ' select a, b FROM t1 outer_table where
   a = (select a from t1 where b = ? ) and b=''two'' ' ;
execute stmt1 using @arg00;
a	b
2	two
set @arg00=3 ;
set @arg01='three' ;
select a,b FROM t1 where (a,b) in (select 3, 'three');
a	b
3	three
select a FROM t1 where (a,b) in (select @arg00,@arg01);
a
3
prepare stmt1 from ' select a FROM t1 where (a,b) in (select ?, ?) ';
execute stmt1 using @arg00, @arg01;
a
3
set @arg00=1 ;
set @arg01='two' ;
set @arg02=2 ;
set @arg03='two' ;
select a, @arg00, b FROM t1 outer_table where
b=@arg01 and a = (select @arg02 from t1 where b = @arg03 ) ;
a	@arg00	b
2	1	two
prepare stmt1 from ' select a, ?, b FROM t1 outer_table where
   b=? and a = (select ? from t1 where b = ? ) ' ;
execute stmt1 using @arg00, @arg01, @arg02, @arg03 ;
a	?	b
2	1	two
prepare stmt1 from 'select c4 FROM t9 where
    c13 = (select MAX(b) from t1 where a = ?) and c22 = ? ' ;
execute stmt1 using @arg01, @arg02;
c4
prepare stmt1 from ' select a, b FROM t1 outer_table where
   a = (select a from t1 where b = outer_table.b ) order by a ';
execute stmt1 ;
a	b
1	one
2	two
3	three
4	four
prepare stmt1 from ' SELECT a as ccc from t1 where a+1=
                           (SELECT 1+ccc from t1 where ccc+1=a+1 and a=1) ';
execute stmt1 ;
ccc
1
deallocate prepare stmt1 ;
prepare stmt1 from ' SELECT a as ccc from t1 where a+1=
                           (SELECT 1+ccc from t1 where ccc+1=a+1 and a=1) ';
execute stmt1 ;
ccc
1
deallocate prepare stmt1 ;
prepare stmt1 from ' SELECT a as ccc from t1 where a+1=
                           (SELECT 1+ccc from t1 where ccc+1=a+1 and a=1) ';
execute stmt1 ;
ccc
1
deallocate prepare stmt1 ;
set @arg00='two' ;
select a, b FROM t1 outer_table where
a = (select a from t1 where b = outer_table.b ) and b=@arg00 ;
a	b
2	two
prepare stmt1 from ' select a, b FROM t1 outer_table where
   a = (select a from t1 where b = outer_table.b) and b=? ';
execute stmt1 using @arg00;
a	b
2	two
set @arg00=2 ;
select a, b FROM t1 outer_table where
a = (select a from t1 where a = @arg00 and b = outer_table.b) and b='two' ;
a	b
2	two
prepare stmt1 from ' select a, b FROM t1 outer_table where
   a = (select a from t1 where a = ? and b = outer_table.b) and b=''two'' ' ;
execute stmt1 using @arg00;
a	b
2	two
set @arg00=2 ;
select a, b FROM t1 outer_table where
a = (select a from t1 where outer_table.a = @arg00 and a=2) and b='two' ;
a	b
2	two
prepare stmt1 from ' select a, b FROM t1 outer_table where
   a = (select a from t1 where outer_table.a = ? and a=2) and b=''two'' ' ;
execute stmt1 using @arg00;
a	b
2	two
set @arg00=1 ;
set @arg01='two' ;
set @arg02=2 ;
set @arg03='two' ;
select a, @arg00, b FROM t1 outer_table where
b=@arg01 and a = (select @arg02 from t1 where outer_table.b = @arg03
and outer_table.a=a ) ;
a	@arg00	b
2	1	two
prepare stmt1 from ' select a, ?, b FROM t1 outer_table where
   b=? and a = (select ? from t1 where outer_table.b = ? 
                   and outer_table.a=a ) ' ;
execute stmt1 using @arg00, @arg01, @arg02, @arg03 ;
a	?	b
2	1	two
set @arg00=1 ;
set @arg01=0 ;
select a, @arg00 
from ( select a - @arg00 as a from t1 where a=@arg00 ) as t2
where a=@arg01;
a	@arg00
0	1
prepare stmt1 from ' select a, ? 
                    from ( select a - ? as a from t1 where a=? ) as t2
                    where a=? ';
execute stmt1 using @arg00, @arg00, @arg00, @arg01 ;
a	?
0	1
drop table if exists t2 ;
create table t2 as select * from t1;
prepare stmt1 from ' select a in (select a from t2) from t1 ' ;
execute stmt1 ;
a in (select a from t2)
1
1
1
1
drop table if exists t5, t6, t7 ;
create table t5 (a int , b int) ;
create table t6 like t5 ;
create table t7 like t5 ;
insert into t5 values (0, 100), (1, 2), (1, 3), (2, 2), (2, 7),
(2, -1), (3, 10) ;
insert into t6 values (0, 0), (1, 1), (2, 1), (3, 1), (4, 1) ;
insert into t7 values (3, 3), (2, 2), (1, 1) ;
prepare stmt1 from ' select a, (select count(distinct t5.b) as sum from t5, t6
                     where t5.a=t6.a and t6.b > 0 and t5.a <= t7.b
                     group by t5.a order by sum limit 1) from t7 ' ;
execute stmt1 ;
a	(select count(distinct t5.b) as sum from t5, t6
                     where t5.a=t6.a and t6.b > 0 and t5.a <= t7.b
                     group by t5.a order by sum limit 1)
3	1
2	2
1	2
execute stmt1 ;
a	(select count(distinct t5.b) as sum from t5, t6
                     where t5.a=t6.a and t6.b > 0 and t5.a <= t7.b
                     group by t5.a order by sum limit 1)
3	1
2	2
1	2
execute stmt1 ;
a	(select count(distinct t5.b) as sum from t5, t6
                     where t5.a=t6.a and t6.b > 0 and t5.a <= t7.b
                     group by t5.a order by sum limit 1)
3	1
2	2
1	2
drop table t5, t6, t7 ;
drop table if exists t2 ;
create table t2 as select * from t9;
set @stmt= ' SELECT
   (SELECT SUM(c1 + c12 + 0.0) FROM t2 
    where (t9.c2 - 0e-3) = t2.c2
    GROUP BY t9.c15 LIMIT 1) as scalar_s,
   exists (select 1.0e+0 from t2 
           where t2.c3 * 9.0000000000 = t9.c4) as exists_s,
   c5 * 4 in (select c6 + 0.3e+1 from t2) as in_s,
   (c7 - 4, c8 - 4) in (select c9 + 4.0, c10 + 40e-1 from t2) as in_row_s
FROM t9,
(select c25 x, c32 y from t2) tt WHERE x = c25 ' ;
prepare stmt1 from @stmt ;
execute stmt1 ;
execute stmt1 ;
set @stmt= concat('explain ',@stmt);
prepare stmt1 from @stmt ;
execute stmt1 ;
execute stmt1 ;
set @stmt= ' SELECT
   (SELECT SUM(c1+c12+?) FROM t2 where (t9.c2-?)=t2.c2
    GROUP BY t9.c15 LIMIT 1) as scalar_s,
   exists (select ? from t2 
           where t2.c3*?=t9.c4) as exists_s,
   c5*? in (select c6+? from t2) as in_s,
   (c7-?, c8-?) in (select c9+?, c10+? from t2) as in_row_s
FROM t9,
(select c25 x, c32 y from t2) tt WHERE x =c25 ' ;
set @arg00= 0.0 ;
set @arg01= 0e-3 ;
set @arg02= 1.0e+0 ;
set @arg03= 9.0000000000 ;
set @arg04= 4 ;
set @arg05= 0.3e+1 ;
set @arg06= 4 ;
set @arg07= 4 ;
set @arg08= 4.0 ;
set @arg09= 40e-1 ;
prepare stmt1 from @stmt ;
execute stmt1 using @arg00, @arg01, @arg02, @arg03, @arg04, @arg05, @arg06,
@arg07, @arg08, @arg09 ;
execute stmt1 using @arg00, @arg01, @arg02, @arg03, @arg04, @arg05, @arg06,
@arg07, @arg08, @arg09 ;
set @stmt= concat('explain ',@stmt);
prepare stmt1 from @stmt ;
execute stmt1 using @arg00, @arg01, @arg02, @arg03, @arg04, @arg05, @arg06,
@arg07, @arg08, @arg09 ;
execute stmt1 using @arg00, @arg01, @arg02, @arg03, @arg04, @arg05, @arg06,
@arg07, @arg08, @arg09 ;
drop table t2 ;
select 1 < (select a from t1) ;
ERROR 21000: Subquery returns more than 1 row
prepare stmt1 from ' select 1 < (select a from t1) ' ;
execute stmt1 ;
ERROR 21000: Subquery returns more than 1 row
select 1 as my_col ;
my_col
1
test_sequence
------ union tests ------
prepare stmt1 from ' select a FROM t1 where a=1
                     union distinct
                     select a FROM t1 where a=1 ';
execute stmt1 ;
a
1
execute stmt1 ;
a
1
prepare stmt1 from ' select a FROM t1 where a=1
                     union all
                     select a FROM t1 where a=1 ';
execute stmt1 ;
a
1
1
prepare stmt1 from ' SELECT 1, 2 union SELECT 1 ' ;
ERROR 21000: The used SELECT statements have a different number of columns
prepare stmt1 from ' SELECT 1 union SELECT 1, 2 ' ;
ERROR 21000: The used SELECT statements have a different number of columns
prepare stmt1 from ' SELECT * from t1 union SELECT 1 ' ;
ERROR 21000: The used SELECT statements have a different number of columns
prepare stmt1 from ' SELECT 1 union SELECT * from t1 ' ;
ERROR 21000: The used SELECT statements have a different number of columns
set @arg00=1 ;
select @arg00 FROM t1 where a=1
union distinct
select 1 FROM t1 where a=1;
@arg00
1
prepare stmt1 from ' select ? FROM t1 where a=1
                     union distinct
                     select 1 FROM t1 where a=1 ' ;
execute stmt1 using @arg00;
?
1
set @arg00=1 ;
select 1 FROM t1 where a=1
union distinct
select @arg00 FROM t1 where a=1;
1
1
prepare stmt1 from ' select 1 FROM t1 where a=1
                     union distinct
                     select ? FROM t1 where a=1 ' ;
execute stmt1 using @arg00;
1
1
set @arg00='a' ;
select @arg00 FROM t1 where a=1
union distinct
select @arg00 FROM t1 where a=1;
@arg00
a
prepare stmt1 from ' select ? FROM t1 where a=1
                     union distinct
                     select ? FROM t1 where a=1 ';
execute stmt1 using @arg00, @arg00;
?
a
prepare stmt1 from ' select ? 
                     union distinct
                     select ? ';
execute stmt1 using @arg00, @arg00;
?
a
set @arg00='a' ;
set @arg01=1 ;
set @arg02='a' ;
set @arg03=2 ;
select @arg00 FROM t1 where a=@arg01
union distinct
select @arg02 FROM t1 where a=@arg03;
@arg00
a
prepare stmt1 from ' select ? FROM t1 where a=?
                     union distinct
                     select ? FROM t1 where a=? ' ;
execute stmt1 using @arg00, @arg01, @arg02, @arg03;
?
a
set @arg00=1 ;
prepare stmt1 from ' select sum(a) + 200, ? from t1
union distinct
select sum(a) + 200, 1 from t1
group by b ' ;
execute stmt1 using @arg00;
sum(a) + 200	?
210	1
204	1
201	1
203	1
202	1
set @Oporto='Oporto' ;
set @Lisboa='Lisboa' ;
set @0=0 ;
set @1=1 ;
set @2=2 ;
set @3=3 ;
set @4=4 ;
select @Oporto,@Lisboa,@0,@1,@2,@3,@4 ;
@Oporto	@Lisboa	@0	@1	@2	@3	@4
Oporto	Lisboa	0	1	2	3	4
select sum(a) + 200 as the_sum, @Oporto as the_town from t1
group by b
union distinct
select sum(a) + 200, @Lisboa from t1
group by b ;
the_sum	the_town
204	Oporto
201	Oporto
203	Oporto
202	Oporto
204	Lisboa
201	Lisboa
203	Lisboa
202	Lisboa
prepare stmt1 from ' select sum(a) + 200 as the_sum, ? as the_town from t1
                     group by b
                     union distinct
                     select sum(a) + 200, ? from t1
                     group by b ' ;
execute stmt1 using @Oporto, @Lisboa;
the_sum	the_town
204	Oporto
201	Oporto
203	Oporto
202	Oporto
204	Lisboa
201	Lisboa
203	Lisboa
202	Lisboa
select sum(a) + 200 as the_sum, @Oporto as the_town from t1
where a > @1
group by b
union distinct
select sum(a) + 200, @Lisboa from t1
where a > @2
group by b ;
the_sum	the_town
204	Oporto
203	Oporto
202	Oporto
204	Lisboa
203	Lisboa
prepare stmt1 from ' select sum(a) + 200 as the_sum, ? as the_town from t1
                     where a > ?
                     group by b
                     union distinct
                     select sum(a) + 200, ? from t1
                     where a > ?
                     group by b ' ;
execute stmt1 using @Oporto, @1, @Lisboa, @2;
the_sum	the_town
204	Oporto
203	Oporto
202	Oporto
204	Lisboa
203	Lisboa
select sum(a) + 200 as the_sum, @Oporto as the_town from t1
where a > @1
group by b
having avg(a) > @2
union distinct
select sum(a) + 200, @Lisboa from t1
where a > @2
group by b 
having avg(a) > @3;
the_sum	the_town
204	Oporto
203	Oporto
204	Lisboa
prepare stmt1 from ' select sum(a) + 200 as the_sum, ? as the_town from t1
                     where a > ?
                     group by b
                     having avg(a) > ?
                     union distinct
                     select sum(a) + 200, ? from t1
                     where a > ?
                     group by b
                     having avg(a) > ? ';
execute stmt1 using @Oporto, @1, @2, @Lisboa, @2, @3;
the_sum	the_town
204	Oporto
203	Oporto
204	Lisboa
test_sequence
------ explain select tests ------
prepare stmt1 from ' explain select * from t9 ' ;
execute stmt1;
Catalog	Database	Table	Table_alias	Column	Column_alias	Type	Length	Max length	Is_null	Flags	Decimals	Charsetnr
def					id	8	3	1	N	32929	0	63
def					select_type	253	19	6	N	1	31	8
def					table	253	64	2	Y	0	31	8
def					type	253	10	3	Y	0	31	8
def					possible_keys	253	4096	0	Y	0	31	8
def					key	253	64	0	Y	0	31	8
def					key_len	253	4096	0	Y	128	31	63
def					ref	253	1024	0	Y	0	31	8
def					rows	8	10	1	Y	32928	0	63
def					Extra	253	255	0	N	1	31	8
id	select_type	table	type	possible_keys	key	key_len	ref	rows	Extra
1	SIMPLE	t9	ALL	NULL	NULL	NULL	NULL	2	
test_sequence
------ delete tests ------
delete from t1 ;
insert into t1 values (1,'one');
insert into t1 values (2,'two');
insert into t1 values (3,'three');
insert into t1 values (4,'four');
commit ;
delete from t9 ;
insert into t9
set c1= 1, c2= 1, c3= 1, c4= 1, c5= 1, c6= 1, c7= 1, c8= 1, c9= 1,
c10= 1, c11= 1, c12 = 1,
c13= '2004-02-29', c14= '2004-02-29 11:11:11', c15= '2004-02-29 11:11:11',
c16= '11:11:11', c17= '2004',
c18= 1, c19=true, c20= 'a', c21= '123456789a', 
c22= '123456789a123456789b123456789c', c23= 'tinyblob', c24= 'tinytext',
c25= 'blob', c26= 'text', c27= 'mediumblob', c28= 'mediumtext',
c29= 'longblob', c30= 'longtext', c31='one', c32= 'monday';
insert into t9
set c1= 9, c2= 9, c3= 9, c4= 9, c5= 9, c6= 9, c7= 9, c8= 9, c9= 9,
c10= 9, c11= 9, c12 = 9,
c13= '2004-02-29', c14= '2004-02-29 11:11:11', c15= '2004-02-29 11:11:11',
c16= '11:11:11', c17= '2004',
c18= 1, c19=false, c20= 'a', c21= '123456789a', 
c22= '123456789a123456789b123456789c', c23= 'tinyblob', c24= 'tinytext',
c25= 'blob', c26= 'text', c27= 'mediumblob', c28= 'mediumtext',
c29= 'longblob', c30= 'longtext', c31='two', c32= 'tuesday';
commit ;
prepare stmt1 from 'delete from t1 where a=2' ;
execute stmt1;
select a,b from t1 where a=2;
a	b
execute stmt1;
insert into t1 values(0,NULL);
set @arg00=NULL;
prepare stmt1 from 'delete from t1 where b=?' ;
execute stmt1 using @arg00;
select a,b from t1 where b is NULL ;
a	b
0	NULL
set @arg00='one';
execute stmt1 using @arg00;
select a,b from t1 where b=@arg00;
a	b
prepare stmt1 from 'truncate table t1' ;
test_sequence
------ update tests ------
delete from t1 ;
insert into t1 values (1,'one');
insert into t1 values (2,'two');
insert into t1 values (3,'three');
insert into t1 values (4,'four');
commit ;
delete from t9 ;
insert into t9
set c1= 1, c2= 1, c3= 1, c4= 1, c5= 1, c6= 1, c7= 1, c8= 1, c9= 1,
c10= 1, c11= 1, c12 = 1,
c13= '2004-02-29', c14= '2004-02-29 11:11:11', c15= '2004-02-29 11:11:11',
c16= '11:11:11', c17= '2004',
c18= 1, c19=true, c20= 'a', c21= '123456789a', 
c22= '123456789a123456789b123456789c', c23= 'tinyblob', c24= 'tinytext',
c25= 'blob', c26= 'text', c27= 'mediumblob', c28= 'mediumtext',
c29= 'longblob', c30= 'longtext', c31='one', c32= 'monday';
insert into t9
set c1= 9, c2= 9, c3= 9, c4= 9, c5= 9, c6= 9, c7= 9, c8= 9, c9= 9,
c10= 9, c11= 9, c12 = 9,
c13= '2004-02-29', c14= '2004-02-29 11:11:11', c15= '2004-02-29 11:11:11',
c16= '11:11:11', c17= '2004',
c18= 1, c19=false, c20= 'a', c21= '123456789a', 
c22= '123456789a123456789b123456789c', c23= 'tinyblob', c24= 'tinytext',
c25= 'blob', c26= 'text', c27= 'mediumblob', c28= 'mediumtext',
c29= 'longblob', c30= 'longtext', c31='two', c32= 'tuesday';
commit ;
prepare stmt1 from 'update t1 set b=''a=two'' where a=2' ;
execute stmt1;
select a,b from t1 where a=2;
a	b
2	a=two
execute stmt1;
select a,b from t1 where a=2;
a	b
2	a=two
set @arg00=NULL;
prepare stmt1 from 'update t1 set b=? where a=2' ;
execute stmt1 using @arg00;
select a,b from t1 where a=2;
a	b
2	NULL
set @arg00='two';
execute stmt1 using @arg00;
select a,b from t1 where a=2;
a	b
2	two
set @arg00=2;
prepare stmt1 from 'update t1 set b=NULL where a=?' ;
execute stmt1 using @arg00;
select a,b from t1 where a=@arg00;
a	b
2	NULL
update t1 set b='two' where a=@arg00;
set @arg00=2000;
execute stmt1 using @arg00;
select a,b from t1 where a=@arg00;
a	b
set @arg00=2;
set @arg01=22;
prepare stmt1 from 'update t1 set a=? where a=?' ;
execute stmt1 using @arg00, @arg00;
select a,b from t1 where a=@arg00;
a	b
2	two
execute stmt1 using @arg01, @arg00;
select a,b from t1 where a=@arg01;
a	b
22	two
execute stmt1 using @arg00, @arg01;
select a,b from t1 where a=@arg00;
a	b
2	two
set @arg00=NULL;
set @arg01=2;
execute stmt1 using @arg00, @arg01;
Warnings:
Warning	1048	Column 'a' cannot be null
select a,b from t1 order by a;
a	b
0	two
1	one
3	three
4	four
set @arg00=0;
execute stmt1 using @arg01, @arg00;
select a,b from t1 order by a;
a	b
1	one
2	two
3	three
4	four
set @arg00=23;
set @arg01='two';
set @arg02=2;
set @arg03='two';
set @arg04=2;
drop table if exists t2;
create table t2 as select a,b from t1 ;
prepare stmt1 from 'update t1 set a=? where b=?
                    and a in (select ? from t2
                              where b = ? or a = ?)';
execute stmt1 using @arg00, @arg01, @arg02, @arg03, @arg04 ;
affected rows: 1
info: Rows matched: 1  Changed: 1  Warnings: 0
select a,b from t1 where a = @arg00 ;
a	b
23	two
prepare stmt1 from 'update t1 set a=? where b=?
                    and a not in (select ? from t2
                              where b = ? or a = ?)';
execute stmt1 using @arg04, @arg01, @arg02, @arg03, @arg00 ;
affected rows: 1
info: Rows matched: 1  Changed: 1  Warnings: 0
select a,b from t1 order by a ;
a	b
1	one
2	two
3	three
4	four
drop table t2 ;
create table t2
(
a int, b varchar(30),
primary key(a)
) engine = 'InnoDB'  ;
insert into t2(a,b) select a, b from t1 ;
prepare stmt1 from 'update t1 set a=? where b=?
                    and a in (select ? from t2
                              where b = ? or a = ?)';
execute stmt1 using @arg00, @arg01, @arg02, @arg03, @arg04 ;
affected rows: 1
info: Rows matched: 1  Changed: 1  Warnings: 0
select a,b from t1 where a = @arg00 ;
a	b
23	two
prepare stmt1 from 'update t1 set a=? where b=?
                    and a not in (select ? from t2
                              where b = ? or a = ?)';
execute stmt1 using @arg04, @arg01, @arg02, @arg03, @arg00 ;
affected rows: 1
info: Rows matched: 1  Changed: 1  Warnings: 0
select a,b from t1 order by a ;
a	b
1	one
2	two
3	three
4	four
drop table t2 ;
set @arg00=1;
prepare stmt1 from 'update t1 set b=''bla''
where a=2
limit 1';
execute stmt1 ;
select a,b from t1 where b = 'bla' ;
a	b
2	bla
prepare stmt1 from 'update t1 set b=''bla'' where a=2 limit ?';
execute stmt1 using @arg00;
test_sequence
------ insert tests ------
delete from t1 ;
insert into t1 values (1,'one');
insert into t1 values (2,'two');
insert into t1 values (3,'three');
insert into t1 values (4,'four');
commit ;
delete from t9 ;
insert into t9
set c1= 1, c2= 1, c3= 1, c4= 1, c5= 1, c6= 1, c7= 1, c8= 1, c9= 1,
c10= 1, c11= 1, c12 = 1,
c13= '2004-02-29', c14= '2004-02-29 11:11:11', c15= '2004-02-29 11:11:11',
c16= '11:11:11', c17= '2004',
c18= 1, c19=true, c20= 'a', c21= '123456789a', 
c22= '123456789a123456789b123456789c', c23= 'tinyblob', c24= 'tinytext',
c25= 'blob', c26= 'text', c27= 'mediumblob', c28= 'mediumtext',
c29= 'longblob', c30= 'longtext', c31='one', c32= 'monday';
insert into t9
set c1= 9, c2= 9, c3= 9, c4= 9, c5= 9, c6= 9, c7= 9, c8= 9, c9= 9,
c10= 9, c11= 9, c12 = 9,
c13= '2004-02-29', c14= '2004-02-29 11:11:11', c15= '2004-02-29 11:11:11',
c16= '11:11:11', c17= '2004',
c18= 1, c19=false, c20= 'a', c21= '123456789a', 
c22= '123456789a123456789b123456789c', c23= 'tinyblob', c24= 'tinytext',
c25= 'blob', c26= 'text', c27= 'mediumblob', c28= 'mediumtext',
c29= 'longblob', c30= 'longtext', c31='two', c32= 'tuesday';
commit ;
prepare stmt1 from 'insert into t1 values(5, ''five'' )';
execute stmt1;
select a,b from t1 where a = 5;
a	b
5	five
set @arg00='six' ;
prepare stmt1 from 'insert into t1 values(6, ? )';
execute stmt1 using @arg00;
select a,b from t1 where b = @arg00;
a	b
6	six
execute stmt1 using @arg00;
ERROR 23000: Duplicate entry '6' for key 'PRIMARY'
set @arg00=NULL ;
prepare stmt1 from 'insert into t1 values(0, ? )';
execute stmt1 using @arg00;
select a,b from t1 where b is NULL;
a	b
0	NULL
set @arg00=8 ;
set @arg01='eight' ;
prepare stmt1 from 'insert into t1 values(?, ? )';
execute stmt1 using @arg00, @arg01 ;
select a,b from t1 where b = @arg01;
a	b
8	eight
set @NULL= null ;
set @arg00= 'abc' ;
execute stmt1 using @NULL, @NULL ;
ERROR 23000: Column 'a' cannot be null
execute stmt1 using @NULL, @NULL ;
ERROR 23000: Column 'a' cannot be null
execute stmt1 using @NULL, @arg00 ;
ERROR 23000: Column 'a' cannot be null
execute stmt1 using @NULL, @arg00 ;
ERROR 23000: Column 'a' cannot be null
set @arg01= 10000 + 2 ;
execute stmt1 using @arg01, @arg00 ;
set @arg01= 10000 + 1 ;
execute stmt1 using @arg01, @arg00 ;
select * from t1 where a > 10000 order by a ;
a	b
10001	abc
10002	abc
delete from t1 where a > 10000 ;
set @arg01= 10000 + 2 ;
execute stmt1 using @arg01, @NULL ;
set @arg01= 10000 + 1 ;
execute stmt1 using @arg01, @NULL ;
select * from t1 where a > 10000 order by a ;
a	b
10001	NULL
10002	NULL
delete from t1 where a > 10000 ;
set @arg01= 10000 + 10 ;
execute stmt1 using @arg01, @arg01 ;
set @arg01= 10000 + 9 ;
execute stmt1 using @arg01, @arg01 ;
set @arg01= 10000 + 8 ;
execute stmt1 using @arg01, @arg01 ;
set @arg01= 10000 + 7 ;
execute stmt1 using @arg01, @arg01 ;
set @arg01= 10000 + 6 ;
execute stmt1 using @arg01, @arg01 ;
set @arg01= 10000 + 5 ;
execute stmt1 using @arg01, @arg01 ;
set @arg01= 10000 + 4 ;
execute stmt1 using @arg01, @arg01 ;
set @arg01= 10000 + 3 ;
execute stmt1 using @arg01, @arg01 ;
set @arg01= 10000 + 2 ;
execute stmt1 using @arg01, @arg01 ;
set @arg01= 10000 + 1 ;
execute stmt1 using @arg01, @arg01 ;
select * from t1 where a > 10000 order by a ;
a	b
10001	10001
10002	10002
10003	10003
10004	10004
10005	10005
10006	10006
10007	10007
10008	10008
10009	10009
10010	10010
delete from t1 where a > 10000 ;
set @arg00=81 ;
set @arg01='8-1' ;
set @arg02=82 ;
set @arg03='8-2' ;
prepare stmt1 from 'insert into t1 values(?,?),(?,?)';
execute stmt1 using @arg00, @arg01, @arg02, @arg03 ;
select a,b from t1 where a in (@arg00,@arg02) ;
a	b
81	8-1
82	8-2
set @arg00=9 ;
set @arg01='nine' ;
prepare stmt1 from 'insert into t1 set a=?, b=? ';
execute stmt1 using @arg00, @arg01 ;
select a,b from t1 where a = @arg00 ;
a	b
9	nine
set @arg00=6 ;
set @arg01=1 ;
prepare stmt1 from 'insert into t1 set a=?, b=''sechs''
                    on duplicate key update a=a + ?, b=concat(b,''modified'') ';
execute stmt1 using @arg00, @arg01;
select * from t1 order by a;
a	b
0	NULL
1	one
2	two
3	three
4	four
5	five
7	sixmodified
8	eight
9	nine
81	8-1
82	8-2
set @arg00=81 ;
set @arg01=1 ;
execute stmt1 using @arg00, @arg01;
ERROR 23000: Duplicate entry '82' for key 'PRIMARY'
drop table if exists t2 ;
create table t2 (id int auto_increment primary key) 
ENGINE= 'InnoDB'  ;
prepare stmt1 from ' select last_insert_id() ' ;
insert into t2 values (NULL) ;
execute stmt1 ;
last_insert_id()
1
insert into t2 values (NULL) ;
execute stmt1 ;
last_insert_id()
2
drop table t2 ;
set @1000=1000 ;
set @x1000_2="x1000_2" ;
set @x1000_3="x1000_3" ;
set @x1000="x1000" ;
set @1100=1100 ;
set @x1100="x1100" ;
set @100=100 ;
set @updated="updated" ;
insert into t1 values(1000,'x1000_1') ;
insert into t1 values(@1000,@x1000_2),(@1000,@x1000_3)
on duplicate key update a = a + @100, b = concat(b,@updated) ;
select a,b from t1 where a >= 1000 order by a ;
a	b
1000	x1000_3
1100	x1000_1updated
delete from t1 where a >= 1000 ;
insert into t1 values(1000,'x1000_1') ;
prepare stmt1 from ' insert into t1 values(?,?),(?,?)
               on duplicate key update a = a + ?, b = concat(b,?) ';
execute stmt1 using @1000, @x1000_2, @1000, @x1000_3, @100, @updated ;
select a,b from t1 where a >= 1000 order by a ;
a	b
1000	x1000_3
1100	x1000_1updated
delete from t1 where a >= 1000 ;
insert into t1 values(1000,'x1000_1') ;
execute stmt1 using @1000, @x1000_2, @1100, @x1000_3, @100, @updated ;
select a,b from t1 where a >= 1000 order by a ;
a	b
1200	x1000_1updatedupdated
delete from t1 where a >= 1000 ;
prepare stmt1 from ' replace into t1 (a,b) select 100, ''hundred'' ';
execute stmt1;
execute stmt1;
execute stmt1;
test_sequence
------ multi table tests ------
delete from t1 ;
delete from t9 ;
insert into t1(a,b) values (1, 'one'), (2, 'two'), (3, 'three') ;
insert into t9 (c1,c21)
values (1, 'one'), (2, 'two'), (3, 'three') ;
prepare stmt_delete from " delete t1, t9 
  from t1, t9 where t1.a=t9.c1 and t1.b='updated' ";
prepare stmt_update from " update t1, t9 
  set t1.b='updated', t9.c21='updated'
  where t1.a=t9.c1 and t1.a=? ";
prepare stmt_select1 from " select a, b from t1 order by a" ;
prepare stmt_select2 from " select c1, c21 from t9 order by c1" ;
set @arg00= 1 ;
execute stmt_update using @arg00 ;
execute stmt_delete ;
execute stmt_select1 ;
a	b
2	two
3	three
execute stmt_select2 ;
c1	c21
2	two
3	three
set @arg00= @arg00 + 1 ;
execute stmt_update using @arg00 ;
execute stmt_delete ;
execute stmt_select1 ;
a	b
3	three
execute stmt_select2 ;
c1	c21
3	three
set @arg00= @arg00 + 1 ;
execute stmt_update using @arg00 ;
execute stmt_delete ;
execute stmt_select1 ;
a	b
execute stmt_select2 ;
c1	c21
set @arg00= @arg00 + 1 ;
delete from t1 ;
insert into t1 values (1,'one');
insert into t1 values (2,'two');
insert into t1 values (3,'three');
insert into t1 values (4,'four');
commit ;
delete from t9 ;
insert into t9
set c1= 1, c2= 1, c3= 1, c4= 1, c5= 1, c6= 1, c7= 1, c8= 1, c9= 1,
c10= 1, c11= 1, c12 = 1,
c13= '2004-02-29', c14= '2004-02-29 11:11:11', c15= '2004-02-29 11:11:11',
c16= '11:11:11', c17= '2004',
c18= 1, c19=true, c20= 'a', c21= '123456789a', 
c22= '123456789a123456789b123456789c', c23= 'tinyblob', c24= 'tinytext',
c25= 'blob', c26= 'text', c27= 'mediumblob', c28= 'mediumtext',
c29= 'longblob', c30= 'longtext', c31='one', c32= 'monday';
insert into t9
set c1= 9, c2= 9, c3= 9, c4= 9, c5= 9, c6= 9, c7= 9, c8= 9, c9= 9,
c10= 9, c11= 9, c12 = 9,
c13= '2004-02-29', c14= '2004-02-29 11:11:11', c15= '2004-02-29 11:11:11',
c16= '11:11:11', c17= '2004',
c18= 1, c19=false, c20= 'a', c21= '123456789a', 
c22= '123456789a123456789b123456789c', c23= 'tinyblob', c24= 'tinytext',
c25= 'blob', c26= 'text', c27= 'mediumblob', c28= 'mediumtext',
c29= 'longblob', c30= 'longtext', c31='two', c32= 'tuesday';
commit ;
insert into t1 values(0,NULL) ;
set @duplicate='duplicate ' ;
set @1000=1000 ;
set @5=5 ;
select a,b from t1 where a < 5 order by a ;
a	b
0	NULL
1	one
2	two
3	three
4	four
insert into t1 select a + @1000, concat(@duplicate,b) from t1
where a < @5 ;
affected rows: 5
info: Records: 5  Duplicates: 0  Warnings: 0
select a,b from t1 where a >= 1000 order by a ;
a	b
1000	NULL
1001	duplicate one
1002	duplicate two
1003	duplicate three
1004	duplicate four
delete from t1 where a >= 1000 ;
prepare stmt1 from ' insert into t1 select a + ?, concat(?,b) from t1
where a < ? ' ;
execute stmt1 using @1000, @duplicate, @5;
affected rows: 5
info: Records: 5  Duplicates: 0  Warnings: 0
select a,b from t1 where a >= 1000 order by a ;
a	b
1000	NULL
1001	duplicate one
1002	duplicate two
1003	duplicate three
1004	duplicate four
delete from t1 where a >= 1000 ;
set @1=1 ;
set @2=2 ;
set @100=100 ;
set @float=1.00;
set @five='five' ;
drop table if exists t2;
create table t2 like t1 ;
insert into t2 (b,a) 
select @duplicate, sum(first.a) from t1 first, t1 second
where first.a <> @5 and second.b = first.b
and second.b <> @five
group by second.b
having sum(second.a) > @2
union
select b, a + @100 from t1
where (a,b) in ( select sqrt(a+@1)+CAST(@float AS signed),b 
from t1);
affected rows: 3
info: Records: 3  Duplicates: 0  Warnings: 0
select a,b from t2 order by a ;
a	b
3	duplicate 
4	duplicate 
103	three
delete from t2 ;
prepare stmt1 from ' insert into t2 (b,a) 
select ?, sum(first.a)
  from t1 first, t1 second 
  where first.a <> ? and second.b = first.b and second.b <> ?
  group by second.b
  having sum(second.a) > ?
union
select b, a + ? from t1
  where (a,b) in ( select sqrt(a+?)+CAST(? AS signed),b 
                 from t1 ) ' ;
execute stmt1 using @duplicate, @5, @five, @2, @100, @1, @float ;
affected rows: 3
info: Records: 3  Duplicates: 0  Warnings: 0
select a,b from t2 order by a ;
a	b
3	duplicate 
4	duplicate 
103	three
drop table t2;
drop table if exists t5 ;
set @arg01= 8;
set @arg02= 8.0;
set @arg03= 80.00000000000e-1;
set @arg04= 'abc' ;
set @arg05= CAST('abc' as binary) ;
set @arg06= '1991-08-05' ;
set @arg07= CAST('1991-08-05' as date);
set @arg08= '1991-08-05 01:01:01' ;
set @arg09= CAST('1991-08-05 01:01:01' as datetime) ;
set @arg10= unix_timestamp('1991-01-01 01:01:01');
set @arg11= YEAR('1991-01-01 01:01:01');
set @arg12= 8 ;
set @arg12= NULL ;
set @arg13= 8.0 ;
set @arg13= NULL ;
set @arg14= 'abc';
set @arg14= NULL ;
set @arg15= CAST('abc' as binary) ;
set @arg15= NULL ;
create table t5 as select
8                           as const01, @arg01 as param01,
8.0                         as const02, @arg02 as param02,
80.00000000000e-1           as const03, @arg03 as param03,
'abc'                       as const04, @arg04 as param04,
CAST('abc' as binary)       as const05, @arg05 as param05,
'1991-08-05'                as const06, @arg06 as param06,
CAST('1991-08-05' as date)  as const07, @arg07 as param07,
'1991-08-05 01:01:01'       as const08, @arg08 as param08,
CAST('1991-08-05 01:01:01'  as datetime) as const09, @arg09 as param09,
unix_timestamp('1991-01-01 01:01:01')    as const10, @arg10 as param10,
YEAR('1991-01-01 01:01:01') as const11, @arg11 as param11, 
NULL                        as const12, @arg12 as param12,
@arg13 as param13,
@arg14 as param14,
@arg15 as param15;
show create table t5 ;
Table	Create Table
t5	CREATE TABLE `t5` (
<<<<<<< HEAD
  `const01` bigint(1) NOT NULL DEFAULT '0',
  `param01` bigint(20) DEFAULT NULL,
  `const02` decimal(2,1) unsigned NOT NULL DEFAULT '0.0',
  `param02` decimal(65,30) DEFAULT NULL,
  `const03` double NOT NULL DEFAULT '0',
  `param03` double DEFAULT NULL,
  `const04` varchar(3) NOT NULL DEFAULT '',
=======
  `const01` bigint(1) NOT NULL default '0',
  `param01` bigint(20) default NULL,
  `const02` decimal(2,1) NOT NULL default '0.0',
  `param02` decimal(65,30) default NULL,
  `const03` double NOT NULL default '0',
  `param03` double default NULL,
  `const04` varchar(3) NOT NULL default '',
>>>>>>> 452a3fa1
  `param04` longtext,
  `const05` varbinary(3) NOT NULL DEFAULT '',
  `param05` longblob,
  `const06` varchar(10) NOT NULL DEFAULT '',
  `param06` longtext,
  `const07` date DEFAULT NULL,
  `param07` longblob,
  `const08` varchar(19) NOT NULL DEFAULT '',
  `param08` longtext,
  `const09` datetime DEFAULT NULL,
  `param09` longblob,
  `const10` int(10) NOT NULL DEFAULT '0',
  `param10` bigint(20) DEFAULT NULL,
  `const11` int(4) DEFAULT NULL,
  `param11` bigint(20) DEFAULT NULL,
  `const12` binary(0) DEFAULT NULL,
  `param12` bigint(20) DEFAULT NULL,
  `param13` decimal(65,30) DEFAULT NULL,
  `param14` longtext,
  `param15` longblob
) ENGINE=MyISAM DEFAULT CHARSET=latin1
select * from t5 ;
Catalog	Database	Table	Table_alias	Column	Column_alias	Type	Length	Max length	Is_null	Flags	Decimals	Charsetnr
def	test	t5	t5	const01	const01	8	1	1	N	32769	0	63
def	test	t5	t5	param01	param01	8	20	1	Y	32768	0	63
def	test	t5	t5	const02	const02	246	4	3	N	1	1	63
def	test	t5	t5	param02	param02	246	67	32	Y	0	30	63
def	test	t5	t5	const03	const03	5	17	1	N	32769	31	63
def	test	t5	t5	param03	param03	5	23	1	Y	32768	31	63
def	test	t5	t5	const04	const04	253	3	3	N	1	0	8
def	test	t5	t5	param04	param04	252	4294967295	3	Y	16	0	8
def	test	t5	t5	const05	const05	253	3	3	N	129	0	63
def	test	t5	t5	param05	param05	252	4294967295	3	Y	144	0	63
def	test	t5	t5	const06	const06	253	10	10	N	1	0	8
def	test	t5	t5	param06	param06	252	4294967295	10	Y	16	0	8
def	test	t5	t5	const07	const07	10	10	10	Y	128	0	63
def	test	t5	t5	param07	param07	252	4294967295	10	Y	144	0	63
def	test	t5	t5	const08	const08	253	19	19	N	1	0	8
def	test	t5	t5	param08	param08	252	4294967295	19	Y	16	0	8
def	test	t5	t5	const09	const09	12	19	19	Y	128	0	63
def	test	t5	t5	param09	param09	252	4294967295	19	Y	144	0	63
def	test	t5	t5	const10	const10	3	10	9	N	32769	0	63
def	test	t5	t5	param10	param10	8	20	9	Y	32768	0	63
def	test	t5	t5	const11	const11	3	4	4	Y	32768	0	63
def	test	t5	t5	param11	param11	8	20	4	Y	32768	0	63
def	test	t5	t5	const12	const12	254	0	0	Y	128	0	63
def	test	t5	t5	param12	param12	8	20	0	Y	32768	0	63
def	test	t5	t5	param13	param13	246	67	0	Y	0	30	63
def	test	t5	t5	param14	param14	252	4294967295	0	Y	16	0	8
def	test	t5	t5	param15	param15	252	4294967295	0	Y	144	0	63
const01	8
param01	8
const02	8.0
param02	8.000000000000000000000000000000
const03	8
param03	8
const04	abc
param04	abc
const05	abc
param05	abc
const06	1991-08-05
param06	1991-08-05
const07	1991-08-05
param07	1991-08-05
const08	1991-08-05 01:01:01
param08	1991-08-05 01:01:01
const09	1991-08-05 01:01:01
param09	1991-08-05 01:01:01
const10	662680861
param10	662680861
const11	1991
param11	1991
const12	NULL
param12	NULL
param13	NULL
param14	NULL
param15	NULL
drop table t5 ;
test_sequence
------ data type conversion tests ------
delete from t1 ;
insert into t1 values (1,'one');
insert into t1 values (2,'two');
insert into t1 values (3,'three');
insert into t1 values (4,'four');
commit ;
delete from t9 ;
insert into t9
set c1= 1, c2= 1, c3= 1, c4= 1, c5= 1, c6= 1, c7= 1, c8= 1, c9= 1,
c10= 1, c11= 1, c12 = 1,
c13= '2004-02-29', c14= '2004-02-29 11:11:11', c15= '2004-02-29 11:11:11',
c16= '11:11:11', c17= '2004',
c18= 1, c19=true, c20= 'a', c21= '123456789a', 
c22= '123456789a123456789b123456789c', c23= 'tinyblob', c24= 'tinytext',
c25= 'blob', c26= 'text', c27= 'mediumblob', c28= 'mediumtext',
c29= 'longblob', c30= 'longtext', c31='one', c32= 'monday';
insert into t9
set c1= 9, c2= 9, c3= 9, c4= 9, c5= 9, c6= 9, c7= 9, c8= 9, c9= 9,
c10= 9, c11= 9, c12 = 9,
c13= '2004-02-29', c14= '2004-02-29 11:11:11', c15= '2004-02-29 11:11:11',
c16= '11:11:11', c17= '2004',
c18= 1, c19=false, c20= 'a', c21= '123456789a', 
c22= '123456789a123456789b123456789c', c23= 'tinyblob', c24= 'tinytext',
c25= 'blob', c26= 'text', c27= 'mediumblob', c28= 'mediumtext',
c29= 'longblob', c30= 'longtext', c31='two', c32= 'tuesday';
commit ;
insert into t9 set c1= 0, c15= '1991-01-01 01:01:01' ;
select * from t9 order by c1 ;
c1	c2	c3	c4	c5	c6	c7	c8	c9	c10	c11	c12	c13	c14	c15	c16	c17	c18	c19	c20	c21	c22	c23	c24	c25	c26	c27	c28	c29	c30	c31	c32
0	NULL	NULL	NULL	NULL	NULL	NULL	NULL	NULL	NULL	NULL	NULL	NULL	NULL	1991-01-01 01:01:01	NULL	NULL	NULL	NULL	NULL	NULL	NULL	NULL	NULL	NULL	NULL	NULL	NULL	NULL	NULL	NULL	NULL
1	1	1	1	1	1	1	1	1	1	1.0000	1.0000	2004-02-29	2004-02-29 11:11:11	2004-02-29 11:11:11	11:11:11	2004	1	1	a	123456789a	123456789a123456789b123456789c	tinyblob	tinytext	blob	text	mediumblob	mediumtext	longblob	longtext	one	monday
9	9	9	9	9	9	9	9	9	9	9.0000	9.0000	2004-02-29	2004-02-29 11:11:11	2004-02-29 11:11:11	11:11:11	2004	1	0	a	123456789a	123456789a123456789b123456789c	tinyblob	tinytext	blob	text	mediumblob	mediumtext	longblob	longtext	two	tuesday
test_sequence
------ select @parameter:= column ------
prepare full_info from "select @arg01, @arg02, @arg03, @arg04,
       @arg05, @arg06, @arg07, @arg08,
       @arg09, @arg10, @arg11, @arg12,
       @arg13, @arg14, @arg15, @arg16,
       @arg17, @arg18, @arg19, @arg20,
       @arg21, @arg22, @arg23, @arg24,
       @arg25, @arg26, @arg27, @arg28,
       @arg29, @arg30, @arg31, @arg32" ;
select @arg01:=  c1, @arg02:=  c2, @arg03:=  c3, @arg04:=  c4,
@arg05:=  c5, @arg06:=  c6, @arg07:=  c7, @arg08:=  c8,
@arg09:=  c9, @arg10:= c10, @arg11:= c11, @arg12:= c12,
@arg13:= c13, @arg14:= c14, @arg15:= c15, @arg16:= c16,
@arg17:= c17, @arg18:= c18, @arg19:= c19, @arg20:= c20,
@arg21:= c21, @arg22:= c22, @arg23:= c23, @arg24:= c24,
@arg25:= c25, @arg26:= c26, @arg27:= c27, @arg28:= c28,
@arg29:= c29, @arg30:= c30, @arg31:= c31, @arg32:= c32
from t9 where c1= 1 ;
@arg01:=  c1	@arg02:=  c2	@arg03:=  c3	@arg04:=  c4	@arg05:=  c5	@arg06:=  c6	@arg07:=  c7	@arg08:=  c8	@arg09:=  c9	@arg10:= c10	@arg11:= c11	@arg12:= c12	@arg13:= c13	@arg14:= c14	@arg15:= c15	@arg16:= c16	@arg17:= c17	@arg18:= c18	@arg19:= c19	@arg20:= c20	@arg21:= c21	@arg22:= c22	@arg23:= c23	@arg24:= c24	@arg25:= c25	@arg26:= c26	@arg27:= c27	@arg28:= c28	@arg29:= c29	@arg30:= c30	@arg31:= c31	@arg32:= c32
1	1	1	1	1	1	1	1	1	1	1.0000	1.0000	2004-02-29	2004-02-29 11:11:11	2004-02-29 11:11:11	11:11:11	2004	1	1	a	123456789a	123456789a123456789b123456789c	tinyblob	tinytext	blob	text	mediumblob	mediumtext	longblob	longtext	one	monday
execute full_info ;
Catalog	Database	Table	Table_alias	Column	Column_alias	Type	Length	Max length	Is_null	Flags	Decimals	Charsetnr
def					@arg01	253	20	1	Y	128	0	63
def					@arg02	253	20	1	Y	128	0	63
def					@arg03	253	20	1	Y	128	0	63
def					@arg04	253	20	1	Y	128	0	63
def					@arg05	253	20	1	Y	128	0	63
def					@arg06	253	20	1	Y	128	0	63
def					@arg07	253	23	1	Y	128	31	63
def					@arg08	253	23	1	Y	128	31	63
def					@arg09	253	23	1	Y	128	31	63
def					@arg10	253	23	1	Y	128	31	63
def					@arg11	253	67	6	Y	128	30	63
def					@arg12	253	67	6	Y	128	30	63
def					@arg13	253	8192	10	Y	128	31	63
def					@arg14	253	8192	19	Y	128	31	63
def					@arg15	253	8192	19	Y	128	31	63
def					@arg16	253	8192	8	Y	128	31	63
def					@arg17	253	20	4	Y	128	0	63
def					@arg18	253	20	1	Y	128	0	63
def					@arg19	253	20	1	Y	128	0	63
def					@arg20	253	8192	1	Y	0	31	8
def					@arg21	253	8192	10	Y	0	31	8
def					@arg22	253	8192	30	Y	0	31	8
def					@arg23	253	8192	8	Y	128	31	63
def					@arg24	253	8192	8	Y	0	31	8
def					@arg25	253	8192	4	Y	128	31	63
def					@arg26	253	8192	4	Y	0	31	8
def					@arg27	253	8192	10	Y	128	31	63
def					@arg28	253	8192	10	Y	0	31	8
def					@arg29	253	8192	8	Y	128	31	63
def					@arg30	253	8192	8	Y	0	31	8
def					@arg31	253	8192	3	Y	0	31	8
def					@arg32	253	8192	6	Y	0	31	8
@arg01	@arg02	@arg03	@arg04	@arg05	@arg06	@arg07	@arg08	@arg09	@arg10	@arg11	@arg12	@arg13	@arg14	@arg15	@arg16	@arg17	@arg18	@arg19	@arg20	@arg21	@arg22	@arg23	@arg24	@arg25	@arg26	@arg27	@arg28	@arg29	@arg30	@arg31	@arg32
1	1	1	1	1	1	1	1	1	1	1.0000	1.0000	2004-02-29	2004-02-29 11:11:11	2004-02-29 11:11:11	11:11:11	2004	1	1	a	123456789a	123456789a123456789b123456789c	tinyblob	tinytext	blob	text	mediumblob	mediumtext	longblob	longtext	one	monday
select @arg01:=  c1, @arg02:=  c2, @arg03:=  c3, @arg04:=  c4,
@arg05:=  c5, @arg06:=  c6, @arg07:=  c7, @arg08:=  c8,
@arg09:=  c9, @arg10:= c10, @arg11:= c11, @arg12:= c12,
@arg13:= c13, @arg14:= c14, @arg15:= c15, @arg16:= c16,
@arg17:= c17, @arg18:= c18, @arg19:= c19, @arg20:= c20,
@arg21:= c21, @arg22:= c22, @arg23:= c23, @arg24:= c24,
@arg25:= c25, @arg26:= c26, @arg27:= c27, @arg28:= c28,
@arg29:= c29, @arg30:= c30, @arg31:= c31, @arg32:= c32
from t9 where c1= 0 ;
@arg01:=  c1	@arg02:=  c2	@arg03:=  c3	@arg04:=  c4	@arg05:=  c5	@arg06:=  c6	@arg07:=  c7	@arg08:=  c8	@arg09:=  c9	@arg10:= c10	@arg11:= c11	@arg12:= c12	@arg13:= c13	@arg14:= c14	@arg15:= c15	@arg16:= c16	@arg17:= c17	@arg18:= c18	@arg19:= c19	@arg20:= c20	@arg21:= c21	@arg22:= c22	@arg23:= c23	@arg24:= c24	@arg25:= c25	@arg26:= c26	@arg27:= c27	@arg28:= c28	@arg29:= c29	@arg30:= c30	@arg31:= c31	@arg32:= c32
0	NULL	NULL	NULL	NULL	NULL	NULL	NULL	NULL	NULL	NULL	NULL	NULL	NULL	1991-01-01 01:01:01	NULL	NULL	NULL	NULL	NULL	NULL	NULL	NULL	NULL	NULL	NULL	NULL	NULL	NULL	NULL	NULL	NULL
execute full_info ;
Catalog	Database	Table	Table_alias	Column	Column_alias	Type	Length	Max length	Is_null	Flags	Decimals	Charsetnr
def					@arg01	253	20	1	Y	128	0	63
def					@arg02	253	20	0	Y	128	0	63
def					@arg03	253	20	0	Y	128	0	63
def					@arg04	253	20	0	Y	128	0	63
def					@arg05	253	20	0	Y	128	0	63
def					@arg06	253	20	0	Y	128	0	63
def					@arg07	253	23	0	Y	128	31	63
def					@arg08	253	23	0	Y	128	31	63
def					@arg09	253	23	0	Y	128	31	63
def					@arg10	253	23	0	Y	128	31	63
def					@arg11	253	67	0	Y	128	30	63
def					@arg12	253	67	0	Y	128	30	63
def					@arg13	253	8192	0	Y	128	31	63
def					@arg14	253	8192	0	Y	128	31	63
def					@arg15	253	8192	19	Y	128	31	63
def					@arg16	253	8192	0	Y	128	31	63
def					@arg17	253	20	0	Y	128	0	63
def					@arg18	253	20	0	Y	128	0	63
def					@arg19	253	20	0	Y	128	0	63
def					@arg20	253	8192	0	Y	0	31	8
def					@arg21	253	8192	0	Y	0	31	8
def					@arg22	253	8192	0	Y	0	31	8
def					@arg23	253	8192	0	Y	128	31	63
def					@arg24	253	8192	0	Y	0	31	8
def					@arg25	253	8192	0	Y	128	31	63
def					@arg26	253	8192	0	Y	0	31	8
def					@arg27	253	8192	0	Y	128	31	63
def					@arg28	253	8192	0	Y	0	31	8
def					@arg29	253	8192	0	Y	128	31	63
def					@arg30	253	8192	0	Y	0	31	8
def					@arg31	253	8192	0	Y	0	31	8
def					@arg32	253	8192	0	Y	0	31	8
@arg01	@arg02	@arg03	@arg04	@arg05	@arg06	@arg07	@arg08	@arg09	@arg10	@arg11	@arg12	@arg13	@arg14	@arg15	@arg16	@arg17	@arg18	@arg19	@arg20	@arg21	@arg22	@arg23	@arg24	@arg25	@arg26	@arg27	@arg28	@arg29	@arg30	@arg31	@arg32
0	NULL	NULL	NULL	NULL	NULL	NULL	NULL	NULL	NULL	NULL	NULL	NULL	NULL	1991-01-01 01:01:01	NULL	NULL	NULL	NULL	NULL	NULL	NULL	NULL	NULL	NULL	NULL	NULL	NULL	NULL	NULL	NULL	NULL
prepare stmt1 from "select 
       @arg01:=  c1, @arg02:=  c2, @arg03:=  c3, @arg04:=  c4,
       @arg05:=  c5, @arg06:=  c6, @arg07:=  c7, @arg08:=  c8,
       @arg09:=  c9, @arg10:= c10, @arg11:= c11, @arg12:= c12,
       @arg13:= c13, @arg14:= c14, @arg15:= c15, @arg16:= c16,
       @arg17:= c17, @arg18:= c18, @arg19:= c19, @arg20:= c20,
       @arg21:= c21, @arg22:= c22, @arg23:= c23, @arg24:= c24,
       @arg25:= c25, @arg26:= c26, @arg27:= c27, @arg28:= c28,
       @arg29:= c29, @arg30:= c30, @arg31:= c31, @arg32:= c32
from t9 where c1= ?" ;
set @my_key= 1 ;
execute stmt1 using @my_key ;
@arg01:=  c1	@arg02:=  c2	@arg03:=  c3	@arg04:=  c4	@arg05:=  c5	@arg06:=  c6	@arg07:=  c7	@arg08:=  c8	@arg09:=  c9	@arg10:= c10	@arg11:= c11	@arg12:= c12	@arg13:= c13	@arg14:= c14	@arg15:= c15	@arg16:= c16	@arg17:= c17	@arg18:= c18	@arg19:= c19	@arg20:= c20	@arg21:= c21	@arg22:= c22	@arg23:= c23	@arg24:= c24	@arg25:= c25	@arg26:= c26	@arg27:= c27	@arg28:= c28	@arg29:= c29	@arg30:= c30	@arg31:= c31	@arg32:= c32
1	1	1	1	1	1	1	1	1	1	1.0000	1.0000	2004-02-29	2004-02-29 11:11:11	2004-02-29 11:11:11	11:11:11	2004	1	1	a	123456789a	123456789a123456789b123456789c	tinyblob	tinytext	blob	text	mediumblob	mediumtext	longblob	longtext	one	monday
execute full_info ;
Catalog	Database	Table	Table_alias	Column	Column_alias	Type	Length	Max length	Is_null	Flags	Decimals	Charsetnr
def					@arg01	253	20	1	Y	128	0	63
def					@arg02	253	20	1	Y	128	0	63
def					@arg03	253	20	1	Y	128	0	63
def					@arg04	253	20	1	Y	128	0	63
def					@arg05	253	20	1	Y	128	0	63
def					@arg06	253	20	1	Y	128	0	63
def					@arg07	253	23	1	Y	128	31	63
def					@arg08	253	23	1	Y	128	31	63
def					@arg09	253	23	1	Y	128	31	63
def					@arg10	253	23	1	Y	128	31	63
def					@arg11	253	67	6	Y	128	30	63
def					@arg12	253	67	6	Y	128	30	63
def					@arg13	253	8192	10	Y	128	31	63
def					@arg14	253	8192	19	Y	128	31	63
def					@arg15	253	8192	19	Y	128	31	63
def					@arg16	253	8192	8	Y	128	31	63
def					@arg17	253	20	4	Y	128	0	63
def					@arg18	253	20	1	Y	128	0	63
def					@arg19	253	20	1	Y	128	0	63
def					@arg20	253	8192	1	Y	0	31	8
def					@arg21	253	8192	10	Y	0	31	8
def					@arg22	253	8192	30	Y	0	31	8
def					@arg23	253	8192	8	Y	128	31	63
def					@arg24	253	8192	8	Y	0	31	8
def					@arg25	253	8192	4	Y	128	31	63
def					@arg26	253	8192	4	Y	0	31	8
def					@arg27	253	8192	10	Y	128	31	63
def					@arg28	253	8192	10	Y	0	31	8
def					@arg29	253	8192	8	Y	128	31	63
def					@arg30	253	8192	8	Y	0	31	8
def					@arg31	253	8192	3	Y	0	31	8
def					@arg32	253	8192	6	Y	0	31	8
@arg01	@arg02	@arg03	@arg04	@arg05	@arg06	@arg07	@arg08	@arg09	@arg10	@arg11	@arg12	@arg13	@arg14	@arg15	@arg16	@arg17	@arg18	@arg19	@arg20	@arg21	@arg22	@arg23	@arg24	@arg25	@arg26	@arg27	@arg28	@arg29	@arg30	@arg31	@arg32
1	1	1	1	1	1	1	1	1	1	1.0000	1.0000	2004-02-29	2004-02-29 11:11:11	2004-02-29 11:11:11	11:11:11	2004	1	1	a	123456789a	123456789a123456789b123456789c	tinyblob	tinytext	blob	text	mediumblob	mediumtext	longblob	longtext	one	monday
set @my_key= 0 ;
execute stmt1 using @my_key ;
@arg01:=  c1	@arg02:=  c2	@arg03:=  c3	@arg04:=  c4	@arg05:=  c5	@arg06:=  c6	@arg07:=  c7	@arg08:=  c8	@arg09:=  c9	@arg10:= c10	@arg11:= c11	@arg12:= c12	@arg13:= c13	@arg14:= c14	@arg15:= c15	@arg16:= c16	@arg17:= c17	@arg18:= c18	@arg19:= c19	@arg20:= c20	@arg21:= c21	@arg22:= c22	@arg23:= c23	@arg24:= c24	@arg25:= c25	@arg26:= c26	@arg27:= c27	@arg28:= c28	@arg29:= c29	@arg30:= c30	@arg31:= c31	@arg32:= c32
0	NULL	NULL	NULL	NULL	NULL	NULL	NULL	NULL	NULL	NULL	NULL	NULL	NULL	1991-01-01 01:01:01	NULL	NULL	NULL	NULL	NULL	NULL	NULL	NULL	NULL	NULL	NULL	NULL	NULL	NULL	NULL	NULL	NULL
execute full_info ;
Catalog	Database	Table	Table_alias	Column	Column_alias	Type	Length	Max length	Is_null	Flags	Decimals	Charsetnr
def					@arg01	253	20	1	Y	128	0	63
def					@arg02	253	20	0	Y	128	0	63
def					@arg03	253	20	0	Y	128	0	63
def					@arg04	253	20	0	Y	128	0	63
def					@arg05	253	20	0	Y	128	0	63
def					@arg06	253	20	0	Y	128	0	63
def					@arg07	253	23	0	Y	128	31	63
def					@arg08	253	23	0	Y	128	31	63
def					@arg09	253	23	0	Y	128	31	63
def					@arg10	253	23	0	Y	128	31	63
def					@arg11	253	67	0	Y	128	30	63
def					@arg12	253	67	0	Y	128	30	63
def					@arg13	253	8192	0	Y	128	31	63
def					@arg14	253	8192	0	Y	128	31	63
def					@arg15	253	8192	19	Y	128	31	63
def					@arg16	253	8192	0	Y	128	31	63
def					@arg17	253	20	0	Y	128	0	63
def					@arg18	253	20	0	Y	128	0	63
def					@arg19	253	20	0	Y	128	0	63
def					@arg20	253	8192	0	Y	0	31	8
def					@arg21	253	8192	0	Y	0	31	8
def					@arg22	253	8192	0	Y	0	31	8
def					@arg23	253	8192	0	Y	128	31	63
def					@arg24	253	8192	0	Y	0	31	8
def					@arg25	253	8192	0	Y	128	31	63
def					@arg26	253	8192	0	Y	0	31	8
def					@arg27	253	8192	0	Y	128	31	63
def					@arg28	253	8192	0	Y	0	31	8
def					@arg29	253	8192	0	Y	128	31	63
def					@arg30	253	8192	0	Y	0	31	8
def					@arg31	253	8192	0	Y	0	31	8
def					@arg32	253	8192	0	Y	0	31	8
@arg01	@arg02	@arg03	@arg04	@arg05	@arg06	@arg07	@arg08	@arg09	@arg10	@arg11	@arg12	@arg13	@arg14	@arg15	@arg16	@arg17	@arg18	@arg19	@arg20	@arg21	@arg22	@arg23	@arg24	@arg25	@arg26	@arg27	@arg28	@arg29	@arg30	@arg31	@arg32
0	NULL	NULL	NULL	NULL	NULL	NULL	NULL	NULL	NULL	NULL	NULL	NULL	NULL	1991-01-01 01:01:01	NULL	NULL	NULL	NULL	NULL	NULL	NULL	NULL	NULL	NULL	NULL	NULL	NULL	NULL	NULL	NULL	NULL
prepare stmt1 from "select ? := c1 from t9 where c1= 1" ;
ERROR 42000: You have an error in your SQL syntax; check the manual that corresponds to your MySQL server version for the right syntax to use near ':= c1 from t9 where c1= 1' at line 1
test_sequence
------ select column, .. into @parm,.. ------
select c1, c2, c3, c4, c5, c6, c7, c8, c9, c10, c11, c12,
c13, c14, c15, c16, c17, c18, c19, c20, c21, c22, c23, c24,
c25, c26, c27, c28, c29, c30, c31, c32
into @arg01, @arg02, @arg03, @arg04, @arg05, @arg06, @arg07, @arg08,
@arg09, @arg10, @arg11, @arg12, @arg13, @arg14, @arg15, @arg16,
@arg17, @arg18, @arg19, @arg20, @arg21, @arg22, @arg23, @arg24,
@arg25, @arg26, @arg27, @arg28, @arg29, @arg30, @arg31, @arg32
from t9 where c1= 1 ;
execute full_info ;
Catalog	Database	Table	Table_alias	Column	Column_alias	Type	Length	Max length	Is_null	Flags	Decimals	Charsetnr
def					@arg01	253	20	1	Y	128	0	63
def					@arg02	253	20	1	Y	128	0	63
def					@arg03	253	20	1	Y	128	0	63
def					@arg04	253	20	1	Y	128	0	63
def					@arg05	253	20	1	Y	128	0	63
def					@arg06	253	20	1	Y	128	0	63
def					@arg07	253	23	1	Y	128	31	63
def					@arg08	253	23	1	Y	128	31	63
def					@arg09	253	23	1	Y	128	31	63
def					@arg10	253	23	1	Y	128	31	63
def					@arg11	253	67	6	Y	128	30	63
def					@arg12	253	67	6	Y	128	30	63
def					@arg13	253	8192	10	Y	128	31	63
def					@arg14	253	8192	19	Y	128	31	63
def					@arg15	253	8192	19	Y	128	31	63
def					@arg16	253	8192	8	Y	128	31	63
def					@arg17	253	20	4	Y	128	0	63
def					@arg18	253	20	1	Y	128	0	63
def					@arg19	253	20	1	Y	128	0	63
def					@arg20	253	8192	1	Y	0	31	8
def					@arg21	253	8192	10	Y	0	31	8
def					@arg22	253	8192	30	Y	0	31	8
def					@arg23	253	8192	8	Y	128	31	63
def					@arg24	253	8192	8	Y	0	31	8
def					@arg25	253	8192	4	Y	128	31	63
def					@arg26	253	8192	4	Y	0	31	8
def					@arg27	253	8192	10	Y	128	31	63
def					@arg28	253	8192	10	Y	0	31	8
def					@arg29	253	8192	8	Y	128	31	63
def					@arg30	253	8192	8	Y	0	31	8
def					@arg31	253	8192	3	Y	0	31	8
def					@arg32	253	8192	6	Y	0	31	8
@arg01	@arg02	@arg03	@arg04	@arg05	@arg06	@arg07	@arg08	@arg09	@arg10	@arg11	@arg12	@arg13	@arg14	@arg15	@arg16	@arg17	@arg18	@arg19	@arg20	@arg21	@arg22	@arg23	@arg24	@arg25	@arg26	@arg27	@arg28	@arg29	@arg30	@arg31	@arg32
1	1	1	1	1	1	1	1	1	1	1.0000	1.0000	2004-02-29	2004-02-29 11:11:11	2004-02-29 11:11:11	11:11:11	2004	1	1	a	123456789a	123456789a123456789b123456789c	tinyblob	tinytext	blob	text	mediumblob	mediumtext	longblob	longtext	one	monday
select c1, c2, c3, c4, c5, c6, c7, c8, c9, c10, c11, c12,
c13, c14, c15, c16, c17, c18, c19, c20, c21, c22, c23, c24,
c25, c26, c27, c28, c29, c30, c31, c32
into @arg01, @arg02, @arg03, @arg04, @arg05, @arg06, @arg07, @arg08,
@arg09, @arg10, @arg11, @arg12, @arg13, @arg14, @arg15, @arg16,
@arg17, @arg18, @arg19, @arg20, @arg21, @arg22, @arg23, @arg24,
@arg25, @arg26, @arg27, @arg28, @arg29, @arg30, @arg31, @arg32
from t9 where c1= 0 ;
execute full_info ;
Catalog	Database	Table	Table_alias	Column	Column_alias	Type	Length	Max length	Is_null	Flags	Decimals	Charsetnr
def					@arg01	253	20	1	Y	128	0	63
def					@arg02	253	20	0	Y	128	0	63
def					@arg03	253	20	0	Y	128	0	63
def					@arg04	253	20	0	Y	128	0	63
def					@arg05	253	20	0	Y	128	0	63
def					@arg06	253	20	0	Y	128	0	63
def					@arg07	253	23	0	Y	128	31	63
def					@arg08	253	23	0	Y	128	31	63
def					@arg09	253	23	0	Y	128	31	63
def					@arg10	253	23	0	Y	128	31	63
def					@arg11	253	67	0	Y	128	30	63
def					@arg12	253	67	0	Y	128	30	63
def					@arg13	253	8192	0	Y	128	31	63
def					@arg14	253	8192	0	Y	128	31	63
def					@arg15	253	8192	19	Y	128	31	63
def					@arg16	253	8192	0	Y	128	31	63
def					@arg17	253	20	0	Y	128	0	63
def					@arg18	253	20	0	Y	128	0	63
def					@arg19	253	20	0	Y	128	0	63
def					@arg20	253	8192	0	Y	0	31	8
def					@arg21	253	8192	0	Y	0	31	8
def					@arg22	253	8192	0	Y	0	31	8
def					@arg23	253	8192	0	Y	128	31	63
def					@arg24	253	8192	0	Y	0	31	8
def					@arg25	253	8192	0	Y	128	31	63
def					@arg26	253	8192	0	Y	0	31	8
def					@arg27	253	8192	0	Y	128	31	63
def					@arg28	253	8192	0	Y	0	31	8
def					@arg29	253	8192	0	Y	128	31	63
def					@arg30	253	8192	0	Y	0	31	8
def					@arg31	253	8192	0	Y	0	31	8
def					@arg32	253	8192	0	Y	0	31	8
@arg01	@arg02	@arg03	@arg04	@arg05	@arg06	@arg07	@arg08	@arg09	@arg10	@arg11	@arg12	@arg13	@arg14	@arg15	@arg16	@arg17	@arg18	@arg19	@arg20	@arg21	@arg22	@arg23	@arg24	@arg25	@arg26	@arg27	@arg28	@arg29	@arg30	@arg31	@arg32
0	NULL	NULL	NULL	NULL	NULL	NULL	NULL	NULL	NULL	NULL	NULL	NULL	NULL	1991-01-01 01:01:01	NULL	NULL	NULL	NULL	NULL	NULL	NULL	NULL	NULL	NULL	NULL	NULL	NULL	NULL	NULL	NULL	NULL
prepare stmt1 from "select c1, c2, c3, c4, c5, c6, c7, c8, c9, c10, c11, c12,
       c13, c14, c15, c16, c17, c18, c19, c20, c21, c22, c23, c24,
       c25, c26, c27, c28, c29, c30, c31, c32
into @arg01, @arg02, @arg03, @arg04, @arg05, @arg06, @arg07, @arg08,
     @arg09, @arg10, @arg11, @arg12, @arg13, @arg14, @arg15, @arg16,
     @arg17, @arg18, @arg19, @arg20, @arg21, @arg22, @arg23, @arg24,
     @arg25, @arg26, @arg27, @arg28, @arg29, @arg30, @arg31, @arg32
from t9 where c1= ?" ;
set @my_key= 1 ;
execute stmt1 using @my_key ;
execute full_info ;
Catalog	Database	Table	Table_alias	Column	Column_alias	Type	Length	Max length	Is_null	Flags	Decimals	Charsetnr
def					@arg01	253	20	1	Y	128	0	63
def					@arg02	253	20	1	Y	128	0	63
def					@arg03	253	20	1	Y	128	0	63
def					@arg04	253	20	1	Y	128	0	63
def					@arg05	253	20	1	Y	128	0	63
def					@arg06	253	20	1	Y	128	0	63
def					@arg07	253	23	1	Y	128	31	63
def					@arg08	253	23	1	Y	128	31	63
def					@arg09	253	23	1	Y	128	31	63
def					@arg10	253	23	1	Y	128	31	63
def					@arg11	253	67	6	Y	128	30	63
def					@arg12	253	67	6	Y	128	30	63
def					@arg13	253	8192	10	Y	128	31	63
def					@arg14	253	8192	19	Y	128	31	63
def					@arg15	253	8192	19	Y	128	31	63
def					@arg16	253	8192	8	Y	128	31	63
def					@arg17	253	20	4	Y	128	0	63
def					@arg18	253	20	1	Y	128	0	63
def					@arg19	253	20	1	Y	128	0	63
def					@arg20	253	8192	1	Y	0	31	8
def					@arg21	253	8192	10	Y	0	31	8
def					@arg22	253	8192	30	Y	0	31	8
def					@arg23	253	8192	8	Y	128	31	63
def					@arg24	253	8192	8	Y	0	31	8
def					@arg25	253	8192	4	Y	128	31	63
def					@arg26	253	8192	4	Y	0	31	8
def					@arg27	253	8192	10	Y	128	31	63
def					@arg28	253	8192	10	Y	0	31	8
def					@arg29	253	8192	8	Y	128	31	63
def					@arg30	253	8192	8	Y	0	31	8
def					@arg31	253	8192	3	Y	0	31	8
def					@arg32	253	8192	6	Y	0	31	8
@arg01	@arg02	@arg03	@arg04	@arg05	@arg06	@arg07	@arg08	@arg09	@arg10	@arg11	@arg12	@arg13	@arg14	@arg15	@arg16	@arg17	@arg18	@arg19	@arg20	@arg21	@arg22	@arg23	@arg24	@arg25	@arg26	@arg27	@arg28	@arg29	@arg30	@arg31	@arg32
1	1	1	1	1	1	1	1	1	1	1.0000	1.0000	2004-02-29	2004-02-29 11:11:11	2004-02-29 11:11:11	11:11:11	2004	1	1	a	123456789a	123456789a123456789b123456789c	tinyblob	tinytext	blob	text	mediumblob	mediumtext	longblob	longtext	one	monday
set @my_key= 0 ;
execute stmt1 using @my_key ;
execute full_info ;
Catalog	Database	Table	Table_alias	Column	Column_alias	Type	Length	Max length	Is_null	Flags	Decimals	Charsetnr
def					@arg01	253	20	1	Y	128	0	63
def					@arg02	253	20	0	Y	128	0	63
def					@arg03	253	20	0	Y	128	0	63
def					@arg04	253	20	0	Y	128	0	63
def					@arg05	253	20	0	Y	128	0	63
def					@arg06	253	20	0	Y	128	0	63
def					@arg07	253	23	0	Y	128	31	63
def					@arg08	253	23	0	Y	128	31	63
def					@arg09	253	23	0	Y	128	31	63
def					@arg10	253	23	0	Y	128	31	63
def					@arg11	253	67	0	Y	128	30	63
def					@arg12	253	67	0	Y	128	30	63
def					@arg13	253	8192	0	Y	128	31	63
def					@arg14	253	8192	0	Y	128	31	63
def					@arg15	253	8192	19	Y	128	31	63
def					@arg16	253	8192	0	Y	128	31	63
def					@arg17	253	20	0	Y	128	0	63
def					@arg18	253	20	0	Y	128	0	63
def					@arg19	253	20	0	Y	128	0	63
def					@arg20	253	8192	0	Y	0	31	8
def					@arg21	253	8192	0	Y	0	31	8
def					@arg22	253	8192	0	Y	0	31	8
def					@arg23	253	8192	0	Y	128	31	63
def					@arg24	253	8192	0	Y	0	31	8
def					@arg25	253	8192	0	Y	128	31	63
def					@arg26	253	8192	0	Y	0	31	8
def					@arg27	253	8192	0	Y	128	31	63
def					@arg28	253	8192	0	Y	0	31	8
def					@arg29	253	8192	0	Y	128	31	63
def					@arg30	253	8192	0	Y	0	31	8
def					@arg31	253	8192	0	Y	0	31	8
def					@arg32	253	8192	0	Y	0	31	8
@arg01	@arg02	@arg03	@arg04	@arg05	@arg06	@arg07	@arg08	@arg09	@arg10	@arg11	@arg12	@arg13	@arg14	@arg15	@arg16	@arg17	@arg18	@arg19	@arg20	@arg21	@arg22	@arg23	@arg24	@arg25	@arg26	@arg27	@arg28	@arg29	@arg30	@arg31	@arg32
0	NULL	NULL	NULL	NULL	NULL	NULL	NULL	NULL	NULL	NULL	NULL	NULL	NULL	1991-01-01 01:01:01	NULL	NULL	NULL	NULL	NULL	NULL	NULL	NULL	NULL	NULL	NULL	NULL	NULL	NULL	NULL	NULL	NULL
prepare stmt1 from "select c1 into ? from t9 where c1= 1" ;
ERROR 42000: You have an error in your SQL syntax; check the manual that corresponds to your MySQL server version for the right syntax to use near '? from t9 where c1= 1' at line 1
test_sequence
-- insert into numeric columns --
insert into t9 
( c1, c2, c3, c4, c5, c6, c7, c8, c9, c10, c12 )
values
( 20, 20, 20, 20, 20, 20, 20, 20, 20, 20, 20 ) ;
set @arg00= 21 ;
insert into t9 
( c1, c2, c3, c4, c5, c6, c7, c8, c9, c10, c12 )
values
( @arg00, @arg00, @arg00, @arg00, @arg00, @arg00, 
@arg00, @arg00, @arg00, @arg00, @arg00 ) ;
prepare stmt1 from "insert into t9 
  ( c1, c2, c3, c4, c5, c6, c7, c8, c9, c10, c12 )
values
  ( 22, 22, 22, 22, 22, 22, 22, 22, 22, 22, 22 )" ;
execute stmt1 ;
set @arg00= 23;
prepare stmt2 from "insert into t9 
  ( c1, c2, c3, c4, c5, c6, c7, c8, c9, c10, c12 )
values 
  (  ?, ?, ?, ?, ?, ?, ?, ?, ?, ?, ? )" ;
execute stmt2 using @arg00, @arg00, @arg00, @arg00, @arg00, @arg00, @arg00, 
@arg00, @arg00, @arg00, @arg00 ;
insert into t9 
( c1, c2, c3, c4, c5, c6, c7, c8, c9, c10, c12 )
values
( 30.0, 30.0, 30.0, 30.0, 30.0, 30.0, 30.0, 30.0,
30.0, 30.0, 30.0 ) ;
set @arg00= 31.0 ;
insert into t9 
( c1, c2, c3, c4, c5, c6, c7, c8, c9, c10, c12 )
values
( @arg00, @arg00, @arg00, @arg00, @arg00, @arg00, 
@arg00, @arg00, @arg00, @arg00, @arg00 ) ;
prepare stmt1 from "insert into t9 
  ( c1, c2, c3, c4, c5, c6, c7, c8, c9, c10, c12 )
values
  ( 32.0, 32.0, 32.0, 32.0, 32.0, 32.0, 32.0, 32.0,
    32.0, 32.0, 32.0 )" ;
execute stmt1 ;
set @arg00= 33.0;
prepare stmt2 from "insert into t9 
  ( c1, c2, c3, c4, c5, c6, c7, c8, c9, c10, c12 )
values 
  (  ?,  ?,  ?,  ?,  ?,  ?,  ?,  ?,  ?,   ?,   ? )" ;
execute stmt2 using @arg00, @arg00, @arg00, @arg00, @arg00, @arg00, @arg00, 
@arg00, @arg00, @arg00, @arg00 ;
insert into t9 
( c1, c2, c3, c4, c5, c6, c7, c8, c9, c10, c12 )
values
( '40', '40', '40', '40', '40', '40', '40', '40',
'40', '40', '40' ) ;
set @arg00= '41' ;
insert into t9 
( c1, c2, c3, c4, c5, c6, c7, c8, c9, c10, c12 )
values
( @arg00, @arg00, @arg00, @arg00, @arg00, @arg00, 
@arg00, @arg00, @arg00, @arg00, @arg00 ) ;
prepare stmt1 from "insert into t9 
  ( c1, c2, c3, c4, c5, c6, c7, c8, c9, c10, c12 )
values
  ( '42', '42', '42', '42', '42', '42', '42', '42',
    '42', '42', '42' )" ;
execute stmt1 ;
set @arg00= '43';
prepare stmt2 from "insert into t9 
  ( c1, c2, c3, c4, c5, c6, c7, c8, c9, c10, c12 )
values 
  ( ?, ?, ?, ?, ?, ?, ?, ?, ?, ?, ? )" ;
execute stmt2 using @arg00, @arg00, @arg00, @arg00, @arg00, @arg00, @arg00, 
@arg00, @arg00, @arg00, @arg00 ;
insert into t9 
( c1, c2, c3, c4, c5, c6, c7, c8, c9, c10, c12 )
values
( CAST('50' as binary), CAST('50' as binary), 
CAST('50' as binary), CAST('50' as binary), CAST('50' as binary), 
CAST('50' as binary), CAST('50' as binary), CAST('50' as binary),
CAST('50' as binary), CAST('50' as binary), CAST('50' as binary) ) ;
set @arg00= CAST('51' as binary) ;
insert into t9 
( c1, c2, c3, c4, c5, c6, c7, c8, c9, c10, c12 )
values
( @arg00, @arg00, @arg00, @arg00, @arg00, @arg00, 
@arg00, @arg00, @arg00, @arg00, @arg00 ) ;
prepare stmt1 from "insert into t9 
  ( c1, c2, c3, c4, c5, c6, c7, c8, c9, c10, c12 )
values
  ( CAST('52' as binary), CAST('52' as binary),
  CAST('52' as binary), CAST('52' as binary), CAST('52' as binary), 
  CAST('52' as binary), CAST('52' as binary), CAST('52' as binary),
  CAST('52' as binary), CAST('52' as binary), CAST('52' as binary) )" ;
execute stmt1 ;
set @arg00= CAST('53' as binary) ;
prepare stmt2 from "insert into t9 
  ( c1, c2, c3, c4, c5, c6, c7, c8, c9, c10, c12 )
values 
  ( ?, ?, ?, ?, ?, ?, ?, ?, ?, ?, ? )" ;
execute stmt2 using @arg00, @arg00, @arg00, @arg00, @arg00, @arg00, @arg00, 
@arg00, @arg00, @arg00, @arg00 ;
set @arg00= 2 ;
set @arg00= NULL ;
insert into t9
( c1, c2, c3, c4, c5, c6, c7, c8, c9, c10, c12 )
values
( 60, NULL, NULL, NULL, NULL, NULL, NULL, NULL,
NULL, NULL, NULL ) ;
insert into t9
( c1, c2, c3, c4, c5, c6, c7, c8, c9, c10, c12 )
values
( 61, @arg00, @arg00, @arg00, @arg00, @arg00,
@arg00, @arg00, @arg00, @arg00, @arg00 ) ;
prepare stmt1 from "insert into t9
  ( c1, c2, c3, c4, c5, c6, c7, c8, c9, c10, c12 )
values
  ( 62, NULL, NULL, NULL, NULL, NULL, NULL, NULL,
    NULL, NULL, NULL )" ;
execute stmt1 ;
prepare stmt2 from "insert into t9
  ( c1, c2, c3, c4, c5, c6, c7, c8, c9, c10, c12 )
values
  ( 63, ?, ?, ?, ?, ?, ?, ?, ?, ?, ? )" ;
execute stmt2 using @arg00, @arg00, @arg00, @arg00, @arg00, @arg00,
@arg00, @arg00, @arg00, @arg00 ;
set @arg00= 8.0 ;
set @arg00= NULL ;
insert into t9
( c1, c2, c3, c4, c5, c6, c7, c8, c9, c10, c12 )
values
( 71, @arg00, @arg00, @arg00, @arg00, @arg00,
@arg00, @arg00, @arg00, @arg00, @arg00 ) ;
prepare stmt2 from "insert into t9
  ( c1, c2, c3, c4, c5, c6, c7, c8, c9, c10, c12 )
values
  ( 73, ?, ?, ?, ?, ?, ?, ?, ?, ?, ? )" ;
execute stmt2 using @arg00, @arg00, @arg00, @arg00, @arg00, @arg00,
@arg00, @arg00, @arg00, @arg00 ;
set @arg00= 'abc' ;
set @arg00= NULL ;
insert into t9
( c1, c2, c3, c4, c5, c6, c7, c8, c9, c10, c12 )
values
( 81, @arg00, @arg00, @arg00, @arg00, @arg00,
@arg00, @arg00, @arg00, @arg00, @arg00 ) ;
prepare stmt2 from "insert into t9
  ( c1, c2, c3, c4, c5, c6, c7, c8, c9, c10, c12 )
values
  ( 83, ?, ?, ?, ?, ?, ?, ?, ?, ?, ? )" ;
execute stmt2 using @arg00, @arg00, @arg00, @arg00, @arg00, @arg00,
@arg00, @arg00, @arg00, @arg00 ;
select c1, c2, c3, c4, c5, c6, c7, c8, c9, c10, c12
from t9 where c1 >= 20
order by c1 ;
c1	c2	c3	c4	c5	c6	c7	c8	c9	c10	c12
20	20	20	20	20	20	20	20	20	20	20.0000
21	21	21	21	21	21	21	21	21	21	21.0000
22	22	22	22	22	22	22	22	22	22	22.0000
23	23	23	23	23	23	23	23	23	23	23.0000
30	30	30	30	30	30	30	30	30	30	30.0000
31	31	31	31	31	31	31	31	31	31	31.0000
32	32	32	32	32	32	32	32	32	32	32.0000
33	33	33	33	33	33	33	33	33	33	33.0000
40	40	40	40	40	40	40	40	40	40	40.0000
41	41	41	41	41	41	41	41	41	41	41.0000
42	42	42	42	42	42	42	42	42	42	42.0000
43	43	43	43	43	43	43	43	43	43	43.0000
50	50	50	50	50	50	50	50	50	50	50.0000
51	51	51	51	51	51	51	51	51	51	51.0000
52	52	52	52	52	52	52	52	52	52	52.0000
53	53	53	53	53	53	53	53	53	53	53.0000
60	NULL	NULL	NULL	NULL	NULL	NULL	NULL	NULL	NULL	NULL
61	NULL	NULL	NULL	NULL	NULL	NULL	NULL	NULL	NULL	NULL
62	NULL	NULL	NULL	NULL	NULL	NULL	NULL	NULL	NULL	NULL
63	NULL	NULL	NULL	NULL	NULL	NULL	NULL	NULL	NULL	NULL
71	NULL	NULL	NULL	NULL	NULL	NULL	NULL	NULL	NULL	NULL
73	NULL	NULL	NULL	NULL	NULL	NULL	NULL	NULL	NULL	NULL
81	NULL	NULL	NULL	NULL	NULL	NULL	NULL	NULL	NULL	NULL
83	NULL	NULL	NULL	NULL	NULL	NULL	NULL	NULL	NULL	NULL
test_sequence
-- select .. where numeric column = .. --
set @arg00= 20;
select 'true' as found from t9 
where c1= 20 and c2= 20 and c3= 20 and c4= 20 and c5= 20 and c6= 20 and c7= 20
and c8= 20 and c9= 20 and c10= 20 and c12= 20;
found
true
select 'true' as found from t9 
where c1= @arg00 and c2= @arg00 and c3= @arg00 and c4= @arg00 and c5= @arg00 
and c6= @arg00 and c7= @arg00 and c8= @arg00 and c9= @arg00 and c10= @arg00
and c12= @arg00;
found
true
prepare stmt1 from "select 'true' as found from t9 
where c1= 20 and c2= 20 and c3= 20 and c4= 20 and c5= 20 and c6= 20 and c7= 20
  and c8= 20 and c9= 20 and c10= 20 and c12= 20 ";
execute stmt1 ;
found
true
prepare stmt1 from "select 'true' as found from t9 
where c1= ? and c2= ? and c3= ? and c4= ? and c5= ? 
  and c6= ? and c7= ? and c8= ? and c9= ? and c10= ?
  and c12= ? ";
execute stmt1 using @arg00, @arg00, @arg00, @arg00, @arg00, @arg00, @arg00, 
@arg00, @arg00, @arg00, @arg00 ;
found
true
set @arg00= 20.0;
select 'true' as found from t9 
where c1= 20.0 and c2= 20.0 and c3= 20.0 and c4= 20.0 and c5= 20.0 and c6= 20.0
and c7= 20.0 and c8= 20.0 and c9= 20.0 and c10= 20.0 and c12= 20.0;
found
true
select 'true' as found from t9 
where c1= @arg00 and c2= @arg00 and c3= @arg00 and c4= @arg00 and c5= @arg00 
and c6= @arg00 and c7= @arg00 and c8= @arg00 and c9= @arg00 and c10= @arg00
and c12= @arg00;
found
true
prepare stmt1 from "select 'true' as found from t9 
where c1= 20.0 and c2= 20.0 and c3= 20.0 and c4= 20.0 and c5= 20.0 and c6= 20.0
  and c7= 20.0 and c8= 20.0 and c9= 20.0 and c10= 20.0 and c12= 20.0 ";
execute stmt1 ;
found
true
prepare stmt1 from "select 'true' as found from t9 
where c1= ? and c2= ? and c3= ? and c4= ? and c5= ? 
  and c6= ? and c7= ? and c8= ? and c9= ? and c10= ?
  and c12= ? ";
execute stmt1 using @arg00, @arg00, @arg00, @arg00, @arg00, @arg00, @arg00, 
@arg00, @arg00, @arg00, @arg00 ;
found
true
select 'true' as found from t9 
where c1= '20' and c2= '20' and c3= '20' and c4= '20' and c5= '20' and c6= '20'
  and c7= '20' and c8= '20' and c9= '20' and c10= '20' and c12= '20';
found
true
prepare stmt1 from "select 'true' as found from t9
where c1= '20' and c2= '20' and c3= '20' and c4= '20' and c5= '20' and c6= '20'
  and c7= '20' and c8= '20' and c9= '20' and c10= '20' and c12= '20' ";
execute stmt1 ;
found
true
set @arg00= '20';
select 'true' as found from t9 
where c1= @arg00 and c2= @arg00 and c3= @arg00 and c4= @arg00 and c5= @arg00 
and c6= @arg00 and c7= @arg00 and c8= @arg00 and c9= @arg00 and c10= @arg00
and c12= @arg00;
found
true
prepare stmt1 from "select 'true' as found from t9 
where c1= ? and c2= ? and c3= ? and c4= ? and c5= ? 
  and c6= ? and c7= ? and c8= ? and c9= ? and c10= ?
  and c12= ? ";
execute stmt1 using @arg00, @arg00, @arg00, @arg00, @arg00, @arg00, @arg00, 
@arg00, @arg00, @arg00, @arg00 ;
found
true
select 'true' as found from t9 
where c1= CAST('20' as binary) and c2= CAST('20' as binary) and 
c3= CAST('20' as binary) and c4= CAST('20' as binary) and 
c5= CAST('20' as binary) and c6= CAST('20' as binary) and 
c7= CAST('20' as binary) and c8= CAST('20' as binary) and 
c9= CAST('20' as binary) and c10= CAST('20' as binary) and 
c12= CAST('20' as binary);
found
true
prepare stmt1 from "select 'true' as found from t9
where c1= CAST('20' as binary) and c2= CAST('20' as binary) and 
      c3= CAST('20' as binary) and c4= CAST('20' as binary) and 
      c5= CAST('20' as binary) and c6= CAST('20' as binary) and 
      c7= CAST('20' as binary) and c8= CAST('20' as binary) and 
      c9= CAST('20' as binary) and c10= CAST('20' as binary) and 
      c12= CAST('20' as binary) ";
execute stmt1 ;
found
true
set @arg00= CAST('20' as binary) ;
select 'true' as found from t9 
where c1= @arg00 and c2= @arg00 and c3= @arg00 and c4= @arg00 and c5= @arg00 
and c6= @arg00 and c7= @arg00 and c8= @arg00 and c9= @arg00 and c10= @arg00
and c12= @arg00;
found
true
prepare stmt1 from "select 'true' as found from t9 
where c1= ? and c2= ? and c3= ? and c4= ? and c5= ? 
  and c6= ? and c7= ? and c8= ? and c9= ? and c10= ?
  and c12= ? ";
execute stmt1 using @arg00, @arg00, @arg00, @arg00, @arg00, @arg00, @arg00, 
@arg00, @arg00, @arg00, @arg00 ;
found
true
delete from t9 ;
test_sequence
-- some numeric overflow experiments --
prepare my_insert from "insert into t9 
   ( c21, c1, c2, c3, c4, c5, c6, c7, c8, c9, c10, c12 )
values 
   ( 'O',  ?,  ?,  ?,  ?,  ?,  ?,  ?,  ?,  ?,   ?,   ? )" ;
prepare my_select from "select c1, c2, c3, c4, c5, c6, c7, c8, c9, c10, c12
from t9 where c21 = 'O' ";
prepare my_delete from "delete from t9 where c21 = 'O' ";
set @arg00= 9223372036854775807 ;
execute my_insert using @arg00, @arg00, @arg00, @arg00, @arg00, @arg00,
@arg00, @arg00, @arg00, @arg00, @arg00 ;
Warnings:
Warning	1264	Out of range value for column 'c1' at row 1
Warning	1264	Out of range value for column 'c2' at row 1
Warning	1264	Out of range value for column 'c3' at row 1
Warning	1264	Out of range value for column 'c4' at row 1
Warning	1264	Out of range value for column 'c5' at row 1
Warning	1264	Out of range value for column 'c12' at row 1
execute my_select ;
c1	127
c2	32767
c3	8388607
c4	2147483647
c5	2147483647
c6	9223372036854775807
c7	9.22337e+18
c8	9.22337203685478e+18
c9	9.22337203685478e+18
c10	9.22337203685478e+18
c12	9999.9999
execute my_delete ;
set @arg00= '9223372036854775807' ;
execute my_insert using @arg00, @arg00, @arg00, @arg00, @arg00, @arg00,
@arg00, @arg00, @arg00, @arg00, @arg00 ;
Warnings:
Warning	1264	Out of range value for column 'c1' at row 1
Warning	1264	Out of range value for column 'c2' at row 1
Warning	1264	Out of range value for column 'c3' at row 1
Warning	1264	Out of range value for column 'c4' at row 1
Warning	1264	Out of range value for column 'c5' at row 1
Warning	1264	Out of range value for column 'c12' at row 1
execute my_select ;
c1	127
c2	32767
c3	8388607
c4	2147483647
c5	2147483647
c6	9223372036854775807
c7	9.22337e+18
c8	9.22337203685478e+18
c9	9.22337203685478e+18
c10	9.22337203685478e+18
c12	9999.9999
execute my_delete ;
set @arg00= -9223372036854775808 ;
execute my_insert using @arg00, @arg00, @arg00, @arg00, @arg00, @arg00,
@arg00, @arg00, @arg00, @arg00, @arg00 ;
Warnings:
Warning	1264	Out of range value for column 'c1' at row 1
Warning	1264	Out of range value for column 'c2' at row 1
Warning	1264	Out of range value for column 'c3' at row 1
Warning	1264	Out of range value for column 'c4' at row 1
Warning	1264	Out of range value for column 'c5' at row 1
Warning	1264	Out of range value for column 'c12' at row 1
execute my_select ;
c1	-128
c2	-32768
c3	-8388608
c4	-2147483648
c5	-2147483648
c6	-9223372036854775808
c7	-9.22337e+18
c8	-9.22337203685478e+18
c9	-9.22337203685478e+18
c10	-9.22337203685478e+18
c12	-9999.9999
execute my_delete ;
set @arg00= '-9223372036854775808' ;
execute my_insert using @arg00, @arg00, @arg00, @arg00, @arg00, @arg00,
@arg00, @arg00, @arg00, @arg00, @arg00 ;
Warnings:
Warning	1264	Out of range value for column 'c1' at row 1
Warning	1264	Out of range value for column 'c2' at row 1
Warning	1264	Out of range value for column 'c3' at row 1
Warning	1264	Out of range value for column 'c4' at row 1
Warning	1264	Out of range value for column 'c5' at row 1
Warning	1264	Out of range value for column 'c12' at row 1
execute my_select ;
c1	-128
c2	-32768
c3	-8388608
c4	-2147483648
c5	-2147483648
c6	-9223372036854775808
c7	-9.22337e+18
c8	-9.22337203685478e+18
c9	-9.22337203685478e+18
c10	-9.22337203685478e+18
c12	-9999.9999
execute my_delete ;
set @arg00= 1.11111111111111111111e+50 ;
execute my_insert using @arg00, @arg00, @arg00, @arg00, @arg00, @arg00,
@arg00, @arg00, @arg00, @arg00, @arg00 ;
Warnings:
Warning	1264	Out of range value for column 'c1' at row 1
Warning	1264	Out of range value for column 'c2' at row 1
Warning	1264	Out of range value for column 'c3' at row 1
Warning	1264	Out of range value for column 'c4' at row 1
Warning	1264	Out of range value for column 'c5' at row 1
Warning	1264	Out of range value for column 'c6' at row 1
Warning	1264	Out of range value for column 'c7' at row 1
Warning	1264	Out of range value for column 'c12' at row 1
execute my_select ;
c1	127
c2	32767
c3	8388607
c4	2147483647
c5	2147483647
c6	9223372036854775807
c7	3.40282e+38
c8	1.11111111111111e+50
c9	1.11111111111111e+50
c10	1.11111111111111e+50
c12	9999.9999
execute my_delete ;
set @arg00= '1.11111111111111111111e+50' ;
execute my_insert using @arg00, @arg00, @arg00, @arg00, @arg00, @arg00,
@arg00, @arg00, @arg00, @arg00, @arg00 ;
Warnings:
Warning	1265	Data truncated for column 'c1' at row 1
Warning	1265	Data truncated for column 'c2' at row 1
Warning	1265	Data truncated for column 'c3' at row 1
Warning	1265	Data truncated for column 'c4' at row 1
Warning	1265	Data truncated for column 'c5' at row 1
Warning	1265	Data truncated for column 'c6' at row 1
Warning	1264	Out of range value for column 'c7' at row 1
Warning	1264	Out of range value for column 'c12' at row 1
execute my_select ;
c1	1
c2	1
c3	1
c4	1
c5	1
c6	1
c7	3.40282e+38
c8	1.11111111111111e+50
c9	1.11111111111111e+50
c10	1.11111111111111e+50
c12	9999.9999
execute my_delete ;
set @arg00= -1.11111111111111111111e+50 ;
execute my_insert using @arg00, @arg00, @arg00, @arg00, @arg00, @arg00,
@arg00, @arg00, @arg00, @arg00, @arg00 ;
Warnings:
Warning	1264	Out of range value for column 'c1' at row 1
Warning	1264	Out of range value for column 'c2' at row 1
Warning	1264	Out of range value for column 'c3' at row 1
Warning	1264	Out of range value for column 'c4' at row 1
Warning	1264	Out of range value for column 'c5' at row 1
Warning	1264	Out of range value for column 'c6' at row 1
Warning	1264	Out of range value for column 'c7' at row 1
Warning	1264	Out of range value for column 'c12' at row 1
execute my_select ;
c1	-128
c2	-32768
c3	-8388608
c4	-2147483648
c5	-2147483648
c6	-9223372036854775808
c7	-3.40282e+38
c8	-1.11111111111111e+50
c9	-1.11111111111111e+50
c10	-1.11111111111111e+50
c12	-9999.9999
execute my_delete ;
set @arg00= '-1.11111111111111111111e+50' ;
execute my_insert using @arg00, @arg00, @arg00, @arg00, @arg00, @arg00,
@arg00, @arg00, @arg00, @arg00, @arg00 ;
Warnings:
Warning	1265	Data truncated for column 'c1' at row 1
Warning	1265	Data truncated for column 'c2' at row 1
Warning	1265	Data truncated for column 'c3' at row 1
Warning	1265	Data truncated for column 'c4' at row 1
Warning	1265	Data truncated for column 'c5' at row 1
Warning	1265	Data truncated for column 'c6' at row 1
Warning	1264	Out of range value for column 'c7' at row 1
Warning	1264	Out of range value for column 'c12' at row 1
execute my_select ;
c1	-1
c2	-1
c3	-1
c4	-1
c5	-1
c6	-1
c7	-3.40282e+38
c8	-1.11111111111111e+50
c9	-1.11111111111111e+50
c10	-1.11111111111111e+50
c12	-9999.9999
execute my_delete ;
test_sequence
-- insert into string columns --
Warnings:
Warning	1265	Data truncated for column 'c20' at row 1
Warnings:
Warning	1265	Data truncated for column 'c20' at row 1
Warnings:
Warning	1265	Data truncated for column 'c20' at row 1
Warnings:
Warning	1265	Data truncated for column 'c20' at row 1
Warnings:
Warning	1265	Data truncated for column 'c20' at row 1
Warnings:
Warning	1265	Data truncated for column 'c20' at row 1
Warnings:
Warning	1265	Data truncated for column 'c20' at row 1
Warnings:
Warning	1265	Data truncated for column 'c20' at row 1
Warnings:
Warning	1265	Data truncated for column 'c20' at row 1
Warnings:
Warning	1265	Data truncated for column 'c20' at row 1
Warnings:
Warning	1265	Data truncated for column 'c20' at row 1
Warnings:
Warning	1265	Data truncated for column 'c20' at row 1
Warnings:
Warning	1265	Data truncated for column 'c20' at row 1
Warnings:
Warning	1265	Data truncated for column 'c20' at row 1
Warnings:
Warning	1265	Data truncated for column 'c20' at row 1
Warnings:
Warning	1265	Data truncated for column 'c20' at row 1
Warnings:
Warning	1265	Data truncated for column 'c20' at row 1
Warnings:
Warning	1265	Data truncated for column 'c20' at row 1
Warnings:
Warning	1265	Data truncated for column 'c20' at row 1
Warnings:
Warning	1265	Data truncated for column 'c20' at row 1
select c1, c20, c21, c22, c23, c24, c25, c26, c27, c28, c29, c30
from t9 where c1 >= 20
order by c1 ;
c1	c20	c21	c22	c23	c24	c25	c26	c27	c28	c29	c30
20	2	20	20	20	20	20	20	20	20	20	20
21	2	21	21	21	21	21	21	21	21	21	21
22	2	22	22	22	22	22	22	22	22	22	22
23	2	23	23	23	23	23	23	23	23	23	23
30	3	30	30	30	30	30	30	30	30	30	30
31	3	31	31	31	31	31	31	31	31	31	31
32	3	32	32	32	32	32	32	32	32	32	32
33	3	33	33	33	33	33	33	33	33	33	33
40	4	40	40	40	40	40	40	40	40	40	40
41	4	41	41	41	41	41	41	41	41	41	41
42	4	42	42	42	42	42	42	42	42	42	42
43	4	43	43	43	43	43	43	43	43	43	43
50	5	50.0	50.0	50.0	50.0	50.0	50.0	50.0	50.0	50.0	50.0
51	5	51.0	51.0	51.0	51.0	51.0	51.0	51.0	51.0	51.0	51.0
52	5	52.0	52.0	52.0	52.0	52.0	52.0	52.0	52.0	52.0	52.0
53	5	53.0	53.0	53.0	53.0	53.0	53.0	53.0	53.0	53.0	53.0
54	5	54	54	54.00	54.00	54.00	54.00	54.00	54.00	54.00	54.00
55	5	55	55	55	55	55	55	55	55	55	55
56	6	56	56	56.00	56.00	56.00	56.00	56.00	56.00	56.00	56.00
57	6	57	57	57.00	57.00	57.00	57.00	57.00	57.00	57.00	57.00
60	NULL	NULL	NULL	NULL	NULL	NULL	NULL	NULL	NULL	NULL	NULL
61	NULL	NULL	NULL	NULL	NULL	NULL	NULL	NULL	NULL	NULL	NULL
62	NULL	NULL	NULL	NULL	NULL	NULL	NULL	NULL	NULL	NULL	NULL
63	NULL	NULL	NULL	NULL	NULL	NULL	NULL	NULL	NULL	NULL	NULL
71	NULL	NULL	NULL	NULL	NULL	NULL	NULL	NULL	NULL	NULL	NULL
73	NULL	NULL	NULL	NULL	NULL	NULL	NULL	NULL	NULL	NULL	NULL
81	NULL	NULL	NULL	NULL	NULL	NULL	NULL	NULL	NULL	NULL	NULL
83	NULL	NULL	NULL	NULL	NULL	NULL	NULL	NULL	NULL	NULL	NULL
test_sequence
-- select .. where string column = .. --
set @arg00= '20';
select 'true' as found from t9 
where c1= 20 and concat(c20,substr('20',1+length(c20)))= '20' and c21= '20' and
c22= '20' and c23= '20' and c24= '20' and c25= '20' and c26= '20' and
c27= '20' and c28= '20' and c29= '20' and c30= '20' ;
found
true
select 'true' as found from t9 
where c1= 20 and concat(c20,substr(@arg00,1+length(c20)))= @arg00 and
c21= @arg00 and c22= @arg00 and c23= @arg00 and c25= @arg00 and
c26= @arg00 and c27= @arg00 and c28= @arg00 and c29= @arg00 and c30= @arg00;
found
true
prepare stmt1 from "select 'true' as found from t9 
where c1= 20 and concat(c20,substr('20',1+length(c20)))= '20' and c21= '20' and
  c22= '20' and c23= '20' and c24= '20' and c25= '20' and c26= '20' and
  c27= '20' and c28= '20' and c29= '20' and c30= '20'" ;
execute stmt1 ;
found
true
prepare stmt1 from "select 'true' as found from t9 
where c1= 20 and concat(c20,substr(?,1+length(c20)))= ? and
  c21= ? and c22= ? and c23= ? and c25= ? and
  c26= ? and c27= ? and c28= ? and c29= ? and c30= ?" ;
execute stmt1 using @arg00, @arg00, @arg00, @arg00, @arg00, @arg00, 
@arg00, @arg00, @arg00, @arg00, @arg00 ;
found
true
set @arg00= CAST('20' as binary);
select 'true' as found from t9 
where c1= 20 and concat(c20,substr(CAST('20' as binary),1+length(c20)))
= CAST('20' as binary) and c21= CAST('20' as binary)
and c22= CAST('20' as binary) and c23= CAST('20' as binary) and
c24= CAST('20' as binary) and c25= CAST('20' as binary) and
c26= CAST('20' as binary) and c27= CAST('20' as binary) and
c28= CAST('20' as binary) and c29= CAST('20' as binary) and
c30= CAST('20' as binary) ;
found
true
select 'true' as found from t9 
where c1= 20 and concat(c20,substr(@arg00,1+length(c20))) = @arg00 and
c21= @arg00 and c22= @arg00 and c23= @arg00 and c25= @arg00 and
c26= @arg00 and c27= @arg00 and c28= @arg00 and c29= @arg00 and
c30= @arg00;
found
true
prepare stmt1 from "select 'true' as found from t9 
where c1= 20 and concat(c20,substr(CAST('20' as binary),1+length(c20)))
                 = CAST('20' as binary) and c21= CAST('20' as binary)
  and c22= CAST('20' as binary) and c23= CAST('20' as binary) and
  c24= CAST('20' as binary) and c25= CAST('20' as binary) and
  c26= CAST('20' as binary) and c27= CAST('20' as binary) and
  c28= CAST('20' as binary) and c29= CAST('20' as binary) and
  c30= CAST('20' as binary)" ;
execute stmt1 ;
found
true
prepare stmt1 from "select 'true' as found from t9 
where c1= 20 and concat(c20,substr(?,1+length(c20))) = ? and c21= ? and
  c22= ? and c23= ? and c25= ? and c26= ? and c27= ? and c28= ? and
  c29= ? and c30= ?";
execute stmt1 using @arg00, @arg00, @arg00, @arg00, @arg00, @arg00, 
@arg00, @arg00, @arg00, @arg00, @arg00 ;
found
true
set @arg00= 20;
select 'true' as found from t9 
where c1= 20 and concat(c20,substr(20,1+length(c20)))= 20 and c21= 20 and
c22= 20 and c23= 20 and c24= 20 and c25= 20 and c26= 20 and
c27= 20 and c28= 20 and c29= 20 and c30= 20 ;
found
true
select 'true' as found from t9 
where c1= 20 and concat(c20,substr(@arg00,1+length(c20)))= @arg00 and
c21= @arg00 and c22= @arg00 and c23= @arg00 and c25= @arg00 and
c26= @arg00 and c27= @arg00 and c28= @arg00 and c29= @arg00 and c30= @arg00;
found
true
prepare stmt1 from "select 'true' as found from t9 
where c1= 20 and concat(c20,substr(20,1+length(c20)))= 20 and c21= 20 and
  c22= 20 and c23= 20 and c24= 20 and c25= 20 and c26= 20 and
  c27= 20 and c28= 20 and c29= 20 and c30= 20" ;
execute stmt1 ;
found
true
prepare stmt1 from "select 'true' as found from t9 
where c1= 20 and concat(c20,substr(?,1+length(c20)))= ? and
  c21= ? and c22= ? and c23= ? and c25= ? and
  c26= ? and c27= ? and c28= ? and c29= ? and c30= ?" ;
execute stmt1 using @arg00, @arg00, @arg00, @arg00, @arg00, @arg00, 
@arg00, @arg00, @arg00, @arg00, @arg00 ;
found
true
set @arg00= 20.0;
select 'true' as found from t9 
where c1= 20 and concat(c20,substr(20.0,1+length(c20)))= 20.0 and c21= 20.0 and
c22= 20.0 and c23= 20.0 and c24= 20.0 and c25= 20.0 and c26= 20.0 and
c27= 20.0 and c28= 20.0 and c29= 20.0 and c30= 20.0 ;
found
true
select 'true' as found from t9 
where c1= 20 and concat(c20,substr(@arg00,1+length(c20)))= @arg00 and
c21= @arg00 and c22= @arg00 and c23= @arg00 and c25= @arg00 and
c26= @arg00 and c27= @arg00 and c28= @arg00 and c29= @arg00 and c30= @arg00;
found
true
prepare stmt1 from "select 'true' as found from t9 
where c1= 20 and concat(c20,substr(20.0,1+length(c20)))= 20.0 and c21= 20.0 and
  c22= 20.0 and c23= 20.0 and c24= 20.0 and c25= 20.0 and c26= 20.0 and
  c27= 20.0 and c28= 20.0 and c29= 20.0 and c30= 20.0" ;
execute stmt1 ;
found
true
prepare stmt1 from "select 'true' as found from t9 
where c1= 20 and concat(c20,substr(?,1+length(c20)))= ? and
  c21= ? and c22= ? and c23= ? and c25= ? and
  c26= ? and c27= ? and c28= ? and c29= ? and c30= ?" ;
execute stmt1 using @arg00, @arg00, @arg00, @arg00, @arg00, @arg00, 
@arg00, @arg00, @arg00, @arg00, @arg00 ;
found
true
delete from t9 ;
test_sequence
-- insert into date/time columns --
Warnings:
Warning	1265	Data truncated for column 'c17' at row 1
Warnings:
Warning	1265	Data truncated for column 'c17' at row 1
Warnings:
Warning	1265	Data truncated for column 'c17' at row 1
Warnings:
Warning	1265	Data truncated for column 'c17' at row 1
Warnings:
Warning	1265	Data truncated for column 'c17' at row 1
Warnings:
Warning	1265	Data truncated for column 'c17' at row 1
Warnings:
Warning	1265	Data truncated for column 'c17' at row 1
Warnings:
Warning	1265	Data truncated for column 'c17' at row 1
Warnings:
Warning	1264	Out of range value for column 'c13' at row 1
Warning	1264	Out of range value for column 'c14' at row 1
Warning	1265	Data truncated for column 'c15' at row 1
Warning	1264	Out of range value for column 'c16' at row 1
Warning	1264	Out of range value for column 'c17' at row 1
Warnings:
Warning	1264	Out of range value for column 'c13' at row 1
Warning	1264	Out of range value for column 'c14' at row 1
Warning	1265	Data truncated for column 'c15' at row 1
Warning	1264	Out of range value for column 'c16' at row 1
Warning	1264	Out of range value for column 'c17' at row 1
Warnings:
Warning	1264	Out of range value for column 'c13' at row 1
Warning	1264	Out of range value for column 'c14' at row 1
Warning	1265	Data truncated for column 'c15' at row 1
Warning	1264	Out of range value for column 'c16' at row 1
Warning	1264	Out of range value for column 'c17' at row 1
Warnings:
Warning	1264	Out of range value for column 'c13' at row 1
Warning	1264	Out of range value for column 'c14' at row 1
Warning	1265	Data truncated for column 'c15' at row 1
Warning	1264	Out of range value for column 'c16' at row 1
Warning	1264	Out of range value for column 'c17' at row 1
Warnings:
Warning	1265	Data truncated for column 'c15' at row 1
Warning	1264	Out of range value for column 'c16' at row 1
Warning	1264	Out of range value for column 'c17' at row 1
Warnings:
Warning	1265	Data truncated for column 'c15' at row 1
Warning	1264	Out of range value for column 'c16' at row 1
Warning	1264	Out of range value for column 'c17' at row 1
Warnings:
Warning	1265	Data truncated for column 'c15' at row 1
Warning	1264	Out of range value for column 'c16' at row 1
Warning	1264	Out of range value for column 'c17' at row 1
Warnings:
Warning	1265	Data truncated for column 'c15' at row 1
Warning	1264	Out of range value for column 'c16' at row 1
Warning	1264	Out of range value for column 'c17' at row 1
select c1, c13, c14, c15, c16, c17 from t9 order by c1 ;
c1	c13	c14	c15	c16	c17
20	1991-01-01	1991-01-01 01:01:01	1991-01-01 01:01:01	01:01:01	1991
21	1991-01-01	1991-01-01 01:01:01	1991-01-01 01:01:01	01:01:01	1991
22	1991-01-01	1991-01-01 01:01:01	1991-01-01 01:01:01	01:01:01	1991
23	1991-01-01	1991-01-01 01:01:01	1991-01-01 01:01:01	01:01:01	1991
30	1991-01-01	1991-01-01 01:01:01	1991-01-01 01:01:01	01:01:01	1991
31	1991-01-01	1991-01-01 01:01:01	1991-01-01 01:01:01	01:01:01	1991
32	1991-01-01	1991-01-01 01:01:01	1991-01-01 01:01:01	01:01:01	1991
33	1991-01-01	1991-01-01 01:01:01	1991-01-01 01:01:01	01:01:01	1991
40	0000-00-00	0000-00-00 00:00:00	0000-00-00 00:00:00	838:59:59	0000
41	0000-00-00	0000-00-00 00:00:00	0000-00-00 00:00:00	838:59:59	0000
42	0000-00-00	0000-00-00 00:00:00	0000-00-00 00:00:00	838:59:59	0000
43	0000-00-00	0000-00-00 00:00:00	0000-00-00 00:00:00	838:59:59	0000
50	2001-00-00	2001-00-00 00:00:00	0000-00-00 00:00:00	838:59:59	0000
51	2010-00-00	2010-00-00 00:00:00	0000-00-00 00:00:00	838:59:59	0000
52	2001-00-00	2001-00-00 00:00:00	0000-00-00 00:00:00	838:59:59	0000
53	2001-00-00	2001-00-00 00:00:00	0000-00-00 00:00:00	838:59:59	0000
60	NULL	NULL	1991-01-01 01:01:01	NULL	NULL
61	NULL	NULL	1991-01-01 01:01:01	NULL	NULL
62	NULL	NULL	1991-01-01 01:01:01	NULL	NULL
63	NULL	NULL	1991-01-01 01:01:01	NULL	NULL
71	NULL	NULL	1991-01-01 01:01:01	NULL	NULL
73	NULL	NULL	1991-01-01 01:01:01	NULL	NULL
81	NULL	NULL	1991-01-01 01:01:01	NULL	NULL
83	NULL	NULL	1991-01-01 01:01:01	NULL	NULL
test_sequence
-- select .. where date/time column = .. --
set @arg00= '1991-01-01 01:01:01' ;
select 'true' as found from t9 
where c1= 20 and c13= '1991-01-01 01:01:01' and c14= '1991-01-01 01:01:01' and
c15= '1991-01-01 01:01:01' and c16= '1991-01-01 01:01:01' and
c17= '1991-01-01 01:01:01' ;
found
true
select 'true' as found from t9 
where c1= 20 and c13= @arg00 and c14= @arg00 and c15= @arg00 and c16= @arg00
and c17= @arg00 ;
found
true
prepare stmt1 from "select 'true' as found from t9 
where c1= 20 and c13= '1991-01-01 01:01:01' and c14= '1991-01-01 01:01:01' and
  c15= '1991-01-01 01:01:01' and c16= '1991-01-01 01:01:01' and
  c17= '1991-01-01 01:01:01'" ;
execute stmt1 ;
found
true
prepare stmt1 from "select 'true' as found from t9 
where c1= 20 and c13= ? and c14= ? and c15= ? and c16= ? and c17= ?" ;
execute stmt1 using @arg00, @arg00, @arg00, @arg00, @arg00 ;
found
true
set @arg00= CAST('1991-01-01 01:01:01' as datetime) ;
select 'true' as found from t9 
where c1= 20 and c13= CAST('1991-01-01 01:01:01' as datetime) and
c14= CAST('1991-01-01 01:01:01' as datetime) and
c15= CAST('1991-01-01 01:01:01' as datetime) and
c16= CAST('1991-01-01 01:01:01' as datetime) and
c17= CAST('1991-01-01 01:01:01' as datetime) ;
found
true
select 'true' as found from t9 
where c1= 20 and c13= @arg00 and c14= @arg00 and c15= @arg00 and c16= @arg00
and c17= @arg00 ;
found
true
prepare stmt1 from "select 'true' as found from t9 
where c1= 20 and c13= CAST('1991-01-01 01:01:01' as datetime) and
  c14= CAST('1991-01-01 01:01:01' as datetime) and
  c15= CAST('1991-01-01 01:01:01' as datetime) and
  c16= CAST('1991-01-01 01:01:01' as datetime) and
  c17= CAST('1991-01-01 01:01:01' as datetime)" ;
execute stmt1 ;
found
true
prepare stmt1 from "select 'true' as found from t9 
where c1= 20 and c13= ? and c14= ? and c15= ? and c16= ? and c17= ?" ;
execute stmt1 using @arg00, @arg00, @arg00, @arg00, @arg00 ;
found
true
set @arg00= 1991 ;
select 'true' as found from t9 
where c1= 20 and c17= 1991 ;
found
true
select 'true' as found from t9 
where c1= 20 and c17= @arg00 ;
found
true
prepare stmt1 from "select 'true' as found from t9 
where c1= 20 and c17= 1991" ;
execute stmt1 ;
found
true
prepare stmt1 from "select 'true' as found from t9
where c1= 20 and c17= ?" ;
execute stmt1 using @arg00 ;
found
true
set @arg00= 1.991e+3 ;
select 'true' as found from t9 
where c1= 20 and abs(c17 - 1.991e+3) < 0.01 ;
found
true
select 'true' as found from t9 
where c1= 20 and abs(c17 - @arg00) < 0.01 ;
found
true
prepare stmt1 from "select 'true' as found from t9 
where c1= 20 and abs(c17 - 1.991e+3) < 0.01" ;
execute stmt1 ;
found
true
prepare stmt1 from "select 'true' as found from t9
where c1= 20 and abs(c17 - ?) < 0.01" ;
execute stmt1 using @arg00 ;
found
true
drop table t1, t9;<|MERGE_RESOLUTION|>--- conflicted
+++ resolved
@@ -1758,23 +1758,13 @@
 show create table t5 ;
 Table	Create Table
 t5	CREATE TABLE `t5` (
-<<<<<<< HEAD
   `const01` bigint(1) NOT NULL DEFAULT '0',
   `param01` bigint(20) DEFAULT NULL,
-  `const02` decimal(2,1) unsigned NOT NULL DEFAULT '0.0',
+  `const02` decimal(2,1) NOT NULL DEFAULT '0.0',
   `param02` decimal(65,30) DEFAULT NULL,
   `const03` double NOT NULL DEFAULT '0',
   `param03` double DEFAULT NULL,
   `const04` varchar(3) NOT NULL DEFAULT '',
-=======
-  `const01` bigint(1) NOT NULL default '0',
-  `param01` bigint(20) default NULL,
-  `const02` decimal(2,1) NOT NULL default '0.0',
-  `param02` decimal(65,30) default NULL,
-  `const03` double NOT NULL default '0',
-  `param03` double default NULL,
-  `const04` varchar(3) NOT NULL default '',
->>>>>>> 452a3fa1
   `param04` longtext,
   `const05` varbinary(3) NOT NULL DEFAULT '',
   `param05` longblob,
