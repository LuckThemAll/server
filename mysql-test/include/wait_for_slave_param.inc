--- conflicted
+++ resolved
@@ -56,8 +56,6 @@
 {
   --let $slave_error_param= 1
 }
-# Save resulting counter for later use.
-let $slave_tcnt= $_slave_timeout_counter;
 
 let $_slave_param_comparison= $slave_param_comparison;
 if (!$_slave_param_comparison)
@@ -74,10 +72,6 @@
 
 if ($_slave_check_configured == 'No such row')
 {
-<<<<<<< HEAD
-  --echo **** ERROR: timeout after $slave_tcnt deci-seconds while waiting for slave parameter $slave_param $_slave_param_comparison $slave_param_value ****
-  if (`SELECT '$slave_error_message' != ''`)
-=======
   --echo **** ERROR: SHOW SLAVE STATUS returned empty result set. Slave not configured. ****
   --source include/show_rpl_debug_info.inc
   --die SHOW SLAVE STATUS returned empty result set. Slave not configured.
@@ -108,7 +102,6 @@
 
   # Decrease timer, and check if the timeout is reached.
   if ($_slave_continue)
->>>>>>> 8e35f7a8
   {
     --dec $_slave_timeout_counter
     if (!$_slave_timeout_counter)
