--- conflicted
+++ resolved
@@ -9,12 +9,7 @@
 # listing of files belonging to the table t1
 if ($ls)
 {
-<<<<<<< HEAD
-   --replace_result $MYSQLTEST_VARDIR MYSQLTEST_VARDIR
-   --list_files $MYSQLTEST_VARDIR/master-data/test t1*
-=======
    let $MYSQLD_DATADIR= `select @@datadir`;
    --replace_result $MYSQLD_DATADIR MYSQLD_DATADIR
-   --exec ls $MYSQLD_DATADIR/test/t1*
->>>>>>> b1252a7c
+   --list_files $MYSQLD_DATADIR/test t1*
 }