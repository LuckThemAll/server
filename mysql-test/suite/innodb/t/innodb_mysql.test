--- conflicted
+++ resolved
@@ -786,16 +786,6 @@
 DROP TABLE t1;  
 SET SQL_MODE=DEFAULT;
 
-<<<<<<< HEAD
-
---echo End of 5.1 tests
-
-
---echo #
---echo # Test for bug #39932 "create table fails if column for FK is in different
---echo #                      case than in corr index".
---echo #
-=======
 --echo #
 --echo # Bug#56862 Execution of a query that uses index merge returns a wrong result
 --echo #
@@ -847,7 +837,6 @@
 --echo # Test for bug #39932 "create table fails if column for FK is in different
 --echo #                      case than in corr index".
 --echo #
->>>>>>> 33827e7d
 --disable_warnings
 drop tables if exists t1, t2;
 --enable_warnings
