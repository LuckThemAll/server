CREATE SCHEMA `repro`;
CREATE TABLE `repro`.`crew` (
`id` int(11) NOT NULL AUTO_INCREMENT,
`code` varchar(50) NOT NULL,
`name` varchar(50) NOT NULL,
`created_at` timestamp NULL DEFAULT NULL,
`updated_at` timestamp NULL DEFAULT NULL,
PRIMARY KEY (`id`),
KEY `code` (`code`)
) ENGINE=InnoDB;
CREATE TABLE `repro`.`pilot` (
`id` int(11) NOT NULL AUTO_INCREMENT,
`code` varchar(50) NOT NULL,
`name` varchar(50) NOT NULL,
`created_at` timestamp NULL DEFAULT NULL,
`updated_at` timestamp NULL DEFAULT NULL,
PRIMARY KEY (`id`),
KEY `code` (`code`)
) ENGINE=InnoDB;
CREATE TABLE `repro`.`crew_role_assigned` (
`id` int(11) NOT NULL AUTO_INCREMENT,
`crew_id` int(11) NOT NULL,
`role_code` varchar(50) NOT NULL,
PRIMARY KEY (`id`),
KEY `fk_crewRoleAssigned_roleCode` (`role_code`),
CONSTRAINT `fk_crewRoleAssigned_crewId` FOREIGN KEY (`crew_id`) REFERENCES `repro`.`crew` (`id`) ON DELETE CASCADE ON UPDATE CASCADE,
CONSTRAINT `fk_crewRoleAssigned_pilotId` FOREIGN KEY (`crew_id`) REFERENCES `repro`.`pilot` (`id`) ON DELETE CASCADE ON UPDATE CASCADE
) ENGINE=InnoDB COMMENT="This is a comment about tables";
<<<<<<< HEAD
# Restart mysqld --innodb_read_only=1
=======
ALTER TABLE `repro`.`crew_role_assigned` COMMENT = 'innodb_read_only';
ERROR HY000: Can't lock file (errno: 165 "Table is read only")
>>>>>>> f1627045
SHOW CREATE TABLE `repro`.`crew_role_assigned`;
Table	Create Table
crew_role_assigned	CREATE TABLE `crew_role_assigned` (
  `id` int(11) NOT NULL AUTO_INCREMENT,
  `crew_id` int(11) NOT NULL,
  `role_code` varchar(50) NOT NULL,
  PRIMARY KEY (`id`),
  KEY `fk_crewRoleAssigned_roleCode` (`role_code`),
  KEY `fk_crewRoleAssigned_pilotId` (`crew_id`),
  CONSTRAINT `fk_crewRoleAssigned_crewId` FOREIGN KEY (`crew_id`) REFERENCES `crew` (`id`) ON DELETE CASCADE ON UPDATE CASCADE,
  CONSTRAINT `fk_crewRoleAssigned_pilotId` FOREIGN KEY (`crew_id`) REFERENCES `pilot` (`id`) ON DELETE CASCADE ON UPDATE CASCADE
) ENGINE=InnoDB DEFAULT CHARSET=latin1 COMMENT='This is a comment about tables'
ALTER TABLE `repro`.`crew_role_assigned` COMMENT = "This is a new comment about tables";
SHOW CREATE TABLE `repro`.`crew_role_assigned`;
Table	Create Table
crew_role_assigned	CREATE TABLE `crew_role_assigned` (
  `id` int(11) NOT NULL AUTO_INCREMENT,
  `crew_id` int(11) NOT NULL,
  `role_code` varchar(50) NOT NULL,
  PRIMARY KEY (`id`),
  KEY `fk_crewRoleAssigned_roleCode` (`role_code`),
  KEY `fk_crewRoleAssigned_pilotId` (`crew_id`),
  CONSTRAINT `fk_crewRoleAssigned_crewId` FOREIGN KEY (`crew_id`) REFERENCES `crew` (`id`) ON DELETE CASCADE ON UPDATE CASCADE,
  CONSTRAINT `fk_crewRoleAssigned_pilotId` FOREIGN KEY (`crew_id`) REFERENCES `pilot` (`id`) ON DELETE CASCADE ON UPDATE CASCADE
) ENGINE=InnoDB DEFAULT CHARSET=latin1 COMMENT='This is a new comment about tables'
<<<<<<< HEAD
# Restart mysqld --innodb_read_only=1
=======
>>>>>>> f1627045
SHOW CREATE TABLE `repro`.`crew_role_assigned`;
Table	Create Table
crew_role_assigned	CREATE TABLE `crew_role_assigned` (
  `id` int(11) NOT NULL AUTO_INCREMENT,
  `crew_id` int(11) NOT NULL,
  `role_code` varchar(50) NOT NULL,
  PRIMARY KEY (`id`),
  KEY `fk_crewRoleAssigned_roleCode` (`role_code`),
  KEY `fk_crewRoleAssigned_pilotId` (`crew_id`),
  CONSTRAINT `fk_crewRoleAssigned_crewId` FOREIGN KEY (`crew_id`) REFERENCES `crew` (`id`) ON DELETE CASCADE ON UPDATE CASCADE,
  CONSTRAINT `fk_crewRoleAssigned_pilotId` FOREIGN KEY (`crew_id`) REFERENCES `pilot` (`id`) ON DELETE CASCADE ON UPDATE CASCADE
) ENGINE=InnoDB DEFAULT CHARSET=latin1 COMMENT='This is a new comment about tables'
DROP TABLE `repro`.`crew_role_assigned`;
DROP TABLE `repro`.`pilot`;
DROP TABLE `repro`.`crew`;
DROP SCHEMA `repro`;<|MERGE_RESOLUTION|>--- conflicted
+++ resolved
@@ -26,12 +26,8 @@
 CONSTRAINT `fk_crewRoleAssigned_crewId` FOREIGN KEY (`crew_id`) REFERENCES `repro`.`crew` (`id`) ON DELETE CASCADE ON UPDATE CASCADE,
 CONSTRAINT `fk_crewRoleAssigned_pilotId` FOREIGN KEY (`crew_id`) REFERENCES `repro`.`pilot` (`id`) ON DELETE CASCADE ON UPDATE CASCADE
 ) ENGINE=InnoDB COMMENT="This is a comment about tables";
-<<<<<<< HEAD
-# Restart mysqld --innodb_read_only=1
-=======
 ALTER TABLE `repro`.`crew_role_assigned` COMMENT = 'innodb_read_only';
-ERROR HY000: Can't lock file (errno: 165 "Table is read only")
->>>>>>> f1627045
+ERROR HY000: Table 'crew_role_assigned' is read only
 SHOW CREATE TABLE `repro`.`crew_role_assigned`;
 Table	Create Table
 crew_role_assigned	CREATE TABLE `crew_role_assigned` (
@@ -57,10 +53,6 @@
   CONSTRAINT `fk_crewRoleAssigned_crewId` FOREIGN KEY (`crew_id`) REFERENCES `crew` (`id`) ON DELETE CASCADE ON UPDATE CASCADE,
   CONSTRAINT `fk_crewRoleAssigned_pilotId` FOREIGN KEY (`crew_id`) REFERENCES `pilot` (`id`) ON DELETE CASCADE ON UPDATE CASCADE
 ) ENGINE=InnoDB DEFAULT CHARSET=latin1 COMMENT='This is a new comment about tables'
-<<<<<<< HEAD
-# Restart mysqld --innodb_read_only=1
-=======
->>>>>>> f1627045
 SHOW CREATE TABLE `repro`.`crew_role_assigned`;
 Table	Create Table
 crew_role_assigned	CREATE TABLE `crew_role_assigned` (
