--- conflicted
+++ resolved
@@ -9,28 +9,11 @@
 #  Do not use any TAB characters for whitespace.
 #
 ##############################################################################
-<<<<<<< HEAD
-MW-336 : MDEV-13549 Galera test failures
 MW-360 : needs rewrite to be MariaDB gtid compatible
-galera_gra_log : MDEV-13549 Galera test failures
-galera_flush_local : MDEV-13549 Galera test failures
-galera_flush :  MDEV-13549 Galera test failures
-MW-329 : MDEV-13549 Galera test failures
-=======
-
 galera_flush :  MariaDB does not have global.thread_statistics
->>>>>>> fa68b88b
 galera_account_management : MariaDB 10.0 does not support ALTER USER
 galera_binlog_rows_query_log_events: MariaDB does not support binlog_rows_query_log_events
-<<<<<<< HEAD
-GAL-419 : MDEV-13549 Galera test failures
-galera_toi_ddl_fk_insert : MDEV-13549 Galera test failures
-galera_var_notify_cmd : MDEV-13549 Galera test failures
-#galera_var_slave_threads : MDEV-13549 Galera test failures
-mysql-wsrep#90 : MDEV-13549 Galera test failures
-=======
 galera_migrate : MariaDB does not support START SLAVE USER
->>>>>>> fa68b88b
 galera_as_master_gtid : Requires MySQL GTID
 galera_as_master_gtid_change_master : Requires MySQL GTID
 galera_as_slave_preordered : wsrep-preordered feature not merged to MariaDB
@@ -55,4 +38,4 @@
 galera_ist_progress: MDEV-15236 galera_ist_progress fails when trying to read transfer status
 GAL-480 : "Lost connection to MySQL"
 galera_concurrent_ctas : MDEV-15845 Test failure on galera.galera_concurrent_ctas
-galera_sst_mysqldump : MDEV-14069+#galera_sst_mysqldump : MDEV-14069