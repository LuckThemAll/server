--- conflicted
+++ resolved
@@ -21,10 +21,6 @@
 connection node_1;
 DROP TABLE t1;
 CALL mtr.add_suppression("Skipped GCache ring buffer recovery");
-<<<<<<< HEAD
 include/assert_grep.inc [IST first seqno [24] not found from cache, falling back to SST]
-=======
-include/assert_grep.inc [IST first seqno 2 not found from cache, falling back to SST]
 connection node_2;
->>>>>>> b13d356a
 CALL mtr.add_suppression("Skipped GCache ring buffer recovery");