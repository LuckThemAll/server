--- conflicted
+++ resolved
@@ -60,83 +60,6 @@
 WSREP_SST_DONOR_REJECTS_QUERIES	OFF
 WSREP_SST_METHOD	rsync
 WSREP_SYNC_WAIT	15
-<<<<<<< HEAD
-<BASE_DIR>; <BASE_HOST>; <BASE_PORT>; cert.log_conflicts = no; debug = no; evs.auto_evict = 0; evs.causal_keepalive_period = PT1S; evs.debug_log_mask = 0x1; evs.delay_margin = PT1S; evs.delayed_keep_period = PT30S; evs.inactive_check_period = PT0.5S; evs.inactive_timeout = PT30S; evs.info_log_mask = 0; evs.install_timeout = PT15S; evs.join_retrans_period = PT1S; evs.keepalive_period = PT1S; evs.max_install_timeouts = 3; evs.send_window = 4; evs.stats_report_period = PT1M; evs.suspect_timeout = PT10S; evs.use_aggregate = true; evs.user_send_window = 2; evs.version = 0; evs.view_forget_timeout = P1D; <GCACHE_DIR>; gcache.keep_pages_size = 0; gcache.mem_size = 0; <GCACHE_NAME>; gcache.page_size = 128M; gcache.recover = no; gcache.size = 10M; gcomm.thread_prio = ; gcs.fc_debug = 0; gcs.fc_factor = 1.0; gcs.fc_limit = 16; gcs.fc_master_slave = no; gcs.max_packet_size = 64500; gcs.max_throttle = 0.25; <GCS_RECV_Q_HARD_LIMIT>; gcs.recv_q_soft_limit = 0.25; gcs.sync_donor = no; <GMCAST_LISTEN_ADDR>; gmcast.mcast_addr = ; gmcast.mcast_ttl = 1; gmcast.peer_timeout = PT3S; gmcast.segment = 0; gmcast.time_wait = PT5S; gmcast.version = 0; <IST_RECV_ADDR>; pc.announce_timeout = PT3S; pc.checksum = false; pc.ignore_quorum = false; pc.ignore_sb = false; pc.linger = PT20S; pc.npvo = false; pc.recovery = true; pc.version = 0; pc.wait_prim = true; pc.wait_prim_timeout = PT30S; pc.weight = 1; protonet.backend = asio; protonet.version = 0; repl.causal_read_timeout = PT90S; repl.commit_order = 3; repl.key_format = FLAT8; repl.max_ws_size = 2147483647; <REPL_PROTO_MAX>;socket.checksum = 2; socket.recv_buf_size = 212992; 
-=======
 WSREP_TRX_FRAGMENT_SIZE	0
 WSREP_TRX_FRAGMENT_UNIT	bytes
-<BASE_DIR>; <BASE_HOST>; <BASE_PORT>; cert.log_conflicts = no; debug = no; evs.auto_evict = 0; evs.causal_keepalive_period = PT1S; evs.debug_log_mask = 0x1; evs.delay_margin = PT1S; evs.delayed_keep_period = PT30S; evs.inactive_check_period = PT0.5S; evs.inactive_timeout = PT30S; evs.info_log_mask = 0; evs.install_timeout = PT15S; evs.join_retrans_period = PT1S; evs.keepalive_period = PT1S; evs.max_install_timeouts = 3; evs.send_window = 4; evs.stats_report_period = PT1M; evs.suspect_timeout = PT10S; evs.use_aggregate = true; evs.user_send_window = 2; evs.version = 1; evs.view_forget_timeout = P1D; <GCACHE_DIR>; gcache.keep_pages_size = 0; gcache.mem_size = 0; <GCACHE_NAME>; gcache.page_size = 128M; gcache.recover = yes; gcache.size = 10M; gcomm.thread_prio = ; gcs.fc_debug = 0; gcs.fc_factor = 1.0; gcs.fc_limit = 16; gcs.fc_master_slave = no; gcs.max_packet_size = 64500; gcs.max_throttle = 0.25; <GCS_RECV_Q_HARD_LIMIT>; gcs.recv_q_soft_limit = 0.25; gcs.sync_donor = no; <GMCAST_LISTEN_ADDR>; gmcast.mcast_addr = ; gmcast.mcast_ttl = 1; gmcast.peer_timeout = PT3S; gmcast.segment = 0; gmcast.time_wait = PT5S; gmcast.version = 0; <IST_RECV_ADDR>; pc.announce_timeout = PT3S; pc.checksum = false; pc.ignore_quorum = false; pc.ignore_sb = false; pc.linger = PT20S; pc.npvo = false; pc.recovery = true; pc.version = 0; pc.wait_prim = true; pc.wait_prim_timeout = PT30S; pc.weight = 1; protonet.backend = asio; protonet.version = 0; repl.causal_read_timeout = PT90S; repl.commit_order = 3; repl.key_format = FLAT8; repl.max_ws_size = 2147483647; <REPL_PROTO_MAX>; socket.checksum = 2; socket.recv_buf_size = 212992; 
-SELECT COUNT(*) FROM INFORMATION_SCHEMA.GLOBAL_STATUS
-WHERE VARIABLE_NAME LIKE 'wsrep_%'
-AND VARIABLE_NAME != 'wsrep_debug_sync_waiters';
-COUNT(*)
-63
-SELECT VARIABLE_NAME FROM INFORMATION_SCHEMA.GLOBAL_STATUS
-WHERE VARIABLE_NAME LIKE 'wsrep_%'
-AND VARIABLE_NAME != 'wsrep_debug_sync_waiters'
-ORDER BY VARIABLE_NAME;
-VARIABLE_NAME
-WSREP_APPLY_OOOE
-WSREP_APPLY_OOOL
-WSREP_APPLY_WINDOW
-WSREP_CAUSAL_READS
-WSREP_CERT_DEPS_DISTANCE
-WSREP_CERT_INDEX_SIZE
-WSREP_CERT_INTERVAL
-WSREP_CLUSTER_CAPABILITIES
-WSREP_CLUSTER_CONF_ID
-WSREP_CLUSTER_SIZE
-WSREP_CLUSTER_STATE_UUID
-WSREP_CLUSTER_STATUS
-WSREP_CLUSTER_WEIGHT
-WSREP_COMMIT_OOOE
-WSREP_COMMIT_OOOL
-WSREP_COMMIT_WINDOW
-WSREP_CONNECTED
-WSREP_DESYNC_COUNT
-WSREP_EVS_DELAYED
-WSREP_EVS_EVICT_LIST
-WSREP_EVS_REPL_LATENCY
-WSREP_EVS_STATE
-WSREP_FLOW_CONTROL_PAUSED
-WSREP_FLOW_CONTROL_PAUSED_NS
-WSREP_FLOW_CONTROL_RECV
-WSREP_FLOW_CONTROL_SENT
-WSREP_GCOMM_UUID
-WSREP_INCOMING_ADDRESSES
-WSREP_LAST_COMMITTED
-WSREP_LOCAL_BF_ABORTS
-WSREP_LOCAL_CACHED_DOWNTO
-WSREP_LOCAL_CERT_FAILURES
-WSREP_LOCAL_COMMITS
-WSREP_LOCAL_INDEX
-WSREP_LOCAL_RECV_QUEUE
-WSREP_LOCAL_RECV_QUEUE_AVG
-WSREP_LOCAL_RECV_QUEUE_MAX
-WSREP_LOCAL_RECV_QUEUE_MIN
-WSREP_LOCAL_REPLAYS
-WSREP_LOCAL_SEND_QUEUE
-WSREP_LOCAL_SEND_QUEUE_AVG
-WSREP_LOCAL_SEND_QUEUE_MAX
-WSREP_LOCAL_SEND_QUEUE_MIN
-WSREP_LOCAL_STATE
-WSREP_LOCAL_STATE_COMMENT
-WSREP_LOCAL_STATE_UUID
-WSREP_OPEN_CONNECTIONS
-WSREP_OPEN_TRANSACTIONS
-WSREP_PROTOCOL_VERSION
-WSREP_PROVIDER_CAPABILITIES
-WSREP_PROVIDER_NAME
-WSREP_PROVIDER_VENDOR
-WSREP_PROVIDER_VERSION
-WSREP_READY
-WSREP_RECEIVED
-WSREP_RECEIVED_BYTES
-WSREP_REPLICATED
-WSREP_REPLICATED_BYTES
-WSREP_REPL_DATA_BYTES
-WSREP_REPL_KEYS
-WSREP_REPL_KEYS_BYTES
-WSREP_REPL_OTHER_BYTES
-WSREP_THREAD_COUNT
->>>>>>> 725fe316
+<BASE_DIR>; <BASE_HOST>; <BASE_PORT>; cert.log_conflicts = no; debug = no; evs.auto_evict = 0; evs.causal_keepalive_period = PT1S; evs.debug_log_mask = 0x1; evs.delay_margin = PT1S; evs.delayed_keep_period = PT30S; evs.inactive_check_period = PT0.5S; evs.inactive_timeout = PT30S; evs.info_log_mask = 0; evs.install_timeout = PT15S; evs.join_retrans_period = PT1S; evs.keepalive_period = PT1S; evs.max_install_timeouts = 3; evs.send_window = 4; evs.stats_report_period = PT1M; evs.suspect_timeout = PT10S; evs.use_aggregate = true; evs.user_send_window = 2; evs.version = 1; evs.view_forget_timeout = P1D; <GCACHE_DIR>; gcache.keep_pages_size = 0; gcache.mem_size = 0; <GCACHE_NAME>; gcache.page_size = 128M; gcache.recover = yes; gcache.size = 10M; gcomm.thread_prio = ; gcs.fc_debug = 0; gcs.fc_factor = 1.0; gcs.fc_limit = 16; gcs.fc_master_slave = no; gcs.max_packet_size = 64500; gcs.max_throttle = 0.25; <GCS_RECV_Q_HARD_LIMIT>; gcs.recv_q_soft_limit = 0.25; gcs.sync_donor = no; <GMCAST_LISTEN_ADDR>; gmcast.mcast_addr = ; gmcast.mcast_ttl = 1; gmcast.peer_timeout = PT3S; gmcast.segment = 0; gmcast.time_wait = PT5S; gmcast.version = 0; <IST_RECV_ADDR>; pc.announce_timeout = PT3S; pc.checksum = false; pc.ignore_quorum = false; pc.ignore_sb = false; pc.linger = PT20S; pc.npvo = false; pc.recovery = true; pc.version = 0; pc.wait_prim = true; pc.wait_prim_timeout = PT30S; pc.weight = 1; protonet.backend = asio; protonet.version = 0; repl.causal_read_timeout = PT90S; repl.commit_order = 3; repl.key_format = FLAT8; repl.max_ws_size = 2147483647; <REPL_PROTO_MAX>; socket.checksum = 2; socket.recv_buf_size = 212992; 