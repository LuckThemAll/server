# Initialise
--disable_warnings
drop table if exists t1;
--enable_warnings

select (1,2,3) IN ((3,2,3), (1,2,3), (1,3,3));
select row(10,2,3) IN (row(3,2,3), row(1,2,3), row(1,3,3));
select row(1,2,3) IN (row(3,NULL,3), row(1,2,3), row(1,3,3));
select row(10,2,3) IN (row(3,NULL,3), row(1,2,3), row(1,3,3));
--disable_ps_warnings
select row('a',1.5,3) IN (row(1,2,3), row('a',1.5,3), row('a','a','a'));
select row('a',0,3) IN (row(3,2,3), row('a','a','3'), row(1,3,3));
--enable_ps_warnings
select row('a',0,3) IN (row(3,2,3), row('a','0','3'), row(1,3,3));
select row('a',1.5,3) IN (row(3,NULL,3), row('a',1.5,3), row(1,3,3));
select row('b',1.5,3) IN (row(3,NULL,3), row('a',1.5,3), row(1,3,3));
select row('b',1.5,3) IN (row('b',NULL,3), row('a',1.5,3), row(1,3,3));
select row('b',1.5,3) IN (row('b',NULL,4), row('a',1.5,3), row(1,3,3));
select (1,2,(3,4)) IN ((3,2,(3,4)), (1,2,(3,4)));
-- error 1241
select row(1,2,row(3,4)) IN (row(3,2,row(3,4)), row(1,2,4));
select row(1,2,row(3,4)) IN (row(3,2,row(3,4)), row(1,2,row(3,NULL)));
explain extended select row(1,2,row(3,4)) IN (row(3,2,row(3,4)), row(1,2,row(3,NULL)));

SELECT (1,2,3)=(0,NULL,3);
SELECT (1,2,3)=(1,NULL,3);
# here's something for Sanja to fix :)
SELECT (1,2,3)=(1,NULL,0);

SELECT ROW(1,2,3)=ROW(1,2,3);
SELECT ROW(2,2,3)=ROW(1+1,2,3);
SELECT ROW(1,2,3)=ROW(1+1,2,3);
SELECT ROW(1,2,3)<ROW(1+1,2,3);
SELECT ROW(1,2,3)>ROW(1+1,2,3);
SELECT ROW(1,2,3)<=ROW(1+1,2,3);
SELECT ROW(1,2,3)>=ROW(1+1,2,3);
SELECT ROW(1,2,3)<>ROW(1+1,2,3);
SELECT ROW(NULL,2,3)=ROW(NULL,2,3);
SELECT ROW(NULL,2,3)<=>ROW(NULL,2,3);
SELECT ROW(1,2,ROW(3,4,5))=ROW(1,2,ROW(3,4,5));
SELECT ROW('test',2,3.33)=ROW('test',2,3.33);
-- error 1241
SELECT ROW('test',2,3.33)=ROW('test',2,3.33,4);
SELECT ROW('test',2,ROW(3,33))=ROW('test',2,ROW(3,33));
SELECT ROW('test',2,ROW(3,33))=ROW('test',2,ROW(3,3));
SELECT ROW('test',2,ROW(3,33))=ROW('test',2,ROW(3,NULL));
-- error 1241
SELECT ROW('test',2,ROW(3,33))=ROW('test',2,4);

create table t1 ( a int, b int, c int);
insert into t1 values (1,2,3), (2,3,1), (3,2,1), (1,2,NULL);
select * from t1 where ROW(1,2,3)=ROW(a,b,c);
select * from t1 where ROW(0,2,3)=ROW(a,b,c);
select * from t1 where ROW(1,2,3)<ROW(a,b,c);
select ROW(a,2,3) IN(row(1,b,c), row(2,3,1)) from t1;
select ROW(c,2,3) IN(row(1,b,a), row(2,3,1)) from t1;
select ROW(a,b,c) IN(row(1,2,3), row(3,2,1)) from t1;
select ROW(1,2,3) IN(row(a,b,c), row(1,2,3)) from t1;
drop table t1;

-- error 1241
select ROW(1,1);

create table t1 (i int);
-- error 1241
select 1 from t1 where ROW(1,1);
-- error 1241
select count(*) from t1 order by ROW(1,1);
-- error 1241
select count(*) from t1 having (1,1) order by i;
drop table t1;

create table t1 (a int, b int);
insert into t1 values (1, 4);
insert into t1 values (10, 40);
insert into t1 values (1, 4);
insert into t1 values (10, 43);
insert into t1 values (1, 4);
insert into t1 values (10, 41);
insert into t1 values (1, 4);
insert into t1 values (10, 43);
insert into t1 values (1, 4);
select a, MAX(b), (1, MAX(b)) = (1, 4) from t1 group by a;
drop table t1;
SELECT ROW(2,10) <=> ROW(3,4);
SELECT ROW(NULL,10) <=> ROW(3,NULL);

<<<<<<< HEAD
# End of 4.1 tests

#
# Correct NULL handling in row comporison (BUG#12509)
#
SELECT ROW(1,1,1) = ROW(1,1,1) as `1`, ROW(1,1,1) = ROW(1,2,1) as `0`, ROW(1,NULL,1) = ROW(2,2,1) as `0`, ROW(1,NULL,1) = ROW(1,2,2) as `0`, ROW(1,NULL,1) = ROW(1,2,1) as `null` ;
select row(NULL,1)=(2,0);

#
# Bug #16081: row equalities are to be used for query optimizations  
#

CREATE TABLE t1 (a int, b int, PRIMARY KEY (a,b));
INSERT INTO t1 VALUES (1,1), (2,1), (3,1), (1,2), (3,2), (3,3);

EXPLAIN SELECT * FROM t1 WHERE a=3 AND b=2;
EXPLAIN SELECT * FROM t1 WHERE (a,b)=(3,2);
SELECT * FROM t1 WHERE a=3 and b=2;
SELECT * FROM t1 WHERE (a,b)=(3,2);

CREATE TABLE t2 (a int, b int, c int, PRIMARY KEY (a,b,c));
INSERT INTO t2 VALUES
  (1,1,2), (3,1,3), (1,2,2), (4,4,2),
  (1,1,1), (3,1,1), (1,2,1);

EXPLAIN SELECT * FROM t1,t2 WHERE t1.a=t2.a AND t1.b=t2.b;
EXPLAIN SELECT * FROM t1,t2 WHERE (t1.a,t1.b)=(t2.a,t2.b);
SELECT * FROM t1,t2 WHERE t1.a=t2.a and t1.b=t2.b;
SELECT * FROM t1,t2 WHERE (t1.a,t1.b)=(t2.a,t2.b);

EXPLAIN SELECT * FROM t1,t2 WHERE t1.a=t2.a AND t1.b=2;
EXPLAIN SELECT * FROM t1,t2 WHERE (t1.a,t1.b)=(t2.a,2);
SELECT * FROM t1,t2 WHERE t1.a=1 and t1.b=t2.b;
SELECT * FROM t1,t2 WHERE (t1.a,t1.b)=(t2.a,2);

EXPLAIN EXTENDED SELECT * FROM t1,t2 WHERE (t1.a,t1.b)=(t2.a,t2.b+1);
SELECT * FROM t1,t2 WHERE (t1.a,t1.b)=(t2.a,t2.b+1);

EXPLAIN EXTENDED SELECT * FROM t1,t2 WHERE (t1.a-1,t1.b)=(t2.a-1,t2.b+1);
SELECT * FROM t1,t2 WHERE (t1.a-1,t1.b)=(t2.a-1,t2.b+1);

EXPLAIN SELECT * FROM t2 WHERE a=3 AND b=2;
EXPLAIN SELECT * FROM t2 WHERE (a,b)=(3,2);
SELECT * FROM t2 WHERE a=3 and b=2;
SELECT * FROM t2 WHERE (a,b)=(3,2);

EXPLAIN SELECT * FROM t1,t2 WHERE t2.a=t1.a AND t2.b=2 AND t2.c=1;
EXPLAIN EXTENDED SELECT * FROM t1,t2 WHERE (t2.a,(t2.b,t2.c))=(t1.a,(2,1));
SELECT * FROM t1,t2 WHERE (t2.a,(t2.b,t2.c))=(t1.a,(2,1));

EXPLAIN EXTENDED SELECT * FROM t1,t2 WHERE t2.a=t1.a AND (t2.b,t2.c)=(2,1);
SELECT * FROM t1,t2 WHERE t2.a=t1.a AND (t2.b,t2.c)=(2,1);

DROP TABLE t1,t2;

#
# Bug #27154: crash (memory corruption) when using row equalities   
#

CREATE TABLE t1(
 a int, b int, c int, d int, e int, f int, g int, h int,
 PRIMARY KEY (a,b,c,d,e,f,g)
);
INSERT INTO t1 VALUES (1,2,3,4,5,6,7,99);

SELECT h FROM t1 WHERE (a,b,c,d,e,f,g)=(1,2,3,4,5,6,7);

SET @x:= (SELECT h FROM t1 WHERE (a,b,c,d,e,f,g)=(1,2,3,4,5,6,7));
SELECT @x;

DROP TABLE t1;
=======
#
# Bug #27484: nested row expressions in IN predicate
#

--error 1241
SELECT ROW(1,ROW(2,3)) IN (ROW(1,ROW(2,3)),ROW(1,1));
--error 1241
SELECT ROW(1,ROW(2,3)) IN (ROW(1,ROW(2,3)),ROW(1,1),ROW(1,ROW(2,3)));
--error 1241
SELECT ROW(1,ROW(2,3)) IN (ROW(1,ROW(2,3)),ROW(1,ROW(2,2,2)));
--error 1241
SELECT ROW(1,ROW(2,3,4)) IN (ROW(1,ROW(2,3,4)),ROW(1,ROW(2,2)));

--error 1241
SELECT ROW(1,ROW(2,3)) IN (ROW(1,ROW(2,3)),(SELECT 1,1));
--error 1241
SELECT ROW(1,ROW(2,3)) IN (ROW(1,ROW(2,3)),(SELECT 1,1),ROW(1,ROW(2,4)));
--error 1241
SELECT ROW(1,ROW(2,3)) IN ((SELECT 1,1),ROW(1,ROW(2,3)));

--error 1241
SELECT ROW(2,1) IN (ROW(21,2),ROW(ROW(1,1,3),0));
--error 1241
SELECT ROW(2,1) IN (ROW(ROW(1,1,3),0),ROW(21,2));

# End of 4.1 tests
>>>>>>> 520b1440
<|MERGE_RESOLUTION|>--- conflicted
+++ resolved
@@ -85,7 +85,31 @@
 SELECT ROW(2,10) <=> ROW(3,4);
 SELECT ROW(NULL,10) <=> ROW(3,NULL);
 
-<<<<<<< HEAD
+#
+# Bug #27484: nested row expressions in IN predicate
+#
+
+--error 1241
+SELECT ROW(1,ROW(2,3)) IN (ROW(1,ROW(2,3)),ROW(1,1));
+--error 1241
+SELECT ROW(1,ROW(2,3)) IN (ROW(1,ROW(2,3)),ROW(1,1),ROW(1,ROW(2,3)));
+--error 1241
+SELECT ROW(1,ROW(2,3)) IN (ROW(1,ROW(2,3)),ROW(1,ROW(2,2,2)));
+--error 1241
+SELECT ROW(1,ROW(2,3,4)) IN (ROW(1,ROW(2,3,4)),ROW(1,ROW(2,2)));
+
+--error 1241
+SELECT ROW(1,ROW(2,3)) IN (ROW(1,ROW(2,3)),(SELECT 1,1));
+--error 1241
+SELECT ROW(1,ROW(2,3)) IN (ROW(1,ROW(2,3)),(SELECT 1,1),ROW(1,ROW(2,4)));
+--error 1241
+SELECT ROW(1,ROW(2,3)) IN ((SELECT 1,1),ROW(1,ROW(2,3)));
+
+--error 1241
+SELECT ROW(2,1) IN (ROW(21,2),ROW(ROW(1,1,3),0));
+--error 1241
+SELECT ROW(2,1) IN (ROW(ROW(1,1,3),0),ROW(21,2));
+
 # End of 4.1 tests
 
 #
@@ -156,32 +180,4 @@
 SET @x:= (SELECT h FROM t1 WHERE (a,b,c,d,e,f,g)=(1,2,3,4,5,6,7));
 SELECT @x;
 
-DROP TABLE t1;
-=======
-#
-# Bug #27484: nested row expressions in IN predicate
-#
-
---error 1241
-SELECT ROW(1,ROW(2,3)) IN (ROW(1,ROW(2,3)),ROW(1,1));
---error 1241
-SELECT ROW(1,ROW(2,3)) IN (ROW(1,ROW(2,3)),ROW(1,1),ROW(1,ROW(2,3)));
---error 1241
-SELECT ROW(1,ROW(2,3)) IN (ROW(1,ROW(2,3)),ROW(1,ROW(2,2,2)));
---error 1241
-SELECT ROW(1,ROW(2,3,4)) IN (ROW(1,ROW(2,3,4)),ROW(1,ROW(2,2)));
-
---error 1241
-SELECT ROW(1,ROW(2,3)) IN (ROW(1,ROW(2,3)),(SELECT 1,1));
---error 1241
-SELECT ROW(1,ROW(2,3)) IN (ROW(1,ROW(2,3)),(SELECT 1,1),ROW(1,ROW(2,4)));
---error 1241
-SELECT ROW(1,ROW(2,3)) IN ((SELECT 1,1),ROW(1,ROW(2,3)));
-
---error 1241
-SELECT ROW(2,1) IN (ROW(21,2),ROW(ROW(1,1,3),0));
---error 1241
-SELECT ROW(2,1) IN (ROW(ROW(1,1,3),0),ROW(21,2));
-
-# End of 4.1 tests
->>>>>>> 520b1440
+DROP TABLE t1;