#
# simple test of all group functions
#

--disable_warnings
drop table if exists t1,t2;
--enable_warnings

set @sav_dpi= @@div_precision_increment;
set div_precision_increment= 5;
show variables like 'div_precision_increment';
create table t1 (grp int, a bigint unsigned, c char(10) not null);
insert into t1 values (1,1,"a");
insert into t1 values (2,2,"b");
insert into t1 values (2,3,"c");
insert into t1 values (3,4,"E");
insert into t1 values (3,5,"C");
insert into t1 values (3,6,"D");

# Test of MySQL field extension with and without matching records.
#### Note: The two following statements may fail if the execution plan
#### or optimizer is changed. The result for column c is undefined.
select a,c,sum(a) from t1 group by a;
select a,c,sum(a) from t1 where a > 10 group by a;
select sum(a) from t1 where a > 10;
select a from t1 order by rand(10);
select distinct a from t1 order by rand(10);
select count(distinct a),count(distinct grp) from t1;
insert into t1 values (null,null,'');
select count(distinct a),count(distinct grp) from t1;

select sum(all a),count(all a),avg(all a),std(all a),variance(all a),bit_or(all a),bit_and(all a),min(all a),max(all a),min(all c),max(all c) from t1;
select grp, sum(a),count(a),avg(a),std(a),variance(a),bit_or(a),bit_and(a),min(a),max(a),min(c),max(c) from t1 group by grp;
--disable_warnings
select grp, sum(a)+count(a)+avg(a)+std(a)+variance(a)+bit_or(a)+bit_and(a)+min(a)+max(a)+min(c)+max(c) as sum from t1 group by grp;
--enable_warnings

create table t2 (grp int, a bigint unsigned, c char(10));
insert into t2 select grp,max(a)+max(grp),max(c) from t1 group by grp;

# REPLACE ... SELECT doesn't yet work with PS
replace into t2 select grp, a, c from t1 limit 2,1;
select * from t2;

drop table t1,t2;

#
# Problem with std()
#

CREATE TABLE t1 (id int(11),value1 float(10,2));
INSERT INTO t1 VALUES (1,0.00),(1,1.00), (1,2.00), (2,10.00), (2,11.00), (2,12.00); 
CREATE TABLE t2 (id int(11),name char(20)); 
INSERT INTO t2 VALUES (1,'Set One'),(2,'Set Two'); 
select id, avg(value1), std(value1), variance(value1) from t1 group by id;
select name, avg(value1), std(value1), variance(value1) from t1, t2 where t1.id = t2.id group by t1.id;
drop table t1,t2;

#
# Test of bug in left join & avg
#

create table t1 (id int not null);
create table t2 (id int not null,rating int null);
insert into t1 values(1),(2),(3);
insert into t2 values(1, 3),(2, NULL),(2, NULL),(3, 2),(3, NULL);
select t1.id, avg(rating) from t1 left join t2 on ( t1.id = t2.id ) group by t1.id;
# Test different types with avg()
select sql_small_result t2.id, avg(rating) from t2 group by t2.id;
select sql_big_result t2.id, avg(rating) from t2 group by t2.id;
select sql_small_result t2.id, avg(rating+0.0e0) from t2 group by t2.id;
select sql_big_result t2.id, avg(rating+0.0e0) from t2 group by t2.id;
drop table t1,t2;

#
# test of count
#
create table t1 (a smallint(6) primary key, c char(10), b text);
INSERT INTO t1 VALUES (1,'1','1');
INSERT INTO t1 VALUES (2,'2','2');
INSERT INTO t1 VALUES (4,'4','4');

select count(*) from t1;
select count(*) from t1 where a = 1;
select count(*) from t1 where a = 100;
select count(*) from t1 where a >= 10;
select count(a) from t1 where a = 1;
select count(a) from t1 where a = 100;
select count(a) from t1 where a >= 10;
select count(b) from t1 where b >= 2;
select count(b) from t1 where b >= 10;
select count(c) from t1 where c = 10;
drop table t1;

#
# Test of bug in COUNT(i)*(i+0)
#

CREATE TABLE t1 (d DATETIME, i INT);
INSERT INTO t1 VALUES (NOW(), 1);
SELECT COUNT(i), i, COUNT(i)*i FROM t1 GROUP BY i;
SELECT COUNT(i), (i+0), COUNT(i)*(i+0) FROM t1 GROUP BY i; 
DROP TABLE t1;

#
# Another SUM() problem with 3.23.2
#

create table t1 (
        num float(5,2),
        user char(20)
);
insert into t1 values (10.3,'nem'),(20.53,'monty'),(30.23,'sinisa');
insert into t1 values (30.13,'nem'),(20.98,'monty'),(10.45,'sinisa');
insert into t1 values (5.2,'nem'),(8.64,'monty'),(11.12,'sinisa');
select sum(num) from t1;
select sum(num) from t1 group by user;
drop table t1;

#
# Test problem with MIN() optimization in case of null values
#

create table t1 (a1 int, a2 char(3), key k1(a1), key k2(a2));
insert into t1 values(10,'aaa'), (10,null), (10,'bbb'), (20,'zzz');
create table t2(a1 char(3), a2 int, a3 real, key k1(a1), key k2(a2, a1));
select * from t1;
# The following returned NULL in 4.0.10
select min(a2) from t1;
select max(t1.a1), max(t2.a2) from t1, t2;
select max(t1.a1) from t1, t2;
select max(t2.a2), max(t1.a1) from t1, t2;

explain select min(a2) from t1;
explain select max(t1.a1), max(t2.a2) from t1, t2;

insert into t2 values('AAA', 10, 0.5);
insert into t2 values('BBB', 20, 1.0);
select t1.a1, t1.a2, t2.a1, t2.a2 from t1,t2;

SET @save_optimizer_switch=@@optimizer_switch;
SET optimizer_switch='outer_join_with_cache=off';
select max(t1.a1), max(t2.a1) from t1, t2 where t2.a2=9;
select max(t2.a1), max(t1.a1) from t1, t2 where t2.a2=9;
select t1.a1, t1.a2, t2.a1, t2.a2 from t1 left outer join t2 on t1.a1=10;
select max(t1.a2) from t1 left outer join t2 on t1.a1=10;
select max(t2.a1) from t2 left outer join t1 on t2.a2=10 where t2.a2=20;
select max(t2.a1) from t2 left outer join t1 on t2.a2=10 where t2.a2=10;
select max(t2.a1) from t1 left outer join t2 on t1.a2=t2.a1 and 1=0 where t2.a1='AAA';
select max(t1.a2),max(t2.a1) from t1 left outer join t2 on t1.a1=10;
SET optimizer_switch=@save_optimizer_switch;
drop table t1,t2;

#
# Test of group function and NULL values
#

CREATE TABLE t1 (a int, b int);
select count(b), sum(b), avg(b), std(b), min(b), max(b), bit_and(b), bit_or(b) from t1;
select a,count(b), sum(b), avg(b), std(b), min(b), max(b), bit_and(b), bit_or(b) from t1 group by a;
insert into t1 values (1,null);
select a,count(b), sum(b), avg(b), std(b), min(b), max(b), bit_and(b), bit_or(b) from t1 group by a;
insert into t1 values (1,null);
insert into t1 values (2,null);
select a,count(b), sum(b), avg(b), std(b), min(b), max(b), bit_and(b), bit_or(b) from t1 group by a;
select SQL_BIG_RESULT a,count(b), sum(b), avg(b), std(b), min(b), max(b), bit_and(b), bit_or(b) from t1 group by a;
insert into t1 values (2,1);
select a,count(b), sum(b), avg(b), std(b), min(b), max(b), bit_and(b), bit_or(b) from t1 group by a;
select SQL_BIG_RESULT a,count(b), sum(b), avg(b), std(b), min(b), max(b), bit_and(b), bit_or(b) from t1 group by a;
insert into t1 values (3,1);
select a,count(b), sum(b), avg(b), std(b), min(b), max(b), bit_and(b), bit_or(b) from t1 group by a;
select SQL_BIG_RESULT a,count(b), sum(b), avg(b), std(b), min(b), max(b), bit_and(b), bit_or(b), bit_xor(b) from t1 group by a;
explain extended select SQL_BIG_RESULT a,count(b), sum(b), avg(b), std(b), min(b), max(b), bit_and(b), bit_or(b), bit_xor(b) from t1 group by a;
drop table t1;

#
# Bug #1972: test for bit_and(), bit_or() and negative values
# 
create table t1 (col int);
insert into t1 values (-1), (-2), (-3);
select bit_and(col), bit_or(col) from t1;
select SQL_BIG_RESULT bit_and(col), bit_or(col) from t1 group by col;
drop table t1;

#
# Bug #3376: avg() and an empty table
#

create table t1 (a int);
select avg(2) from t1;
drop table t1;

#
# Tests to check MIN/MAX query optimization
#

# Create database schema
create table t1(
  a1 char(3) primary key,
  a2 smallint,
  a3 char(3),
  a4 real,
  a5 date,
  key k1(a2,a3),
  key k2(a4 desc,a1),
  key k3(a5,a1)
);
create table t2(
  a1 char(3) primary key,
  a2 char(17),
  a3 char(2),
  a4 char(3),
  key k1(a3, a2),
  key k2(a4)
);

# Populate table t1
insert into t1 values('AME',0,'SEA',0.100,date'1942-02-19');
insert into t1 values('HBR',1,'SEA',0.085,date'1948-03-05');
insert into t1 values('BOT',2,'SEA',0.085,date'1951-11-29');
insert into t1 values('BMC',3,'SEA',0.085,date'1958-09-08');
insert into t1 values('TWU',0,'LAX',0.080,date'1969-10-05');
insert into t1 values('BDL',0,'DEN',0.080,date'1960-11-27');
insert into t1 values('DTX',1,'NYC',0.080,date'1961-05-04');
insert into t1 values('PLS',1,'WDC',0.075,date'1949-01-02');
insert into t1 values('ZAJ',2,'CHI',0.075,date'1960-06-15');
insert into t1 values('VVV',2,'MIN',0.075,date'1959-06-28');
insert into t1 values('GTM',3,'DAL',0.070,date'1977-09-23');
insert into t1 values('SSJ',null,'CHI',null,date'1974-03-19');
insert into t1 values('KKK',3,'ATL',null,null);
insert into t1 values('XXX',null,'MIN',null,null);
insert into t1 values('WWW',1,'LED',null,null);

# Populate table t2
insert into t2 values('TKF','Seattle','WA','AME');
insert into t2 values('LCC','Los Angeles','CA','TWU');
insert into t2 values('DEN','Denver','CO','BDL');
insert into t2 values('SDC','San Diego','CA','TWU');
insert into t2 values('NOL','New Orleans','LA','GTM');
insert into t2 values('LAK','Los Angeles','CA','TWU');
insert into t2 values('AAA','AAA','AA','AME');

# Show the table contents
select * from t1;
select * from t2;

# Queries with min/max functions 
# which regular min/max optimization are applied to

explain 
select min(a1) from t1;
select min(a1) from t1;
explain 
select max(a4) from t1;
select max(a4) from t1;
explain 
select min(a5), max(a5) from t1;
select min(a5), max(a5) from t1;
explain 
select min(a3) from t1 where a2 = 2;
select min(a3) from t1 where a2 = 2;
explain 
select min(a1), max(a1) from t1 where a4 = 0.080;
select min(a1), max(a1) from t1 where a4 = 0.080;

explain 
select min(t1.a5), max(t2.a3) from t1, t2;
select min(t1.a5), max(t2.a3) from t1, t2;
explain 
select min(t1.a3), max(t2.a2) from t1, t2 where t1.a2 = 0 and t2.a3 = 'CA';
select min(t1.a3), max(t2.a2) from t1, t2 where t1.a2 = 0 and t2.a3 = 'CA';

# Queries with min/max functions 
# which extended min/max optimization are applied to

explain 
select min(a1) from t1 where a1 > 'KKK';
select min(a1) from t1 where a1 > 'KKK';
explain 
select min(a1) from t1 where a1 >= 'KKK';
select min(a1) from t1 where a1 >= 'KKK';
explain 
select max(a3) from t1 where a2 = 2 and a3 < 'SEA';
select max(a3) from t1 where a2 = 2 and a3 < 'SEA';
explain 
select max(a5) from t1 where a5 < date'1970-01-01';
select max(a5) from t1 where a5 < date'1970-01-01';
explain 
select max(a3) from t1 where a2 is null;
select max(a3) from t1 where a2 is null;
explain 
select max(a3) from t1 where a2 = 0 and a3 between 'K' and 'Q';
select max(a3) from t1 where a2 = 0 and a3 between 'K' and 'Q';
explain
select min(a1), max(a1) from t1 where a1 between 'A' and 'P';
select min(a1), max(a1) from t1 where a1 between 'A' and 'P';
explain 
select max(a3) from t1 where a3 < 'SEA' and a2 = 2 and a3 <= 'MIN';
select max(a3) from t1 where a3 < 'SEA' and a2 = 2 and a3 <= 'MIN';
explain 
select max(a3) from t1 where a3 = 'MIN' and a2 = 2;
select max(a3) from t1 where a3 = 'MIN' and a2 = 2;
explain 
select max(a3) from t1 where a3 = 'DEN' and a2 = 2;
select max(a3) from t1 where a3 = 'DEN' and a2 = 2;

explain
select max(t1.a3), min(t2.a2) from t1, t2 where t1.a2 = 2 and t1.a3 < 'MIN' and t2.a3 = 'CA';
select max(t1.a3), min(t2.a2) from t1, t2 where t1.a2 = 2 and t1.a3 < 'MIN' and t2.a3 = 'CA';

explain
select max(a3) from t1 where a2 is null and a2 = 2;
select max(a3) from t1 where a2 is null and a2 = 2;

explain
select max(a2) from t1 where a2 >= 1;
select max(a2) from t1 where a2 >= 1;
explain
select min(a3) from t1 where a2 = 2 and a3 < 'SEA';
select min(a3) from t1 where a2 = 2 and a3 < 'SEA';

explain
select min(a3) from t1 where a2 = 4;
select min(a3) from t1 where a2 = 4;
explain
select min(a3) from t1 where a2 = 2 and a3 > 'SEA';
select min(a3) from t1 where a2 = 2 and a3 > 'SEA';
explain
select (min(a4)+max(a4))/2 from t1;
select (min(a4)+max(a4))/2 from t1;
explain
select min(a3) from t1 where 2 = a2;
select min(a3) from t1 where 2 = a2;
explain
select max(a3) from t1 where a2 = 2 and 'SEA' > a3;
select max(a3) from t1 where a2 = 2 and 'SEA' > a3;
explain
select max(a3) from t1 where a2 = 2 and 'SEA' < a3;
select max(a3) from t1 where a2 = 2 and 'SEA' < a3;
explain
select min(a3) from t1 where a2 = 2 and a3 >= 'CHI';
select min(a3) from t1 where a2 = 2 and a3 >= 'CHI';
explain
select min(a3) from t1 where a2 = 2 and a3 >= 'CHI' and a3 < 'SEA';
select min(a3) from t1 where a2 = 2 and a3 >= 'CHI' and a3 < 'SEA';
explain
select min(a3) from t1 where a2 = 2 and a3 >= 'CHI' and a3 = 'MIN';
select min(a3) from t1 where a2 = 2 and a3 >= 'CHI' and a3 = 'MIN';
explain
select min(a3) from t1 where a2 = 2 and a3 >= 'SEA' and a3 = 'MIN';
select min(a3) from t1 where a2 = 2 and a3 >= 'SEA' and a3 = 'MIN';

explain
select min(t1.a1), min(t2.a4) from t1,t2 where t1.a1 < 'KKK' and t2.a4 < 'KKK';
select min(t1.a1), min(t2.a4) from t1,t2 where t1.a1 < 'KKK' and t2.a4 < 'KKK';

# Queries to which max/min optimization is not applied

explain 
select min(a1) from t1 where a1 > 'KKK' or a1 < 'XXX';
explain 
select min(a1) from t1 where a1 != 'KKK';
explain
select max(a3) from t1 where a2 < 2 and a3 < 'SEA';
explain
select max(t1.a3), min(t2.a2) from t1, t2 where t1.a2 = 2 and t1.a3 < 'MIN' and t2.a3 > 'CA';

explain
select min(a4 - 0.01) from t1;
explain
select max(a4 + 0.01) from t1;
explain
select min(a3) from t1 where (a2 +1 ) is null;
explain
select min(a3) from t1 where (a2 + 1) = 2;
explain
select min(a3) from t1 where 2 = (a2 + 1);
explain
select min(a2) from t1 where a2 < 2 * a2 - 8;
explain
select min(a1) from t1  where a1 between a3 and 'KKK';
explain
select min(a4) from t1  where (a4 + 0.01) between 0.07 and 0.08;
explain
select concat(min(t1.a1),min(t2.a4)) from t1, t2 where t2.a4 <> 'AME';
drop table t1, t2;

# Moved to func_group_innodb
#--disable_warnings
#create table t1 (USR_ID integer not null, MAX_REQ integer not null, constraint PK_SEA_USER primary key (USR_ID)) engine=InnoDB;
#--enable_warnings
#insert into t1 values (1, 3);
#select count(*) + MAX_REQ - MAX_REQ + MAX_REQ - MAX_REQ + MAX_REQ - MAX_REQ + MAX_REQ - MAX_REQ + MAX_REQ - MAX_REQ from t1 group by MAX_REQ;
#select Case When Count(*) < MAX_REQ Then 1 Else 0 End from t1 where t1.USR_ID = 1 group by MAX_REQ;
#drop table t1;


create table t1 (a char(10));
insert into t1 values ('a'),('b'),('c');
select coercibility(max(a)) from t1;
drop table t1;

#
# Bug #6658 MAX(column) returns incorrect coercibility
#
create table t1 (a char character set latin2);
insert into t1 values ('a'),('b');
select charset(max(a)), coercibility(max(a)),
       charset(min(a)), coercibility(min(a)) from t1;
show create table t1;
create table t2 select max(a),min(a) from t1;
show create table t2;
drop table t2;
create table t2 select concat(a) from t1;
show create table t2;
drop table t2,t1;

#
# aggregate functions on static tables
#
create table t1 (a int);
insert into t1 values (1);
select max(a) as b from t1 having b=1;
select a from t1 having a=1;
drop table t1;

#
# Bug #3435: variance(const), stddev(const) and an empty table
#

create table t1 (a int);
select variance(2) from t1;
select stddev(2) from t1;
drop table t1;


#
# cleunup() of optimized away count(*) and max/min
#
create table t1 (a int);
insert into t1 values (1),(2);
prepare stmt1 from 'SELECT COUNT(*) FROM t1';
execute stmt1;
execute stmt1;
execute stmt1;
deallocate prepare stmt1;
drop table t1;

create table t1 (a int, primary key(a));
insert into t1 values (1),(2);
prepare stmt1 from 'SELECT max(a) FROM t1';
execute stmt1;
execute stmt1;
execute stmt1;
deallocate prepare stmt1;
drop table t1;

#
# Bug #5406 min/max optimization for empty set
#

CREATE TABLE t1 (a int primary key);
INSERT INTO t1 VALUES (1),(2),(3),(4);

SELECT MAX(a) FROM t1 WHERE a > 5;
SELECT MIN(a) FROM t1 WHERE a < 0;

DROP TABLE t1;

#
# Bug #5555 GROUP BY enum_field" returns incorrect results
#
 
CREATE TABLE t1 (
  id int(10) unsigned NOT NULL auto_increment,
  val enum('one','two','three') NOT NULL default 'one',
  PRIMARY KEY  (id)
) ENGINE=MyISAM DEFAULT CHARSET=utf8;
 
INSERT INTO t1 VALUES
(1,'one'),(2,'two'),(3,'three'),(4,'one'),(5,'two');
 
select val, count(*) from t1 group by val;
drop table t1;

CREATE TABLE t1 (
  id int(10) unsigned NOT NULL auto_increment,
  val set('one','two','three') NOT NULL default 'one',
  PRIMARY KEY  (id)
) ENGINE=MyISAM DEFAULT CHARSET=utf8;

INSERT INTO t1 VALUES
(1,'one'),(2,'two'),(3,'three'),(4,'one'),(5,'two');

select val, count(*) from t1 group by val;
drop table t1;

#
# Bug #5615: type of aggregate function column wrong when using group by
#

create table t1(a int, b datetime);
insert into t1 values (1, NOW()), (2, NOW());
create table t2 select MAX(b) from t1 group by a;
show create table t2;
drop table t1, t2;

#
# Bug 7833:  Wrong datatype of aggregate column is returned
#

create table t1(f1 datetime);
insert into t1 values (now());
create table t2 select f2 from (select max(now()) f2 from t1) a;
show columns from t2;
drop table t2;
create table t2 select f2 from (select now() f2 from t1) a;
show columns from t2;
drop table t2, t1;

#
# Bug 8893: wrong result for min/max optimization with 2 indexes
#

CREATE TABLE t1(
  id int PRIMARY KEY,
  a  int,
  b  int,
  INDEX i_b_id(a,b,id),
  INDEX i_id(a,id)
);
INSERT INTO t1 VALUES 
  (1,1,4), (2,2,1), (3,1,3), (4,2,1), (5,1,1);
SELECT MAX(id) FROM t1 WHERE id < 3 AND a=2 AND b=6;
DROP TABLE t1;

# change the order of the last two index definitions

CREATE TABLE t1(
  id int PRIMARY KEY,
  a  int,
  b  int,
  INDEX i_id(a,id),
  INDEX i_b_id(a,b,id)
);
INSERT INTO t1 VALUES 
  (1,1,4), (2,2,1), (3,1,3), (4,2,1), (5,1,1);
SELECT MAX(id) FROM t1 WHERE id < 3 AND a=2 AND b=6;
DROP TABLE t1;


#
# Bug #12882  	min/max inconsistent on empty table
#
# Test case moved to func_group_innodb
#
# Bug #18206: min/max optimization cannot be applied to partial index
#

CREATE TABLE t1 (id int PRIMARY KEY, b char(3), INDEX(b));
INSERT INTO t1 VALUES (1,'xx'), (2,'aa');
SELECT * FROM t1;

SELECT MAX(b) FROM t1 WHERE b < 'ppppp';
SHOW WARNINGS;
SELECT MAX(b) FROM t1 WHERE b < 'pp';
DROP TABLE t1;

CREATE TABLE t1 (id int PRIMARY KEY, b char(16), INDEX(b(4)));
INSERT INTO t1 VALUES (1, 'xxxxbbbb'), (2, 'xxxxaaaa');
SELECT MAX(b) FROM t1;
EXPLAIN SELECT MAX(b) FROM t1;
DROP TABLE t1;

CREATE TABLE t1 (id int , b varchar(512), INDEX(b(250))) COLLATE latin1_bin;
INSERT INTO t1 VALUES
  (1,CONCAT(REPEAT('_', 250), "qq")), (1,CONCAT(REPEAT('_', 250), "zz")),
  (1,CONCAT(REPEAT('_', 250), "aa")), (1,CONCAT(REPEAT('_', 250), "ff"));

SELECT MAX(b) FROM t1;
EXPLAIN SELECT MAX(b) FROM t1;
DROP TABLE t1;
#
# Bug #16792  query with subselect, join, and group not returning proper values
#
CREATE TABLE t1 (a INT, b INT);
INSERT INTO t1 VALUES (1,1),(1,2),(2,3);

SELECT (SELECT COUNT(DISTINCT t1.b)) FROM t1 GROUP BY t1.a;
SELECT (SELECT COUNT(DISTINCT 12)) FROM t1 GROUP BY t1.a;
# an attempt to test all aggregate function with no table.
SELECT AVG(2), BIT_AND(2), BIT_OR(2), BIT_XOR(2), COUNT(*), COUNT(12),
       COUNT(DISTINCT 12), MIN(2),MAX(2),STD(2), VARIANCE(2),SUM(2),
       GROUP_CONCAT(2),GROUP_CONCAT(DISTINCT 2);
DROP TABLE t1;

# End of 4.1 tests

#
# decimal-related tests
#
create table t2 (ff double);
insert into t2 values (2.2);
select cast(sum(distinct ff) as decimal(5,2)) from t2;
select cast(sum(distinct ff) as signed) from t2;
select cast(variance(ff) as decimal(10,3)) from t2;
select cast(min(ff) as decimal(5,2)) from t2;

create table t1 (df decimal(5,1));
insert into t1 values(1.1);
insert into t1 values(2.2);
select cast(sum(distinct df) as signed) from t1;
select cast(min(df) as signed) from t1;
select 1e8 * sum(distinct df) from t1;
select 1e8 * min(df) from t1;

create table t3 (ifl int);
insert into t3 values(1), (2);
select cast(min(ifl) as decimal(5,2)) from t3;

drop table t1, t2, t3;


#
# BUG#3190, WL#1639: Standard Deviation STDDEV - 2 different calculations
#

CREATE TABLE t1 (id int(11),value1 float(10,2));
INSERT INTO t1 VALUES (1,0.00),(1,1.00), (1,2.00), (2,10.00), (2,11.00), (2,12.00), (2,13.00);
select id, stddev_pop(value1), var_pop(value1), stddev_samp(value1), var_samp(value1) from t1 group by id;
DROP TABLE t1;

#
# BUG#8464 decimal AVG returns incorrect result
#

CREATE TABLE t1 (col1 decimal(16,12));
INSERT INTO t1 VALUES (-5.00000000001),(-5.00000000002),(-5.00000000003),(-5.00000000000),(-5.00000000001),(-5.00000000002);
insert into t1 select * from t1;
select col1,count(col1),sum(col1),avg(col1) from t1 group by col1;
DROP TABLE t1;

#
# BUG#8465 decimal MIN and MAX return incorrect result
#

create table t1 (col1 decimal(16,12));
insert into t1 values (-5.00000000001);
insert into t1 values (-5.00000000001);
select col1,sum(col1),max(col1),min(col1) from t1 group by col1;
delete from t1;
insert into t1 values (5.00000000001);
insert into t1 values (5.00000000001);
select col1,sum(col1),max(col1),min(col1) from t1 group by col1;
DROP TABLE t1;

#
# Test that new VARCHAR correctly works with COUNT(DISTINCT)
#

CREATE TABLE t1 (a VARCHAR(400));
INSERT INTO t1 (a) VALUES ("A"), ("a"), ("a "), ("a   "),
                          ("B"), ("b"), ("b "), ("b   ");
SELECT COUNT(DISTINCT a) FROM t1;
DROP TABLE t1;

#
# Test for buf #9210: GROUP BY with expression if a decimal type
#

CREATE TABLE t1 (a int, b int, c int);
INSERT INTO t1 (a, b, c) VALUES
  (1,1,1), (1,1,2), (1,1,3),
  (1,2,1), (1,2,2), (1,2,3),
  (1,3,1), (1,3,2), (1,3,3),
  (2,1,1), (2,1,2), (2,1,3),
  (2,2,1), (2,2,2), (2,2,3),
  (2,3,1), (2,3,2), (2,3,3),
  (3,1,1), (3,1,2), (3,1,3),
  (3,2,1), (3,2,2), (3,2,3),
  (3,3,1), (3,3,2), (3,3,3);

SELECT b/c as v, a FROM t1 ORDER BY v;
SELECT b/c as v, SUM(a) FROM t1 GROUP BY v;
SELECT SUM(a) FROM t1 GROUP BY b/c;

DROP TABLE t1;
set div_precision_increment= @sav_dpi;

#
# Bug #20868: Client connection is broken on SQL query error
#
CREATE TABLE t1 (a INT PRIMARY KEY, b INT);
INSERT INTO t1 VALUES (1,1), (2,2);

CREATE TABLE t2 (a INT PRIMARY KEY, b INT);
INSERT INTO t2 VALUES (1,1), (3,3);

SELECT SQL_NO_CACHE 
  (SELECT SUM(c.a) FROM t1 ttt, t2 ccc 
   WHERE ttt.a = ccc.b AND ttt.a = t.a GROUP BY ttt.a) AS minid   
FROM t1 t, t2 c WHERE t.a = c.b;

DROP TABLE t1,t2;

#
# Bug #10966: Variance functions return wrong data type
#

create table t1 select variance(0);                                               
show create table t1;                                                           
drop table t1;                                                                  
create table t1 select stddev(0);
show create table t1;
drop table t1;
 

#
# Bug#22555: STDDEV yields positive result for groups with only one row
#

create table bug22555 (i smallint primary key auto_increment, s1 smallint, s2 smallint, e decimal(30,10), o double);
insert into bug22555 (s1, s2, e, o) values (53, 78, 11.4276528, 6.828112), (17, 78, 5.916793, 1.8502951), (18, 76, 2.679231, 9.17975591), (31, 62, 6.07831, 0.1), (19, 41, 5.37463, 15.1), (83, 73, 14.567426, 7.959222), (92, 53, 6.10151, 13.1856852), (7, 12, 13.92272, 3.442007), (92, 35, 11.95358909, 6.01376678), (38, 84, 2.572, 7.904571);
select std(s1/s2) from bug22555 group by i;
select std(e) from bug22555 group by i;
select std(o) from bug22555 group by i;
drop table bug22555;

create table bug22555 (i smallint, s1 smallint, s2 smallint, o1 double, o2 double, e1 decimal, e2 decimal);
insert into bug22555 values (1,53,78,53,78,53,78),(2,17,78,17,78,17,78),(3,18,76,18,76,18,76);
select i, count(*) from bug22555 group by i;
select std(s1/s2) from bug22555 where i=1;
select std(s1/s2) from bug22555 where i=2;
select std(s1/s2) from bug22555 where i=3;
select std(s1/s2) from bug22555 where i=1 group by i;
select std(s1/s2) from bug22555 where i=2 group by i;
select std(s1/s2) from bug22555 where i=3 group by i;
select std(s1/s2) from bug22555 group by i order by i;
select i, count(*), std(o1/o2) from bug22555 group by i order by i;
select i, count(*), std(e1/e2) from bug22555 group by i order by i;
set @saved_div_precision_increment=@@div_precision_increment;
set div_precision_increment=19;
select i, count(*), variance(s1/s2) from bug22555 group by i order by i;
select i, count(*), variance(o1/o2) from bug22555 group by i order by i;
select i, count(*), variance(e1/e2) from bug22555 group by i order by i;
select i, count(*), std(s1/s2) from bug22555 group by i order by i;
select i, count(*), std(o1/o2) from bug22555 group by i order by i;
select i, count(*), std(e1/e2) from bug22555 group by i order by i;
set div_precision_increment=20;
select i, count(*), variance(s1/s2) from bug22555 group by i order by i;
select i, count(*), variance(o1/o2) from bug22555 group by i order by i;
select i, count(*), variance(e1/e2) from bug22555 group by i order by i;
select i, count(*), std(s1/s2) from bug22555 group by i order by i;
select i, count(*), std(o1/o2) from bug22555 group by i order by i;
select i, count(*), std(e1/e2) from bug22555 group by i order by i;
set @@div_precision_increment=@saved_div_precision_increment;
insert into bug22555 values (1,53,78,53,78,53,78),(2,17,78,17,78,17,78),(3,18,76,18,76,18,76);
insert into bug22555 values (1,53,78,53,78,53,78),(2,17,78,17,78,17,78),(3,18,76,18,76,18,76);
insert into bug22555 values (1,53,78,53,78,53,78),(2,17,78,17,78,17,78),(3,18,76,18,76,18,76);

select i, count(*), std(s1/s2) from bug22555 group by i order by i;
select i, count(*), round(std(o1/o2), 16) from bug22555 group by i order by i;
select i, count(*), std(e1/e2) from bug22555 group by i order by i;
select std(s1/s2) from bug22555;
select std(o1/o2) from bug22555;
select std(e1/e2) from bug22555;
set @saved_div_precision_increment=@@div_precision_increment;
set div_precision_increment=19;
select i, count(*), std(s1/s2) from bug22555 group by i order by i;
select i, count(*), round(std(o1/o2), 16) from bug22555 group by i order by i;
select i, count(*), std(e1/e2) from bug22555 group by i order by i;
select round(std(s1/s2), 17) from bug22555;
select std(o1/o2) from bug22555;
select round(std(e1/e2), 17) from bug22555;
set div_precision_increment=20;
select i, count(*), std(s1/s2) from bug22555 group by i order by i;
select i, count(*), round(std(o1/o2), 16) from bug22555 group by i order by i;
select i, count(*), std(e1/e2) from bug22555 group by i order by i;
select round(std(s1/s2), 17) from bug22555;
select std(o1/o2) from bug22555;
select round(std(e1/e2), 17) from bug22555;
set @@div_precision_increment=@saved_div_precision_increment;
drop table bug22555;

create table bug22555 (s smallint, o double, e decimal);
insert into bug22555 values (1,1,1),(2,2,2),(3,3,3),(6,6,6),(7,7,7);
select var_samp(s), var_pop(s) from bug22555;
select var_samp(o), var_pop(o) from bug22555;
select var_samp(e), var_pop(e) from bug22555;
drop table bug22555;

create table bug22555 (s smallint, o double, e decimal);
insert into bug22555 values (null,null,null),(null,null,null);
select var_samp(s) as 'null', var_pop(s) as 'null' from bug22555;
select var_samp(o) as 'null', var_pop(o) as 'null' from bug22555;
select var_samp(e) as 'null', var_pop(e) as 'null' from bug22555;
insert into bug22555 values (1,1,1);
select var_samp(s) as 'null', var_pop(s) as '0' from bug22555;
select var_samp(o) as 'null', var_pop(o) as '0' from bug22555;
select var_samp(e) as 'null', var_pop(e) as '0' from bug22555;
insert into bug22555 values (2,2,2);
select var_samp(s) as '0.5', var_pop(s) as '0.25' from bug22555;
select var_samp(o) as '0.5', var_pop(o) as '0.25' from bug22555;
select var_samp(e) as '0.5', var_pop(e) as '0.25' from bug22555;
drop table bug22555;


#
# Bug #21976: Unnecessary warning with count(decimal)
#

create table t1 (a decimal(20));
insert into t1 values (12345678901234567890);
select count(a) from t1;
select count(distinct a) from t1;
drop table t1;

#
# Bug #23184: SELECT causes server crash
# 
CREATE TABLE t1 (a INT, b INT);
INSERT INTO t1 VALUES (1,1),(1,2),(1,3),(1,4),(1,5),(1,6),(1,7),(1,8);
INSERT INTO t1 SELECT a, b+8       FROM t1;
INSERT INTO t1 SELECT a, b+16      FROM t1;
INSERT INTO t1 SELECT a, b+32      FROM t1;
INSERT INTO t1 SELECT a, b+64      FROM t1;
INSERT INTO t1 SELECT a, b+128     FROM t1;
INSERT INTO t1 SELECT a, b+256     FROM t1;
INSERT INTO t1 SELECT a, b+512     FROM t1;
INSERT INTO t1 SELECT a, b+1024    FROM t1;
INSERT INTO t1 SELECT a, b+2048    FROM t1;
INSERT INTO t1 SELECT a, b+4096    FROM t1;
INSERT INTO t1 SELECT a, b+8192    FROM t1;
INSERT INTO t1 SELECT a, b+16384   FROM t1;
INSERT INTO t1 SELECT a, b+32768   FROM t1;
SELECT a,COUNT(DISTINCT b) AS cnt FROM t1 GROUP BY a HAVING cnt > 50;
SELECT a,SUM(DISTINCT b) AS sumation FROM t1 GROUP BY a HAVING sumation > 50;
SELECT a,AVG(DISTINCT b) AS average FROM t1 GROUP BY a HAVING average > 50;

DROP TABLE t1;

#
# Bug #27573: MIN() on an indexed column which is always NULL sets _other_ 
# results to NULL
#
CREATE TABLE t1 ( a INT, b INT, KEY(a) );
INSERT INTO t1 VALUES (NULL, 1), (NULL, 2);
EXPLAIN SELECT MIN(a), MIN(b) FROM t1;
SELECT MIN(a), MIN(b) FROM t1;

CREATE TABLE t2( a INT, b INT, c INT, KEY(a, b) );
INSERT INTO t2 ( a, b, c ) VALUES ( 1, NULL, 2 ), ( 1, 3, 4 ), ( 1, 4, 4 );
EXPLAIN SELECT MIN(b), MIN(c) FROM t2 WHERE a = 1;
SELECT MIN(b), MIN(c) FROM t2 WHERE a = 1;

CREATE TABLE t3 (a INT, b INT, c int, KEY(a, b));
INSERT INTO t3 VALUES (1, NULL, 1), (2, NULL, 2),  (2, NULL, 2),  (3, NULL, 3);
EXPLAIN SELECT MIN(a), MIN(b) FROM t3 where a = 2;
SELECT MIN(a), MIN(b) FROM t3 where a = 2;

CREATE TABLE t4 (a INT, b INT, c int, KEY(a, b));
INSERT INTO t4 VALUES (1, 1, 1), (2, NULL, 2),  (2, NULL, 2),  (3, 1, 3);
EXPLAIN SELECT MIN(a), MIN(b) FROM t4 where a = 2;
SELECT MIN(a), MIN(b) FROM t4 where a = 2;
SELECT MIN(b), min(c) FROM t4 where a = 2;

CREATE TABLE t5( a INT, b INT, KEY( a, b) ); 
INSERT INTO t5 VALUES( 1, 1 ), ( 1, 2 );
EXPLAIN SELECT MIN(a), MIN(b) FROM t5 WHERE a = 1;
SELECT MIN(a), MIN(b) FROM t5 WHERE a = 1;
SELECT MIN(a), MIN(b) FROM t5 WHERE a = 1 and b > 1;

DROP TABLE t1, t2, t3, t4, t5;

#
# Bug #31156: mysqld: item_sum.cc:918: 
#  virtual bool Item_sum_distinct::setup(THD*): Assertion
#

CREATE TABLE t1 (a INT);
INSERT INTO t1 values (),(),();
SELECT (SELECT SLEEP(0) FROM t1 ORDER BY AVG(DISTINCT a) ) as x FROM t1 
  GROUP BY x;
SELECT 1 FROM t1 GROUP BY (SELECT SLEEP(0) FROM t1 ORDER BY AVG(DISTINCT a) );

DROP TABLE t1;

#
# Bug #30715: Assertion failed: item_field->field->real_maybe_null(), file
# .\opt_sum.cc, line
#

CREATE TABLE t1 (a int, b date NOT NULL, KEY k1 (a,b));
SELECT MIN(b) FROM t1 WHERE a=1 AND b>'2007-08-01';
DROP TABLE t1;

#
# Bug #31794: no syntax error on SELECT id FROM t HAVING count(*)>2;
#

CREATE TABLE t1 (a INT);
INSERT INTO t1 VALUES (1),(2),(3),(4);

SET SQL_MODE=ONLY_FULL_GROUP_BY;
--error ER_MIX_OF_GROUP_FUNC_AND_FIELDS
SELECT a FROM t1 HAVING COUNT(*)>2;
--error ER_MIX_OF_GROUP_FUNC_AND_FIELDS
SELECT COUNT(*), a FROM t1;

SET SQL_MODE=DEFAULT;
SELECT a FROM t1 HAVING COUNT(*)>2;
SELECT COUNT(*), a FROM t1;

DROP TABLE t1;

#
# Bug #33133: Views are not transparent
#

set SQL_MODE=ONLY_FULL_GROUP_BY;

CREATE TABLE t1 (a INT);
INSERT INTO t1 VALUES (1),(2),(3),(4);
CREATE VIEW v1 AS SELECT a,(a + 1) AS y FROM t1;
EXPLAIN EXTENDED SELECT y FROM v1 GROUP BY v1.y;

DROP VIEW v1;
DROP TABLE t1;
SET SQL_MODE=DEFAULT;

#
# Bug #34512: CAST( AVG( double ) AS DECIMAL ) returns wrong results
#

CREATE TABLE t1(a DOUBLE);
INSERT INTO t1 VALUES (10), (20);
SELECT AVG(a), CAST(AVG(a) AS DECIMAL) FROM t1;

DROP TABLE t1;

#
# Bug #37348: Crash in or immediately after JOIN::make_sum_func_list
#

CREATE TABLE derived1 (a bigint(21));
INSERT INTO derived1 VALUES (2);


CREATE TABLE D (
  pk int(11) NOT NULL AUTO_INCREMENT,
  int_nokey int(11) DEFAULT NULL,
  int_key int(11) DEFAULT NULL,
  filler blob,
  PRIMARY KEY (pk),
  KEY int_key (int_key)
);

INSERT INTO D VALUES 
  (39,40,4,repeat('  X', 42)),
  (43,56,4,repeat('  X', 42)),
  (47,12,4,repeat('  X', 42)),
  (71,28,4,repeat('  X', 42)),
  (76,54,4,repeat('  X', 42)),
  (83,45,4,repeat('  X', 42)),
  (105,53,12,NULL);

SELECT 
  (SELECT COUNT( int_nokey ) 
   FROM derived1 AS X 
   WHERE 
     X.int_nokey < 61 
   GROUP BY pk 
   LIMIT 1) 
FROM D AS X 
WHERE X.int_key < 13  
GROUP BY int_nokey LIMIT 1;

DROP TABLE derived1;
DROP TABLE D;

#
# Bug #39656: Behaviour different for agg functions with & without where -
# ONLY_FULL_GROUP_BY
#

CREATE TABLE t1 (a INT, b INT);
INSERT INTO t1 VALUES (1,1), (1,2), (1,3);

SET SQL_MODE='ONLY_FULL_GROUP_BY';

SELECT COUNT(*) FROM t1;
SELECT COUNT(*) FROM t1 where a=1;

--error ER_MIX_OF_GROUP_FUNC_AND_FIELDS
SELECT COUNT(*),a FROM t1;

SELECT COUNT(*) FROM t1 a JOIN t1 b ON a.a= b.a;

--error ER_MIX_OF_GROUP_FUNC_AND_FIELDS
SELECT COUNT(*), (SELECT count(*) FROM t1 inr WHERE inr.a = outr.a) 
  FROM t1 outr;

SELECT COUNT(*) FROM t1 a JOIN t1 outr 
  ON a.a= (SELECT count(*) FROM t1 inr WHERE inr.a = outr.a);

SET SQL_MODE=default;
DROP TABLE t1;


###
--echo End of 5.0 tests

--echo #
--echo # BUG#47280 - strange results from count(*) with order by multiple 
--echo #             columns without where/group
--echo # 

--echo # 
--echo # Initialize test
--echo # 

CREATE TABLE t1 (
  pk INT NOT NULL,
  i INT,
  PRIMARY KEY (pk)
);
INSERT INTO t1 VALUES (1,11),(2,12),(3,13);

--echo #
--echo # Start test
--echo # All the following queries shall return 1 record
--echo #

--echo
--echo # Masking all correct values {11...13} for column i in this result. 
--replace_column 2 #
SELECT MAX(pk) as max, i
FROM t1
ORDER BY max;

--echo
EXPLAIN
SELECT MAX(pk) as max, i
FROM t1
ORDER BY max;

--echo
--echo # Only 11 is correct for collumn i in this result
SELECT MAX(pk) as max, i
FROM t1
WHERE pk<2
ORDER BY max;

--echo #
--echo # Cleanup
--echo #
DROP TABLE t1;

--echo #
--echo # Bug#43668: Wrong comparison and MIN/MAX for YEAR(2)
--echo #
create table t1 (f1 year(2), f2 year(4), f3 date, f4 datetime);
insert into t1 values
  (98,1998,19980101,"1998-01-01 00:00:00"),
  (00,2000,20000101,"2000-01-01 00:00:01"),
  (02,2002,20020101,"2002-01-01 23:59:59"),
  (60,2060,20600101,"2060-01-01 11:11:11"),
  (70,1970,19700101,"1970-11-11 22:22:22"),
  (NULL,NULL,NULL,NULL),
  (71,1971,19710101,"1971-11-11 22:22:22");
select min(f1),max(f1) from t1;
select min(f2),max(f2) from t1;
select min(f3),max(f3) from t1;
select min(f4),max(f4) from t1;
select a.f1 as a, b.f1 as b, a.f1 > b.f1 as gt,
       a.f1 < b.f1 as lt, a.f1<=>b.f1 as eq
from t1 a, t1 b;
select a.f1 as a, b.f2 as b, a.f1 > b.f2 as gt,
       a.f1 < b.f2 as lt, a.f1<=>b.f2 as eq
from t1 a, t1 b;
select a.f1 as a, b.f3 as b, a.f1 > b.f3 as gt,
       a.f1 < b.f3 as lt, a.f1<=>b.f3 as eq
from t1 a, t1 b;
select a.f1 as a, b.f4 as b, a.f1 > b.f4 as gt,
       a.f1 < b.f4 as lt, a.f1<=>b.f4 as eq
from t1 a, t1 b;
select *, f1 = f2 from t1;
drop table t1;

--echo #
--echo # Bug #54465: assert: field_types == 0 || field_types[field_pos] ==
--echo #             MYSQL_TYPE_LONGLONG
--echo #

CREATE TABLE t1 (a INT);
INSERT INTO t1 VALUES (1), (2);

SELECT MAX((SELECT 1 FROM t1 ORDER BY @var LIMIT 1)) m FROM t1 t2, t1 
       ORDER BY t1.a;

DROP TABLE t1;

--echo #
--echo #  Bug#58030 crash in Item_func_geometry_from_text::val_str
--echo #

--disable_result_log

SELECT MAX(TIMESTAMP(RAND(0)));
SELECT MIN(TIMESTAMP(RAND(0)));

--echo #
--echo #  Bug#58177 crash and valgrind warnings in decimal and protocol sending functions...
--echo #

SELECT MIN(GET_LOCK('aaaaaaaaaaaaaaaaa',0) / '0b1111111111111111111111111111111111111111111111111111111111111111111111111' ^ (RAND()));
SELECT MIN(GET_LOCK('aaaaaaaaaaaaaaaaa',0) / '0b1111111111111111111111111111111111111111111111111111111111111111111111111' ^ (RAND()));
SELECT MIN(GET_LOCK('aaaaaaaaaaaaaaaaa',0) / '0b1111111111111111111111111111111111111111111111111111111111111111111111111' ^ (RAND()));
SELECT MIN(GET_LOCK('aaaaaaaaaaaaaaaaa',0) / '0b1111111111111111111111111111111111111111111111111111111111111111111111111' ^ (RAND()));
SELECT RELEASE_LOCK('aaaaaaaaaaaaaaaaa');

--enable_result_log


--echo #
--echo # Bug #11766094 - 59132: MIN() AND MAX() REMOVE UNSIGNEDNESS 
--echo #

CREATE TABLE t1 (a BIGINT UNSIGNED);
INSERT INTO t1 VALUES (18446668621106209655);
SELECT MAX(LENGTH(a)), LENGTH(MAX(a)), MIN(a), MAX(a), CONCAT(MIN(a)), CONCAT(MAX(a)) FROM t1;
DROP TABLE t1;

--echo #
--echo # Bug #11766270  59343: YEAR(4): INCORRECT RESULT AND VALGRIND WARNINGS WITH MIN/MAX, UNION
--echo #

CREATE TABLE t1(f1 YEAR(4));
INSERT INTO t1 VALUES (0000),(2001);
--enable_metadata
(SELECT MAX(f1) FROM t1) UNION (SELECT MAX(f1) FROM t1);
--disable_metadata
DROP TABLE t1;

--echo #
--echo # LP BUG#813418 - incorrect optimisation of max/min by index for
--echo # negated BETWEEN
CREATE TABLE t1 (a int, KEY (a));
INSERT INTO t1 VALUES (1),(2),(3),(4),(5),(6),(7),(8),(9),(10);
SELECT MAX(a) FROM t1 WHERE a NOT BETWEEN 3 AND 9;
drop table t1;

--echo #
--echo End of 5.1 tests

--echo #
--echo # Bug #904345: MIN/MAX optimization  with constant FALSE condition
--echo #

CREATE TABLE t1 (a int NOT NULL, KEY(a));
INSERT INTO t1 VALUES (10), (8), (11), (7), (15), (12), (9);

CREATE TABLE t2 (a int, b int);
INSERT INTO t2 VALUES
  (8,2), (6,9), (8,4), (5,3), (9,1);

EXPLAIN EXTENDED
SELECT MAX(a) FROM t1 WHERE (1,2) IN (SELECT 3,4) AND a<10;
SELECT MAX(a) FROM t1 WHERE (1,2) IN (SELECT 3,4) AND a<10;

EXPLAIN EXTENDED
SELECT MAX(a) FROM t1 WHERE (1,2) IN (SELECT a,b FROM t2 WHERE b<5) and a<10; 
SELECT MAX(a) FROM t1 WHERE (1,2) IN (SELECT a,b FROM t2 WHERE b<5) and a<10; 

EXPLAIN EXTENDED
SELECT MAX(a) FROM t1 WHERE RAND()*0<>0 AND a<10;
SELECT MAX(a) FROM t1 WHERE RAND()*0<>0 AND a<10;

DROP TABLE t1,t2;

--echo #
--echo # Bug #879860: MIN/MAX for subquery returning empty set 
--echo #

CREATE TABLE t1 (a int PRIMARY KEY);
INSERT INTO t1 VALUES (1);

CREATE TABLE t2 (a int NOT NULL);
INSERT INTO t2 VALUES (10);

CREATE TABLE t3 ( a int, b int);
INSERT INTO t3 VALUES (19,1), (20,5);

EXPLAIN EXTENDED
SELECT (SELECT MIN(t1.a) FROM t1,t2 WHERE t2.a = t3.b) FROM t3;
SELECT (SELECT MIN(t1.a) FROM t1,t2 WHERE t2.a = t3.b) FROM t3;

DROP TABLE t1,t2,t3;

--echo #
--echo # Bug #884175: MIN/MAX for short varchar = long const  
--echo #

CREATE TABLE t1 (f1 varchar(1), f2 varchar(1), KEY (f2));
INSERT INTO t1 VALUES ('b', 'b'), ('a','a');

EXPLAIN 
SELECT MAX(f1) FROM t1 WHERE f1 = 'abc';
SELECT MAX(f1) FROM t1 WHERE f1 = 'abc';

EXPLAIN
SELECT MAX(f2) FROM t1 WHERE f2 = 'abc';
SELECT MAX(f2) FROM t1 WHERE f2 = 'abc';

EXPLAIN
SELECT MIN(f1) FROM t1 WHERE f1 >= 'abc';
SELECT MIN(f1) FROM t1 WHERE f1 >= 'abc';

EXPLAIN
SELECT MIN(f2) FROM t1 WHERE f2 >= 'abc';
SELECT MIN(f2) FROM t1 WHERE f2 >= 'abc';

EXPLAIN
SELECT MIN(f1) FROM t1 WHERE f1 BETWEEN 'abc' AND 'b' ;
SELECT MIN(f1) FROM t1 WHERE f1 BETWEEN 'abc' AND 'b' ;

EXPLAIN
SELECT MIN(f2) FROM t1 WHERE f2 BETWEEN 'abc' AND 'b' ;
SELECT MIN(f2) FROM t1 WHERE f2 BETWEEN 'abc' AND 'b' ;

DROP TABLE t1;


--echo End of 5.2 tests

--echo #
--echo # BUG#46680 - Assertion failed in file item_subselect.cc, 
--echo #             line 305 crashing on HAVING subquery
--echo #

--echo # Create tables
--echo #

CREATE TABLE t1 (
  pk INT,
  v VARCHAR(1) DEFAULT NULL,
  PRIMARY KEY(pk)
);
CREATE TABLE t2 LIKE t1;
CREATE TABLE t3 LIKE t1;
CREATE TABLE empty1 (a int);

INSERT INTO t1 VALUES (1,'c'),(2,NULL);
INSERT INTO t2 VALUES (3,'m'),(4,NULL);
INSERT INTO t3 VALUES (1,'n');

set @save_optimizer_switch=@@optimizer_switch;
set @@optimizer_switch='materialization=on,in_to_exists=off,semijoin=off';

--echo
--echo #
--echo # 1) Test that subquery materialization is setup for query with
--echo #    premature optimize() exit due to "Impossible WHERE"
--echo #
SELECT MIN(t2.pk)
FROM t2 JOIN t1 ON t1.pk=t2.pk
WHERE 'j'
HAVING ('m') IN ( 
SELECT v
FROM t2);

--echo
EXPLAIN
SELECT MIN(t2.pk)
FROM t2 JOIN t1 ON t1.pk=t2.pk
WHERE 'j'
HAVING ('m') IN ( 
SELECT v
FROM t2);

--echo 
--echo #
--echo # 2) Test that subquery materialization is setup for query with
--echo #    premature optimize() exit due to "No matching min/max row"
--echo #
SELECT MIN(t2.pk)
FROM t2 
WHERE t2.pk>10
HAVING ('m') IN ( 
SELECT v
FROM t2);

--echo
EXPLAIN
SELECT MIN(t2.pk)
FROM t2 
WHERE t2.pk>10
HAVING ('m') IN ( 
SELECT v
FROM t2);

--echo
--echo #
--echo # 3) Test that subquery materialization is setup for query with
--echo #    premature optimize() exit due to "Select tables optimized away"
--echo #
SELECT MIN(pk)
FROM t1
WHERE pk=NULL
HAVING ('m') IN ( 
SELECT v
FROM t2);

--echo
EXPLAIN
SELECT MIN(pk)
FROM t1
WHERE pk=NULL
HAVING ('m') IN ( 
SELECT v
FROM t2);

--echo 
--echo #
--echo # 4) Test that subquery materialization is setup for query with
--echo #    premature optimize() exit due to "No matching row in const table"
--echo #
--echo
SELECT MIN(a)
FROM (SELECT a FROM empty1) tt
HAVING ('m') IN ( 
SELECT v
FROM t2);

--echo
set @tmp_optimizer_switch=@@optimizer_switch;
set optimizer_switch='derived_merge=off,derived_with_keys=off';
EXPLAIN 
SELECT MIN(a)
FROM (SELECT a FROM empty1) tt
HAVING ('m') IN ( 
SELECT v
FROM t2);
set optimizer_switch=@tmp_optimizer_switch;

--echo 
--echo #
--echo # 5) Test that subquery materialization is setup for query with
--echo #    premature optimize() exit due to "Impossible WHERE noticed 
--echo #    after reading const tables"
--echo #
SELECT min(t1.pk)
FROM t1
WHERE t1.pk IN (SELECT 1 from t3 where pk>10)
HAVING ('m') IN ( 
SELECT v
FROM t2);

--echo
EXPLAIN
SELECT min(t1.pk)
FROM t1
WHERE t1.pk IN (SELECT 1 from t3 where pk>10)
HAVING ('m') IN ( 
SELECT v
FROM t2);

set @@optimizer_switch=@save_optimizer_switch;

--echo #
--echo # Cleanup for BUG#46680
--echo #
DROP TABLE IF EXISTS t1,t2,t3,empty1;

#
# MDEV-4286 Server crashes in Protocol_text::store, stack smashing detected
#
create table t1 (i int, d date);
insert into t1 values (1, '2008-10-02'), (2, '2010-12-12');
select avg(export_set( 3, 'y', sha(i))), group_concat(d) from t1 group by d order by i;
drop table t1;

<<<<<<< HEAD
#### End of 5.3 tests

--echo #
--echo # Bug#52123 Assertion failed: aggregator == aggr->Aggrtype(),
--echo #           file .\item_sum.cc, line 587
--echo #

CREATE TABLE t1(a int, KEY(a));
INSERT INTO t1 VALUES (1), (2);
SELECT 1 FROM t1 ORDER BY AVG(DISTINCT a);
DROP TABLE t1;

--echo #
--echo # Bug#55648: Server crash on MIN/MAX on maximum time value
--echo #
CREATE TABLE t1(c1 TIME NOT NULL);
INSERT INTO t1 VALUES('837:59:59');
INSERT INTO t1 VALUES('838:59:59');
SELECT MAX(c1) FROM t1;
DROP TABLE t1;
--echo # End of the bug#55648

--echo #
--echo # Bug#56120: Failed assertion on MIN/MAX on negative time value
--echo #
CREATE TABLE t1(c1 TIME NOT NULL);
INSERT INTO t1 VALUES('-00:00:01');
SELECT MAX(c1),MIN(c1) FROM t1;
DROP TABLE t1;
--echo # End of the bug#56120

--echo #
--echo # Bug#57932 "query with AVG(DISTINCT) returns NULL if last
--echo # aggregated value was NULL"
--echo #
CREATE TABLE t1 (col_int_nokey int(11));
INSERT INTO t1 VALUES (7),(8),(NULL);
SELECT AVG(DISTINCT col_int_nokey) FROM t1;
SELECT AVG(DISTINCT outr.col_int_nokey) FROM t1 AS outr LEFT JOIN t1 AS outr2 ON
outr.col_int_nokey = outr2.col_int_nokey;
DROP TABLE t1;
--echo # End of the bug#57932
=======
--echo #
--echo # MDEV-4290: crash in st_select_lex::mark_as_dependent
--echo #
create table `t1`(`a` int);

--error ER_INVALID_GROUP_FUNC_USE
select 1 from t1 v1 right join t1 on count(*);
--error ER_INVALID_GROUP_FUNC_USE
select 1 from t1 order by
(
	select 1 from 
	(
		select 1 from t1 v1 right join t1 on count(*)
	) v   
);
insert into t1 values (1),(1),(2),(2);
select count(*) from t1;
select z from (select count(*) as z from t1) v; 
--echo # next is how it implemented now (may be changed in case of dependent
--echo # derived tables)
select z from (select count(*) as z from t1) v group by 1; 
drop table t1;

--echo # end of 5.3 tests
>>>>>>> 6d7d8dd9
<|MERGE_RESOLUTION|>--- conflicted
+++ resolved
@@ -1380,50 +1380,6 @@
 select avg(export_set( 3, 'y', sha(i))), group_concat(d) from t1 group by d order by i;
 drop table t1;
 
-<<<<<<< HEAD
-#### End of 5.3 tests
-
---echo #
---echo # Bug#52123 Assertion failed: aggregator == aggr->Aggrtype(),
---echo #           file .\item_sum.cc, line 587
---echo #
-
-CREATE TABLE t1(a int, KEY(a));
-INSERT INTO t1 VALUES (1), (2);
-SELECT 1 FROM t1 ORDER BY AVG(DISTINCT a);
-DROP TABLE t1;
-
---echo #
---echo # Bug#55648: Server crash on MIN/MAX on maximum time value
---echo #
-CREATE TABLE t1(c1 TIME NOT NULL);
-INSERT INTO t1 VALUES('837:59:59');
-INSERT INTO t1 VALUES('838:59:59');
-SELECT MAX(c1) FROM t1;
-DROP TABLE t1;
---echo # End of the bug#55648
-
---echo #
---echo # Bug#56120: Failed assertion on MIN/MAX on negative time value
---echo #
-CREATE TABLE t1(c1 TIME NOT NULL);
-INSERT INTO t1 VALUES('-00:00:01');
-SELECT MAX(c1),MIN(c1) FROM t1;
-DROP TABLE t1;
---echo # End of the bug#56120
-
---echo #
---echo # Bug#57932 "query with AVG(DISTINCT) returns NULL if last
---echo # aggregated value was NULL"
---echo #
-CREATE TABLE t1 (col_int_nokey int(11));
-INSERT INTO t1 VALUES (7),(8),(NULL);
-SELECT AVG(DISTINCT col_int_nokey) FROM t1;
-SELECT AVG(DISTINCT outr.col_int_nokey) FROM t1 AS outr LEFT JOIN t1 AS outr2 ON
-outr.col_int_nokey = outr2.col_int_nokey;
-DROP TABLE t1;
---echo # End of the bug#57932
-=======
 --echo #
 --echo # MDEV-4290: crash in st_select_lex::mark_as_dependent
 --echo #
@@ -1448,4 +1404,44 @@
 drop table t1;
 
 --echo # end of 5.3 tests
->>>>>>> 6d7d8dd9
+
+--echo #
+--echo # Bug#52123 Assertion failed: aggregator == aggr->Aggrtype(),
+--echo #           file .\item_sum.cc, line 587
+--echo #
+
+CREATE TABLE t1(a int, KEY(a));
+INSERT INTO t1 VALUES (1), (2);
+SELECT 1 FROM t1 ORDER BY AVG(DISTINCT a);
+DROP TABLE t1;
+
+--echo #
+--echo # Bug#55648: Server crash on MIN/MAX on maximum time value
+--echo #
+CREATE TABLE t1(c1 TIME NOT NULL);
+INSERT INTO t1 VALUES('837:59:59');
+INSERT INTO t1 VALUES('838:59:59');
+SELECT MAX(c1) FROM t1;
+DROP TABLE t1;
+--echo # End of the bug#55648
+
+--echo #
+--echo # Bug#56120: Failed assertion on MIN/MAX on negative time value
+--echo #
+CREATE TABLE t1(c1 TIME NOT NULL);
+INSERT INTO t1 VALUES('-00:00:01');
+SELECT MAX(c1),MIN(c1) FROM t1;
+DROP TABLE t1;
+--echo # End of the bug#56120
+
+--echo #
+--echo # Bug#57932 "query with AVG(DISTINCT) returns NULL if last
+--echo # aggregated value was NULL"
+--echo #
+CREATE TABLE t1 (col_int_nokey int(11));
+INSERT INTO t1 VALUES (7),(8),(NULL);
+SELECT AVG(DISTINCT col_int_nokey) FROM t1;
+SELECT AVG(DISTINCT outr.col_int_nokey) FROM t1 AS outr LEFT JOIN t1 AS outr2 ON
+outr.col_int_nokey = outr2.col_int_nokey;
+DROP TABLE t1;
+--echo # End of the bug#57932