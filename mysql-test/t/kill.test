--- conflicted
+++ resolved
@@ -46,10 +46,6 @@
 connection con2;
 select 4;
 drop table t1;
-<<<<<<< HEAD
-
-=======
->>>>>>> e7504b34
 connection default;
 disconnect con2;
 
