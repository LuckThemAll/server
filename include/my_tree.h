--- conflicted
+++ resolved
@@ -72,11 +72,7 @@
 } TREE;
 
 	/* Functions on whole tree */
-<<<<<<< HEAD
 void init_tree(TREE *tree, size_t default_alloc_size, size_t memory_limit,
-=======
-void init_tree(TREE *tree, size_t default_alloc_size, ulong memory_limit,
->>>>>>> ef3f09f0
                int size, qsort_cmp2 compare, my_bool with_delete,
 	       tree_element_free free_element, void *custom_arg);
 void delete_tree(TREE*);
