--- conflicted
+++ resolved
@@ -301,14 +301,7 @@
 #define   MYISAMCHK_REPAIR 1  /* equivalent to myisamchk -r */
 #define   MYISAMCHK_VERIFY 2  /* Verify, run repair if failure */
 
-<<<<<<< HEAD
 typedef uint mi_bit_type;
-=======
-/*
-  Flags used by myisamchk.c or/and ha_myisam.cc that are NOT passed
-  to mi_check.c follows:
-*/
->>>>>>> 5caddbfd
 
 typedef struct st_mi_bit_buff
 {                                       /* Used for packing of record */
@@ -317,7 +310,6 @@
   uchar *pos, *end, *blob_pos, *blob_end;
   uint error;
 } MI_BIT_BUFF;
-
 
 typedef struct st_sort_info
 {
