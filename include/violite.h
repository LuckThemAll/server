/* Copyright (C) 2000 MySQL AB

   This program is free software; you can redistribute it and/or modify
   it under the terms of the GNU General Public License as published by
   the Free Software Foundation; version 2 of the License.

   This program is distributed in the hope that it will be useful,
   but WITHOUT ANY WARRANTY; without even the implied warranty of
   MERCHANTABILITY or FITNESS FOR A PARTICULAR PURPOSE.  See the
   GNU General Public License for more details.

   You should have received a copy of the GNU General Public License
   along with this program; if not, write to the Free Software
   Foundation, Inc., 59 Temple Place, Suite 330, Boston, MA  02111-1307  USA */

/*
 * Vio Lite.
 * Purpose: include file for Vio that will work with C and C++
 */

#ifndef vio_violite_h_
#define	vio_violite_h_

#include "my_net.h"			/* needed because of struct in_addr */


/* Simple vio interface in C;  The functions are implemented in violite.c */

#ifdef	__cplusplus
extern "C" {
#endif /* __cplusplus */

enum enum_vio_type
{
  VIO_CLOSED, VIO_TYPE_TCPIP, VIO_TYPE_SOCKET, VIO_TYPE_NAMEDPIPE,
  VIO_TYPE_SSL, VIO_TYPE_SHARED_MEMORY
};


#define VIO_LOCALHOST 1                         /* a localhost connection */
#define VIO_BUFFERED_READ 2                     /* use buffered read */
#define VIO_READ_BUFFER_SIZE 16384              /* size of read buffer */

Vio*	vio_new(my_socket sd, enum enum_vio_type type, uint flags);
#ifdef __WIN__
Vio* vio_new_win32pipe(HANDLE hPipe);
Vio* vio_new_win32shared_memory(NET *net,HANDLE handle_file_map,
                                HANDLE handle_map,
                                HANDLE event_server_wrote,
                                HANDLE event_server_read,
                                HANDLE event_client_wrote,
                                HANDLE event_client_read,
                                HANDLE event_conn_closed);
size_t vio_read_pipe(Vio *vio, uchar * buf, size_t size);
size_t vio_write_pipe(Vio *vio, const uchar * buf, size_t size);
int vio_close_pipe(Vio * vio);
#else
#define HANDLE void *
#endif /* __WIN__ */

void	vio_delete(Vio* vio);
int	vio_close(Vio* vio);
void    vio_reset(Vio* vio, enum enum_vio_type type,
                  my_socket sd, HANDLE hPipe, uint flags);
size_t	vio_read(Vio *vio, uchar *	buf, size_t size);
size_t  vio_read_buff(Vio *vio, uchar * buf, size_t size);
size_t	vio_write(Vio *vio, const uchar * buf, size_t size);
int	vio_blocking(Vio *vio, my_bool onoff, my_bool *old_mode);
my_bool	vio_is_blocking(Vio *vio);
/* setsockopt TCP_NODELAY at IPPROTO_TCP level, when possible */
int	vio_fastsend(Vio *vio);
/* setsockopt SO_KEEPALIVE at SOL_SOCKET level, when possible */
int	vio_keepalive(Vio *vio, my_bool	onoff);
/* Whenever we should retry the last read/write operation. */
my_bool	vio_should_retry(Vio *vio);
/* Check that operation was timed out */
my_bool	vio_was_interrupted(Vio *vio);
/* Short text description of the socket for those, who are curious.. */
const char* vio_description(Vio *vio);
/* Return the type of the connection */
enum enum_vio_type vio_type(Vio* vio);
/* Return last error number */
int	vio_errno(Vio*vio);
/* Get socket number */
my_socket vio_fd(Vio*vio);
/* Remote peer's address and name in text form */
my_bool	vio_peer_addr(Vio* vio, char *buf, uint16 *port);
/* Remotes in_addr */
void	vio_in_addr(Vio *vio, struct in_addr *in);
my_bool	vio_poll_read(Vio *vio,uint timeout);

#ifdef HAVE_OPENSSL
#include <openssl/opensslv.h>
#if OPENSSL_VERSION_NUMBER < 0x0090700f
#define DES_cblock des_cblock
#define DES_key_schedule des_key_schedule
#define DES_set_key_unchecked(k,ks) des_set_key_unchecked((k),*(ks))
#define DES_ede3_cbc_encrypt(i,o,l,k1,k2,k3,iv,e) des_ede3_cbc_encrypt((i),(o),(l),*(k1),*(k2),*(k3),(iv),(e))
#endif

#define HEADER_DES_LOCL_H dummy_something
#define YASSL_MYSQL_COMPATIBLE
#ifndef YASSL_PREFIX
#define YASSL_PREFIX
#endif
/* Set yaSSL to use same type as MySQL do for socket handles */
typedef my_socket YASSL_SOCKET_T;
#define YASSL_SOCKET_T_DEFINED
#include <openssl/ssl.h>
#include <openssl/err.h>

enum enum_ssl_init_error
{
  SSL_INITERR_NOERROR= 0, SSL_INITERR_CERT, SSL_INITERR_KEY, 
  SSL_INITERR_NOMATCH, SSL_INITERR_BAD_PATHS, SSL_INITERR_CIPHERS, 
  SSL_INITERR_MEMFAIL, SSL_INITERR_LASTERR
};
const char* sslGetErrString(enum enum_ssl_init_error err);

struct st_VioSSLFd
{
  SSL_CTX *ssl_context;
};

int sslaccept(struct st_VioSSLFd*, Vio *, long timeout);
int sslconnect(struct st_VioSSLFd*, Vio *, long timeout);

struct st_VioSSLFd
*new_VioSSLConnectorFd(const char *key_file, const char *cert_file,
		       const char *ca_file,  const char *ca_path,
		       const char *cipher);
struct st_VioSSLFd
*new_VioSSLAcceptorFd(const char *key_file, const char *cert_file,
		      const char *ca_file,const char *ca_path,
<<<<<<< HEAD
		      const char *cipher);
void free_vio_ssl_acceptor_fd(struct st_VioSSLFd *fd);
=======
		      const char *cipher, enum enum_ssl_init_error* error);
>>>>>>> 94db736d
#endif /* HAVE_OPENSSL */

#ifdef HAVE_SMEM
size_t vio_read_shared_memory(Vio *vio, uchar * buf, size_t size);
size_t vio_write_shared_memory(Vio *vio, const uchar * buf, size_t size);
int vio_close_shared_memory(Vio * vio);
#endif

void vio_end(void);

#ifdef	__cplusplus
}
#endif

#if !defined(DONT_MAP_VIO)
#define vio_delete(vio) 			(vio)->viodelete(vio)
#define vio_errno(vio)	 			(vio)->vioerrno(vio)
#define vio_read(vio, buf, size)                ((vio)->read)(vio,buf,size)
#define vio_write(vio, buf, size)               ((vio)->write)(vio, buf, size)
#define vio_blocking(vio, set_blocking_mode, old_mode)\
 	(vio)->vioblocking(vio, set_blocking_mode, old_mode)
#define vio_is_blocking(vio) 			(vio)->is_blocking(vio)
#define vio_fastsend(vio)			(vio)->fastsend(vio)
#define vio_keepalive(vio, set_keep_alive)	(vio)->viokeepalive(vio, set_keep_alive)
#define vio_should_retry(vio) 			(vio)->should_retry(vio)
#define vio_was_interrupted(vio) 		(vio)->was_interrupted(vio)
#define vio_close(vio)				((vio)->vioclose)(vio)
#define vio_peer_addr(vio, buf, prt)		(vio)->peer_addr(vio, buf, prt)
#define vio_in_addr(vio, in)			(vio)->in_addr(vio, in)
#define vio_timeout(vio, which, seconds)	(vio)->timeout(vio, which, seconds)
#endif /* !defined(DONT_MAP_VIO) */

/* This enumerator is used in parser - should be always visible */
enum SSL_type
{
  SSL_TYPE_NOT_SPECIFIED= -1,
  SSL_TYPE_NONE,
  SSL_TYPE_ANY,
  SSL_TYPE_X509,
  SSL_TYPE_SPECIFIED
};


/* HFTODO - hide this if we don't want client in embedded server */
/* This structure is for every connection on both sides */
struct st_vio
{
  my_socket		sd;		/* my_socket - real or imaginary */
  HANDLE hPipe;
  my_bool		localhost;	/* Are we from localhost? */
  int			fcntl_mode;	/* Buffered fcntl(sd,F_GETFL) */
  struct sockaddr_in	local;		/* Local internet address */
  struct sockaddr_in	remote;		/* Remote internet address */
  enum enum_vio_type	type;		/* Type of connection */
  char			desc[30];	/* String description */
  char                  *read_buffer;   /* buffer for vio_read_buff */
  char                  *read_pos;      /* start of unfetched data in the
                                           read buffer */
  char                  *read_end;      /* end of unfetched data */
  /* function pointers. They are similar for socket/SSL/whatever */
  void    (*viodelete)(Vio*);
  int     (*vioerrno)(Vio*);
  size_t  (*read)(Vio*, uchar *, size_t);
  size_t  (*write)(Vio*, const uchar *, size_t);
  int     (*vioblocking)(Vio*, my_bool, my_bool *);
  my_bool (*is_blocking)(Vio*);
  int     (*viokeepalive)(Vio*, my_bool);
  int     (*fastsend)(Vio*);
  my_bool (*peer_addr)(Vio*, char *, uint16*);
  void    (*in_addr)(Vio*, struct in_addr*);
  my_bool (*should_retry)(Vio*);
  my_bool (*was_interrupted)(Vio*);
  int     (*vioclose)(Vio*);
  void	  (*timeout)(Vio*, unsigned int which, unsigned int timeout);
#ifdef HAVE_OPENSSL
  void	  *ssl_arg;
#endif
#ifdef HAVE_SMEM
  HANDLE  handle_file_map;
  char    *handle_map;
  HANDLE  event_server_wrote;
  HANDLE  event_server_read;
  HANDLE  event_client_wrote;
  HANDLE  event_client_read;
  HANDLE  event_conn_closed;
  size_t  shared_memory_remain;
  char    *shared_memory_pos;
  NET     *net;
#endif /* HAVE_SMEM */
};
#endif /* vio_violite_h_ */<|MERGE_RESOLUTION|>--- conflicted
+++ resolved
@@ -132,12 +132,8 @@
 struct st_VioSSLFd
 *new_VioSSLAcceptorFd(const char *key_file, const char *cert_file,
 		      const char *ca_file,const char *ca_path,
-<<<<<<< HEAD
-		      const char *cipher);
+		      const char *cipher, enum enum_ssl_init_error* error);
 void free_vio_ssl_acceptor_fd(struct st_VioSSLFd *fd);
-=======
-		      const char *cipher, enum enum_ssl_init_error* error);
->>>>>>> 94db736d
 #endif /* HAVE_OPENSSL */
 
 #ifdef HAVE_SMEM
