--- conflicted
+++ resolved
@@ -33,32 +33,6 @@
 #include "sql_string.h"
 #include <string.h>
 
-<<<<<<< HEAD
-/* Generated code */
-#include "../sql/sql_yacc.h"
-#include "../storage/perfschema/pfs_lex_token.h"
-
-/* Name pollution from sql/sql_lex.h */
-#ifdef LEX_YYSTYPE
-#undef LEX_YYSTYPE
-#endif
-
-#define LEX_YYSTYPE YYSTYPE
-
-/**
-  Token array :
-  Token array is an array of bytes to store tokens received during parsing.
-  Following is the way token array is formed.
-
-      ...<non-id-token><non-id-token><id-token><id_len><id_text>...
-
-  For Ex:
-  SELECT * FROM T1;
-  <SELECT_TOKEN><*><FROM_TOKEN><ID_TOKEN><2><T1>
-*/
-
-=======
->>>>>>> d71d4119
 ulong digest_max= 0;
 ulong digest_lost= 0;
 
