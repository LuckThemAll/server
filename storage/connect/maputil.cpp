#include "my_global.h"
#ifdef UNIX
#include "osutil.h"
#include <errno.h>
#include <stddef.h>
#else /* WINDOWS */
//#include <windows.h>
#include "osutil.h"
#endif /* WINDOWS */
#include <stdlib.h>
#include <stdio.h>

#include "global.h"
#include "plgdbsem.h"
#include "maputil.h"

#ifdef WIN32
/***********************************************************************/
/*  In Insert mode, just open the file for append. Otherwise           */
/*  create the mapping file object. The map handle can be released     */
/*  immediately because they will not be used anymore.                 */
/*  If del is true in DELETE mode, then delete the whole file.         */
/*  Returns the file handle that can be used by caller.                */
/***********************************************************************/
HANDLE CreateFileMap(PGLOBAL g, LPCSTR filename,
                     MEMMAP *mm, MODE mode, bool del)
  {
  HANDLE hFile;
  HANDLE hFileMap;
  DWORD  access, share, disposition;

  memset(mm, 0, sizeof(MEMMAP));
  *g->Message = '\0';

  switch (mode) {
    case MODE_READ:
      access = GENERIC_READ;
      share = FILE_SHARE_READ;
      disposition = OPEN_EXISTING;
      break;
    case MODE_UPDATE:
    case MODE_DELETE:
      access = GENERIC_READ | GENERIC_WRITE;
      share = 0;
      disposition = (del) ? TRUNCATE_EXISTING : OPEN_EXISTING;
      break;
    case MODE_INSERT:
      access = GENERIC_WRITE;
      share = 0;
      disposition = OPEN_ALWAYS;
      break;
    default:
      sprintf(g->Message, MSG(BAD_FUNC_MODE), "CreateFileMap", mode);
      return INVALID_HANDLE_VALUE;
    } // endswitch

  hFile = CreateFile(filename, access, share, NULL,  disposition,
                     FILE_ATTRIBUTE_NORMAL, NULL);
  
  if (hFile != INVALID_HANDLE_VALUE)
    if (mode != MODE_INSERT) {
      /*****************************************************************/
      /*  Create the file-mapping object.                              */
      /*****************************************************************/
      access = (mode == MODE_READ) ? PAGE_READONLY : PAGE_READWRITE;
      hFileMap = CreateFileMapping(hFile, NULL,  access, 0, 0, NULL);
      
      if (!hFileMap) {
        DWORD ler = GetLastError();
      
        if (ler && ler != 1006) {
          sprintf(g->Message, MSG(FILE_MAP_ERROR), filename, ler);
          CloseHandle(hFile);
          return INVALID_HANDLE_VALUE;
        } else {
          sprintf(g->Message, MSG(FILE_IS_EMPTY), filename);
          return hFile;
        } // endif ler
      
        } // endif hFileMap
      
      access = (mode == MODE_READ) ? FILE_MAP_READ : FILE_MAP_WRITE;
      mm->memory = MapViewOfFile(hFileMap, access, 0, 0, 0);
      // lenH is the high-order word of the file size
      mm->lenL = GetFileSize(hFile, &mm->lenH);
      CloseHandle(hFileMap);                    // Not used anymore
    }  else // MODE_INSERT
      /*****************************************************************/
      /*  The starting point must be the end of file as for append.    */
      /*****************************************************************/
      SetFilePointer(hFile, 0, NULL, FILE_END);

  return hFile;  
  }  // end of CreateFileMap

bool CloseMemMap(LPVOID memory, size_t dwSize) 
  {
  return (memory) ? !UnmapViewOfFile(memory) : false;
  } // end of CloseMemMap

#else  /* UNIX */
// Code to handle Linux and Solaris
#include <sys/types.h>
#include <sys/mman.h>
#include <unistd.h>
#include <sys/stat.h>
#include <fcntl.h>

/***********************************************************************/
/*  In Insert mode, just open the file for append. Otherwise           */
/*  create the mapping file object. The map handle can be released     */
/*  immediately because they will not be used anymore.                 */
/*  If del is true in DELETE mode, then delete the whole file.         */
/*  Returns the file handle that can be used by caller.                */
/***********************************************************************/
HANDLE CreateFileMap(PGLOBAL g, LPCSTR fileName, 
                         MEMMAP *mm, MODE mode, bool del) 
  {
  unsigned int openMode;
  int          protmode;
  HANDLE       fd;
  size_t       filesize;
  struct stat  st; 

  memset(mm, 0, sizeof(MEMMAP));
  *g->Message = '\0';

  switch (mode) {
    case MODE_READ:
      openMode = O_RDONLY;
      protmode = PROT_READ;
      break;
    case MODE_UPDATE:
    case MODE_DELETE:
      openMode = (del) ? (O_RDWR | O_TRUNC) : O_RDWR;
      protmode = PROT_WRITE;
      break;
    case MODE_INSERT:
      openMode = (O_WRONLY | O_CREAT | O_APPEND);
      protmode = PROT_WRITE;
      break;
     default:
      sprintf(g->Message, MSG(BAD_FUNC_MODE), "CreateFileMap", mode);
      return INVALID_HANDLE_VALUE;
   } // endswitch

  // Try to open the addressed file.
   fd= global_open(g, MSGID_NONE, fileName, openMode);

  if (fd != INVALID_HANDLE_VALUE && mode != MODE_INSERT) {
    /* We must know about the size of the file. */
    if (fstat(fd, &st)) {
      sprintf(g->Message, MSG(FILE_MAP_ERROR), fileName, errno);
      close(fd);
      return INVALID_HANDLE_VALUE;
      }  // endif fstat
    
    filesize = st.st_size;
    
    // Now we are ready to load the file.  If mmap() is available we try
    //   this first.  If not available or it failed we try to load it.
    mm->memory = mmap(NULL, filesize, protmode, MAP_PRIVATE, fd, 0);

    if (mm->memory) {
      mm->lenL = (mm->memory != 0) ? filesize : 0;
      mm->lenH = 0;
    } else {
      strcpy(g->Message, "Memory mapping failed");
      return INVALID_HANDLE_VALUE;
<<<<<<< HEAD
=======
    } endif // memory

>>>>>>> 274b2f8c
    }  /* endif fd */
  
    // mmap() call was successful. ??????????
    return fd;
  }  // end of CreateFileMap

bool CloseMemMap(void *memory, size_t dwSize) 
  {
  return (memory) ? ((munmap(memory, dwSize)) ? true : false) : false;
  }  // end of CloseMemMap

#endif   // UNIX<|MERGE_RESOLUTION|>--- conflicted
+++ resolved
@@ -133,7 +133,7 @@
     case MODE_UPDATE:
     case MODE_DELETE:
       openMode = (del) ? (O_RDWR | O_TRUNC) : O_RDWR;
-      protmode = PROT_WRITE;
+      protmode = PROT_READ | PROT_WRITE;
       break;
     case MODE_INSERT:
       openMode = (O_WRONLY | O_CREAT | O_APPEND);
@@ -167,20 +167,23 @@
     } else {
       strcpy(g->Message, "Memory mapping failed");
       return INVALID_HANDLE_VALUE;
-<<<<<<< HEAD
-=======
-    } endif // memory
+    } // endif memory
 
->>>>>>> 274b2f8c
     }  /* endif fd */
   
-    // mmap() call was successful. ??????????
-    return fd;
+  // mmap() call was successful. ??????????
+  return fd;
   }  // end of CreateFileMap
 
 bool CloseMemMap(void *memory, size_t dwSize) 
   {
-  return (memory) ? ((munmap(memory, dwSize)) ? true : false) : false;
+  if (memory) {
+    // All this must be redesigned
+    int rc = msync(memory, dwSize, MS_SYNC);
+    return (munmap(memory, dwSize)) ? true : false;
+  } else
+    return false;
+
   }  // end of CloseMemMap
 
 #endif   // UNIX