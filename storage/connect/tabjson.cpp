/************* tabjson C++ Program Source Code File (.CPP) *************/
/* PROGRAM NAME: tabjson     Version 1.1                               */
/*  (C) Copyright to the author Olivier BERTRAND          2014 - 2015  */
/*  This program are the JSON class DB execution routines.             */
/***********************************************************************/

/***********************************************************************/
/*  Include relevant sections of the MariaDB header file.              */
/***********************************************************************/
#include <my_global.h>

/***********************************************************************/
/*  Include application header files:                                  */
/*  global.h    is header containing all global declarations.          */
/*  plgdbsem.h  is header containing the DB application declarations.  */
/*  tdbdos.h    is header containing the TDBDOS declarations.          */
/*  json.h      is header containing the JSON classes declarations.    */
/***********************************************************************/
#include "global.h"
#include "plgdbsem.h"
//#include "xtable.h"
#include "maputil.h"
#include "filamtxt.h"
#include "tabdos.h"
//#include "resource.h"                        // for IDS_COLUMNS
#include "tabjson.h"
#include "filamap.h"
#if defined(ZIP_SUPPORT)
#include "filamzip.h"
#endif   // ZIP_SUPPORT
#include "tabmul.h"
#include "checklvl.h"
#include "resource.h"
#include "mycat.h"                             // for FNC_COL

/***********************************************************************/
/*  This should be an option.                                          */
/***********************************************************************/
#define MAXCOL          200        /* Default max column nb in result  */
#define TYPE_UNKNOWN     12        /* Must be greater than other types */

/***********************************************************************/
/*  External function.                                                 */
/***********************************************************************/
USETEMP UseTemp(void);

typedef struct _jncol {
  struct _jncol *Next;
  char *Name;
  char *Fmt;
  int   Type;
  int   Len;
  int   Scale;
  bool  Cbn;
  bool  Found;
} JCOL, *PJCL;

/***********************************************************************/
/* JSONColumns: construct the result blocks containing the description */
/* of all the columns of a table contained inside a JSON file.         */
/***********************************************************************/
<<<<<<< HEAD
PQRYRES JSONColumns(PGLOBAL g, char *dp, const char *fn, char *objn,
                    int pretty, int lrecl, int lvl, bool info)
=======
PQRYRES JSONColumns(PGLOBAL g, char *db, PTOS topt, bool info)
>>>>>>> a6087e7d
{
  static int  buftyp[] = {TYPE_STRING, TYPE_SHORT, TYPE_STRING, TYPE_INT, 
                          TYPE_INT, TYPE_SHORT, TYPE_SHORT, TYPE_STRING};
  static XFLD fldtyp[] = {FLD_NAME, FLD_TYPE, FLD_TYPENAME, FLD_PREC, 
                          FLD_LENGTH, FLD_SCALE, FLD_NULL, FLD_FORMAT};
  static unsigned int length[] = {0, 6, 8, 10, 10, 6, 6, 0};
<<<<<<< HEAD
  char    filename[_MAX_PATH], colname[65], fmt[129];
  int     i, j, n = 0;
=======
  char   *fn, colname[65], fmt[129];
  int     i, j, lvl, n = 0;
>>>>>>> a6087e7d
  int     ncol = sizeof(buftyp) / sizeof(int);
  PVAL    valp;
  JCOL    jcol;
  PJCL    jcp, fjcp = NULL, pjcp = NULL;
  PJPR   *jrp, jpp;
  PJSON   jsp;
  PJVAL   jvp;
  PJOB    row;
  PJDEF   tdp;
<<<<<<< HEAD
  TDBJSN *tjnp;
  PJTDB   tjsp;
  PQRYRES qrp;
  PCOLRES crp;

=======
  TDBJSN *tjnp = NULL;
  PJTDB   tjsp = NULL;
  PQRYRES qrp;
  PCOLRES crp;

  jcol.Name = jcol.Fmt = NULL;

>>>>>>> a6087e7d
  if (info) {
    length[0] = 128;
    length[7] = 256;
    goto skipit;
    } // endif info

<<<<<<< HEAD
  if (trace)
    htrc("File %s pretty=%d lvl=%d lrecl=%d\n", 
          SVP(fn), pretty, lvl, lrecl);

  /*********************************************************************/
  /*  Open the input file.                                             */
  /*********************************************************************/
  if (!fn) {
    strcpy(g->Message, MSG(MISSING_FNAME));
    return NULL;
  } else
    PlugSetPath(filename, fn, dp);

  tdp = new(g) JSONDEF;
  tdp->Database = dp;
  tdp->Fn = filename;
  tdp->Objname = objn;
  tdp->Pretty = pretty;

  if (pretty == 2) {
=======
  /*********************************************************************/
  /*  Open the input file.                                             */
  /*********************************************************************/
  if (!(fn = GetStringTableOption(g, topt, "Filename", NULL))) {
    strcpy(g->Message, MSG(MISSING_FNAME));
    return NULL;
  } else {
    lvl = GetIntegerTableOption(g, topt, "Level", 0);
    lvl = (lvl < 0) ? 0 : (lvl > 16) ? 16 : lvl;
  } // endif fn

  tdp = new(g) JSONDEF;
  tdp->Fn = fn;
  tdp->Database = SetPath(g, db);
  tdp->Objname = GetStringTableOption(g, topt, "Object", NULL);
  tdp->Base = GetIntegerTableOption(g, topt, "Base", 0) ? 1 : 0;
  tdp->Pretty = GetIntegerTableOption(g, topt, "Pretty", 2);

  if (trace)
    htrc("File %s objname=%s pretty=%d lvl=%d\n", 
          tdp->Fn, tdp->Objname, tdp->Pretty, lvl);

  if (tdp->Pretty == 2) {
>>>>>>> a6087e7d
    tjsp = new(g) TDBJSON(tdp, new(g) MAPFAM(tdp));

    if (tjsp->MakeDocument(g))
      return NULL;

    jsp = (tjsp->GetDoc()) ? tjsp->GetDoc()->GetValue(0) : NULL;
  } else {
<<<<<<< HEAD
    if (!lrecl) {
      sprintf(g->Message, "LRECL must be specified for pretty=%d", pretty);
      return NULL;
      } // endif lrecl

    tdp->Lrecl = lrecl;
    tdp->Ending = CRLF;
=======
    if (!(tdp->Lrecl = GetIntegerTableOption(g, topt, "Lrecl", 0))) {
      sprintf(g->Message, "LRECL must be specified for pretty=%d", tdp->Pretty);
      return NULL;
      } // endif lrecl

    tdp->Ending = GetIntegerTableOption(g, topt, "Ending", CRLF);
>>>>>>> a6087e7d
    tjnp = new(g) TDBJSN(tdp, new(g) DOSFAM(tdp));
    tjnp->SetMode(MODE_READ);

    if (tjnp->OpenDB(g))
      return NULL;

    switch (tjnp->ReadDB(g)) {
      case RC_EF:
        strcpy(g->Message, "Void json table");
      case RC_FX:
        goto err;
      default:
        jsp = tjnp->GetRow();
      } // endswitch ReadDB

  } // endif pretty

  if (!(row = (jsp) ? jsp->GetObject() : NULL)) {
    strcpy(g->Message, "Can only retrieve columns from object rows");
    goto err;
    } // endif row

  jcol.Next = NULL;
  jcol.Found = true;
  colname[64] = 0;
  fmt[128] = 0;
  jrp = (PJPR*)PlugSubAlloc(g, NULL, sizeof(PJPR) * lvl);

  /*********************************************************************/
  /*  Analyse the JSON tree and define columns.                        */
  /*********************************************************************/
  for (i = 1; ; i++) {
    for (jpp = row->GetFirst(); jpp; jpp = jpp->GetNext()) {
      for (j = 0; j < lvl; j++)
        jrp[j] = NULL;

     more:
      strncpy(colname, jpp->GetKey(), 64);
      *fmt = 0;
      j = 0;
      jvp = jpp->GetVal();

     retry:
      if ((valp = jvp ? jvp->GetValue() : NULL)) {
        jcol.Type = valp->GetType();
        jcol.Len = valp->GetValLen();
        jcol.Scale = valp->GetValPrec();
        jcol.Cbn = valp->IsNull();
      } else if (!jvp || jvp->IsNull()) {
        jcol.Type = TYPE_UNKNOWN;
        jcol.Len = jcol.Scale = 0;
        jcol.Cbn = true;
      } else  if (j < lvl) {
        if (!*fmt)
          strcpy(fmt, colname);

        jsp = jvp->GetJson();

        switch (jsp->GetType()) {
          case TYPE_JOB:
            if (!jrp[j])
              jrp[j] = jsp->GetFirst();

            strncat(strncat(fmt, ":", 128), jrp[j]->GetKey(), 128);
            strncat(strncat(colname, "_", 64), jrp[j]->GetKey(), 64);
            jvp = jrp[j]->GetVal();
            j++;
            break;
          case TYPE_JAR:
            strncat(fmt, ":", 128);
            jvp = jsp->GetValue(0);
            break;
          default:
            sprintf(g->Message, "Logical error after %s", fmt);
            goto err;
          } // endswitch jsp

        goto retry;
      } else {
        jcol.Type = TYPE_STRING;
        jcol.Len = 256;
        jcol.Scale = 0;
        jcol.Cbn = true;
      } // endif's

      // Check whether this column was already found
      for (jcp = fjcp; jcp; jcp = jcp->Next)
        if (!strcmp(colname, jcp->Name))
          break;
  
      if (jcp) {
        if (jcp->Type != jcol.Type)
          jcp->Type = TYPE_STRING;

        if (*fmt && (!jcp->Fmt || strlen(jcp->Fmt) < strlen(fmt))) {
          jcp->Fmt = PlugDup(g, fmt);
          length[7] = MY_MAX(length[7], strlen(fmt));
          } // endif *fmt

        jcp->Len = MY_MAX(jcp->Len, jcol.Len);
        jcp->Scale = MY_MAX(jcp->Scale, jcol.Scale);
        jcp->Cbn |= jcol.Cbn;
        jcp->Found = true;
      } else {
        // New column
        jcp = (PJCL)PlugSubAlloc(g, NULL, sizeof(JCOL));
        *jcp = jcol;
        jcp->Cbn |= (i > 1);
        jcp->Name = PlugDup(g, colname);
        length[0] = MY_MAX(length[0], strlen(colname));
  
        if (*fmt) {
          jcp->Fmt = PlugDup(g, fmt);
          length[7] = MY_MAX(length[7], strlen(fmt));
        } else
          jcp->Fmt = NULL;
  
        if (pjcp) {
          jcp->Next = pjcp->Next;
          pjcp->Next = jcp;
        } else
          fjcp = jcp;

        n++;
      } // endif jcp

      pjcp = jcp;

      for (j = lvl - 1; j >= 0; j--)
        if (jrp[j] && (jrp[j] = jrp[j]->GetNext()))
          goto more;

      } // endfor jpp

    // Missing column can be null
    for (jcp = fjcp; jcp; jcp = jcp->Next) {
      jcp->Cbn |= !jcp->Found;
      jcp->Found = false;
      } // endfor jcp

<<<<<<< HEAD
    if (pretty != 2) {
=======
    if (tdp->Pretty != 2) {
>>>>>>> a6087e7d
      // Read next record
      switch (tjnp->ReadDB(g)) {
        case RC_EF:
          jsp = NULL;
          break;
        case RC_FX:
          goto err;
        default:
          jsp = tjnp->GetRow();
        } // endswitch ReadDB

    } else
      jsp = tjsp->GetDoc()->GetValue(i);

    if (!(row = (jsp) ? jsp->GetObject() : NULL))
      break;

    } // endor i

<<<<<<< HEAD
  if (pretty != 2)
=======
  if (tdp->Pretty != 2)
>>>>>>> a6087e7d
    tjnp->CloseDB(g);

 skipit:
  if (trace)
    htrc("CSVColumns: n=%d len=%d\n", n, length[0]);

  /*********************************************************************/
  /*  Allocate the structures used to refer to the result set.         */
  /*********************************************************************/
  qrp = PlgAllocResult(g, ncol, n, IDS_COLUMNS + 3,
                          buftyp, fldtyp, length, false, false);

  crp = qrp->Colresp->Next->Next->Next->Next->Next->Next;
  crp->Name = "Nullable";
  crp->Next->Name = "Jpath";

  if (info || !qrp)
    return qrp;

  qrp->Nblin = n;

  /*********************************************************************/
  /*  Now get the results into blocks.                                 */
  /*********************************************************************/
  for (i = 0, jcp = fjcp; jcp; i++, jcp = jcp->Next) {
    if (jcp->Type == TYPE_UNKNOWN)            // Void column
      jcp->Type = TYPE_STRING;

    crp = qrp->Colresp;                    // Column Name
    crp->Kdata->SetValue(jcp->Name, i);
    crp = crp->Next;                       // Data Type
    crp->Kdata->SetValue(jcp->Type, i);
    crp = crp->Next;                       // Type Name
    crp->Kdata->SetValue(GetTypeName(jcp->Type), i);
    crp = crp->Next;                       // Precision
    crp->Kdata->SetValue(jcp->Len, i);
    crp = crp->Next;                       // Length
    crp->Kdata->SetValue(jcp->Len, i);
    crp = crp->Next;                       // Scale (precision)
    crp->Kdata->SetValue(jcp->Scale, i);
    crp = crp->Next;                       // Nullable
    crp->Kdata->SetValue(jcp->Cbn ? 1 : 0, i);
    crp = crp->Next;                       // Field format

    if (crp->Kdata)
      crp->Kdata->SetValue(jcp->Fmt, i);

    } // endfor i

  /*********************************************************************/
  /*  Return the result pointer.                                       */
  /*********************************************************************/
  return qrp;

err:
<<<<<<< HEAD
  if (pretty != 2)
=======
  if (tdp->Pretty != 2)
>>>>>>> a6087e7d
    tjnp->CloseDB(g);

  return NULL;
  } // end of JSONColumns

/* -------------------------- Class JSONDEF -------------------------- */

JSONDEF::JSONDEF(void)
{
  Jmode = MODE_OBJECT;
  Objname = NULL;
  Xcol = NULL;
  Pretty = 2;
  Limit = 1;
<<<<<<< HEAD
  Level = 0;
  ReadMode = 0;
=======
  Base = 0;
>>>>>>> a6087e7d
  Strict = false;
} // end of JSONDEF constructor

/***********************************************************************/
/*  DefineAM: define specific AM block values.                         */
/***********************************************************************/
bool JSONDEF::DefineAM(PGLOBAL g, LPCSTR, int poff)
{
  Jmode = (JMODE)GetIntCatInfo("Jmode", MODE_OBJECT);
  Objname = GetStringCatInfo(g, "Object", NULL);
  Xcol = GetStringCatInfo(g, "Expand", NULL);
  Pretty = GetIntCatInfo("Pretty", 2);
  Level = GetIntCatInfo("Level", 0);
  Limit = GetIntCatInfo("Limit", 10);
  Base = GetIntCatInfo("Base", 0) ? 1 : 0;
  return DOSDEF::DefineAM(g, "DOS", poff);
} // end of DefineAM

/***********************************************************************/
/*  GetTable: makes a new Table Description Block.                     */
/***********************************************************************/
PTDB JSONDEF::GetTable(PGLOBAL g, MODE m)
{
  if (Catfunc == FNC_COL)
    return new(g)TDBJCL(this);

  PTDBASE tdbp;
  PTXF    txfp = NULL;

  // JSN not used for pretty=1 for insert or delete
  if (!Pretty || (Pretty == 1 && (m == MODE_READ || m == MODE_UPDATE))) {
    USETEMP tmp = UseTemp();
    bool    map = Mapped && m != MODE_INSERT &&
                !(tmp != TMP_NO && m == MODE_UPDATE) &&
                !(tmp == TMP_FORCE &&
                (m == MODE_UPDATE || m == MODE_DELETE));

    if (Compressed) {
#if defined(ZIP_SUPPORT)
      if (Compressed == 1)
        txfp = new(g) ZIPFAM(this);
      else
        txfp = new(g) ZLBFAM(this);
#else   // !ZIP_SUPPORT
      sprintf(g->Message, MSG(NO_FEAT_SUPPORT), "ZIP");
      return NULL;
#endif  // !ZIP_SUPPORT
    } else if (map)
      txfp = new(g) MAPFAM(this);
    else
      txfp = new(g) DOSFAM(this);

    // Txfp must be set for TDBDOS
    tdbp = new(g) TDBJSN(this, txfp);
  } else {
    txfp = new(g) MAPFAM(this);
    tdbp = new(g) TDBJSON(this, txfp);
  } // endif Pretty

  if (Multiple)
    tdbp = new(g) TDBMUL(tdbp);

  return tdbp;
} // end of GetTable

/* --------------------------- Class TDBJSN -------------------------- */

/***********************************************************************/
/*  Implementation of the TDBJSN class.                                */
/***********************************************************************/
TDBJSN::TDBJSN(PJDEF tdp, PTXF txfp) : TDBDOS(tdp, txfp)
  {
  Top = NULL;
  Row = NULL;
  Val = NULL;
  Colp = NULL;

  if (tdp) {
    Jmode = tdp->Jmode;
    Objname = tdp->Objname;
    Xcol = tdp->Xcol;
    Limit = tdp->Limit;
    Pretty = tdp->Pretty;
<<<<<<< HEAD
=======
    B = tdp->Base ? 1 : 0;
>>>>>>> a6087e7d
    Strict = tdp->Strict;
  } else {
    Jmode = MODE_OBJECT;
    Objname = NULL;
    Xcol = NULL;
    Limit = 1;
    Pretty = 0;
<<<<<<< HEAD
=======
    B = 0;
>>>>>>> a6087e7d
    Strict = false;
  } // endif tdp

  Fpos = -1;
<<<<<<< HEAD
  N = 0;
=======
  N = M = 0;
>>>>>>> a6087e7d
  NextSame = 0;
  SameRow = 0;
  Xval = -1;
  Comma = false;
  } // end of TDBJSN standard constructor

TDBJSN::TDBJSN(TDBJSN *tdbp) : TDBDOS(NULL, tdbp)
  {
  Top = tdbp->Top;
  Row = tdbp->Row;
  Val = tdbp->Val;
  Colp = tdbp->Colp;
  Jmode = tdbp->Jmode;
  Objname = tdbp->Objname;
  Xcol = tdbp->Xcol;
  Fpos = tdbp->Fpos;
  N = tdbp->N;
  M = tdbp->M;
  Limit = tdbp->Limit;
  NextSame = tdbp->NextSame;
  SameRow = tdbp->SameRow;
  Xval = tdbp->Xval;
  B = tdbp->B;
  Pretty = tdbp->Pretty;
  Strict = tdbp->Strict;
  Comma = tdbp->Comma;
  } // end of TDBJSN copy constructor

// Used for update
PTDB TDBJSN::CopyOne(PTABS t)
  {
  PTDB    tp;
  PJCOL   cp1, cp2;
  PGLOBAL g = t->G;

  tp = new(g) TDBJSN(this);

  for (cp1 = (PJCOL)Columns; cp1; cp1 = (PJCOL)cp1->GetNext()) {
    cp2 = new(g) JSONCOL(cp1, tp);  // Make a copy
    NewPointer(t, cp1, cp2);
    } // endfor cp1

  return tp;
  } // end of CopyOne

/***********************************************************************/
/*  Allocate JSN column description block.                             */
/***********************************************************************/
PCOL TDBJSN::MakeCol(PGLOBAL g, PCOLDEF cdp, PCOL cprec, int n)
  {
  PJCOL colp = new(g) JSONCOL(g, cdp, this, cprec, n);

  return (colp->ParseJpath(g)) ? NULL : colp;
  } // end of MakeCol

/***********************************************************************/
/*  InsertSpecialColumn: Put a special column ahead of the column list.*/
/***********************************************************************/
PCOL TDBJSN::InsertSpecialColumn(PCOL colp)
  {
  if (!colp->IsSpecial())
    return NULL;

//if (Xcol && ((SPCBLK*)colp)->GetRnm())
//  colp->SetKey(0);               // Rownum is no more a key

  colp->SetNext(Columns);
  Columns = colp;
  return colp;
  } // end of InsertSpecialColumn

/***********************************************************************/
/*  JSON Cardinality: returns table size in number of rows.            */
/***********************************************************************/
int TDBJSN::Cardinality(PGLOBAL g)
  {
  if (!g)
    return 0;
  else if (Cardinal < 0)
    Cardinal = TDBDOS::Cardinality(g);

  return Cardinal;
  } // end of Cardinality

/***********************************************************************/
/*  JSON GetMaxSize: returns file size estimate in number of lines.    */
/***********************************************************************/
int TDBJSN::GetMaxSize(PGLOBAL g)
  {
  if (MaxSize < 0)
    MaxSize = TDBDOS::GetMaxSize(g) * ((Xcol) ? Limit : 1);

  return MaxSize;
  } // end of GetMaxSize

/***********************************************************************/
/*  Find the row in the tree structure.                                */
/***********************************************************************/
PJSON TDBJSN::FindRow(PGLOBAL g)
{
  char *p, *objpath;
  PJSON jsp = Row;
  PJVAL val = NULL;

  for (objpath = PlugDup(g, Objname); jsp && objpath; objpath = p) {
    if ((p = strchr(objpath, ':')))
      *p++ = 0;

    if (*objpath != '[') {         // objpass is a key
      val = (jsp->GetType() == TYPE_JOB) ?
             jsp->GetObject()->GetValue(objpath) : NULL;
    } else if (objpath[strlen(objpath)-1] == ']') {
      val = (jsp->GetType() == TYPE_JAR) ?
<<<<<<< HEAD
        jsp->GetArray()->GetValue(atoi(objpath+1) - 1) : NULL;
=======
        jsp->GetArray()->GetValue(atoi(objpath+1) - B) : NULL;
>>>>>>> a6087e7d
    } else
      val = NULL;

    jsp = (val) ? val->GetJson() : NULL;
    } // endfor objpath

  return jsp;
} // end of FindRow

/***********************************************************************/
/*  OpenDB: Data Base open routine for JSN access method.              */
/***********************************************************************/
bool TDBJSN::OpenDB(PGLOBAL g)
  {
  if (Use == USE_OPEN) {
    /*******************************************************************/
    /*  Table already open replace it at its beginning.                */
    /*******************************************************************/
    Fpos= -1;
    NextSame = 0;
    SameRow = 0;
  } else {
    /*******************************************************************/
    /*  First opening.                                                 */
    /*******************************************************************/
    if (Mode == MODE_INSERT)
      switch (Jmode) {
        case MODE_OBJECT: Row = new(g) JOBJECT; break;
        case MODE_ARRAY:  Row = new(g) JARRAY;  break;
        case MODE_VALUE:  Row = new(g) JVALUE;  break;
        default:
          sprintf(g->Message, "Invalid Jmode %d", Jmode);
          return true;
        } // endswitch Jmode

  } // endif Use

  return TDBDOS::OpenDB(g);
  } // end of OpenDB

/***********************************************************************/
/*  SkipHeader: Physically skip first header line if applicable.       */
/*  This is called from TDBDOS::OpenDB and must be executed before     */
/*  Kindex construction if the file is accessed using an index.        */
/***********************************************************************/
bool TDBJSN::SkipHeader(PGLOBAL g)
  {
  int  len = GetFileLength(g);
  bool rc = false;

#if defined(_DEBUG)
  if (len < 0)
    return true;
#endif   // _DEBUG

#if defined(__WIN__)
#define  Ending  2
#else   // !__WIN__
#define  Ending  1
#endif  // !__WIN__

  if (Pretty == 1) {
    if (Mode == MODE_INSERT || Mode == MODE_DELETE) {
      // Mode Insert and delete are no more handled here
      assert(false);
    } else if (len) // !Insert && !Delete
      rc = (Txfp->SkipRecord(g, false) == RC_FX || Txfp->RecordPos(g));

    } // endif Pretty

  return rc;
  } // end of SkipHeader

/***********************************************************************/
/*  ReadDB: Data Base read routine for JSN access method.              */
/***********************************************************************/
int TDBJSN::ReadDB(PGLOBAL g)
  {
  int   rc;

  N++;

  if (NextSame) {
    SameRow = NextSame;
    NextSame = 0;
    M++;
    return RC_OK;
  } else if ((rc = TDBDOS::ReadDB(g)) == RC_OK)
    if (!IsRead() && ((rc = ReadBuffer(g)) != RC_OK)) {
      // Deferred reading failed
    } else if (!(Row = ParseJson(g, To_Line, 
                             strlen(To_Line), Pretty, &Comma))) {
      rc = (Pretty == 1 && !strcmp(To_Line, "]")) ? RC_EF : RC_FX;
    } else {
      Row = FindRow(g);
      SameRow = 0;
      Fpos++;
      M = 1;
      rc = RC_OK;
    } // endif's

  return rc;
  } // end of ReadDB

/***********************************************************************/
/*  Make the top tree from the object path.                            */
/***********************************************************************/
int TDBJSN::MakeTopTree(PGLOBAL g, PJSON jsp)
  {
  if (Objname) {
    if (!Val) {
      // Parse and allocate Objname item(s)
      char *p;
      char *objpath = PlugDup(g, Objname);
      int   i;
      PJOB  objp;
      PJAR  arp;
      PJVAL val = NULL;
  
      Top = NULL;
  
      for (; objpath; objpath = p) {
        if ((p = strchr(objpath, ':')))
          *p++ = 0;
  
        if (*objpath != '[') {
          objp = new(g) JOBJECT;
  
          if (!Top)
            Top = objp;
  
          if (val)
            val->SetValue(objp);
  
          val = new(g) JVALUE;
          objp->SetValue(g, val, objpath);
        } else if (objpath[strlen(objpath)-1] == ']') {
          arp = new(g) JARRAY;

          if (!Top)
            Top = arp;
    
          if (val)
            val->SetValue(arp);
    
          val = new(g) JVALUE;
<<<<<<< HEAD
          i = atoi(objpath+1) - 1;
=======
          i = atoi(objpath+1) - B;
>>>>>>> a6087e7d
          arp->SetValue(g, val, i);
          arp->InitArray(g);
        } else {
          sprintf(g->Message, "Invalid Table path %s", Objname);
          return RC_FX;
        } // endif objpath
    
        } // endfor p

      Val = val;
      } // endif Val

    Val->SetValue(jsp);
  } else
    Top = jsp;

  return RC_OK;
  } // end of MakeTopTree

/***********************************************************************/
/*  PrepareWriting: Prepare the line for WriteDB.                      */
/***********************************************************************/
  bool TDBJSN::PrepareWriting(PGLOBAL g)
  {
  PSZ s;

  if (MakeTopTree(g, Row))
    return true;

  if ((s = Serialize(g, Top, NULL, Pretty))) {
    if (Comma)
      strcat(s, ",");

    if ((signed)strlen(s) > Lrecl) {
      strncpy(To_Line, s, Lrecl);
      sprintf(g->Message, "Line truncated (lrecl=%d)", Lrecl);
      return PushWarning(g, this);
    } else
      strcpy(To_Line, s);

    Row->Clear();
    return false;
  } else
    return true;

  } // end of PrepareWriting

/* ---------------------------- JSONCOL ------------------------------ */

/***********************************************************************/
/*  JSONCOL public constructor.                                        */
/***********************************************************************/
JSONCOL::JSONCOL(PGLOBAL g, PCOLDEF cdp, PTDB tdbp, PCOL cprec, int i)
       : DOSCOL(g, cdp, tdbp, cprec, i, "DOS")
  {
  Tjp = (TDBJSN *)(tdbp->GetOrig() ? tdbp->GetOrig() : tdbp);
  Jpath = cdp->GetFmt();
  MulVal = NULL;
  Nodes = NULL;
  Nod = 0;
  Xnod = -1;
  Xpd = false;
  Parsed = false;
  } // end of JSONCOL constructor

/***********************************************************************/
/*  JSONCOL constructor used for copying columns.                      */
/*  tdbp is the pointer to the new table descriptor.                   */
/***********************************************************************/
JSONCOL::JSONCOL(JSONCOL *col1, PTDB tdbp) : DOSCOL(col1, tdbp)
  {
  Tjp = col1->Tjp;
  Jpath = col1->Jpath;
  MulVal = col1->MulVal;
  Nodes = col1->Nodes;
  Nod = col1->Nod;
  Xnod = col1->Xnod;
  Xpd = col1->Xpd;
  Parsed = col1->Parsed;
  } // end of JSONCOL copy constructor

/***********************************************************************/
/*  SetBuffer: prepare a column block for write operation.             */
/***********************************************************************/
bool JSONCOL::SetBuffer(PGLOBAL g, PVAL value, bool ok, bool check)
  {
  if (DOSCOL::SetBuffer(g, value, ok, check))
    return true;

  // Parse the json path
  if (ParseJpath(g))
    return true;

  Tjp = (TDBJSN*)To_Tdb;
  return false;
  } // end of SetBuffer

/***********************************************************************/
/*  Check whether this object is expanded.                             */
/***********************************************************************/
bool JSONCOL::CheckExpand(PGLOBAL g, int i, PSZ nm, bool b)
  {
  if ((Tjp->Xcol && nm && !strcmp(nm, Tjp->Xcol) &&
      (Tjp->Xval < 0 || Tjp->Xval == i)) || Xpd) {
    Xpd = true;              // Expandable object
    Nodes[i].Op = OP_EXP;
  } else if (b) {
    strcpy(g->Message, "Cannot expand more than one branch");
    return true;
  } // endif Xcol

  return false;
  } // end of CheckExpand

/***********************************************************************/
/*  Analyse array processing options.                                  */
/***********************************************************************/
bool JSONCOL::SetArrayOptions(PGLOBAL g, char *p, int i, PSZ nm)
  {
  int    n = (int)strlen(p);
  bool   dg = true, b = false;
  PJNODE jnp = &Nodes[i];

  if (*p) {
    if (p[--n] == ']') {
      p[n--] = 0;
      p++;
    } else {
      // Wrong array specification
      sprintf(g->Message,
        "Invalid array specification %s for %s", p, Name);
      return true;
    } // endif p

  } else
    b = true;

  // To check whether a numeric Rank was specified
  for (int k = 0; dg && p[k]; k++)
    dg = isdigit(p[k]) > 0;

  if (!n) {
    // Default specifications
    if (CheckExpand(g, i, nm, false))
      return true;
    else if (jnp->Op != OP_EXP) {
      if (b) {
<<<<<<< HEAD
        // Return 1st value
        jnp->Rank = 1;
=======
        // Return 1st value (B is the index base)
        jnp->Rank = Tjp->B;
>>>>>>> a6087e7d
        jnp->Op = OP_EQ;
      } else if (!Value->IsTypeNum()) {
        jnp->CncVal = AllocateValue(g, (void*)", ", TYPE_STRING);
        jnp->Op = OP_CNC;
      } else
        jnp->Op = OP_ADD;

      } // endif OP
<<<<<<< HEAD

  } else if (dg) {
    if (atoi(p) > 0) {
      // Return nth value
      jnp->Rank = atoi(p);
      jnp->Op = OP_EQ;
    } else // Ignore array
      jnp->Op = OP_NULL;
=======
>>>>>>> a6087e7d

  } else if (dg) {
    // Return nth value
    jnp->Rank = atoi(p) - Tjp->B;
    jnp->Op = OP_EQ;
  } else if (n == 1) {
    // Set the Op value;
    switch (*p) {
      case '+': jnp->Op = OP_ADD;  break;
      case '*': jnp->Op = OP_MULT; break;
      case '>': jnp->Op = OP_MAX;  break;
      case '<': jnp->Op = OP_MIN;  break;
      case '!': jnp->Op = OP_SEP;  break; // Average
      case '#': jnp->Op = OP_NUM;  break;
      case 'x':
      case 'X': // Expand this array
        if (!Tjp->Xcol && nm) {  
          Xpd = true;
          jnp->Op = OP_EXP;
          Tjp->Xval = i;
          Tjp->Xcol = nm;
        } else if (CheckExpand(g, i, nm, true))
          return true;

        break;
      default:
        sprintf(g->Message,
          "Invalid function specification %c for %s", *p, Name);
        return true;
      } // endswitch *p

  } else if (*p == '"' && p[n - 1] == '"') {
    // This is a concat specification
    jnp->Op = OP_CNC;

    if (n > 2) {
      // Set concat intermediate string
      p[n - 1] = 0;
      jnp->CncVal = AllocateValue(g, p + 1, TYPE_STRING);
      } // endif n

  } else {
    sprintf(g->Message, "Wrong array specification for %s", Name);
    return true;
  } // endif's

  // For calculated arrays, a local Value must be used
  switch (jnp->Op) {
    case OP_NUM:
      jnp->Valp = AllocateValue(g, TYPE_INT);
      break;
    case OP_ADD:
    case OP_MULT:
    case OP_SEP:
      if (!IsTypeChar(Buf_Type))
        jnp->Valp = AllocateValue(g, Buf_Type, 0, GetPrecision());
      else
        jnp->Valp = AllocateValue(g, TYPE_DOUBLE, 0, 2);

      break;
    case OP_MIN:
    case OP_MAX:
      jnp->Valp = AllocateValue(g, Buf_Type, Long, GetPrecision());
      break;
    case OP_CNC:
      if (IsTypeChar(Buf_Type))
        jnp->Valp = AllocateValue(g, TYPE_STRING, Long, GetPrecision());
      else
        jnp->Valp = AllocateValue(g, TYPE_STRING, 512);

      break;
    default:
      break;
  } // endswitch Op

  if (jnp->Valp)
    MulVal = AllocateValue(g, jnp->Valp);

  return false;
  } // end of SetArrayOptions

/***********************************************************************/
/*  Parse the eventual passed Jpath information.                       */
/*  This information can be specified in the Fieldfmt column option    */
/*  when creating the table. It permits to indicate the position of    */
/*  the node corresponding to that column.                             */
/***********************************************************************/
bool JSONCOL::ParseJpath(PGLOBAL g)
  {
  char  *p, *p2 = NULL, *pbuf = NULL;
  int    i; 
  bool   mul = false;

  if (Parsed)
    return false;                       // Already done
  else if (InitValue(g))
    return true;
  else if (!Jpath)
    Jpath = Name;

  if (To_Tdb->GetOrig()) {
    // This is an updated column, get nodes from origin
    for (PJCOL colp = (PJCOL)Tjp->GetColumns(); colp;
               colp = (PJCOL)colp->GetNext())
      if (!stricmp(Name, colp->GetName())) {
        Nod = colp->Nod;
        Nodes = colp->Nodes;
        goto fin;
        } // endif Name

    sprintf(g->Message, "Cannot parse updated column %s", Name);
    return true;
    } // endif To_Orig

  pbuf = PlugDup(g, Jpath);

  // The Jpath must be analyzed
  for (i = 0, p = pbuf; (p = strchr(p, ':')); i++, p++)
    Nod++;                         // One path node found

  Nodes = (PJNODE)PlugSubAlloc(g, NULL, (++Nod) * sizeof(JNODE));
  memset(Nodes, 0, (Nod) * sizeof(JNODE));

  // Analyze the Jpath for this column
  for (i = 0, p = pbuf; i < Nod; i++, p = (p2 ? p2 + 1 : p + strlen(p))) {
    if ((p2 = strchr(p, ':'))) 
      *p2 = 0;

    // Jpath must be explicit
    if (*p == 0 || *p == '[') {
      // Analyse intermediate array processing
      if (SetArrayOptions(g, p, i, Nodes[i-1].Key))
        return true;

    } else if (*p == '*') {
      // Return JSON
      Nodes[i].Op = OP_XX;
    } else {
      Nodes[i].Key = p;
      Nodes[i].Op = OP_EXIST;
    } // endif's

    } // endfor i, p

 fin:
  MulVal = AllocateValue(g, Value);
  Parsed = true;
  return false;
  } // end of ParseJpath

/***********************************************************************/
/*  MakeJson: Serialize the json item and set value to it.             */
/***********************************************************************/
PVAL JSONCOL::MakeJson(PGLOBAL g, PJSON jsp)
  {
  if (Value->IsTypeNum()) {
    strcpy(g->Message, "Cannot make Json for a numeric column");
    Value->Reset();
  } else
    Value->SetValue_psz(Serialize(g, jsp, NULL, 0));

  return Value;
  } // end of MakeJson

/***********************************************************************/
/*  SetValue: Set a value from a JVALUE contains.                      */
/***********************************************************************/
void JSONCOL::SetJsonValue(PGLOBAL g, PVAL vp, PJVAL val, int n)
  {
  if (val) {
    switch (val->GetValType()) {
      case TYPE_STRG:
      case TYPE_INTG:
      case TYPE_DBL:
        vp->SetValue_pval(val->GetValue());
        break;
      case TYPE_BOOL:
        if (vp->IsTypeNum())
          vp->SetValue(val->GetInteger() ? 1 : 0);
        else
          vp->SetValue_psz((PSZ)(val->GetInteger() ? "true" : "false"));
    
        break;
      case TYPE_JAR:
        SetJsonValue(g, vp, val->GetArray()->GetValue(0), n);
        break;
      case TYPE_JOB:
//      if (!vp->IsTypeNum() || !Strict) {
          vp->SetValue_psz(val->GetObject()->GetText(g, NULL));
          break;
//        } // endif Type
     
      default:
        vp->Reset();
      } // endswitch Type

  } else
    vp->Reset();

  } // end of SetJsonValue

/***********************************************************************/
/*  ReadColumn:                                                        */
/***********************************************************************/
void JSONCOL::ReadColumn(PGLOBAL g)
  {
  if (!Tjp->SameRow || Xnod >= Tjp->SameRow)
    Value->SetValue_pval(GetColumnValue(g, Tjp->Row, 0));

  // Set null when applicable
  if (Nullable)
    Value->SetNull(Value->IsZero());

  } // end of ReadColumn

/***********************************************************************/
/*  GetColumnValue:                                                    */
/***********************************************************************/
PVAL JSONCOL::GetColumnValue(PGLOBAL g, PJSON row, int i)
  {
  int   n = Nod - 1;
  bool  expd = false;
  PJAR  arp;
  PJVAL val = NULL;

  for (; i < Nod && row; i++) {
    if (Nodes[i].Op == OP_NUM) {
      Value->SetValue(row->GetType() == TYPE_JAR ? row->size() : 1);
      return(Value);
    } else if (Nodes[i].Op == OP_XX) {
      return MakeJson(g, row);
    } else switch (row->GetType()) {
      case TYPE_JOB:
        if (!Nodes[i].Key) {
          // Expected Array was not there
          if (i < Nod-1)
            continue;
          else
            val = new(g) JVALUE(row);

        } else
          val = ((PJOB)row)->GetValue(Nodes[i].Key);

        break;
      case TYPE_JAR:
        arp = (PJAR)row;

        if (!Nodes[i].Key) {
          if (Nodes[i].Op == OP_EQ)
            val = arp->GetValue(Nodes[i].Rank);
          else if (Nodes[i].Op == OP_EXP)
            return ExpandArray(g, arp, i);
          else
            return CalculateArray(g, arp, i);

        } else if (i < Nod-1) {
          strcpy(g->Message, "Unexpected array");
          val = NULL;          // Not an expected array
        } else
          val = arp->GetValue(0);

        break;
      case TYPE_JVAL:
        val = (PJVAL)row;
        break;
      default:
        sprintf(g->Message, "Invalid row JSON type %d", row->GetType());
        val = NULL;
      } // endswitch Type

    if (i < Nod-1)
      row = (val) ? val->GetJson() : NULL;

    } // endfor i

  SetJsonValue(g, Value, val, n);
  return Value;
  } // end of GetColumnValue

/***********************************************************************/
/*  ExpandArray:                                                       */
/***********************************************************************/
PVAL JSONCOL::ExpandArray(PGLOBAL g, PJAR arp, int n)
  {
  int    ars;
  PJVAL  jvp;
  JVALUE jval;

  ars = MY_MIN(Tjp->Limit, arp->size());

  if (!(jvp = arp->GetValue((Nodes[n].Rx = Nodes[n].Nx)))) {
    strcpy(g->Message, "Logical error expanding array");
    longjmp(g->jumper[g->jump_level], 666);
    } // endif jvp

  if (n < Nod - 1 && jvp->GetJson()) {
    jval.SetValue(GetColumnValue(g, jvp->GetJson(), n + 1));
    jvp = &jval;
    } // endif n

  if (n >= Tjp->NextSame) {
    if (++Nodes[n].Nx == ars) {
      Nodes[n].Nx = 0;
      Xnod = 0;
    } else
      Xnod = n;

    Tjp->NextSame = Xnod;
    } // endif NextSame 

  SetJsonValue(g, Value, jvp, n);
  return Value;
  } // end of ExpandArray

/***********************************************************************/
/*  CalculateArray:                                                    */
/***********************************************************************/
PVAL JSONCOL::CalculateArray(PGLOBAL g, PJAR arp, int n)
  {
  int    i, ars, nv = 0, nextsame = Tjp->NextSame;
  bool   err;
  OPVAL  op = Nodes[n].Op;
  PVAL   val[2], vp = Nodes[n].Valp;
  PJVAL  jvrp, jvp;
  JVALUE jval;

  vp->Reset();
  ars = MY_MIN(Tjp->Limit, arp->size());

  for (i = 0; i < ars; i++) {
    jvrp = arp->GetValue(i);

    do {
      if (n < Nod - 1 && jvrp->GetJson()) {
        Tjp->NextSame = nextsame;
        jval.SetValue(GetColumnValue(g, jvrp->GetJson(), n + 1));
        jvp = &jval;
      } else
        jvp = jvrp;
  
      if (!nv++) {
        SetJsonValue(g, vp, jvp, n);
        continue;
      } else
        SetJsonValue(g, MulVal, jvp, n);
  
      if (!MulVal->IsZero()) {
        switch (op) {
          case OP_CNC:
            if (Nodes[n].CncVal) {
              val[0] = Nodes[n].CncVal;
              err = vp->Compute(g, val, 1, op);
              } // endif CncVal
  
            val[0] = MulVal;
            err = vp->Compute(g, val, 1, op);
            break;
//        case OP_NUM:
          case OP_SEP:
            val[0] = Nodes[n].Valp;
            val[1] = MulVal;
            err = vp->Compute(g, val, 2, OP_ADD);
            break;
          default:
            val[0] = Nodes[n].Valp;
            val[1] = MulVal;
            err = vp->Compute(g, val, 2, op);
          } // endswitch Op

        if (err)
          vp->Reset();
    
        } // endif Zero

      } while (Tjp->NextSame > nextsame);

    } // endfor i

  if (op == OP_SEP) {
    // Calculate average
    MulVal->SetValue(nv);
    val[0] = vp;
    val[1] = MulVal;

    if (vp->Compute(g, val, 2, OP_DIV))
      vp->Reset();

    } // endif Op

  Tjp->NextSame = nextsame;
  return vp;
  } // end of CalculateArray

/***********************************************************************/
/*  GetRow: Get the object containing this column.                     */
/***********************************************************************/
PJSON JSONCOL::GetRow(PGLOBAL g)
  {
  PJVAL val = NULL;
  PJAR  arp;
  PJSON nwr, row = Tjp->Row;

  for (int i = 0; i < Nod-1 && row; i++) {
    if (Nodes[i+1].Op == OP_XX)
      break;
    else switch (row->GetType()) {
      case TYPE_JOB:
        if (!Nodes[i].Key)
          // Expected Array was not there
          continue;

        val = ((PJOB)row)->GetValue(Nodes[i].Key);
        break;
      case TYPE_JAR:
        if (!Nodes[i].Key) {
          arp = (PJAR)row;

<<<<<<< HEAD
            if (Nodes[i].Rank)
              val = arp->GetValue(Nodes[i].Rank - 1);
            else
              val = arp->GetValue(Nodes[i].Rx);

          } else
            val = NULL;
=======
          if (Nodes[i].Op == OP_EQ)
            val = arp->GetValue(Nodes[i].Rank);
          else
            val = arp->GetValue(Nodes[i].Rx);
>>>>>>> a6087e7d

        } else {
          strcpy(g->Message, "Unexpected array");
          val = NULL;          // Not an expected array
        } // endif Nodes

        break;
      case TYPE_JVAL:
        val = (PJVAL)row;
        break;
      default:
        sprintf(g->Message, "Invalid row JSON type %d", row->GetType());
        val = NULL;
      } // endswitch Type

    if (val) {
      row = val->GetJson();
    } else {
      // Construct missing objects
      for (i++; row && i < Nod; i++) {
        if (Nodes[i].Op == OP_XX)
          break;
        else if (!Nodes[i].Key)
          // Construct intermediate array
          nwr = new(g) JARRAY;
        else
          nwr = new(g) JOBJECT;

        if (row->GetType() == TYPE_JOB) {
          ((PJOB)row)->SetValue(g, new(g) JVALUE(nwr), Nodes[i-1].Key);
        } else if (row->GetType() == TYPE_JAR) {
          ((PJAR)row)->AddValue(g, new(g) JVALUE(nwr));
          ((PJAR)row)->InitArray(g);
        } else {
          strcpy(g->Message, "Wrong type when writing new row");
          nwr = NULL;
        } // endif's

        row = nwr;
        } // endfor i

      break;
    } // endelse

    } // endfor i

  return row;
  } // end of GetRow

/***********************************************************************/
/*  WriteColumn:                                                       */
/***********************************************************************/
void JSONCOL::WriteColumn(PGLOBAL g)
  {
  /*********************************************************************/
  /*  Check whether this node must be written.                         */
  /*********************************************************************/
  if (Value != To_Val)
    Value->SetValue_pval(To_Val, FALSE);    // Convert the updated value

  /*********************************************************************/
  /*  On INSERT Null values are represented by no node.                */
  /*********************************************************************/
  if (Value->IsNull() && Tjp->Mode == MODE_INSERT)
    return;

  char *s;
  PJOB  objp = NULL;
  PJAR  arp = NULL;
  PJVAL jvp = NULL;
  PJSON jsp, row = GetRow(g);
  JTYP  type = row->GetType();

  switch (row->GetType()) {
    case TYPE_JOB:  objp = (PJOB)row;  break;
    case TYPE_JAR:  arp  = (PJAR)row;  break;
    case TYPE_JVAL: jvp  = (PJVAL)row; break;
    default: row = NULL;     // ???????????????????????????
    } // endswitch Type

  if (row) switch (Buf_Type) {
    case TYPE_STRING:
      if (Nodes[Nod-1].Op == OP_XX) {
        s = Value->GetCharValue();

        if (!(jsp = ParseJson(g, s, (int)strlen(s), 0))) {
          strcpy(g->Message, s);
          longjmp(g->jumper[g->jump_level], 666);
          } // endif jsp

        if (arp) {
          if (Nod > 1 && Nodes[Nod-2].Op == OP_EQ)
            arp->SetValue(g, new(g) JVALUE(jsp), Nodes[Nod-2].Rank);
          else
            arp->AddValue(g, new(g) JVALUE(jsp));

          arp->InitArray(g);
        } else if (objp) {
          if (Nod > 1 && Nodes[Nod-2].Key)
            objp->SetValue(g, new(g) JVALUE(jsp), Nodes[Nod-2].Key);

        } else if (jvp)
          jvp->SetValue(jsp);

        break;
        } // endif Op

      // Passthru
    case TYPE_DATE:
    case TYPE_INT:
    case TYPE_DOUBLE:
      if (arp) {
        if (Nodes[Nod-1].Op == OP_EQ)
          arp->SetValue(g, new(g) JVALUE(g, Value), Nodes[Nod-1].Rank);
        else
          arp->AddValue(g, new(g) JVALUE(g, Value));

        arp->InitArray(g);
      } else if (objp) {
        if (Nodes[Nod-1].Key)
          objp->SetValue(g, new(g) JVALUE(g, Value), Nodes[Nod-1].Key);

      } else if (jvp)
        jvp->SetValue(Value);

      break;
    default:                  // ??????????
      sprintf(g->Message, "Invalid column type %d", Buf_Type);
    } // endswitch Type

  } // end of WriteColumn

/* -------------------------- Class TDBJSON -------------------------- */

/***********************************************************************/
/*  Implementation of the TDBJSON class.                               */
/***********************************************************************/
TDBJSON::TDBJSON(PJDEF tdp, PTXF txfp) : TDBJSN(tdp, txfp)
  {
  Doc = NULL;
  Multiple = tdp->Multiple;
  Done = Changed = false;
  } // end of TDBJSON standard constructor

TDBJSON::TDBJSON(PJTDB tdbp) : TDBJSN(tdbp)
  {
  Doc = tdbp->Doc;
  Multiple = tdbp->Multiple;
  Done = tdbp->Done;
  Changed = tdbp->Changed;
  } // end of TDBJSON copy constructor

// Used for update
PTDB TDBJSON::CopyOne(PTABS t)
  {
  PTDB    tp;
  PJCOL   cp1, cp2;
  PGLOBAL g = t->G;

  tp = new(g) TDBJSON(this);

  for (cp1 = (PJCOL)Columns; cp1; cp1 = (PJCOL)cp1->GetNext()) {
    cp2 = new(g) JSONCOL(cp1, tp);  // Make a copy
    NewPointer(t, cp1, cp2);
    } // endfor cp1

  return tp;
  } // end of CopyOne

/***********************************************************************/
/*  Make the document tree from the object path.                       */
/***********************************************************************/
int TDBJSON::MakeNewDoc(PGLOBAL g)
  {
  // Create a void table that will be populated
  Doc = new(g) JARRAY;

  if (MakeTopTree(g, Doc))
    return RC_FX;

  Done = true;
  return RC_OK;
  } // end of MakeNewDoc

/***********************************************************************/
/*  Make the document tree from a file.                                */
/***********************************************************************/
int TDBJSON::MakeDocument(PGLOBAL g)
  {
<<<<<<< HEAD
  char   *p, *memory, *objpath, *key;
=======
  char   *p, *memory, *objpath, *key = NULL;
>>>>>>> a6087e7d
  int     len, i = 0;
  MODE    mode = Mode;
  PJSON   jsp;
  PJOB    objp = NULL;
  PJAR    arp = NULL;
  PJVAL   val = NULL;

  if (Done)
    return RC_OK;

  /*********************************************************************/
	/*  Create the mapping file object in mode read.                     */
  /*********************************************************************/
  Mode = MODE_READ;

  if (!Txfp->OpenTableFile(g)) {
    PFBLOCK fp = Txfp->GetTo_Fb();

    if (fp) {
      len = fp->Length;
      memory = fp->Memory;
    } else {
      Mode = mode;         // Restore saved Mode
      return MakeNewDoc(g);
    } // endif fp

  } else
    return RC_FX;

  /*********************************************************************/
  /*  Parse the json file and allocate its tree structure.             */
  /*********************************************************************/
  g->Message[0] = 0;
  jsp = Top = ParseJson(g, memory, len, Pretty);
  Txfp->CloseTableFile(g, false);
  Mode = mode;             // Restore saved Mode

  if (!jsp && g->Message[0])
    return RC_FX;

  objpath = PlugDup(g, Objname);

  /*********************************************************************/
  /*  Find the table in the tree structure.                            */
  /*********************************************************************/
  for (; jsp && objpath; objpath = p) {
    if ((p = strchr(objpath, ':')))
      *p++ = 0;

    if (*objpath != '[') {         // objpass is a key
      if (jsp->GetType() != TYPE_JOB) {
        strcpy(g->Message, "Table path does no match json file");
        return RC_FX;
        } // endif Type

      key = objpath;
      objp = jsp->GetObject();
      arp = NULL;
      val = objp->GetValue(key);

      if (!val || !(jsp = val->GetJson())) {
        sprintf(g->Message, "Cannot find object key %s", key);
        return RC_FX;
        } // endif val

    } else if (objpath[strlen(objpath)-1] == ']') {
      if (jsp->GetType() != TYPE_JAR) {
        strcpy(g->Message, "Table path does no match json file");
        return RC_FX;
        } // endif Type

      arp = jsp->GetArray();
      objp = NULL;
      i = atoi(objpath+1) - B;
      val = arp->GetValue(i);

      if (!val) {
        sprintf(g->Message, "Cannot find array value %d", i);
        return RC_FX;
        } // endif val

    } else {
      sprintf(g->Message, "Invalid Table path %s", Objname);
      return RC_FX;
    } // endif objpath

    jsp = val->GetJson();
    } // endfor objpath

  if (jsp && jsp->GetType() == TYPE_JAR)
    Doc = jsp->GetArray();
  else { 
    // The table is void or is just one object or one value
    Doc = new(g) JARRAY;

    if (val) {
      Doc->AddValue(g, val);
      Doc->InitArray(g);
    } else if (jsp) {
      Doc->AddValue(g, new(g) JVALUE(jsp));
      Doc->InitArray(g);
    } // endif val

    if (objp)
      objp->SetValue(g, new(g) JVALUE(Doc), key);
    else if (arp)
      arp->SetValue(g, new(g) JVALUE(Doc), i);
    else
      Top = Doc;

  } // endif jsp

  Done = true;
  return RC_OK;
  } // end of MakeDocument

/***********************************************************************/
/*  JSON Cardinality: returns table size in number of rows.            */
/***********************************************************************/
int TDBJSON::Cardinality(PGLOBAL g)
  {
  if (!g)
    return (Xcol || Multiple) ? 0 : 1;
  else if (Cardinal < 0)
    if (!Multiple) {
      if (MakeDocument(g) == RC_OK)
        Cardinal = Doc->size();

    } else
      return 10;

  return Cardinal;
  } // end of Cardinality

/***********************************************************************/
/*  JSON GetMaxSize: returns table size estimate in number of rows.    */
/***********************************************************************/
int TDBJSON::GetMaxSize(PGLOBAL g)
  {
  if (MaxSize < 0)
    MaxSize = Cardinality(g) * ((Xcol) ? Limit : 1);

  return MaxSize;
  } // end of GetMaxSize

/***********************************************************************/
/*  ResetSize: call by TDBMUL when calculating size estimate.          */
/***********************************************************************/
void TDBJSON::ResetSize(void)
  {
  MaxSize = Cardinal = -1;
  Fpos = -1;
  N = 0;
  Done = false;
  } // end of ResetSize

/***********************************************************************/
/*  TDBJSON is not indexable.                                          */
/***********************************************************************/
int TDBJSON::MakeIndex(PGLOBAL g, PIXDEF pxdf, bool)
  {
  if (pxdf) {
    strcpy(g->Message, "JSON not indexable when pretty = 2");
    return RC_FX;
  } else
    return RC_OK;

  } // end of MakeIndex 

/***********************************************************************/
/*  Return the position in the table.                                  */
/***********************************************************************/
int TDBJSON::GetRecpos(void)
  {
#if 0
  union {
    uint Rpos;
    BYTE Spos[4];
    };

  Rpos = htonl(Fpos);
  Spos[0] = (BYTE)NextSame;
  return Rpos;
#endif // 0
  return Fpos;
  } // end of GetRecpos

/***********************************************************************/
/*  Set the position in the table.                                  */
/***********************************************************************/
bool TDBJSON::SetRecpos(PGLOBAL, int recpos)
  {
#if 0
  union {
    uint Rpos;
    BYTE Spos[4];
    };

  Rpos = recpos;
  NextSame = Spos[0];
  Spos[0] = 0;
  Fpos = (signed)ntohl(Rpos);

//if (Fpos != (signed)ntohl(Rpos)) {
//  Fpos = ntohl(Rpos);
//  same = false;
//} else
//  same = true;
#endif // 0

  Fpos = recpos - 1;
  return false;
  } // end of SetRecpos

/***********************************************************************/
/*  JSON Access Method opening routine.                                */
/***********************************************************************/
bool TDBJSON::OpenDB(PGLOBAL g)
  {
  if (Use == USE_OPEN) {
    /*******************************************************************/
    /*  Table already open replace it at its beginning.                */
    /*******************************************************************/
    Fpos= -1;
    NextSame = false;
    SameRow = 0;
    return false;
    } // endif use

  /*********************************************************************/
  /*  OpenDB: initialize the JSON file processing.                     */
  /*********************************************************************/
  if (MakeDocument(g) != RC_OK)
    return true;

  if (Mode == MODE_INSERT)
    switch (Jmode) {
      case MODE_OBJECT: Row = new(g) JOBJECT; break;
      case MODE_ARRAY:  Row = new(g) JARRAY;  break;
      case MODE_VALUE:  Row = new(g) JVALUE;  break;
      default:
        sprintf(g->Message, "Invalid Jmode %d", Jmode);
        return true;
      } // endswitch Jmode

  Use = USE_OPEN;
  return false;
  } // end of OpenDB

/***********************************************************************/
/*  ReadDB: Data Base read routine for JSON access method.             */
/***********************************************************************/
int TDBJSON::ReadDB(PGLOBAL)
  {
  int rc;

  N++;

  if (NextSame) {
    SameRow = NextSame;
    NextSame = false;
    M++;
    rc = RC_OK;
  } else if (++Fpos < (signed)Doc->size()) {
    Row = Doc->GetValue(Fpos);

    if (Row->GetType() == TYPE_JVAL)
      Row = ((PJVAL)Row)->GetJson();

    SameRow = 0;
    M = 1;
    rc = RC_OK;
  } else
    rc = RC_EF;

  return rc;
  } // end of ReadDB

/***********************************************************************/
/*  WriteDB: Data Base write routine for JSON access method.           */
/***********************************************************************/
int TDBJSON::WriteDB(PGLOBAL g)
  {
  if (Jmode == MODE_OBJECT) {
    PJVAL vp = new(g) JVALUE(Row);

    if (Mode == MODE_INSERT) {
      Doc->AddValue(g, vp);
      Row = new(g) JOBJECT;
    } else if (Doc->SetValue(g, vp, Fpos))
      return RC_FX;

  } else if (Jmode == MODE_ARRAY) {
    PJVAL vp = new(g) JVALUE(Row);

    if (Mode == MODE_INSERT) {
      Doc->AddValue(g, vp);
      Row = new(g) JARRAY;
    } else if (Doc->SetValue(g, vp, Fpos))
      return RC_FX;

  } else { // if (Jmode == MODE_VALUE)
    if (Mode == MODE_INSERT) {
      Doc->AddValue(g, (PJVAL)Row);
      Row = new(g) JVALUE;
    } else if (Doc->SetValue(g, (PJVAL)Row, Fpos))
      return RC_FX;

  } // endif Jmode

  Changed = true;
  return RC_OK;
  } // end of WriteDB

/***********************************************************************/
/*  Data Base delete line routine for JSON access method.              */
/***********************************************************************/
int TDBJSON::DeleteDB(PGLOBAL g, int irc)
  {
  if (irc == RC_OK) {
    // Deleted current row
    if (Doc->DeleteValue(Fpos)) {
      sprintf(g->Message, "Value %d does not exist", Fpos + 1);
      return RC_FX;
      } // endif Delete

    Changed = true;
  } else if (irc == RC_FX)
    // Delete all
    for (int i = 0; i < Doc->size(); i++) {
      Doc->DeleteValue(i);
      Changed = true;
      } // endfor i

  return RC_OK;
  } // end of DeleteDB

/***********************************************************************/
/*  Data Base close routine for JSON access methods.                   */
/***********************************************************************/
void TDBJSON::CloseDB(PGLOBAL g)
  {
  if (!Changed)
    return;

  // Save the modified document
  char  filename[_MAX_PATH];
  PSZ   msg;
  FILE *fop;

  Doc->InitArray(g);

  // We used the file name relative to recorded datapath
  PlugSetPath(filename, ((PJDEF)To_Def)->Fn, GetPath());

  // Serialize the modified table
  if (!(fop = fopen(filename, "wb"))) {
    sprintf(g->Message, MSG(OPEN_MODE_ERROR),
            "w", (int)errno, filename);
    strcat(strcat(g->Message, ": "), strerror(errno));
  } else if ((msg = Serialize(g, Top, fop, Pretty)))
    puts(msg);

  } // end of CloseDB

/* ---------------------------TDBJCL class --------------------------- */

/***********************************************************************/
/*  TDBJCL class constructor.                                          */
/***********************************************************************/
TDBJCL::TDBJCL(PJDEF tdp) : TDBCAT(tdp)
  {
<<<<<<< HEAD
  Fn  = tdp->GetFn();
  Objn = tdp->Objname;
  Pretty = tdp->Pretty;
  Lrecl = tdp->Lrecl;
  lvl = tdp->Level;
=======
  Topt = tdp->GetTopt();
  Db = (char*)tdp->GetDB();
>>>>>>> a6087e7d
  } // end of TDBJCL constructor

/***********************************************************************/
/*  GetResult: Get the list the JSON file columns.                     */
/***********************************************************************/
PQRYRES TDBJCL::GetResult(PGLOBAL g)
  {
<<<<<<< HEAD
  return JSONColumns(g, ((PTABDEF)To_Def)->GetPath(), Fn, Objn, 
                         Pretty, Lrecl, lvl, false);
=======
  return JSONColumns(g, Db, Topt, false);
>>>>>>> a6087e7d
  } // end of GetResult

/* --------------------------- End of json --------------------------- */<|MERGE_RESOLUTION|>--- conflicted
+++ resolved
@@ -59,25 +59,15 @@
 /* JSONColumns: construct the result blocks containing the description */
 /* of all the columns of a table contained inside a JSON file.         */
 /***********************************************************************/
-<<<<<<< HEAD
-PQRYRES JSONColumns(PGLOBAL g, char *dp, const char *fn, char *objn,
-                    int pretty, int lrecl, int lvl, bool info)
-=======
 PQRYRES JSONColumns(PGLOBAL g, char *db, PTOS topt, bool info)
->>>>>>> a6087e7d
 {
   static int  buftyp[] = {TYPE_STRING, TYPE_SHORT, TYPE_STRING, TYPE_INT, 
                           TYPE_INT, TYPE_SHORT, TYPE_SHORT, TYPE_STRING};
   static XFLD fldtyp[] = {FLD_NAME, FLD_TYPE, FLD_TYPENAME, FLD_PREC, 
                           FLD_LENGTH, FLD_SCALE, FLD_NULL, FLD_FORMAT};
   static unsigned int length[] = {0, 6, 8, 10, 10, 6, 6, 0};
-<<<<<<< HEAD
-  char    filename[_MAX_PATH], colname[65], fmt[129];
-  int     i, j, n = 0;
-=======
   char   *fn, colname[65], fmt[129];
   int     i, j, lvl, n = 0;
->>>>>>> a6087e7d
   int     ncol = sizeof(buftyp) / sizeof(int);
   PVAL    valp;
   JCOL    jcol;
@@ -87,13 +77,6 @@
   PJVAL   jvp;
   PJOB    row;
   PJDEF   tdp;
-<<<<<<< HEAD
-  TDBJSN *tjnp;
-  PJTDB   tjsp;
-  PQRYRES qrp;
-  PCOLRES crp;
-
-=======
   TDBJSN *tjnp = NULL;
   PJTDB   tjsp = NULL;
   PQRYRES qrp;
@@ -101,35 +84,12 @@
 
   jcol.Name = jcol.Fmt = NULL;
 
->>>>>>> a6087e7d
   if (info) {
     length[0] = 128;
     length[7] = 256;
     goto skipit;
     } // endif info
 
-<<<<<<< HEAD
-  if (trace)
-    htrc("File %s pretty=%d lvl=%d lrecl=%d\n", 
-          SVP(fn), pretty, lvl, lrecl);
-
-  /*********************************************************************/
-  /*  Open the input file.                                             */
-  /*********************************************************************/
-  if (!fn) {
-    strcpy(g->Message, MSG(MISSING_FNAME));
-    return NULL;
-  } else
-    PlugSetPath(filename, fn, dp);
-
-  tdp = new(g) JSONDEF;
-  tdp->Database = dp;
-  tdp->Fn = filename;
-  tdp->Objname = objn;
-  tdp->Pretty = pretty;
-
-  if (pretty == 2) {
-=======
   /*********************************************************************/
   /*  Open the input file.                                             */
   /*********************************************************************/
@@ -153,7 +113,6 @@
           tdp->Fn, tdp->Objname, tdp->Pretty, lvl);
 
   if (tdp->Pretty == 2) {
->>>>>>> a6087e7d
     tjsp = new(g) TDBJSON(tdp, new(g) MAPFAM(tdp));
 
     if (tjsp->MakeDocument(g))
@@ -161,22 +120,12 @@
 
     jsp = (tjsp->GetDoc()) ? tjsp->GetDoc()->GetValue(0) : NULL;
   } else {
-<<<<<<< HEAD
-    if (!lrecl) {
-      sprintf(g->Message, "LRECL must be specified for pretty=%d", pretty);
-      return NULL;
-      } // endif lrecl
-
-    tdp->Lrecl = lrecl;
-    tdp->Ending = CRLF;
-=======
     if (!(tdp->Lrecl = GetIntegerTableOption(g, topt, "Lrecl", 0))) {
       sprintf(g->Message, "LRECL must be specified for pretty=%d", tdp->Pretty);
       return NULL;
       } // endif lrecl
 
     tdp->Ending = GetIntegerTableOption(g, topt, "Ending", CRLF);
->>>>>>> a6087e7d
     tjnp = new(g) TDBJSN(tdp, new(g) DOSFAM(tdp));
     tjnp->SetMode(MODE_READ);
 
@@ -317,11 +266,7 @@
       jcp->Found = false;
       } // endfor jcp
 
-<<<<<<< HEAD
-    if (pretty != 2) {
-=======
     if (tdp->Pretty != 2) {
->>>>>>> a6087e7d
       // Read next record
       switch (tjnp->ReadDB(g)) {
         case RC_EF:
@@ -341,11 +286,7 @@
 
     } // endor i
 
-<<<<<<< HEAD
-  if (pretty != 2)
-=======
   if (tdp->Pretty != 2)
->>>>>>> a6087e7d
     tjnp->CloseDB(g);
 
  skipit:
@@ -401,11 +342,7 @@
   return qrp;
 
 err:
-<<<<<<< HEAD
-  if (pretty != 2)
-=======
   if (tdp->Pretty != 2)
->>>>>>> a6087e7d
     tjnp->CloseDB(g);
 
   return NULL;
@@ -420,12 +357,7 @@
   Xcol = NULL;
   Pretty = 2;
   Limit = 1;
-<<<<<<< HEAD
-  Level = 0;
-  ReadMode = 0;
-=======
   Base = 0;
->>>>>>> a6087e7d
   Strict = false;
 } // end of JSONDEF constructor
 
@@ -438,7 +370,6 @@
   Objname = GetStringCatInfo(g, "Object", NULL);
   Xcol = GetStringCatInfo(g, "Expand", NULL);
   Pretty = GetIntCatInfo("Pretty", 2);
-  Level = GetIntCatInfo("Level", 0);
   Limit = GetIntCatInfo("Limit", 10);
   Base = GetIntCatInfo("Base", 0) ? 1 : 0;
   return DOSDEF::DefineAM(g, "DOS", poff);
@@ -509,10 +440,7 @@
     Xcol = tdp->Xcol;
     Limit = tdp->Limit;
     Pretty = tdp->Pretty;
-<<<<<<< HEAD
-=======
     B = tdp->Base ? 1 : 0;
->>>>>>> a6087e7d
     Strict = tdp->Strict;
   } else {
     Jmode = MODE_OBJECT;
@@ -520,19 +448,12 @@
     Xcol = NULL;
     Limit = 1;
     Pretty = 0;
-<<<<<<< HEAD
-=======
     B = 0;
->>>>>>> a6087e7d
     Strict = false;
   } // endif tdp
 
   Fpos = -1;
-<<<<<<< HEAD
-  N = 0;
-=======
   N = M = 0;
->>>>>>> a6087e7d
   NextSame = 0;
   SameRow = 0;
   Xval = -1;
@@ -646,11 +567,7 @@
              jsp->GetObject()->GetValue(objpath) : NULL;
     } else if (objpath[strlen(objpath)-1] == ']') {
       val = (jsp->GetType() == TYPE_JAR) ?
-<<<<<<< HEAD
-        jsp->GetArray()->GetValue(atoi(objpath+1) - 1) : NULL;
-=======
         jsp->GetArray()->GetValue(atoi(objpath+1) - B) : NULL;
->>>>>>> a6087e7d
     } else
       val = NULL;
 
@@ -797,11 +714,7 @@
             val->SetValue(arp);
     
           val = new(g) JVALUE;
-<<<<<<< HEAD
-          i = atoi(objpath+1) - 1;
-=======
           i = atoi(objpath+1) - B;
->>>>>>> a6087e7d
           arp->SetValue(g, val, i);
           arp->InitArray(g);
         } else {
@@ -949,13 +862,8 @@
       return true;
     else if (jnp->Op != OP_EXP) {
       if (b) {
-<<<<<<< HEAD
-        // Return 1st value
-        jnp->Rank = 1;
-=======
         // Return 1st value (B is the index base)
         jnp->Rank = Tjp->B;
->>>>>>> a6087e7d
         jnp->Op = OP_EQ;
       } else if (!Value->IsTypeNum()) {
         jnp->CncVal = AllocateValue(g, (void*)", ", TYPE_STRING);
@@ -964,17 +872,6 @@
         jnp->Op = OP_ADD;
 
       } // endif OP
-<<<<<<< HEAD
-
-  } else if (dg) {
-    if (atoi(p) > 0) {
-      // Return nth value
-      jnp->Rank = atoi(p);
-      jnp->Op = OP_EQ;
-    } else // Ignore array
-      jnp->Op = OP_NULL;
-=======
->>>>>>> a6087e7d
 
   } else if (dg) {
     // Return nth value
@@ -1392,20 +1289,10 @@
         if (!Nodes[i].Key) {
           arp = (PJAR)row;
 
-<<<<<<< HEAD
-            if (Nodes[i].Rank)
-              val = arp->GetValue(Nodes[i].Rank - 1);
-            else
-              val = arp->GetValue(Nodes[i].Rx);
-
-          } else
-            val = NULL;
-=======
           if (Nodes[i].Op == OP_EQ)
             val = arp->GetValue(Nodes[i].Rank);
           else
             val = arp->GetValue(Nodes[i].Rx);
->>>>>>> a6087e7d
 
         } else {
           strcpy(g->Message, "Unexpected array");
@@ -1595,11 +1482,7 @@
 /***********************************************************************/
 int TDBJSON::MakeDocument(PGLOBAL g)
   {
-<<<<<<< HEAD
-  char   *p, *memory, *objpath, *key;
-=======
   char   *p, *memory, *objpath, *key = NULL;
->>>>>>> a6087e7d
   int     len, i = 0;
   MODE    mode = Mode;
   PJSON   jsp;
@@ -1972,16 +1855,8 @@
 /***********************************************************************/
 TDBJCL::TDBJCL(PJDEF tdp) : TDBCAT(tdp)
   {
-<<<<<<< HEAD
-  Fn  = tdp->GetFn();
-  Objn = tdp->Objname;
-  Pretty = tdp->Pretty;
-  Lrecl = tdp->Lrecl;
-  lvl = tdp->Level;
-=======
   Topt = tdp->GetTopt();
   Db = (char*)tdp->GetDB();
->>>>>>> a6087e7d
   } // end of TDBJCL constructor
 
 /***********************************************************************/
@@ -1989,12 +1864,7 @@
 /***********************************************************************/
 PQRYRES TDBJCL::GetResult(PGLOBAL g)
   {
-<<<<<<< HEAD
-  return JSONColumns(g, ((PTABDEF)To_Def)->GetPath(), Fn, Objn, 
-                         Pretty, Lrecl, lvl, false);
-=======
   return JSONColumns(g, Db, Topt, false);
->>>>>>> a6087e7d
   } // end of GetResult
 
 /* --------------------------- End of json --------------------------- */