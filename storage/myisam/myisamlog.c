/* Copyright (C) 2000-2006 MySQL AB

   This program is free software; you can redistribute it and/or modify
   it under the terms of the GNU General Public License as published by
   the Free Software Foundation; version 2 of the License.

   This program is distributed in the hope that it will be useful,
   but WITHOUT ANY WARRANTY; without even the implied warranty of
   MERCHANTABILITY or FITNESS FOR A PARTICULAR PURPOSE.  See the
   GNU General Public License for more details.

   You should have received a copy of the GNU General Public License
   along with this program; if not, write to the Free Software
   Foundation, Inc., 59 Temple Place, Suite 330, Boston, MA  02111-1307  USA */

/* write whats in isam.log */

#ifndef USE_MY_FUNC
#define USE_MY_FUNC
#endif

#include "myisamdef.h"
#include <my_tree.h>
#include <stdarg.h>
#ifdef HAVE_GETRUSAGE
#include <sys/resource.h>
#endif

#define FILENAME(A) (A ? A->show_name : "Unknown")

struct file_info {
  long process;
  int  filenr,id;
  uint rnd;
  char *name, *show_name;
  uchar *record;
  MI_INFO *isam;
  my_bool closed, used;
  ulong accessed;
};

struct test_if_open_param {
  char * name;
  int max_id;
};

struct st_access_param
{
  ulong min_accessed;
  struct file_info *found;
};

#define NO_FILEPOS (ulong) ~0L

extern int main(int argc,char * *argv);
static void get_options(int *argc,char ***argv);
static int examine_log(char * file_name,char **table_names);
static int read_string(IO_CACHE *file,uchar* *to,uint length);
static int file_info_compare(void *cmp_arg, void *a,void *b);
static int test_if_open(struct file_info *key,element_count count,
			struct test_if_open_param *param);
static void fix_blob_pointers(MI_INFO *isam,uchar *record);
static int test_when_accessed(struct file_info *key,element_count count,
			      struct st_access_param *access_param);
static void file_info_free(struct file_info *info);
static int close_some_file(TREE *tree);
static int reopen_closed_file(TREE *tree,struct file_info *file_info);
static int find_record_with_key(struct file_info *file_info,uchar *record);
static void printf_log(const char *str,...);
static my_bool cmp_filename(struct file_info *file_info,char * name);

static uint verbose=0,update=0,test_info=0,max_files=0,re_open_count=0,
  recover=0,prefix_remove=0,opt_processes=0;
static char *log_filename=0, *filepath=0, *write_filename=0;
static char *record_pos_file= 0;
static ulong com_count[10][3],number_of_commands=(ulong) ~0L,
	     isamlog_process;
static my_off_t isamlog_filepos,start_offset=0,record_pos= HA_OFFSET_ERROR;
static const char *command_name[]=
{"open","write","update","delete","close","extra","lock","re-open",
 "delete-all", NullS};


int main(int argc, char **argv)
{
  int error,i,first;
  ulong total_count,total_error,total_recover;
  MY_INIT(argv[0]);

  log_filename=myisam_log_filename;
  get_options(&argc,&argv);
  /* Number of MyISAM files we can have open at one time */
  max_files= (my_set_max_open_files(min(max_files,8))-6)/2;
  if (update)
    printf("Trying to %s MyISAM files according to log '%s'\n",
	   (recover ? "recover" : "update"),log_filename);
  error= examine_log(log_filename,argv);
  if (update && ! error)
    puts("Tables updated successfully");
  total_count=total_error=total_recover=0;
  for (i=first=0 ; command_name[i] ; i++)
  {
    if (com_count[i][0])
    {
      if (!first++)
      {
	if (verbose || update)
	  puts("");
	puts("Commands   Used count    Errors   Recover errors");
      }
      printf("%-12s%9ld%10ld%17ld\n",command_name[i],com_count[i][0],
	     com_count[i][1],com_count[i][2]);
      total_count+=com_count[i][0];
      total_error+=com_count[i][1];
      total_recover+=com_count[i][2];
    }
  }
  if (total_count)
    printf("%-12s%9ld%10ld%17ld\n","Total",total_count,total_error,
	   total_recover);
  if (re_open_count)
    printf("Had to do %d re-open because of too few possibly open files\n",
	   re_open_count);
  (void) mi_panic(HA_PANIC_CLOSE);
  my_free_open_file_info();
  my_end(test_info ? MY_CHECK_ERROR | MY_GIVE_INFO : MY_CHECK_ERROR);
  exit(error);
  return 0;				/* No compiler warning */
} /* main */


static void get_options(register int *argc, register char ***argv)
{
  int help,version;
  const char *pos,*usage;
  char option;

  help=0;
  usage="Usage: %s [-?iruvDIV] [-c #] [-f #] [-F filepath/] [-o #] [-R file recordpos] [-w write_file] [log-filename [table ...]] \n";
  pos="";

  while (--*argc > 0 && *(pos = *(++*argv)) == '-' ) {
    while (*++pos)
    {
      version=0;
      switch((option=*pos)) {
      case '#':
	DBUG_PUSH (++pos);
	pos=" ";				/* Skip rest of arg */
	break;
      case 'c':
	if (! *++pos)
	{
	  if (!--*argc)
	    goto err;
	  else
	    pos= *(++*argv);
	}
	number_of_commands=(ulong) atol(pos);
	pos=" ";
	break;
      case 'u':
	update=1;
	break;
      case 'f':
	if (! *++pos)
	{
	  if (!--*argc)
	    goto err;
	  else
	    pos= *(++*argv);
	}
	max_files=(uint) atoi(pos);
	pos=" ";
	break;
      case 'i':
	test_info=1;
	break;
      case 'o':
	if (! *++pos)
	{
	  if (!--*argc)
	    goto err;
	  else
	    pos= *(++*argv);
	}
	start_offset=(my_off_t) strtoll(pos,NULL,10);
	pos=" ";
	break;
      case 'p':
	if (! *++pos)
	{
	  if (!--*argc)
	    goto err;
	  else
	    pos= *(++*argv);
	}
	prefix_remove=atoi(pos);
	break;
      case 'r':
	update=1;
	recover++;
	break;
      case 'P':
	opt_processes=1;
	break;
      case 'R':
	if (! *++pos)
	{
	  if (!--*argc)
	    goto err;
	  else
	    pos= *(++*argv);
	}
	record_pos_file=(char*) pos;
	if (!--*argc)
	  goto err;
	record_pos=(my_off_t) strtoll(*(++*argv),NULL,10);
	pos=" ";
	break;
      case 'v':
	verbose++;
	break;
      case 'w':
	if (! *++pos)
	{
	  if (!--*argc)
	    goto err;
	  else
	    pos= *(++*argv);
	}
	write_filename=(char*) pos;
	pos=" ";
	break;
      case 'F':
	if (! *++pos)
	{
	  if (!--*argc)
	    goto err;
	  else
	    pos= *(++*argv);
	}
	filepath= (char*) pos;
	pos=" ";
	break;
      case 'V':
	version=1;
	/* Fall through */
      case 'I':
      case '?':
	printf("%s  Ver 1.4 for %s at %s\n",my_progname,SYSTEM_TYPE,
	       MACHINE_TYPE);
	puts("By Monty, for your professional use\n");
	if (version)
	  break;
	puts("Write info about whats in a MyISAM log file.");
	printf("If no file name is given %s is used\n",log_filename);
	puts("");
	printf(usage,my_progname);
	puts("");
	puts("Options: -? or -I \"Info\"     -V \"version\"   -c \"do only # commands\"");
	puts("         -f \"max open files\" -F \"filepath\"  -i \"extra info\"");
	puts("         -o \"offset\"         -p # \"remove # components from path\"");
	puts("         -r \"recover\"        -R \"file recordposition\"");
	puts("         -u \"update\"         -v \"verbose\"   -w \"write file\"");
	puts("         -D \"myisam compiled with DBUG\"   -P \"processes\"");
	puts("\nOne can give a second and a third '-v' for more verbose.");
	puts("Normaly one does a update (-u).");
	puts("If a recover is done all writes and all possibly updates and deletes is done\nand errors are only counted.");
	puts("If one gives table names as arguments only these tables will be updated\n");
	help=1;
	break;
      default:
	printf("illegal option: \"-%c\"\n",*pos);
	break;
      }
    }
  }
  if (! *argc)
  {
    if (help)
    exit(0);
    (*argv)++;
  }
  if (*argc >= 1)
  {
    log_filename=(char*) pos;
    (*argc)--;
    (*argv)++;
  }
  return;
 err:
  (void) fprintf(stderr,"option \"%c\" used without or with wrong argument\n",
	       option);
  exit(1);
}


static int examine_log(char * file_name, char **table_names)
{
  uint command,result,files_open;
  ulong access_time,length;
  my_off_t filepos;
  int lock_command,mi_result;
  char isam_file_name[FN_REFLEN],llbuff[21],llbuff2[21];
  uchar head[20];
  uchar*	buff;
  struct test_if_open_param open_param;
  IO_CACHE cache;
  File file;
  FILE *write_file;
  enum ha_extra_function extra_command;
  TREE tree;
  struct file_info file_info,*curr_file_info;
  DBUG_ENTER("examine_log");

  if ((file=my_open(file_name,O_RDONLY,MYF(MY_WME))) < 0)
    DBUG_RETURN(1);
  write_file=0;
  if (write_filename)
  {
    if (!(write_file=my_fopen(write_filename,O_WRONLY,MYF(MY_WME))))
    {
      my_close(file,MYF(0));
      DBUG_RETURN(1);
    }
  }

  init_io_cache(&cache,file,0,READ_CACHE,start_offset,0,MYF(0));
  bzero((uchar*) com_count,sizeof(com_count));
  init_tree(&tree,0,0,sizeof(file_info),(qsort_cmp2) file_info_compare,1,
	    (tree_element_free) file_info_free, NULL);
<<<<<<< HEAD
  (void) init_key_cache(dflt_key_cache,KEY_CACHE_BLOCK_SIZE,KEY_CACHE_SIZE,
                      0, 0);
=======
  VOID(init_key_cache(dflt_key_cache,KEY_CACHE_BLOCK_SIZE,KEY_CACHE_SIZE,
                      0, 0, 0));
>>>>>>> 6e5bcca7

  files_open=0; access_time=0;
  while (access_time++ != number_of_commands &&
	 !my_b_read(&cache,(uchar*) head,9))
  {
    isamlog_filepos=my_b_tell(&cache)-9L;
    file_info.filenr= mi_uint2korr(head+1);
    isamlog_process=file_info.process=(long) mi_uint4korr(head+3);
    if (!opt_processes)
      file_info.process=0;
    result= mi_uint2korr(head+7);
    if ((curr_file_info=(struct file_info*) tree_search(&tree, &file_info,
							tree.custom_arg)))
    {
      curr_file_info->accessed=access_time;
      if (update && curr_file_info->used && curr_file_info->closed)
      {
	if (reopen_closed_file(&tree,curr_file_info))
	{
	  command=sizeof(com_count)/sizeof(com_count[0][0])/3;
	  result=0;
	  goto com_err;
	}
      }
    }
    command=(uint) head[0];
    if (command < sizeof(com_count)/sizeof(com_count[0][0])/3 &&
	(!table_names[0] || (curr_file_info && curr_file_info->used)))
    {
      com_count[command][0]++;
      if (result)
	com_count[command][1]++;
    }
    switch ((enum myisam_log_commands) command) {
    case MI_LOG_OPEN:
      if (!table_names[0])
      {
	com_count[command][0]--;		/* Must be counted explicite */
	if (result)
	  com_count[command][1]--;
      }

      if (curr_file_info)
	printf("\nWarning: %s is opened with same process and filenumber\n"
               "Maybe you should use the -P option ?\n",
	       curr_file_info->show_name);
      if (my_b_read(&cache,(uchar*) head,2))
	goto err;
      buff= 0;
      file_info.name=0;
      file_info.show_name=0;
      file_info.record=0;
      if (read_string(&cache, &buff, (uint) mi_uint2korr(head)))
	goto err;
      {
	uint i;
	char *pos,*to;

	/* Fix if old DOS files to new format */
	for (pos=file_info.name=(char*)buff; (pos=strchr(pos,'\\')) ; pos++)
	  *pos= '/';

	pos=file_info.name;
	for (i=0 ; i < prefix_remove ; i++)
	{
	  char *next;
	  if (!(next=strchr(pos,'/')))
	    break;
	  pos=next+1;
	}
	to=isam_file_name;
	if (filepath)
	  to=convert_dirname(isam_file_name,filepath,NullS);
	strmov(to,pos);
	fn_ext(isam_file_name)[0]=0;	/* Remove extension */
      }
      open_param.name=file_info.name;
      open_param.max_id=0;
      (void) tree_walk(&tree,(tree_walk_action) test_if_open,(void*) &open_param,
		     left_root_right);
      file_info.id=open_param.max_id+1;
      /*
       * In the line below +10 is added to accomodate '<' and '>' chars
       * plus '\0' at the end, so that there is place for 7 digits.
       * It is  improbable that same table can have that many entries in 
       * the table cache.
       * The additional space is needed for the sprintf commands two lines
       * below.
       */ 
      file_info.show_name=my_memdup(isam_file_name,
				    (uint) strlen(isam_file_name)+10,
				    MYF(MY_WME));
      if (file_info.id > 1)
	sprintf(strend(file_info.show_name),"<%d>",file_info.id);
      file_info.closed=1;
      file_info.accessed=access_time;
      file_info.used=1;
      if (table_names[0])
      {
	char **name;
	file_info.used=0;
	for (name=table_names ; *name ; name++)
	{
	  if (!strcmp(*name,isam_file_name))
	    file_info.used=1;			/* Update/log only this */
	}
      }
      if (update && file_info.used)
      {
	if (files_open >= max_files)
	{
	  if (close_some_file(&tree))
	    goto com_err;
	  files_open--;
	}
	if (!(file_info.isam= mi_open(isam_file_name,O_RDWR,
				      HA_OPEN_WAIT_IF_LOCKED)))
	  goto com_err;
	if (!(file_info.record=my_malloc(file_info.isam->s->base.reclength,
					 MYF(MY_WME))))
	  goto end;
	files_open++;
	file_info.closed=0;
      }
      (void) tree_insert(&tree, (uchar*) &file_info, 0, tree.custom_arg);
      if (file_info.used)
      {
	if (verbose && !record_pos_file)
	  printf_log("%s: open -> %d",file_info.show_name, file_info.filenr);
	com_count[command][0]++;
	if (result)
	  com_count[command][1]++;
      }
      break;
    case MI_LOG_CLOSE:
      if (verbose && !record_pos_file &&
	  (!table_names[0] || (curr_file_info && curr_file_info->used)))
	printf_log("%s: %s -> %d",FILENAME(curr_file_info),
	       command_name[command],result);
      if (curr_file_info)
      {
	if (!curr_file_info->closed)
	  files_open--;
        (void) tree_delete(&tree, (uchar*) curr_file_info, 0, tree.custom_arg);
      }
      break;
    case MI_LOG_EXTRA:
      if (my_b_read(&cache,(uchar*) head,1))
	goto err;
      extra_command=(enum ha_extra_function) head[0];
      if (verbose && !record_pos_file &&
	  (!table_names[0] || (curr_file_info && curr_file_info->used)))
	printf_log("%s: %s(%d) -> %d",FILENAME(curr_file_info),
		   command_name[command], (int) extra_command,result);
      if (update && curr_file_info && !curr_file_info->closed)
      {
	if (mi_extra(curr_file_info->isam, extra_command, 0) != (int) result)
	{
	  fflush(stdout);
	  (void) fprintf(stderr,
		       "Warning: error %d, expected %d on command %s at %s\n",
		       my_errno,result,command_name[command],
		       llstr(isamlog_filepos,llbuff));
	  fflush(stderr);
	}
      }
      break;
    case MI_LOG_DELETE:
      if (my_b_read(&cache,(uchar*) head,8))
	goto err;
      filepos=mi_sizekorr(head);
      if (verbose && (!record_pos_file ||
		      ((record_pos == filepos || record_pos == NO_FILEPOS) &&
		       !cmp_filename(curr_file_info,record_pos_file))) &&
	  (!table_names[0] || (curr_file_info && curr_file_info->used)))
	printf_log("%s: %s at %ld -> %d",FILENAME(curr_file_info),
		   command_name[command],(long) filepos,result);
      if (update && curr_file_info && !curr_file_info->closed)
      {
	if (mi_rrnd(curr_file_info->isam,curr_file_info->record,filepos))
	{
	  if (!recover)
	    goto com_err;
	  if (verbose)
	    printf_log("error: Didn't find row to delete with mi_rrnd");
	  com_count[command][2]++;		/* Mark error */
	}
	mi_result=mi_delete(curr_file_info->isam,curr_file_info->record);
	if ((mi_result == 0 && result) ||
	    (mi_result && (uint) my_errno != result))
	{
	  if (!recover)
	    goto com_err;
	  if (mi_result)
	    com_count[command][2]++;		/* Mark error */
	  if (verbose)
	    printf_log("error: Got result %d from mi_delete instead of %d",
		       mi_result, result);
	}
      }
      break;
    case MI_LOG_WRITE:
    case MI_LOG_UPDATE:
      if (my_b_read(&cache,(uchar*) head,12))
	goto err;
      filepos=mi_sizekorr(head);
      length=mi_uint4korr(head+8);
      buff=0;
      if (read_string(&cache,&buff,(uint) length))
	goto err;
      if ((!record_pos_file ||
	  ((record_pos == filepos || record_pos == NO_FILEPOS) &&
	   !cmp_filename(curr_file_info,record_pos_file))) &&
	  (!table_names[0] || (curr_file_info && curr_file_info->used)))
      {
	if (write_file &&
	    (my_fwrite(write_file,buff,length,MYF(MY_WAIT_IF_FULL | MY_NABP))))
	  goto end;
	if (verbose)
	  printf_log("%s: %s at %ld, length=%ld -> %d",
		     FILENAME(curr_file_info),
		     command_name[command], filepos,length,result);
      }
      if (update && curr_file_info && !curr_file_info->closed)
      {
	if (curr_file_info->isam->s->base.blobs)
	  fix_blob_pointers(curr_file_info->isam,buff);
	if ((enum myisam_log_commands) command == MI_LOG_UPDATE)
	{
	  if (mi_rrnd(curr_file_info->isam,curr_file_info->record,filepos))
	  {
	    if (!recover)
	    {
	      result=0;
	      goto com_err;
	    }
	    if (verbose)
	      printf_log("error: Didn't find row to update with mi_rrnd");
	    if (recover == 1 || result ||
		find_record_with_key(curr_file_info,buff))
	    {
	      com_count[command][2]++;		/* Mark error */
	      break;
	    }
	  }
	  mi_result=mi_update(curr_file_info->isam,curr_file_info->record,
			      buff);
	  if ((mi_result == 0 && result) ||
	      (mi_result && (uint) my_errno != result))
	  {
	    if (!recover)
	      goto com_err;
	    if (verbose)
	      printf_log("error: Got result %d from mi_update instead of %d",
			 mi_result, result);
	    if (mi_result)
	      com_count[command][2]++;		/* Mark error */
	  }
	}
	else
	{
	  mi_result=mi_write(curr_file_info->isam,buff);
	  if ((mi_result == 0 && result) ||
	      (mi_result && (uint) my_errno != result))
	  {
	    if (!recover)
	      goto com_err;
	    if (verbose)
	      printf_log("error: Got result %d from mi_write instead of %d",
			 mi_result, result);
	    if (mi_result)
	      com_count[command][2]++;		/* Mark error */
	  }
	  if (!recover && filepos != curr_file_info->isam->lastpos)
	  {
	    printf("error: Wrote at position: %s, should have been %s",
		   llstr(curr_file_info->isam->lastpos,llbuff),
		   llstr(filepos,llbuff2));
	    goto end;
	  }
	}
      }
      my_free(buff);
      break;
    case MI_LOG_LOCK:
      if (my_b_read(&cache,(uchar*) head,sizeof(lock_command)))
	goto err;
      memcpy(&lock_command, head, sizeof(lock_command));
      if (verbose && !record_pos_file &&
	  (!table_names[0] || (curr_file_info && curr_file_info->used)))
	printf_log("%s: %s(%d) -> %d\n",FILENAME(curr_file_info),
		   command_name[command],lock_command,result);
      if (update && curr_file_info && !curr_file_info->closed)
      {
	if (mi_lock_database(curr_file_info->isam,lock_command) !=
	    (int) result)
	  goto com_err;
      }
      break;
    case MI_LOG_DELETE_ALL:
      if (verbose && !record_pos_file &&
	  (!table_names[0] || (curr_file_info && curr_file_info->used)))
	printf_log("%s: %s -> %d\n",FILENAME(curr_file_info),
		   command_name[command],result);
      break;
    default:
      fflush(stdout);
      (void) fprintf(stderr,
		   "Error: found unknown command %d in logfile, aborted\n",
		   command);
      fflush(stderr);
      goto end;
    }
  }
  end_key_cache(dflt_key_cache,1);
  delete_tree(&tree);
  (void) end_io_cache(&cache);
  (void) my_close(file,MYF(0));
  if (write_file && my_fclose(write_file,MYF(MY_WME)))
    DBUG_RETURN(1);
  DBUG_RETURN(0);

 err:
  fflush(stdout);
  (void) fprintf(stderr,"Got error %d when reading from logfile\n",my_errno);
  fflush(stderr);
  goto end;
 com_err:
  fflush(stdout);
  (void) fprintf(stderr,"Got error %d, expected %d on command %s at %s\n",
	       my_errno,result,command_name[command],
	       llstr(isamlog_filepos,llbuff));
  fflush(stderr);
 end:
  end_key_cache(dflt_key_cache, 1);
  delete_tree(&tree);
  (void) end_io_cache(&cache);
  (void) my_close(file,MYF(0));
  if (write_file)
    (void) my_fclose(write_file,MYF(MY_WME));
  DBUG_RETURN(1);
}


static int read_string(IO_CACHE *file, register uchar* *to, register uint length)
{
  DBUG_ENTER("read_string");

  if (*to)
    my_free(*to);
  if (!(*to= (uchar*) my_malloc(length+1,MYF(MY_WME))) ||
      my_b_read(file,(uchar*) *to,length))
  {
    if (*to)
      my_free(*to);
    *to= 0;
    DBUG_RETURN(1);
  }
  *((uchar*) *to+length)= '\0';
  DBUG_RETURN (0);
}				/* read_string */


static int file_info_compare(void* cmp_arg __attribute__((unused)),
			     void *a, void *b)
{
  long lint;

  if ((lint=((struct file_info*) a)->process -
       ((struct file_info*) b)->process))
    return lint < 0L ? -1 : 1;
  return ((struct file_info*) a)->filenr - ((struct file_info*) b)->filenr;
}

	/* ARGSUSED */

static int test_if_open (struct file_info *key,
			 element_count count __attribute__((unused)),
			 struct test_if_open_param *param)
{
  if (!strcmp(key->name,param->name) && key->id > param->max_id)
    param->max_id=key->id;
  return 0;
}


static void fix_blob_pointers(MI_INFO *info, uchar *record)
{
  uchar *pos;
  MI_BLOB *blob,*end;

  pos=record+info->s->base.reclength;
  for (end=info->blobs+info->s->base.blobs, blob= info->blobs;
       blob != end ;
       blob++)
  {
    memcpy(record+blob->offset+blob->pack_length, &pos, sizeof(char*));
    pos+=_mi_calc_blob_length(blob->pack_length,record+blob->offset);
  }
}

	/* close the file with hasn't been accessed for the longest time */
	/* ARGSUSED */

static int test_when_accessed (struct file_info *key,
			       element_count count __attribute__((unused)),
			       struct st_access_param *access_param)
{
  if (key->accessed < access_param->min_accessed && ! key->closed)
  {
    access_param->min_accessed=key->accessed;
    access_param->found=key;
  }
  return 0;
}


static void file_info_free(struct file_info *fileinfo)
{
  DBUG_ENTER("file_info_free");
  if (update)
  {
    if (!fileinfo->closed)
      (void) mi_close(fileinfo->isam);
    if (fileinfo->record)
      my_free(fileinfo->record);
  }
  my_free(fileinfo->name);
  my_free(fileinfo->show_name);
  DBUG_VOID_RETURN;
}



static int close_some_file(TREE *tree)
{
  struct st_access_param access_param;

  access_param.min_accessed=LONG_MAX;
  access_param.found=0;

  (void) tree_walk(tree,(tree_walk_action) test_when_accessed,
		 (void*) &access_param,left_root_right);
  if (!access_param.found)
    return 1;			/* No open file that is possibly to close */
  if (mi_close(access_param.found->isam))
    return 1;
  access_param.found->closed=1;
  return 0;
}


static int reopen_closed_file(TREE *tree, struct file_info *fileinfo)
{
  char name[FN_REFLEN];
  if (close_some_file(tree))
    return 1;				/* No file to close */
  strmov(name,fileinfo->show_name);
  if (fileinfo->id > 1)
    *strrchr(name,'<')='\0';		/* Remove "<id>" */

  if (!(fileinfo->isam= mi_open(name,O_RDWR,HA_OPEN_WAIT_IF_LOCKED)))
    return 1;
  fileinfo->closed=0;
  re_open_count++;
  return 0;
}

	/* Try to find record with uniq key */

static int find_record_with_key(struct file_info *file_info, uchar *record)
{
  uint key;
  MI_INFO *info=file_info->isam;
  uchar tmp_key[HA_MAX_KEY_BUFF];

  for (key=0 ; key < info->s->base.keys ; key++)
  {
    if (mi_is_key_active(info->s->state.key_map, key) &&
	info->s->keyinfo[key].flag & HA_NOSAME)
    {
      (void) _mi_make_key(info,key,tmp_key,record,0L);
      return mi_rkey(info,file_info->record,(int) key,tmp_key,0,
		     HA_READ_KEY_EXACT);
    }
  }
  return 1;
}


static void printf_log(const char *format,...)
{
  char llbuff[21];
  va_list args;
  va_start(args,format);
  if (verbose > 2)
    printf("%9s:",llstr(isamlog_filepos,llbuff));
  if (verbose > 1)
    printf("%5ld ",isamlog_process);	/* Write process number */
  (void) vprintf((char*) format,args);
  putchar('\n');
  va_end(args);
}


static my_bool cmp_filename(struct file_info *file_info, char * name)
{
  if (!file_info)
    return 1;
  return strcmp(file_info->name,name) ? 1 : 0;
}

#include "mi_extrafunc.h"<|MERGE_RESOLUTION|>--- conflicted
+++ resolved
@@ -330,13 +330,8 @@
   bzero((uchar*) com_count,sizeof(com_count));
   init_tree(&tree,0,0,sizeof(file_info),(qsort_cmp2) file_info_compare,1,
 	    (tree_element_free) file_info_free, NULL);
-<<<<<<< HEAD
   (void) init_key_cache(dflt_key_cache,KEY_CACHE_BLOCK_SIZE,KEY_CACHE_SIZE,
-                      0, 0);
-=======
-  VOID(init_key_cache(dflt_key_cache,KEY_CACHE_BLOCK_SIZE,KEY_CACHE_SIZE,
-                      0, 0, 0));
->>>>>>> 6e5bcca7
+                      0, 0, 0);
 
   files_open=0; access_time=0;
   while (access_time++ != number_of_commands &&
