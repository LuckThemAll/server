/*****************************************************************************

Copyright (c) 1995, 2011, Oracle and/or its affiliates. All Rights Reserved.
Copyright (c) 2008, Google Inc.

Portions of this file contain modifications contributed and copyrighted by
Google, Inc. Those modifications are gratefully acknowledged and are described
briefly in the InnoDB documentation. The contributions by Google are
incorporated with their permission, and subject to the conditions contained in
the file COPYING.Google.

This program is free software; you can redistribute it and/or modify it under
the terms of the GNU General Public License as published by the Free Software
Foundation; version 2 of the License.

This program is distributed in the hope that it will be useful, but WITHOUT
ANY WARRANTY; without even the implied warranty of MERCHANTABILITY or FITNESS
FOR A PARTICULAR PURPOSE. See the GNU General Public License for more details.

You should have received a copy of the GNU General Public License along with
this program; if not, write to the Free Software Foundation, Inc.,
51 Franklin Street, Suite 500, Boston, MA 02110-1335 USA

*****************************************************************************/

/**************************************************//**
@file include/sync0rw.ic
The read-write lock (for threads)

Created 9/11/1995 Heikki Tuuri
*******************************************************/

/******************************************************************//**
Lock a regular or priority rw-lock in shared mode for the current thread. If
the rw-lock is locked in exclusive mode, or there is an exclusive lock request
waiting, the function spins a preset time (controlled by SYNC_SPIN_ROUNDS),
waiting for the lock before suspending the thread. */
UNIV_INTERN
void
rw_lock_s_lock_spin(
/*================*/
	void*		_lock,	/*!< in: pointer to rw-lock */
	ulint		pass,	/*!< in: pass value; != 0, if the lock will
				be passed to another thread to unlock */
	bool		priority_lock,
				/*!< in: whether the lock is a priority lock */
	bool		high_priority,
				/*!< in: whether we are acquiring a priority
				lock with high priority */
	const char*	file_name,/*!< in: file name where lock requested */
	ulint		line);	/*!< in: line where requested */
#ifdef UNIV_SYNC_DEBUG
/******************************************************************//**
Inserts the debug information for an rw-lock. */
UNIV_INTERN
void
rw_lock_add_debug_info(
/*===================*/
	rw_lock_t*	lock,		/*!< in: rw-lock */
	ulint		pass,		/*!< in: pass value */
	ulint		lock_type,	/*!< in: lock type */
	const char*	file_name,	/*!< in: file where requested */
	ulint		line);		/*!< in: line where requested */
/******************************************************************//**
Removes a debug information struct for an rw-lock. */
UNIV_INTERN
void
rw_lock_remove_debug_info(
/*======================*/
	rw_lock_t*	lock,		/*!< in: rw-lock */
	ulint		pass,		/*!< in: pass value */
	ulint		lock_type);	/*!< in: lock type */
#endif /* UNIV_SYNC_DEBUG */

/********************************************************************//**
Check if there are threads waiting for the rw-lock.
@return	1 if waiters, 0 otherwise */
UNIV_INLINE
ulint
rw_lock_get_waiters(
/*================*/
	const rw_lock_t*	lock)	/*!< in: rw-lock */
{
	return(lock->waiters);
}

/********************************************************************//**
Check if there are threads waiting for the priority rw-lock.
@return	1 if waiters, 0 otherwise */
UNIV_INLINE
ulint
rw_lock_get_waiters(
/*================*/
	const prio_rw_lock_t*	lock)	/*!< in: rw-lock */
{
	return rw_lock_get_waiters(&lock->base_lock)
		|| lock->high_priority_s_waiters
		|| lock->high_priority_x_waiters;
}

/********************************************************************//**
Sets lock->waiters to 1. It is not an error if lock->waiters is already
1. On platforms where ATOMIC builtins are used this function enforces a
memory barrier. */
UNIV_INLINE
void
rw_lock_set_waiter_flag(
/*====================*/
	rw_lock_t*	lock)	/*!< in/out: rw-lock */
{
#ifdef INNODB_RW_LOCKS_USE_ATOMICS
	(void) os_compare_and_swap_ulint(&lock->waiters, 0, 1);
#else /* INNODB_RW_LOCKS_USE_ATOMICS */
	lock->waiters = 1;
#endif /* INNODB_RW_LOCKS_USE_ATOMICS */
}

/********************************************************************//**
Resets lock->waiters to 0. It is not an error if lock->waiters is already
0. On platforms where ATOMIC builtins are used this function enforces a
memory barrier. */
UNIV_INLINE
void
rw_lock_reset_waiter_flag(
/*======================*/
	rw_lock_t*	lock)	/*!< in/out: rw-lock */
{
#ifdef INNODB_RW_LOCKS_USE_ATOMICS
	(void) os_compare_and_swap_ulint(&lock->waiters, 1, 0);
#else /* INNODB_RW_LOCKS_USE_ATOMICS */
	lock->waiters = 0;
#endif /* INNODB_RW_LOCKS_USE_ATOMICS */
}

/******************************************************************//**
Returns the write-status of the lock - this function made more sense
with the old rw_lock implementation.
@return	RW_LOCK_NOT_LOCKED, RW_LOCK_EX, RW_LOCK_WAIT_EX */
UNIV_INLINE
ulint
rw_lock_get_writer(
/*===============*/
	const rw_lock_t*	lock)	/*!< in: rw-lock */
{
	lint lock_word = lock->lock_word;
	if (lock_word > 0) {
		/* return NOT_LOCKED in s-lock state, like the writer
		member of the old lock implementation. */
		return(RW_LOCK_NOT_LOCKED);
	} else if ((lock_word == 0) || (lock_word <= -X_LOCK_DECR)) {
		return(RW_LOCK_EX);
	} else {
		ut_ad(lock_word > -X_LOCK_DECR);
		return(RW_LOCK_WAIT_EX);
	}
}

/******************************************************************//**
Returns the write-status of the priority lock - this function made more sense
with the old rw_lock implementation.
@return	RW_LOCK_NOT_LOCKED, RW_LOCK_EX, RW_LOCK_WAIT_EX */
UNIV_INLINE
ulint
rw_lock_get_writer(
/*===============*/
	const prio_rw_lock_t*	lock)	/*!< in: rw-lock */
{
	return(rw_lock_get_writer(&lock->base_lock));
}

/******************************************************************//**
Returns the number of readers.
@return	number of readers */
UNIV_INLINE
ulint
rw_lock_get_reader_count(
/*=====================*/
	const rw_lock_t*	lock)	/*!< in: rw-lock */
{
	lint lock_word = lock->lock_word;
	if (lock_word > 0) {
		/* s-locked, no x-waiters */
		return(X_LOCK_DECR - lock_word);
	} else if (lock_word < 0 && lock_word > -X_LOCK_DECR) {
		/* s-locked, with x-waiters */
		return((ulint)(-lock_word));
	}
	return(0);
}

/******************************************************************//**
Returns the number of readers.
@return	number of readers */
UNIV_INLINE
ulint
rw_lock_get_reader_count(
/*=====================*/
	const prio_rw_lock_t*	lock)	/*!< in: rw-lock */
{
	return(rw_lock_get_reader_count(&lock->base_lock));
}

#ifndef INNODB_RW_LOCKS_USE_ATOMICS
UNIV_INLINE
ib_mutex_t*
rw_lock_get_mutex(
/*==============*/
	rw_lock_t*	lock)
{
	return(&(lock->mutex));
}
#endif

/******************************************************************//**
Returns the value of writer_count for the lock. Does not reserve the lock
mutex, so the caller must be sure it is not changed during the call.
@return	value of writer_count */
UNIV_INLINE
ulint
rw_lock_get_x_lock_count(
/*=====================*/
	const rw_lock_t*	lock)	/*!< in: rw-lock */
{
	lint lock_copy = lock->lock_word;
	if ((lock_copy != 0) && (lock_copy > -X_LOCK_DECR)) {
		return(0);
	}
	return((lock_copy == 0) ? 1 : (2 - (lock_copy + X_LOCK_DECR)));
}

/******************************************************************//**
Returns the value of writer_count for the priority lock. Does not reserve the
lock mutex, so the caller must be sure it is not changed during the call.
@return	value of writer_count */
UNIV_INLINE
ulint
rw_lock_get_x_lock_count(
/*=====================*/
	const prio_rw_lock_t*	lock)	/*!< in: rw-lock */
{
	return(rw_lock_get_x_lock_count(&lock->base_lock));
}

/******************************************************************//**
Two different implementations for decrementing the lock_word of a rw_lock:
one for systems supporting atomic operations, one for others. This does
does not support recusive x-locks: they should be handled by the caller and
need not be atomic since they are performed by the current lock holder.
Returns true if the decrement was made, false if not.
@return	TRUE if decr occurs */
UNIV_INLINE
ibool
rw_lock_lock_word_decr(
/*===================*/
	rw_lock_t*	lock,		/*!< in/out: rw-lock */
	ulint		amount)		/*!< in: amount to decrement */
{
#ifdef INNODB_RW_LOCKS_USE_ATOMICS
<<<<<<< HEAD
	lint local_lock_word = lock->lock_word;
	while (local_lock_word > 0) {
=======
	lint local_lock_word;
        os_rmb;
	while ((local_lock_word= lock->lock_word) > 0) {
>>>>>>> 5569132f
		if (os_compare_and_swap_lint(&lock->lock_word,
					     local_lock_word,
					     local_lock_word - amount)) {
			return(TRUE);
		}
	}
	return(FALSE);
#else /* INNODB_RW_LOCKS_USE_ATOMICS */
	ibool success = FALSE;
	mutex_enter(&(lock->mutex));
	if (lock->lock_word > 0) {
		lock->lock_word -= amount;
		success = TRUE;
	}
	mutex_exit(&(lock->mutex));
	return(success);
#endif /* INNODB_RW_LOCKS_USE_ATOMICS */
}

/******************************************************************//**
Increments lock_word the specified amount and returns new value.
@return	lock->lock_word after increment */
UNIV_INLINE
lint
rw_lock_lock_word_incr(
/*===================*/
	rw_lock_t*	lock,		/*!< in/out: rw-lock */
	ulint		amount)		/*!< in: amount of increment */
{
#ifdef INNODB_RW_LOCKS_USE_ATOMICS
	return(os_atomic_increment_lint(&lock->lock_word, amount));
#else /* INNODB_RW_LOCKS_USE_ATOMICS */
	lint local_lock_word;

	mutex_enter(&(lock->mutex));

	lock->lock_word += amount;
	local_lock_word = lock->lock_word;

	mutex_exit(&(lock->mutex));

	return(local_lock_word);
#endif /* INNODB_RW_LOCKS_USE_ATOMICS */
}

/******************************************************************//**
This function sets the lock->writer_thread and lock->recursive fields.
For platforms where we are using atomic builtins instead of lock->mutex
it sets the lock->writer_thread field using atomics to ensure memory
ordering. Note that it is assumed that the caller of this function
effectively owns the lock i.e.: nobody else is allowed to modify
lock->writer_thread at this point in time.
The protocol is that lock->writer_thread MUST be updated BEFORE the
lock->recursive flag is set. */
UNIV_INLINE
void
rw_lock_set_writer_id_and_recursion_flag(
/*=====================================*/
	rw_lock_t*	lock,		/*!< in/out: lock to work on */
	ibool		recursive)	/*!< in: TRUE if recursion
					allowed */
{
	os_thread_id_t	curr_thread	= os_thread_get_curr_id();

#ifdef INNODB_RW_LOCKS_USE_ATOMICS
	os_thread_id_t	local_thread;
	ibool		success;

	/* Prevent Valgrind warnings about writer_thread being
	uninitialized.  It does not matter if writer_thread is
	uninitialized, because we are comparing writer_thread against
	itself, and the operation should always succeed. */
	UNIV_MEM_VALID(&lock->writer_thread, sizeof lock->writer_thread);

	local_thread = lock->writer_thread;
	success = os_compare_and_swap_thread_id(
		&lock->writer_thread, local_thread, curr_thread);
	ut_a(success);
	lock->recursive = recursive;

#else /* INNODB_RW_LOCKS_USE_ATOMICS */

	mutex_enter(&lock->mutex);
	lock->writer_thread = curr_thread;
	lock->recursive = recursive;
	mutex_exit(&lock->mutex);

#endif /* INNODB_RW_LOCKS_USE_ATOMICS */
}

/******************************************************************//**
Low-level function which tries to lock an rw-lock in s-mode. Performs no
spinning.
@return	TRUE if success */
UNIV_INLINE
ibool
rw_lock_s_lock_low(
/*===============*/
	rw_lock_t*	lock,	/*!< in: pointer to rw-lock */
	ulint		pass __attribute__((unused)),
				/*!< in: pass value; != 0, if the lock will be
				passed to another thread to unlock */
	const char*	file_name, /*!< in: file name where lock requested */
	ulint		line)	/*!< in: line where requested */
{
	if (!rw_lock_lock_word_decr(lock, 1)) {
		/* Locking did not succeed */
		return(FALSE);
	}

#ifdef UNIV_SYNC_DEBUG
	rw_lock_add_debug_info(lock, pass, RW_LOCK_SHARED, file_name, line);
#endif
	/* These debugging values are not set safely: they may be incorrect
	or even refer to a line that is invalid for the file name. */
	lock->last_s_file_name = file_name;
	lock->last_s_line = line;

	return(TRUE);	/* locking succeeded */
}

/******************************************************************//**
NOTE! Use the corresponding macro, not directly this function! Lock an
rw-lock in shared mode for the current thread. If the rw-lock is locked
in exclusive mode, or there is an exclusive lock request waiting, the
function spins a preset time (controlled by SYNC_SPIN_ROUNDS), waiting for
the lock, before suspending the thread. */
UNIV_INLINE
void
rw_lock_s_lock_func(
/*================*/
	rw_lock_t*	lock,	/*!< in: pointer to rw-lock */
	ulint		pass,	/*!< in: pass value; != 0, if the lock will
				be passed to another thread to unlock */
	const char*	file_name,/*!< in: file name where lock requested */
	ulint		line)	/*!< in: line where requested */
{
	/* NOTE: As we do not know the thread ids for threads which have
	s-locked a latch, and s-lockers will be served only after waiting
	x-lock requests have been fulfilled, then if this thread already
	owns an s-lock here, it may end up in a deadlock with another thread
	which requests an x-lock here. Therefore, we will forbid recursive
	s-locking of a latch: the following assert will warn the programmer
	of the possibility of this kind of a deadlock. If we want to implement
	safe recursive s-locking, we should keep in a list the thread ids of
	the threads which have s-locked a latch. This would use some CPU
	time. */

#ifdef UNIV_SYNC_DEBUG
	ut_ad(!rw_lock_own(lock, RW_LOCK_SHARED)); /* see NOTE above */
	ut_ad(!rw_lock_own(lock, RW_LOCK_EX));
#endif /* UNIV_SYNC_DEBUG */

	if (rw_lock_s_lock_low(lock, pass, file_name, line)) {

		return; /* Success */
	} else {
		/* Did not succeed, try spin wait */

		rw_lock_s_lock_spin(lock, pass, false, false, file_name, line);

		return;
	}
}

/******************************************************************//**
Return true if waiters of higher priority than the current thread
exist.
@true if waiterss of higher priority exist */
UNIV_INLINE
bool
rw_lock_higher_prio_waiters_exist(
/*==============================*/
	bool	priority_lock,	/*!< in: whether the lock is a priority lock */
	bool	high_priority,	/*!< in: whether we are acquiring a priority
				lock with high priority */
	void*	lock)		/*!< in: rw lock */
{
	if (high_priority || !priority_lock) {
		ut_ad(!(!priority_lock && high_priority));
		return(false);
	}

	ut_ad(priority_lock && !high_priority);

	prio_rw_lock_t *prio_rw_lock = (prio_rw_lock_t *) lock;
	return prio_rw_lock->high_priority_wait_ex_waiter > 0
		|| prio_rw_lock->high_priority_s_waiters > 0
		|| prio_rw_lock->high_priority_x_waiters > 0;
}

/******************************************************************//**
NOTE! Use the corresponding macro, not directly this function, except if
you supply the file name and line number. Lock a priority rw-lock in shared
mode for the current thread, using the relative thread priority.  If the
rw-lock is locked in exclusive mode, or there is an exclusive lock request
waiting, the function spins a preset time (controlled by SYNC_SPIN_ROUNDS),
waiting for the lock, before suspending the thread. */
UNIV_INLINE
void
rw_lock_s_lock_func(
/*================*/
	prio_rw_lock_t*	lock,	/*!< in: pointer to rw-lock */
	ulint		pass,	/*!< in: pass value; != 0, if the lock will
				be passed to another thread to unlock */
	const char*	file_name,/*!< in: file name where lock requested */
	ulint		line)	/*!< in: line where requested */
{
#ifdef UNIV_SYNC_DEBUG
	ut_ad(!rw_lock_own(lock, RW_LOCK_SHARED)); /* see NOTE above */
	ut_ad(!rw_lock_own(lock, RW_LOCK_EX));
#endif /* UNIV_SYNC_DEBUG */

	bool	high_priority = srv_current_thread_priority > 0;

	/* Do not attempt to acquire a low-priority S latch if there are
	high-priority waiters even if such attempt would be successful.  This
	is to prevent a high priority X request from being starved by a
	sequence of overlapping regular priority S requests.  */

	if (!rw_lock_higher_prio_waiters_exist(true, high_priority, lock)
	    && rw_lock_s_lock_low(&lock->base_lock, pass, file_name, line)) {

		return; /* Success */
	} else {
		/* Did not succeed, try spin wait */
		rw_lock_s_lock_spin(lock, pass, true, high_priority, file_name,
				    line);

		return;
	}
}

/******************************************************************//**
NOTE! Use the corresponding macro, not directly this function! Lock an
rw-lock in exclusive mode for the current thread if the lock can be
obtained immediately.
@return	TRUE if success */
UNIV_INLINE
ibool
rw_lock_x_lock_func_nowait(
/*=======================*/
	rw_lock_t*	lock,	/*!< in: pointer to rw-lock */
	const char*	file_name,/*!< in: file name where lock requested */
	ulint		line)	/*!< in: line where requested */
{
	ibool success;

#ifdef INNODB_RW_LOCKS_USE_ATOMICS
	success = os_compare_and_swap_lint(&lock->lock_word, X_LOCK_DECR, 0);
#else

	success = FALSE;
	mutex_enter(&(lock->mutex));
	if (lock->lock_word == X_LOCK_DECR) {
		lock->lock_word = 0;
		success = TRUE;
	}
	mutex_exit(&(lock->mutex));

#endif
	if (success) {
		rw_lock_set_writer_id_and_recursion_flag(lock, TRUE);

	} else if (lock->recursive
		   && os_thread_eq(lock->writer_thread,
				   os_thread_get_curr_id())) {
		/* Relock: this lock_word modification is safe since no other
		threads can modify (lock, unlock, or reserve) lock_word while
		there is an exclusive writer and this is the writer thread. */
		if (lock->lock_word == 0) {
			lock->lock_word = -X_LOCK_DECR;
		} else {
			lock->lock_word--;
		}

		/* Watch for too many recursive locks */
		ut_ad(lock->lock_word < 0);

	} else {
		/* Failure */
		return(FALSE);
	}
#ifdef UNIV_SYNC_DEBUG
	rw_lock_add_debug_info(lock, 0, RW_LOCK_EX, file_name, line);
#endif

	lock->last_x_file_name = file_name;
	lock->last_x_line = line;

	ut_ad(rw_lock_validate(lock));

	return(TRUE);
}

/******************************************************************//**
Releases a shared mode lock. */
UNIV_INLINE
void
rw_lock_s_unlock_func(
/*==================*/
#ifdef UNIV_SYNC_DEBUG
	ulint		pass,	/*!< in: pass value; != 0, if the lock may have
				been passed to another thread to unlock */
#endif
	rw_lock_t*	lock)	/*!< in/out: rw-lock */
{
	ut_ad(lock->lock_word > -X_LOCK_DECR);
	ut_ad(lock->lock_word != 0);
	ut_ad(lock->lock_word < X_LOCK_DECR);

#ifdef UNIV_SYNC_DEBUG
	rw_lock_remove_debug_info(lock, pass, RW_LOCK_SHARED);
#endif

	/* Increment lock_word to indicate 1 less reader */
	if (rw_lock_lock_word_incr(lock, 1) == 0) {

		/* wait_ex waiter exists. It may not be asleep, but we signal
		anyway. We do not wake other waiters, because they can't
		exist without wait_ex waiter and wait_ex waiter goes first.*/
		os_event_set(lock->wait_ex_event);
		sync_array_object_signalled();

	}

	ut_ad(rw_lock_validate(lock));

#ifdef UNIV_SYNC_PERF_STAT
	rw_s_exit_count++;
#endif
}

/******************************************************************//**
Releases a shared mode priority lock. */
UNIV_INLINE
void
rw_lock_s_unlock_func(
/*==================*/
#ifdef UNIV_SYNC_DEBUG
	ulint		pass,	/*!< in: pass value; != 0, if the lock may have
				  been passed to another thread to unlock */
#endif
	prio_rw_lock_t*	lock)	/*!< in/out: rw-lock */
{
	lint lock_word;

	ut_ad(lock->base_lock.lock_word > -X_LOCK_DECR);
	ut_ad(lock->base_lock.lock_word != 0);
	ut_ad(lock->base_lock.lock_word < X_LOCK_DECR);

#ifdef UNIV_SYNC_DEBUG
	rw_lock_remove_debug_info(&lock->base_lock, pass, RW_LOCK_SHARED);
#endif

	/* Increment lock_word to indicate 1 less reader */
	lock_word = rw_lock_lock_word_incr(&lock->base_lock, 1);
	if (lock_word == 0) {

		/* A waiting next-writer exists, either high priority or
		regular, sharing the same wait event.  */
		if (lock->high_priority_wait_ex_waiter) {

			lock->high_priority_wait_ex_waiter = 0;
		}
		os_event_set(lock->base_lock.wait_ex_event);
		sync_array_object_signalled();

	} else if (lock_word == X_LOCK_DECR) {

		/* S-waiters may exist during an S unlock if a high-priority
		thread released it, because low-priority threads are prevented
		from acquiring S lock while high-priority thread holds it.  */
		if (lock->base_lock.waiters) {

			rw_lock_reset_waiter_flag(&lock->base_lock);
			os_event_set(lock->base_lock.event);
			sync_array_object_signalled();
		}
	}

	ut_ad(rw_lock_validate(lock));

#ifdef UNIV_SYNC_PERF_STAT
	rw_s_exit_count++;
#endif
}

/******************************************************************//**
Prepares an exclusive mode lock release: resets the recursion flag and removes
the debug information if needed  and returns the required lock word increment
value.
@return lock word increment value to perform the unlock */
UNIV_INLINE
ulint
rw_lock_x_prepare_unlock(
/*=====================*/
#ifdef UNIV_SYNC_DEBUG
	ulint		pass,	/*!< in: pass value; != 0, if the lock may have
				been passed to another thread to unlock */
#endif
	rw_lock_t*	lock)	/*!< in/out: rw-lock */
{
	ut_ad(lock->lock_word == 0 || lock->lock_word <= -X_LOCK_DECR);

	/* lock->recursive flag also indicates if lock->writer_thread is
	valid or stale. If we are the last of the recursive callers
	then we must unset lock->recursive flag to indicate that the
	lock->writer_thread is now stale.
	Note that since we still hold the x-lock we can safely read the
	lock_word. */
	if (lock->lock_word == 0) {
		/* Last caller in a possible recursive chain. */
		lock->recursive = FALSE;
	}

#ifdef UNIV_SYNC_DEBUG
	rw_lock_remove_debug_info(lock, pass, RW_LOCK_EX);
#endif

	ulint x_lock_incr;
	if (lock->lock_word == 0) {
		x_lock_incr = X_LOCK_DECR;
	} else if (lock->lock_word == -X_LOCK_DECR) {
		x_lock_incr = X_LOCK_DECR;
	} else {
		ut_ad(lock->lock_word < -X_LOCK_DECR);
		x_lock_incr = 1;
	}

	return(x_lock_incr);
}

/******************************************************************//**
Releases an exclusive mode lock. */
UNIV_INLINE
void
rw_lock_x_unlock_func(
/*==================*/
#ifdef UNIV_SYNC_DEBUG
	ulint		pass,	/*!< in: pass value; != 0, if the lock may have
				been passed to another thread to unlock */
#endif
	rw_lock_t*	lock)	/*!< in/out: rw-lock */
{
	ulint x_lock_incr = rw_lock_x_prepare_unlock(
#ifdef UNIV_SYNC_DEBUG
						     pass,
#endif
						     lock);

	if (rw_lock_lock_word_incr(lock, x_lock_incr) == X_LOCK_DECR) {
		/* Lock is now free. May have to signal read/write waiters.
		We do not need to signal wait_ex waiters, since they cannot
		exist when there is a writer. */

		if (lock->waiters) {
			rw_lock_reset_waiter_flag(lock);
			os_event_set(lock->event);
			sync_array_object_signalled();
		}
	}

	ut_ad(rw_lock_validate(lock));

#ifdef UNIV_SYNC_PERF_STAT
	rw_x_exit_count++;
#endif
}

/******************************************************************//**
Releases an exclusive mode priority lock. */
UNIV_INLINE
void
rw_lock_x_unlock_func(
/*==================*/
#ifdef UNIV_SYNC_DEBUG
	ulint		pass,	/*!< in: pass value; != 0, if the lock may have
				been passed to another thread to unlock */
#endif
	prio_rw_lock_t*	lock)	/*!< in/out: rw-lock */
{
	ulint x_lock_incr = rw_lock_x_prepare_unlock(
#ifdef UNIV_SYNC_DEBUG
						     pass,
#endif
						     &lock->base_lock);

	ut_ad(lock->high_priority_wait_ex_waiter == 0);

	if (rw_lock_lock_word_incr(&lock->base_lock, x_lock_incr)
	    == X_LOCK_DECR) {

		/* Priority lock is now free.  Signal any waiters in this
	        order: 1) high priority X waiters; 2) high priority S waiters;
	        3) regular priority waiters.
		We do not need to signal wait_ex waiters, since they cannot
		exist when there is a writer. */

		if (lock->high_priority_x_waiters) {

			os_event_set(lock->high_priority_x_event);
			sync_array_object_signalled();
		} else if (lock->high_priority_s_waiters) {

			os_event_set(lock->high_priority_s_event);
			sync_array_object_signalled();
		} else if (lock->base_lock.waiters) {

			rw_lock_reset_waiter_flag(&lock->base_lock);
			os_event_set(lock->base_lock.event);
			sync_array_object_signalled();
		}
	}

	ut_ad(rw_lock_validate(lock));

#ifdef UNIV_SYNC_PERF_STAT
	rw_x_exit_count++;
#endif
}

#ifdef UNIV_PFS_RWLOCK

/******************************************************************//**
Performance schema instrumented wrap function for rw_lock_create_func().
NOTE! Please use the corresponding macro rw_lock_create(), not directly
this function! */
UNIV_INLINE
void
pfs_rw_lock_create_func(
/*====================*/
	mysql_pfs_key_t	key,		/*!< in: key registered with
					performance schema */
	rw_lock_t*	lock,		/*!< in: pointer to memory */
# ifdef UNIV_DEBUG
#  ifdef UNIV_SYNC_DEBUG
	ulint		level,		/*!< in: level */
#  endif /* UNIV_SYNC_DEBUG */
	const char*	cfile_name,	/*!< in: file name where created */
	ulint		cline,		/*!< in: file line where created */
# endif /* UNIV_DEBUG */
	const char*	cmutex_name)	/*!< in: mutex name */
{
	/* Initialize the rwlock for performance schema */
	lock->pfs_psi = PSI_RWLOCK_CALL(init_rwlock)(key, lock);

	/* The actual function to initialize an rwlock */
	rw_lock_create_func(lock,
# ifdef UNIV_DEBUG
#  ifdef UNIV_SYNC_DEBUG
			    level,
#  endif /* UNIV_SYNC_DEBUG */
			    cfile_name,
			    cline,
# endif /* UNIV_DEBUG */
			    cmutex_name);
}

/******************************************************************//**
Performance schema instrumented wrap function for rw_lock_create_func().
NOTE! Please use the corresponding macro rw_lock_create(), not directly
this function! */
UNIV_INLINE
void
pfs_rw_lock_create_func(
/*====================*/
	mysql_pfs_key_t	key,		/*!< in: key registered with
					performance schema */
	prio_rw_lock_t*	lock,		/*!< in: pointer to memory */
# ifdef UNIV_DEBUG
#  ifdef UNIV_SYNC_DEBUG
	ulint		level,		/*!< in: level */
#  endif /* UNIV_SYNC_DEBUG */
	const char*	cfile_name,	/*!< in: file name where created */
	ulint		cline,		/*!< in: file line where created */
# endif /* UNIV_DEBUG */
	const char*	cmutex_name)	/*!< in: mutex name */
{
	/* Initialize the rwlock for performance schema */
	lock->base_lock.pfs_psi = PSI_RWLOCK_CALL(init_rwlock)(key, lock);

	/* The actual function to initialize an rwlock */
	rw_lock_create_func(lock,
# ifdef UNIV_DEBUG
#  ifdef UNIV_SYNC_DEBUG
			    level,
#  endif /* UNIV_SYNC_DEBUG */
			    cfile_name,
			    cline,
# endif /* UNIV_DEBUG */
			    cmutex_name);
}

/******************************************************************//**
Performance schema instrumented wrap function for rw_lock_x_lock_func()
NOTE! Please use the corresponding macro rw_lock_x_lock(), not directly
this function! */
UNIV_INLINE
void
pfs_rw_lock_x_lock_func(
/*====================*/
	rw_lock_t*	lock,	/*!< in: pointer to rw-lock */
	ulint		pass,	/*!< in: pass value; != 0, if the lock will
				be passed to another thread to unlock */
	const char*	file_name,/*!< in: file name where lock requested */
	ulint		line)	/*!< in: line where requested */
{
	if (lock->pfs_psi != NULL)
	{
		PSI_rwlock_locker*	locker;
		PSI_rwlock_locker_state	state;

		/* Record the entry of rw x lock request in performance schema */
		locker = PSI_RWLOCK_CALL(start_rwlock_wrwait)(
			&state, lock->pfs_psi, PSI_RWLOCK_WRITELOCK,
			file_name, static_cast<uint>(line));

		rw_lock_x_lock_func(
			lock, pass, file_name, static_cast<uint>(line));

		if (locker != NULL) {
			PSI_RWLOCK_CALL(end_rwlock_wrwait)(locker, 0);
		}
	}
	else
	{
		rw_lock_x_lock_func(lock, pass, file_name, line);
	}
}

/******************************************************************//**
Performance schema instrumented wrap function for rw_lock_x_lock_func()
NOTE! Please use the corresponding macro rw_lock_x_lock(), not directly
this function! */
UNIV_INLINE
void
pfs_rw_lock_x_lock_func(
/*====================*/
	prio_rw_lock_t*	lock,	/*!< in: pointer to rw-lock */
	ulint		pass,	/*!< in: pass value; != 0, if the lock will
				be passed to another thread to unlock */
	const char*	file_name,/*!< in: file name where lock requested */
	ulint		line)	/*!< in: line where requested */
{
	if (lock->base_lock.pfs_psi != NULL)
	{
		PSI_rwlock_locker*	locker;
		PSI_rwlock_locker_state	state;

		/* Record the entry of rw x lock request in performance schema */
		locker = PSI_RWLOCK_CALL(start_rwlock_wrwait)(
			&state, lock->base_lock.pfs_psi, PSI_RWLOCK_WRITELOCK,
			file_name, line);

		rw_lock_x_lock_func(lock, pass, file_name, line);

		if (locker != NULL) {
			PSI_RWLOCK_CALL(end_rwlock_wrwait)(locker, 0);
		}
	}
	else
	{
		rw_lock_x_lock_func(lock, pass, file_name, line);
	}
}

/******************************************************************//**
Performance schema instrumented wrap function for
rw_lock_x_lock_func_nowait()
NOTE! Please use the corresponding macro rw_lock_x_lock_func(),
not directly this function!
@return	TRUE if success */
UNIV_INLINE
ibool
pfs_rw_lock_x_lock_func_nowait(
/*===========================*/
	rw_lock_t*	lock,	/*!< in: pointer to rw-lock */
	const char*	file_name,/*!< in: file name where lock
				requested */
	ulint		line)	/*!< in: line where requested */
{
	ibool	ret;

	if (lock->pfs_psi != NULL)
	{
		PSI_rwlock_locker*	locker;
		PSI_rwlock_locker_state		state;

		/* Record the entry of rw x lock request in performance schema */
		locker = PSI_RWLOCK_CALL(start_rwlock_wrwait)(
			&state, lock->pfs_psi, PSI_RWLOCK_WRITELOCK,
			file_name, static_cast<uint>(line));

		ret = rw_lock_x_lock_func_nowait(lock, file_name, line);

		if (locker != NULL) {
			PSI_RWLOCK_CALL(end_rwlock_wrwait)(
				locker, static_cast<int>(ret));
		}
	}
	else
	{
		ret = rw_lock_x_lock_func_nowait(lock, file_name, line);
	}

	return(ret);
}
/******************************************************************//**
Performance schema instrumented wrap function for rw_lock_free_func()
NOTE! Please use the corresponding macro rw_lock_free(), not directly
this function! */
UNIV_INLINE
void
pfs_rw_lock_free_func(
/*==================*/
	rw_lock_t*	lock)	/*!< in: pointer to rw-lock */
{
	if (lock->pfs_psi != NULL)
	{
		PSI_RWLOCK_CALL(destroy_rwlock)(lock->pfs_psi);
		lock->pfs_psi = NULL;
	}

	rw_lock_free_func(lock);
}

/******************************************************************//**
Performance schema instrumented wrap function for rw_lock_free_func()
NOTE! Please use the corresponding macro rw_lock_free(), not directly
this function! */
UNIV_INLINE
void
pfs_rw_lock_free_func(
/*==================*/
	prio_rw_lock_t*	lock)	/*!< in: pointer to rw-lock */
{
	if (lock->base_lock.pfs_psi != NULL)
	{
		PSI_RWLOCK_CALL(destroy_rwlock)(lock->base_lock.pfs_psi);
		lock->base_lock.pfs_psi = NULL;
	}

	rw_lock_free_func(lock);
}

/******************************************************************//**
Performance schema instrumented wrap function for rw_lock_s_lock_func()
NOTE! Please use the corresponding macro rw_lock_s_lock(), not
directly this function! */
UNIV_INLINE
void
pfs_rw_lock_s_lock_func(
/*====================*/
	rw_lock_t*	lock,	/*!< in: pointer to rw-lock */
	ulint		pass,	/*!< in: pass value; != 0, if the
				lock will be passed to another
				thread to unlock */
	const char*	file_name,/*!< in: file name where lock
				requested */
	ulint		line)	/*!< in: line where requested */
{
	if (lock->pfs_psi != NULL)
	{
		PSI_rwlock_locker*	locker;
		PSI_rwlock_locker_state	state;

		/* Instrumented to inform we are aquiring a shared rwlock */
		locker = PSI_RWLOCK_CALL(start_rwlock_rdwait)(
			&state, lock->pfs_psi, PSI_RWLOCK_READLOCK,
			file_name, static_cast<uint>(line));

		rw_lock_s_lock_func(lock, pass, file_name, line);

		if (locker != NULL) {
			PSI_RWLOCK_CALL(end_rwlock_rdwait)(locker, 0);
		}
	}
	else
	{
		rw_lock_s_lock_func(lock, pass, file_name, line);
	}

	return;
}

/******************************************************************//**
Performance schema instrumented wrap function for rw_lock_s_lock_func()
NOTE! Please use the corresponding macro rw_lock_s_lock(), not
directly this function! */
UNIV_INLINE
void
pfs_rw_lock_s_lock_func(
/*====================*/
	prio_rw_lock_t*	lock,	/*!< in: pointer to rw-lock */
	ulint		pass,	/*!< in: pass value; != 0, if the
				lock will be passed to another
				thread to unlock */
	const char*	file_name,/*!< in: file name where lock
				requested */
	ulint		line)	/*!< in: line where requested */
{
	if (lock->base_lock.pfs_psi != NULL)
	{
		PSI_rwlock_locker*	locker;
		PSI_rwlock_locker_state	state;

		/* Instrumented to inform we are aquiring a shared rwlock */
		locker = PSI_RWLOCK_CALL(start_rwlock_rdwait)(
			&state, lock->base_lock.pfs_psi, PSI_RWLOCK_READLOCK,
			file_name, line);

		rw_lock_s_lock_func(lock, pass, file_name, line);

		if (locker != NULL) {
			PSI_RWLOCK_CALL(end_rwlock_rdwait)(locker, 0);
		}
	}
	else
	{
		rw_lock_s_lock_func(lock, pass, file_name, line);
	}

	return;
}

/******************************************************************//**
Performance schema instrumented wrap function for rw_lock_s_lock_func()
NOTE! Please use the corresponding macro rw_lock_s_lock(), not
directly this function!
@return	TRUE if success */
UNIV_INLINE
ibool
pfs_rw_lock_s_lock_low(
/*===================*/
	rw_lock_t*	lock,	/*!< in: pointer to rw-lock */
	ulint		pass,	/*!< in: pass value; != 0, if the
				lock will be passed to another
				thread to unlock */
	const char*	file_name, /*!< in: file name where lock requested */
	ulint		line)	/*!< in: line where requested */
{
	ibool	ret;

	if (lock->pfs_psi != NULL)
	{
		PSI_rwlock_locker*	locker;
		PSI_rwlock_locker_state	state;

		/* Instrumented to inform we are aquiring a shared rwlock */
		locker = PSI_RWLOCK_CALL(start_rwlock_rdwait)(
			&state, lock->pfs_psi, PSI_RWLOCK_READLOCK,
			file_name, static_cast<uint>(line));

		ret = rw_lock_s_lock_low(lock, pass, file_name, line);

		if (locker != NULL) {
			PSI_RWLOCK_CALL(end_rwlock_rdwait)(
				locker, static_cast<int>(ret));
		}
	}
	else
	{
		ret = rw_lock_s_lock_low(lock, pass, file_name, line);
	}

	return(ret);
}

/******************************************************************//**
Performance schema instrumented wrap function for rw_lock_s_lock_func()
NOTE! Please use the corresponding macro rw_lock_s_lock(), not
directly this function!
@return	TRUE if success */
UNIV_INLINE
ibool
pfs_rw_lock_s_lock_low(
/*===================*/
	prio_rw_lock_t*	lock,	/*!< in: pointer to rw-lock */
	ulint		pass,	/*!< in: pass value; != 0, if the
				  lock will be passed to another
				  thread to unlock */
	const char*	file_name, /*!< in: file name where lock requested */
	ulint		line)	/*!< in: line where requested */
{
	return(pfs_rw_lock_s_lock_low(&lock->base_lock, pass,
				      file_name, line));
}

/******************************************************************//**
Performance schema instrumented wrap function for rw_lock_x_unlock_func()
NOTE! Please use the corresponding macro rw_lock_x_unlock(), not directly
this function! */
UNIV_INLINE
void
pfs_rw_lock_x_unlock_func(
/*======================*/
#ifdef UNIV_SYNC_DEBUG
	ulint		pass,	/*!< in: pass value; != 0, if the
				lock may have been passed to another
				thread to unlock */
#endif
	rw_lock_t*	lock)	/*!< in/out: rw-lock */
{
	/* Inform performance schema we are unlocking the lock */
	if (lock->pfs_psi != NULL)
		PSI_RWLOCK_CALL(unlock_rwlock)(lock->pfs_psi);

	rw_lock_x_unlock_func(
#ifdef UNIV_SYNC_DEBUG
		pass,
#endif
		lock);
}

/******************************************************************//**
Performance schema instrumented wrap function for rw_lock_x_unlock_func()
NOTE! Please use the corresponding macro rw_lock_x_unlock(), not directly
this function! */
UNIV_INLINE
void
pfs_rw_lock_x_unlock_func(
/*======================*/
#ifdef UNIV_SYNC_DEBUG
		ulint		pass,	/*!< in: pass value; != 0, if the
					lock may have been passed to another
					thread to unlock */
#endif
		prio_rw_lock_t*	lock)	/*!< in/out: rw-lock */
{
	/* Inform performance schema we are unlocking the lock */
	if (lock->base_lock.pfs_psi != NULL)
		PSI_RWLOCK_CALL(unlock_rwlock)(lock->base_lock.pfs_psi);

	rw_lock_x_unlock_func(
#ifdef UNIV_SYNC_DEBUG
		pass,
#endif
		lock);
}

/******************************************************************//**
Performance schema instrumented wrap function for rw_lock_s_unlock_func()
NOTE! Please use the corresponding macro pfs_rw_lock_s_unlock(), not
directly this function! */
UNIV_INLINE
void
pfs_rw_lock_s_unlock_func(
/*======================*/
#ifdef UNIV_SYNC_DEBUG
	ulint		pass,	/*!< in: pass value; != 0, if the
				lock may have been passed to another
				thread to unlock */
#endif
	rw_lock_t*	lock)	/*!< in/out: rw-lock */
{
	/* Inform performance schema we are unlocking the lock */
	if (lock->pfs_psi != NULL)
		PSI_RWLOCK_CALL(unlock_rwlock)(lock->pfs_psi);

	rw_lock_s_unlock_func(
#ifdef UNIV_SYNC_DEBUG
		pass,
#endif
		lock);

}

/******************************************************************//**
Performance schema instrumented wrap function for rw_lock_s_unlock_func()
NOTE! Please use the corresponding macro pfs_rw_lock_s_unlock(), not
directly this function! */
UNIV_INLINE
void
pfs_rw_lock_s_unlock_func(
/*======================*/
#ifdef UNIV_SYNC_DEBUG
	ulint		pass,	/*!< in: pass value; != 0, if the
				  lock may have been passed to another
				  thread to unlock */
#endif
	prio_rw_lock_t*	lock)	/*!< in/out: rw-lock */
{
	/* Inform performance schema we are unlocking the lock */
	if (lock->base_lock.pfs_psi != NULL)
		PSI_RWLOCK_CALL(unlock_rwlock)(lock->base_lock.pfs_psi);

	rw_lock_s_unlock_func(
#ifdef UNIV_SYNC_DEBUG
		pass,
#endif
		lock);

}

#endif /* UNIV_PFS_RWLOCK */<|MERGE_RESOLUTION|>--- conflicted
+++ resolved
@@ -256,14 +256,9 @@
 	ulint		amount)		/*!< in: amount to decrement */
 {
 #ifdef INNODB_RW_LOCKS_USE_ATOMICS
-<<<<<<< HEAD
-	lint local_lock_word = lock->lock_word;
-	while (local_lock_word > 0) {
-=======
 	lint local_lock_word;
         os_rmb;
 	while ((local_lock_word= lock->lock_word) > 0) {
->>>>>>> 5569132f
 		if (os_compare_and_swap_lint(&lock->lock_word,
 					     local_lock_word,
 					     local_lock_word - amount)) {
