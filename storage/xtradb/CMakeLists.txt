--- conflicted
+++ resolved
@@ -1,8 +1,4 @@
-<<<<<<< HEAD
-# Copyright (c) 2006, 2015, Oracle and/or its affiliates. All rights reserved.
-=======
 # Copyright (c) 2006, 2017, Oracle and/or its affiliates. All rights reserved.
->>>>>>> 42fac324
 #
 # This program is free software; you can redistribute it and/or modify
 # it under the terms of the GNU General Public License as published by
@@ -495,13 +491,10 @@
 	ut/ut0ut.cc
 	ut/ut0vec.cc
 	ut/ut0wqueue.cc)
-<<<<<<< HEAD
 
 IF(WITH_WSREP)
   SET(INNOBASE_SOURCES ${INNOBASE_SOURCES} wsrep/md5.cc)
 ENDIF()
-=======
->>>>>>> 42fac324
 
 # These files have unused result errors, so we skip Werror
 CHECK_C_COMPILER_FLAG("-Werror" HAVE_WERROR)
@@ -521,15 +514,9 @@
   RECOMPILE_FOR_EMBEDDED
   LINK_LIBRARIES ${ZLIB_LIBRARY} ${LINKER_SCRIPT})
 
-<<<<<<< HEAD
-IF(TARGET xtradb AND NOT XTRADB_OK)
-  MESSAGE(FATAL_ERROR "Percona XtraDB is not supported on this platform")
-ENDIF()
-=======
 IF(TARGET xtradb)
   IF(NOT XTRADB_OK)
     MESSAGE(FATAL_ERROR "Percona XtraDB is not supported on this platform")
   ENDIF()
   ADD_DEPENDENCIES(xtradb GenError)
-ENDIF()
->>>>>>> 42fac324
+ENDIF()