/*****************************************************************************

Copyright (c) 1996, 2017, Oracle and/or its affiliates. All Rights Reserved.
Copyright (c) 2016, 2017, MariaDB Corporation.

This program is free software; you can redistribute it and/or modify it under
the terms of the GNU General Public License as published by the Free Software
Foundation; version 2 of the License.

This program is distributed in the hope that it will be useful, but WITHOUT
ANY WARRANTY; without even the implied warranty of MERCHANTABILITY or FITNESS
FOR A PARTICULAR PURPOSE. See the GNU General Public License for more details.

You should have received a copy of the GNU General Public License along with
this program; if not, write to the Free Software Foundation, Inc.,
51 Franklin Street, Suite 500, Boston, MA 02110-1335 USA

*****************************************************************************/

/**************************************************//**
@file trx/trx0roll.cc
Transaction rollback

Created 3/26/1996 Heikki Tuuri
*******************************************************/

#include "my_config.h"
#include <my_systemd.h>

#include "ha_prototypes.h"
#include "trx0roll.h"

#include <mysql/service_wsrep.h>

#include "fsp0fsp.h"
#include "lock0lock.h"
#include "mach0data.h"
#include "pars0pars.h"
#include "que0que.h"
#include "read0read.h"
#include "row0mysql.h"
#include "row0undo.h"
#include "srv0mon.h"
#include "srv0start.h"
#include "trx0rec.h"
#include "trx0rseg.h"
#include "trx0sys.h"
#include "trx0trx.h"
#include "trx0undo.h"
#include "usr0sess.h"
#include "ha_prototypes.h"

/** This many pages must be undone before a truncate is tried within
rollback */
static const ulint TRX_ROLL_TRUNC_THRESHOLD = 1;

/** true if trx_rollback_or_clean_all_recovered() thread is active */
bool			trx_rollback_or_clean_is_active;

/** In crash recovery, the current trx to be rolled back; NULL otherwise */
const trx_t*		trx_roll_crash_recv_trx;

/****************************************************************//**
Finishes a transaction rollback. */
static
void
trx_rollback_finish(
/*================*/
	trx_t*		trx);	/*!< in: transaction */

/*******************************************************************//**
Rollback a transaction used in MySQL. */
static
void
trx_rollback_to_savepoint_low(
/*==========================*/
	trx_t*		trx,	/*!< in: transaction handle */
	trx_savept_t*	savept)	/*!< in: pointer to savepoint undo number, if
				partial rollback requested, or NULL for
				complete rollback */
{
	que_thr_t*	thr;
	mem_heap_t*	heap;
	roll_node_t*	roll_node;

	heap = mem_heap_create(512);

	roll_node = roll_node_create(heap);

	if (savept != NULL) {
		roll_node->partial = TRUE;
		roll_node->savept = *savept;
		check_trx_state(trx);
	} else {
		assert_trx_nonlocking_or_in_list(trx);
	}

	trx->error_state = DB_SUCCESS;

	if (trx->has_logged_or_recovered()) {

		ut_ad(trx->rsegs.m_redo.rseg != 0
		      || trx->rsegs.m_noredo.rseg != 0);

		thr = pars_complete_graph_for_exec(roll_node, trx, heap, NULL);

		ut_a(thr == que_fork_start_command(
			static_cast<que_fork_t*>(que_node_get_parent(thr))));

		que_run_threads(thr);

		ut_a(roll_node->undo_thr != NULL);
		que_run_threads(roll_node->undo_thr);

		/* Free the memory reserved by the undo graph. */
		que_graph_free(static_cast<que_t*>(
				       roll_node->undo_thr->common.parent));
	}

	if (savept == NULL) {
		trx_rollback_finish(trx);
		MONITOR_INC(MONITOR_TRX_ROLLBACK);
	} else {
		const undo_no_t limit = savept->least_undo_no;
		for (trx_mod_tables_t::iterator i = trx->mod_tables.begin();
		     i != trx->mod_tables.end(); ) {
			trx_mod_tables_t::iterator j = i++;
			if (j->second >= limit) {
				trx->mod_tables.erase(j);
			}
		}
		trx->lock.que_state = TRX_QUE_RUNNING;
		MONITOR_INC(MONITOR_TRX_ROLLBACK_SAVEPOINT);
	}

	ut_a(trx->error_state == DB_SUCCESS);
	ut_a(trx->lock.que_state == TRX_QUE_RUNNING);

	mem_heap_free(heap);

	/* There might be work for utility threads.*/
	srv_active_wake_master_thread();

	MONITOR_DEC(MONITOR_TRX_ACTIVE);
}

/*******************************************************************//**
Rollback a transaction to a given savepoint or do a complete rollback.
@return error code or DB_SUCCESS */
dberr_t
trx_rollback_to_savepoint(
/*======================*/
	trx_t*		trx,	/*!< in: transaction handle */
	trx_savept_t*	savept)	/*!< in: pointer to savepoint undo number, if
				partial rollback requested, or NULL for
				complete rollback */
{
	ut_ad(!trx_mutex_own(trx));

	trx_start_if_not_started_xa(trx, true);

	trx_rollback_to_savepoint_low(trx, savept);

	return(trx->error_state);
}

/*******************************************************************//**
Rollback a transaction used in MySQL.
@return error code or DB_SUCCESS */
static
dberr_t
trx_rollback_for_mysql_low(
/*=======================*/
	trx_t*	trx)	/*!< in/out: transaction */
{
	trx->op_info = "rollback";

	/* If we are doing the XA recovery of prepared transactions,
	then the transaction object does not have an InnoDB session
	object, and we set a dummy session that we use for all MySQL
	transactions. */

	trx_rollback_to_savepoint_low(trx, NULL);

	trx->op_info = "";

	ut_a(trx->error_state == DB_SUCCESS);

	return(trx->error_state);
}

/** Rollback a transaction used in MySQL
@param[in, out]	trx	transaction
@return error code or DB_SUCCESS */
static
dberr_t
trx_rollback_low(
	trx_t*	trx)
{
	/* We are reading trx->state without holding trx_sys->mutex
	here, because the rollback should be invoked for a running
	active MySQL transaction (or recovered prepared transaction)
	that is associated with the current thread. */

	switch (trx->state) {
	case TRX_STATE_FORCED_ROLLBACK:
	case TRX_STATE_NOT_STARTED:
		trx->will_lock = 0;
		ut_ad(trx->in_mysql_trx_list);
		return(DB_SUCCESS);

	case TRX_STATE_ACTIVE:
		ut_ad(trx->in_mysql_trx_list);
		assert_trx_nonlocking_or_in_list(trx);
		return(trx_rollback_for_mysql_low(trx));

	case TRX_STATE_PREPARED:
		ut_ad(!trx_is_autocommit_non_locking(trx));
		if (trx->rsegs.m_redo.undo || trx->rsegs.m_redo.old_insert) {
			/* Change the undo log state back from
			TRX_UNDO_PREPARED to TRX_UNDO_ACTIVE
			so that if the system gets killed,
			recovery will perform the rollback. */
			ut_ad(!trx->rsegs.m_redo.undo
			      || trx->rsegs.m_redo.undo->rseg
			      == trx->rsegs.m_redo.rseg);
			ut_ad(!trx->rsegs.m_redo.old_insert
			      || trx->rsegs.m_redo.old_insert->rseg
			      == trx->rsegs.m_redo.rseg);
			mtr_t		mtr;
			mtr.start();
			mutex_enter(&trx->rsegs.m_redo.rseg->mutex);
			if (trx_undo_t* undo = trx->rsegs.m_redo.undo) {
				trx_undo_set_state_at_prepare(trx, undo, true,
							      &mtr);
			}
			if (trx_undo_t* undo = trx->rsegs.m_redo.old_insert) {
				trx_undo_set_state_at_prepare(trx, undo, true,
							      &mtr);
			}
			mutex_exit(&trx->rsegs.m_redo.rseg->mutex);
			/* Persist the XA ROLLBACK, so that crash
			recovery will replay the rollback in case
			the redo log gets applied past this point. */
			mtr.commit();
			ut_ad(mtr.commit_lsn() > 0);
		}
#ifdef ENABLED_DEBUG_SYNC
		if (trx->mysql_thd == NULL) {
			/* We could be executing XA ROLLBACK after
			XA PREPARE and a server restart. */
		} else if (!trx->has_logged_persistent()) {
			/* innobase_close_connection() may roll back a
			transaction that did not generate any
			persistent undo log. The DEBUG_SYNC
			would cause an assertion failure for a
			disconnected thread.

			NOTE: InnoDB will not know about the XID
			if no persistent undo log was generated. */
		} else {
			DEBUG_SYNC_C("trx_xa_rollback");
		}
#endif /* ENABLED_DEBUG_SYNC */
		return(trx_rollback_for_mysql_low(trx));

	case TRX_STATE_COMMITTED_IN_MEMORY:
		check_trx_state(trx);
		break;
	}

	ut_error;
	return(DB_CORRUPTION);
}

/*******************************************************************//**
Rollback a transaction used in MySQL.
@return error code or DB_SUCCESS */
dberr_t
trx_rollback_for_mysql(
/*===================*/
	trx_t*	trx)	/*!< in/out: transaction */
{
	/* Avoid the tracking of async rollback killer
	thread to enter into InnoDB. */
	if (TrxInInnoDB::is_async_rollback(trx)) {

		return(trx_rollback_low(trx));

	} else {

		TrxInInnoDB	trx_in_innodb(trx, true);

		return(trx_rollback_low(trx));
	}
}

/*******************************************************************//**
Rollback the latest SQL statement for MySQL.
@return error code or DB_SUCCESS */
dberr_t
trx_rollback_last_sql_stat_for_mysql(
/*=================================*/
	trx_t*	trx)	/*!< in/out: transaction */
{
	dberr_t	err;

	/* We are reading trx->state without holding trx_sys->mutex
	here, because the statement rollback should be invoked for a
	running active MySQL transaction that is associated with the
	current thread. */
	ut_ad(trx->in_mysql_trx_list);

	switch (trx->state) {
	case TRX_STATE_FORCED_ROLLBACK:
	case TRX_STATE_NOT_STARTED:
		return(DB_SUCCESS);

	case TRX_STATE_ACTIVE:
		assert_trx_nonlocking_or_in_list(trx);

		trx->op_info = "rollback of SQL statement";

		err = trx_rollback_to_savepoint(
			trx, &trx->last_sql_stat_start);

		if (trx->fts_trx != NULL) {
			fts_savepoint_rollback_last_stmt(trx);
		}

		/* The following call should not be needed,
		but we play it safe: */
		trx_mark_sql_stat_end(trx);

		trx->op_info = "";

		return(err);

	case TRX_STATE_PREPARED:
	case TRX_STATE_COMMITTED_IN_MEMORY:
		/* The statement rollback is only allowed on an ACTIVE
		transaction, not a PREPARED or COMMITTED one. */
		break;
	}

	ut_error;
	return(DB_CORRUPTION);
}

/*******************************************************************//**
Search for a savepoint using name.
@return savepoint if found else NULL */
static
trx_named_savept_t*
trx_savepoint_find(
/*===============*/
	trx_t*		trx,			/*!< in: transaction */
	const char*	name)			/*!< in: savepoint name */
{
	trx_named_savept_t*	savep;

	for (savep = UT_LIST_GET_FIRST(trx->trx_savepoints);
	     savep != NULL;
	     savep = UT_LIST_GET_NEXT(trx_savepoints, savep)) {

		if (0 == ut_strcmp(savep->name, name)) {
			return(savep);
		}
	}

	return(NULL);
}

/*******************************************************************//**
Frees a single savepoint struct. */
static
void
trx_roll_savepoint_free(
/*=====================*/
	trx_t*			trx,	/*!< in: transaction handle */
	trx_named_savept_t*	savep)	/*!< in: savepoint to free */
{
	UT_LIST_REMOVE(trx->trx_savepoints, savep);

	ut_free(savep->name);
	ut_free(savep);
}

/*******************************************************************//**
Frees savepoint structs starting from savep. */
void
trx_roll_savepoints_free(
/*=====================*/
	trx_t*			trx,	/*!< in: transaction handle */
	trx_named_savept_t*	savep)	/*!< in: free all savepoints starting
					with this savepoint i*/
{
	while (savep != NULL) {
		trx_named_savept_t*	next_savep;

		next_savep = UT_LIST_GET_NEXT(trx_savepoints, savep);

		trx_roll_savepoint_free(trx, savep);

		savep = next_savep;
	}
}

/*******************************************************************//**
Rolls back a transaction back to a named savepoint. Modifications after the
savepoint are undone but InnoDB does NOT release the corresponding locks
which are stored in memory. If a lock is 'implicit', that is, a new inserted
row holds a lock where the lock information is carried by the trx id stored in
the row, these locks are naturally released in the rollback. Savepoints which
were set after this savepoint are deleted.
@return if no savepoint of the name found then DB_NO_SAVEPOINT,
otherwise DB_SUCCESS */
static MY_ATTRIBUTE((nonnull, warn_unused_result))
dberr_t
trx_rollback_to_savepoint_for_mysql_low(
/*====================================*/
	trx_t*			trx,	/*!< in/out: transaction */
	trx_named_savept_t*	savep,	/*!< in/out: savepoint */
	int64_t*		mysql_binlog_cache_pos)
					/*!< out: the MySQL binlog
					cache position corresponding
					to this savepoint; MySQL needs
					this information to remove the
					binlog entries of the queries
					executed after the savepoint */
{
	dberr_t	err;

	ut_ad(trx_state_eq(trx, TRX_STATE_ACTIVE));
	ut_ad(trx->in_mysql_trx_list);

	/* Free all savepoints strictly later than savep. */

	trx_roll_savepoints_free(
		trx, UT_LIST_GET_NEXT(trx_savepoints, savep));

	*mysql_binlog_cache_pos = savep->mysql_binlog_cache_pos;

	trx->op_info = "rollback to a savepoint";

	err = trx_rollback_to_savepoint(trx, &savep->savept);

	/* Store the current undo_no of the transaction so that
	we know where to roll back if we have to roll back the
	next SQL statement: */

	trx_mark_sql_stat_end(trx);

	trx->op_info = "";

#ifdef WITH_WSREP
	if (wsrep_on(trx->mysql_thd) &&
	    trx->lock.was_chosen_as_deadlock_victim) {
		trx->lock.was_chosen_as_deadlock_victim = FALSE;
	}
#endif
	return(err);
}

/*******************************************************************//**
Rolls back a transaction back to a named savepoint. Modifications after the
savepoint are undone but InnoDB does NOT release the corresponding locks
which are stored in memory. If a lock is 'implicit', that is, a new inserted
row holds a lock where the lock information is carried by the trx id stored in
the row, these locks are naturally released in the rollback. Savepoints which
were set after this savepoint are deleted.
@return if no savepoint of the name found then DB_NO_SAVEPOINT,
otherwise DB_SUCCESS */
dberr_t
trx_rollback_to_savepoint_for_mysql(
/*================================*/
	trx_t*		trx,			/*!< in: transaction handle */
	const char*	savepoint_name,		/*!< in: savepoint name */
	int64_t*	mysql_binlog_cache_pos)	/*!< out: the MySQL binlog cache
						position corresponding to this
						savepoint; MySQL needs this
						information to remove the
						binlog entries of the queries
						executed after the savepoint */
{
	trx_named_savept_t*	savep;

	/* We are reading trx->state without holding trx_sys->mutex
	here, because the savepoint rollback should be invoked for a
	running active MySQL transaction that is associated with the
	current thread. */
	ut_ad(trx->in_mysql_trx_list);

	savep = trx_savepoint_find(trx, savepoint_name);

	if (savep == NULL) {
		return(DB_NO_SAVEPOINT);
	}

	switch (trx->state) {
	case TRX_STATE_NOT_STARTED:
	case TRX_STATE_FORCED_ROLLBACK:

		ib::error() << "Transaction has a savepoint "
			<< savep->name
			<< " though it is not started";

		return(DB_ERROR);

	case TRX_STATE_ACTIVE:

		return(trx_rollback_to_savepoint_for_mysql_low(
				trx, savep, mysql_binlog_cache_pos));

	case TRX_STATE_PREPARED:
	case TRX_STATE_COMMITTED_IN_MEMORY:
		/* The savepoint rollback is only allowed on an ACTIVE
		transaction, not a PREPARED or COMMITTED one. */
		break;
	}

	ut_error;
	return(DB_CORRUPTION);
}

/*******************************************************************//**
Creates a named savepoint. If the transaction is not yet started, starts it.
If there is already a savepoint of the same name, this call erases that old
savepoint and replaces it with a new. Savepoints are deleted in a transaction
commit or rollback.
@return always DB_SUCCESS */
dberr_t
trx_savepoint_for_mysql(
/*====================*/
	trx_t*		trx,			/*!< in: transaction handle */
	const char*	savepoint_name,		/*!< in: savepoint name */
	int64_t		binlog_cache_pos)	/*!< in: MySQL binlog cache
						position corresponding to this
						connection at the time of the
						savepoint */
{
	trx_named_savept_t*	savep;

	trx_start_if_not_started_xa(trx, false);

	savep = trx_savepoint_find(trx, savepoint_name);

	if (savep) {
		/* There is a savepoint with the same name: free that */

		UT_LIST_REMOVE(trx->trx_savepoints, savep);

		ut_free(savep->name);
		ut_free(savep);
	}

	/* Create a new savepoint and add it as the last in the list */

	savep = static_cast<trx_named_savept_t*>(
		ut_malloc_nokey(sizeof(*savep)));

	savep->name = mem_strdup(savepoint_name);

	savep->savept = trx_savept_take(trx);

	savep->mysql_binlog_cache_pos = binlog_cache_pos;

	UT_LIST_ADD_LAST(trx->trx_savepoints, savep);

	return(DB_SUCCESS);
}

/*******************************************************************//**
Releases only the named savepoint. Savepoints which were set after this
savepoint are left as is.
@return if no savepoint of the name found then DB_NO_SAVEPOINT,
otherwise DB_SUCCESS */
dberr_t
trx_release_savepoint_for_mysql(
/*============================*/
	trx_t*		trx,			/*!< in: transaction handle */
	const char*	savepoint_name)		/*!< in: savepoint name */
{
	trx_named_savept_t*	savep;

	ut_ad(trx_state_eq(trx, TRX_STATE_ACTIVE, true)
	      || trx_state_eq(trx, TRX_STATE_PREPARED, true));
	ut_ad(trx->in_mysql_trx_list);

	savep = trx_savepoint_find(trx, savepoint_name);

	if (savep != NULL) {
		trx_roll_savepoint_free(trx, savep);
	}

	return(savep != NULL ? DB_SUCCESS : DB_NO_SAVEPOINT);
}

/*******************************************************************//**
Determines if this transaction is rolling back an incomplete transaction
in crash recovery.
@return TRUE if trx is an incomplete transaction that is being rolled
back in crash recovery */
ibool
trx_is_recv(
/*========*/
	const trx_t*	trx)	/*!< in: transaction */
{
	return(trx == trx_roll_crash_recv_trx);
}

/*******************************************************************//**
Returns a transaction savepoint taken at this point in time.
@return savepoint */
trx_savept_t
trx_savept_take(
/*============*/
	trx_t*	trx)	/*!< in: transaction */
{
	trx_savept_t	savept;

	savept.least_undo_no = trx->undo_no;

	return(savept);
}

/*******************************************************************//**
Roll back an active transaction. */
static
void
trx_rollback_active(
/*================*/
	trx_t*	trx)	/*!< in/out: transaction */
{
	mem_heap_t*	heap;
	que_fork_t*	fork;
	que_thr_t*	thr;
	roll_node_t*	roll_node;
	dict_table_t*	table;
	ibool		dictionary_locked = FALSE;

	heap = mem_heap_create(512);

	fork = que_fork_create(NULL, NULL, QUE_FORK_RECOVERY, heap);
	fork->trx = trx;

	thr = que_thr_create(fork, heap, NULL);

	roll_node = roll_node_create(heap);

	thr->child = roll_node;
	roll_node->common.parent = thr;

	trx->graph = fork;

	ut_a(thr == que_fork_start_command(fork));

	trx_roll_crash_recv_trx	= trx;

	if (trx_get_dict_operation(trx) != TRX_DICT_OP_NONE) {
		row_mysql_lock_data_dictionary(trx);
		dictionary_locked = TRUE;
	}

	que_run_threads(thr);
	ut_a(roll_node->undo_thr != NULL);

	que_run_threads(roll_node->undo_thr);

	if (trx->error_state != DB_SUCCESS) {
		ut_ad(trx->error_state == DB_INTERRUPTED);
		ut_ad(!srv_is_being_started);
		ut_ad(!srv_undo_sources);
		ut_ad(srv_fast_shutdown);
		ut_ad(!dictionary_locked);
		que_graph_free(static_cast<que_t*>(
				       roll_node->undo_thr->common.parent));
		goto func_exit;
	}

	trx_rollback_finish(thr_get_trx(roll_node->undo_thr));

	/* Free the memory reserved by the undo graph */
	que_graph_free(static_cast<que_t*>(
			       roll_node->undo_thr->common.parent));

	ut_a(trx->lock.que_state == TRX_QUE_RUNNING);

	if (trx_get_dict_operation(trx) != TRX_DICT_OP_NONE
	    && trx->table_id != 0) {

		ut_ad(dictionary_locked);

		/* If the transaction was for a dictionary operation,
		we drop the relevant table only if it is not flagged
		as DISCARDED. If it still exists. */

		table = dict_table_open_on_id(
			trx->table_id, TRUE, DICT_TABLE_OP_NORMAL);

		if (table && !dict_table_is_discarded(table)) {
			ib::warn() << "Dropping table '" << table->name
				<< "', with id " << trx->table_id
				<< " in recovery";

			dict_table_close_and_drop(trx, table);

			trx_commit_for_mysql(trx);
		}
	}

func_exit:
	if (dictionary_locked) {
		row_mysql_unlock_data_dictionary(trx);
	}

	ib::info() << "Rollback of trx with id " << ib::hex(trx->id)
		<< " completed";

	mem_heap_free(heap);

	trx_roll_crash_recv_trx	= NULL;
}

/*******************************************************************//**
Rollback or clean up any resurrected incomplete transactions. It assumes
that the caller holds the trx_sys_t::mutex and it will release the
lock if it does a clean up or rollback.
@return TRUE if the transaction was cleaned up or rolled back
and trx_sys->mutex was released. */
static
ibool
trx_rollback_resurrected(
/*=====================*/
	trx_t*	trx,	/*!< in: transaction to rollback or clean */
	ibool*	all)	/*!< in/out: FALSE=roll back dictionary transactions;
			TRUE=roll back all non-PREPARED transactions */
{
	ut_ad(trx_sys_mutex_own());

	/* The trx->is_recovered flag and trx->state are set
	atomically under the protection of the trx->mutex (and
	lock_sys->mutex) in lock_trx_release_locks(). We do not want
	to accidentally clean up a non-recovered transaction here. */

	trx_mutex_enter(trx);
	if (!trx->is_recovered) {
func_exit:
		trx_mutex_exit(trx);
		return(FALSE);
	}

	switch (trx->state) {
	case TRX_STATE_COMMITTED_IN_MEMORY:
		trx_mutex_exit(trx);
		trx_sys_mutex_exit();
		ib::info() << "Cleaning up trx with id " << ib::hex(trx->id);

		trx_cleanup_at_db_startup(trx);
		trx_free_resurrected(trx);
		return(TRUE);
	case TRX_STATE_ACTIVE:
		if (!srv_is_being_started
		    && !srv_undo_sources && srv_fast_shutdown) {
fake_prepared:
			trx->state = TRX_STATE_PREPARED;
			trx_sys->n_prepared_trx++;
			trx_sys->n_prepared_recovered_trx++;
			*all = FALSE;
			goto func_exit;
		}
		trx_mutex_exit(trx);

		if (*all || trx_get_dict_operation(trx) != TRX_DICT_OP_NONE) {
			trx_sys_mutex_exit();
			trx_rollback_active(trx);
			if (trx->error_state != DB_SUCCESS) {
				ut_ad(trx->error_state == DB_INTERRUPTED);
				trx->error_state = DB_SUCCESS;
				ut_ad(!srv_undo_sources);
				ut_ad(srv_fast_shutdown);
				mutex_enter(&trx_sys->mutex);
				trx_mutex_enter(trx);
				goto fake_prepared;
			}
			trx_free_for_background(trx);
			return(TRUE);
		}
		return(FALSE);
	case TRX_STATE_PREPARED:
		goto func_exit;
	case TRX_STATE_NOT_STARTED:
	case TRX_STATE_FORCED_ROLLBACK:
		break;
	}

	ut_error;
	goto func_exit;
}

/** Report progress when rolling back a row of a recovered transaction.
@return	whether the rollback should be aborted due to pending shutdown */
bool
trx_roll_must_shutdown()
{
	const trx_t* trx = trx_roll_crash_recv_trx;
	ut_ad(trx);
	ut_ad(trx_state_eq(trx, TRX_STATE_ACTIVE));
	ut_ad(trx->in_rollback);

	if (trx_get_dict_operation(trx) == TRX_DICT_OP_NONE
	    && !srv_is_being_started
	    && !srv_undo_sources && srv_fast_shutdown) {
		return true;
	}

	ib_time_t time = ut_time();
	mutex_enter(&trx_sys->mutex);
	mutex_enter(&recv_sys->mutex);

	if (recv_sys->report(time)) {
		ulint n_trx = 0, n_rows = 0;
		for (const trx_t* t = UT_LIST_GET_FIRST(trx_sys->rw_trx_list);
		     t != NULL;
		     t = UT_LIST_GET_NEXT(trx_list, t)) {

			assert_trx_in_rw_list(t);
			if (t->is_recovered
			    && trx_state_eq(t, TRX_STATE_ACTIVE)) {
				n_trx++;
				n_rows += t->undo_no;
			}
		}
		ib::info() << "To roll back: " << n_trx << " transactions, "
			   << n_rows << " rows";
		sd_notifyf(0, "STATUS=To roll back: " ULINTPF " transactions, "
			   ULINTPF " rows", n_trx, n_rows);
	}

	mutex_exit(&recv_sys->mutex);
	mutex_exit(&trx_sys->mutex);
	return false;
}

/*******************************************************************//**
Rollback or clean up any incomplete transactions which were
encountered in crash recovery.  If the transaction already was
committed, then we clean up a possible insert undo log. If the
transaction was not yet committed, then we roll it back. */
void
trx_rollback_or_clean_recovered(
/*============================*/
	ibool	all)	/*!< in: FALSE=roll back dictionary transactions;
			TRUE=roll back all non-PREPARED transactions */
{
	trx_t*	trx;

	ut_a(srv_force_recovery < SRV_FORCE_NO_TRX_UNDO);

	if (trx_sys_get_n_rw_trx() == 0) {

		return;
	}

	if (all) {
		ib::info() << "Starting in background the rollback"
			" of recovered transactions";
	}

	/* Note: For XA recovered transactions, we rely on MySQL to
	do rollback. They will be in TRX_STATE_PREPARED state. If the server
	is shutdown and they are still lingering in trx_sys_t::trx_list
	then the shutdown will hang. */

	/* Loop over the transaction list as long as there are
	recovered transactions to clean up or recover. */

	do {
		trx_sys_mutex_enter();

		for (trx = UT_LIST_GET_FIRST(trx_sys->rw_trx_list);
		     trx != NULL;
		     trx = UT_LIST_GET_NEXT(trx_list, trx)) {

			assert_trx_in_rw_list(trx);

			/* If this function does a cleanup or rollback
			then it will release the trx_sys->mutex, therefore
			we need to reacquire it before retrying the loop. */

			if (trx_rollback_resurrected(trx, &all)) {

				trx_sys_mutex_enter();

				break;
			}
		}

		trx_sys_mutex_exit();

	} while (trx != NULL);

	if (all) {
		ib::info() << "Rollback of non-prepared transactions"
			" completed";
	}
}

/*******************************************************************//**
Rollback or clean up any incomplete transactions which were
encountered in crash recovery.  If the transaction already was
committed, then we clean up a possible insert undo log. If the
transaction was not yet committed, then we roll it back.
Note: this is done in a background thread.
@return a dummy parameter */
extern "C"
os_thread_ret_t
DECLARE_THREAD(trx_rollback_or_clean_all_recovered)(
/*================================================*/
	void*	arg MY_ATTRIBUTE((unused)))
			/*!< in: a dummy parameter required by
			os_thread_create */
{
	my_thread_init();
	ut_ad(!srv_read_only_mode);

#ifdef UNIV_PFS_THREAD
	pfs_register_thread(trx_rollback_clean_thread_key);
#endif /* UNIV_PFS_THREAD */

	trx_rollback_or_clean_recovered(TRUE);

	trx_rollback_or_clean_is_active = false;

	my_thread_end();
	/* We count the number of threads in os_thread_exit(). A created
	thread should always use that to exit and not use return() to exit. */

	os_thread_exit();

	OS_THREAD_DUMMY_RETURN;
}

/** Try to truncate the undo logs.
@param[in,out]	trx	transaction */
static
void
trx_roll_try_truncate(trx_t* trx)
{
	ut_ad(mutex_own(&trx->undo_mutex));

	trx->pages_undone = 0;

	undo_no_t	undo_no		= trx->undo_no;

	if (trx_undo_t*	undo = trx->rsegs.m_redo.undo) {
		ut_ad(undo->rseg == trx->rsegs.m_redo.rseg);
		mutex_enter(&undo->rseg->mutex);
		trx_undo_truncate_end(undo, undo_no, false);
		mutex_exit(&undo->rseg->mutex);
	}

	if (trx_undo_t* undo = trx->rsegs.m_noredo.undo) {
		ut_ad(undo->rseg == trx->rsegs.m_noredo.rseg);
		mutex_enter(&undo->rseg->mutex);
		trx_undo_truncate_end(undo, undo_no, true);
		mutex_exit(&undo->rseg->mutex);
	}

#ifdef WITH_WSREP_OUT
	if (wsrep_on(trx->mysql_thd)) {
		trx->lock.was_chosen_as_deadlock_victim = FALSE;
	}
#endif /* WITH_WSREP */
}

/***********************************************************************//**
Pops the topmost undo log record in a single undo log and updates the info
about the topmost record in the undo log memory struct.
@return undo log record, the page s-latched */
static
trx_undo_rec_t*
trx_roll_pop_top_rec(
/*=================*/
	trx_t*		trx,	/*!< in: transaction */
	trx_undo_t*	undo,	/*!< in: undo log */
	mtr_t*		mtr)	/*!< in: mtr */
{
	ut_ad(mutex_own(&trx->undo_mutex));

	page_t*	undo_page = trx_undo_page_get_s_latched(
		page_id_t(undo->space, undo->top_page_no), mtr);

	ulint	offset = undo->top_offset;

	trx_undo_rec_t*	prev_rec = trx_undo_get_prev_rec(
		undo_page + offset, undo->hdr_page_no, undo->hdr_offset,
		true, mtr);

	if (prev_rec == NULL) {

		undo->empty = TRUE;
	} else {
		page_t*	prev_rec_page = page_align(prev_rec);

		if (prev_rec_page != undo_page) {

			trx->pages_undone++;
		}

		undo->top_page_no = page_get_page_no(prev_rec_page);
		undo->top_offset  = prev_rec - prev_rec_page;
		undo->top_undo_no = trx_undo_rec_get_undo_no(prev_rec);
	}

	return(undo_page + offset);
}

/** Get the last undo log record of a transaction (for rollback).
@param[in,out]	trx		transaction
@param[out]	roll_ptr	DB_ROLL_PTR to the undo record
@param[in,out]	heap		memory heap for allocation
@return	undo log record copied to heap
@retval	NULL if none left or the roll_limit (savepoint) was reached */
trx_undo_rec_t*
trx_roll_pop_top_rec_of_trx(trx_t* trx, roll_ptr_t* roll_ptr, mem_heap_t* heap)
{
	mutex_enter(&trx->undo_mutex);

	if (trx->pages_undone >= TRX_ROLL_TRUNC_THRESHOLD) {
		trx_roll_try_truncate(trx);
	}

	trx_undo_t*	undo;
	trx_undo_t*	insert	= trx->rsegs.m_redo.old_insert;
	trx_undo_t*	update	= trx->rsegs.m_redo.undo;
	trx_undo_t*	temp	= trx->rsegs.m_noredo.undo;
	const undo_no_t	limit	= trx->roll_limit;

	ut_ad(!insert || !update || insert->empty || update->empty
	      || insert->top_undo_no != update->top_undo_no);
	ut_ad(!insert || !temp || insert->empty || temp->empty
	      || insert->top_undo_no != temp->top_undo_no);
	ut_ad(!update || !temp || update->empty || temp->empty
	      || update->top_undo_no != temp->top_undo_no);

	if (UNIV_LIKELY_NULL(insert)
	    && !insert->empty && limit <= insert->top_undo_no) {
		if (update && !update->empty
		    && update->top_undo_no > insert->top_undo_no) {
			undo = update;
		} else {
			undo = insert;
		}
	} else if (update && !update->empty && limit <= update->top_undo_no) {
		undo = update;
	} else if (temp && !temp->empty && limit <= temp->top_undo_no) {
		undo = temp;
	} else {
		trx_roll_try_truncate(trx);
		/* Mark any ROLLBACK TO SAVEPOINT completed, so that
		if the transaction object is committed and reused
		later, we will default to a full ROLLBACK. */
		trx->roll_limit = 0;
		trx->in_rollback = false;
		mutex_exit(&trx->undo_mutex);
		return(NULL);
	}

	ut_ad(!undo->empty);
	ut_ad(limit <= undo->top_undo_no);

	*roll_ptr = trx_undo_build_roll_ptr(
		false, undo->rseg->id, undo->top_page_no, undo->top_offset);

	mtr_t	mtr;
	mtr.start();

	trx_undo_rec_t*	undo_rec = trx_roll_pop_top_rec(trx, undo, &mtr);
	const undo_no_t	undo_no = trx_undo_rec_get_undo_no(undo_rec);
	switch (trx_undo_rec_get_type(undo_rec)) {
<<<<<<< HEAD
	case TRX_UNDO_INSERT_DEFAULT:
		/* This record type was introduced in MDEV-11369
		instant ADD COLUMN, which was implemented after
		MDEV-12288 removed the insert_undo log. There is no
		instant ADD COLUMN for temporary tables. Therefore,
		this record can only be present in the main undo log. */
		ut_ad(undo == update);
		/* fall through */
	case TRX_UNDO_INSERT_REC:
		ut_ad(undo == insert || undo == update || undo == temp);
=======
	case TRX_UNDO_RENAME_TABLE:
		ut_ad(undo == insert);
		/* fall through */
	case TRX_UNDO_INSERT_REC:
		ut_ad(undo == insert || undo == temp);
>>>>>>> 0bc36758
		*roll_ptr |= 1ULL << ROLL_PTR_INSERT_FLAG_POS;
		break;
	default:
		ut_ad(undo == update || undo == temp);
		break;
	}

	ut_ad(trx_roll_check_undo_rec_ordering(
		undo_no, undo->rseg->space, trx));

	trx->undo_no = undo_no;
	trx->undo_rseg_space = undo->rseg->space;
	mutex_exit(&trx->undo_mutex);

	trx_undo_rec_t*	undo_rec_copy = trx_undo_rec_copy(undo_rec, heap);
	mtr.commit();

	return(undo_rec_copy);
}

/****************************************************************//**
Builds an undo 'query' graph for a transaction. The actual rollback is
performed by executing this query graph like a query subprocedure call.
The reply about the completion of the rollback will be sent by this
graph.
@return own: the query graph */
static
que_t*
trx_roll_graph_build(
/*=================*/
	trx_t*	trx)	/*!< in/out: transaction */
{
	mem_heap_t*	heap;
	que_fork_t*	fork;
	que_thr_t*	thr;

	ut_ad(trx_mutex_own(trx));

	heap = mem_heap_create(512);
	fork = que_fork_create(NULL, NULL, QUE_FORK_ROLLBACK, heap);
	fork->trx = trx;

	thr = que_thr_create(fork, heap, NULL);

	thr->child = row_undo_node_create(trx, thr, heap);

	return(fork);
}

/*********************************************************************//**
Starts a rollback operation, creates the UNDO graph that will do the
actual undo operation.
@return query graph thread that will perform the UNDO operations. */
static
que_thr_t*
trx_rollback_start(
/*===============*/
	trx_t*		trx,		/*!< in: transaction */
	ib_id_t		roll_limit)	/*!< in: rollback to undo no (for
					partial undo), 0 if we are rolling back
					the entire transaction */
{
	ut_ad(trx_mutex_own(trx));

	/* Initialize the rollback field in the transaction */

	ut_ad(!trx->roll_limit);
	ut_ad(!trx->in_rollback);

	trx->roll_limit = roll_limit;
	trx->in_rollback = true;

	ut_a(trx->roll_limit <= trx->undo_no);

	trx->pages_undone = 0;

	/* Build a 'query' graph which will perform the undo operations */

	que_t*	roll_graph = trx_roll_graph_build(trx);

	trx->graph = roll_graph;

	trx->lock.que_state = TRX_QUE_ROLLING_BACK;

	return(que_fork_start_command(roll_graph));
}

/****************************************************************//**
Finishes a transaction rollback. */
static
void
trx_rollback_finish(
/*================*/
	trx_t*		trx)	/*!< in: transaction */
{
	trx->mod_tables.clear();
	trx_commit(trx);
	trx->lock.que_state = TRX_QUE_RUNNING;
}

/*********************************************************************//**
Creates a rollback command node struct.
@return own: rollback node struct */
roll_node_t*
roll_node_create(
/*=============*/
	mem_heap_t*	heap)	/*!< in: mem heap where created */
{
	roll_node_t*	node;

	node = static_cast<roll_node_t*>(mem_heap_zalloc(heap, sizeof(*node)));

	node->state = ROLL_NODE_SEND;

	node->common.type = QUE_NODE_ROLLBACK;

	return(node);
}

/***********************************************************//**
Performs an execution step for a rollback command node in a query graph.
@return query thread to run next, or NULL */
que_thr_t*
trx_rollback_step(
/*==============*/
	que_thr_t*	thr)	/*!< in: query thread */
{
	roll_node_t*	node;

	node = static_cast<roll_node_t*>(thr->run_node);

	ut_ad(que_node_get_type(node) == QUE_NODE_ROLLBACK);

	if (thr->prev_node == que_node_get_parent(node)) {
		node->state = ROLL_NODE_SEND;
	}

	if (node->state == ROLL_NODE_SEND) {
		trx_t*		trx;
		ib_id_t		roll_limit;

		trx = thr_get_trx(thr);

		trx_mutex_enter(trx);

		node->state = ROLL_NODE_WAIT;

		ut_a(node->undo_thr == NULL);

		roll_limit = node->partial ? node->savept.least_undo_no : 0;

		trx_commit_or_rollback_prepare(trx);

		node->undo_thr = trx_rollback_start(trx, roll_limit);

		trx_mutex_exit(trx);

	} else {
		ut_ad(node->state == ROLL_NODE_WAIT);

		thr->run_node = que_node_get_parent(node);
	}

	return(thr);
}<|MERGE_RESOLUTION|>--- conflicted
+++ resolved
@@ -1079,7 +1079,6 @@
 	trx_undo_rec_t*	undo_rec = trx_roll_pop_top_rec(trx, undo, &mtr);
 	const undo_no_t	undo_no = trx_undo_rec_get_undo_no(undo_rec);
 	switch (trx_undo_rec_get_type(undo_rec)) {
-<<<<<<< HEAD
 	case TRX_UNDO_INSERT_DEFAULT:
 		/* This record type was introduced in MDEV-11369
 		instant ADD COLUMN, which was implemented after
@@ -1088,15 +1087,11 @@
 		this record can only be present in the main undo log. */
 		ut_ad(undo == update);
 		/* fall through */
+	case TRX_UNDO_RENAME_TABLE:
+		ut_ad(undo == insert || undo == update);
+		/* fall through */
 	case TRX_UNDO_INSERT_REC:
 		ut_ad(undo == insert || undo == update || undo == temp);
-=======
-	case TRX_UNDO_RENAME_TABLE:
-		ut_ad(undo == insert);
-		/* fall through */
-	case TRX_UNDO_INSERT_REC:
-		ut_ad(undo == insert || undo == temp);
->>>>>>> 0bc36758
 		*roll_ptr |= 1ULL << ROLL_PTR_INSERT_FLAG_POS;
 		break;
 	default:
