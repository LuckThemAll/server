/*****************************************************************************

Copyright (c) 1996, 2016, Oracle and/or its affiliates. All Rights Reserved.
Copyright (c) 2015, 2017, MariaDB Corporation.

This program is free software; you can redistribute it and/or modify it under
the terms of the GNU General Public License as published by the Free Software
Foundation; version 2 of the License.

This program is distributed in the hope that it will be useful, but WITHOUT
ANY WARRANTY; without even the implied warranty of MERCHANTABILITY or FITNESS
FOR A PARTICULAR PURPOSE. See the GNU General Public License for more details.

You should have received a copy of the GNU General Public License along with
this program; if not, write to the Free Software Foundation, Inc.,
51 Franklin Street, Suite 500, Boston, MA 02110-1335 USA

*****************************************************************************/

/**************************************************//**
@file trx/trx0trx.cc
The transaction

Created 3/26/1996 Heikki Tuuri
*******************************************************/

#include "ha_prototypes.h"

#include "trx0trx.h"

#ifdef WITH_WSREP
#include <mysql/service_wsrep.h>
#endif

#include <mysql/service_thd_error_context.h>

#include "btr0sea.h"
#include "lock0lock.h"
#include "log0log.h"
#include "os0proc.h"
#include "que0que.h"
#include "read0read.h"
#include "srv0mon.h"
#include "srv0srv.h"
#include "fsp0sysspace.h"
#include "row0mysql.h"
#include "srv0start.h"
#include "trx0purge.h"
#include "trx0rec.h"
#include "trx0roll.h"
#include "trx0rseg.h"
#include "trx0undo.h"
#include "trx0xa.h"
#include "usr0sess.h"
#include "ut0new.h"
#include "ut0pool.h"
#include "ut0vec.h"

#include <set>
#include <new>

extern "C"
int thd_deadlock_victim_preference(const MYSQL_THD thd1, const MYSQL_THD thd2);

static const ulint MAX_DETAILED_ERROR_LEN = 256;

/** Set of table_id */
typedef std::set<
	table_id_t,
	std::less<table_id_t>,
	ut_allocator<table_id_t> >	table_id_set;

/** Dummy session used currently in MySQL interface */
sess_t*	trx_dummy_sess = NULL;

/** Constructor */
TrxVersion::TrxVersion(trx_t* trx)
	:
	m_trx(trx),
	m_version(trx->version)
{
	/* No op */
}

/** Set flush observer for the transaction
@param[in/out]	trx		transaction struct
@param[in]	observer	flush observer */
void
trx_set_flush_observer(
	trx_t*		trx,
	FlushObserver*	observer)
{
	trx->flush_observer = observer;
}

/*************************************************************//**
Set detailed error message for the transaction. */
void
trx_set_detailed_error(
/*===================*/
	trx_t*		trx,	/*!< in: transaction struct */
	const char*	msg)	/*!< in: detailed error message */
{
	ut_strlcpy(trx->detailed_error, msg, MAX_DETAILED_ERROR_LEN);
}

/*************************************************************//**
Set detailed error message for the transaction from a file. Note that the
file is rewinded before reading from it. */
void
trx_set_detailed_error_from_file(
/*=============================*/
	trx_t*	trx,	/*!< in: transaction struct */
	FILE*	file)	/*!< in: file to read message from */
{
	os_file_read_string(file, trx->detailed_error, MAX_DETAILED_ERROR_LEN);
}

/********************************************************************//**
Initialize transaction object.
@param trx trx to initialize */
static
void
trx_init(
/*=====*/
	trx_t*	trx)
{
	/* This is called at the end of commit, do not reset the
	trx_t::state here to NOT_STARTED. The FORCED_ROLLBACK
	status is required for asynchronous handling. */

	trx->id = 0;

	trx->no = TRX_ID_MAX;

	trx->is_recovered = false;

	trx->op_info = "";

	trx->active_commit_ordered = 0;

	trx->isolation_level = TRX_ISO_REPEATABLE_READ;

	trx->check_foreigns = true;

	trx->check_unique_secondary = true;

	trx->lock.n_rec_locks = 0;

	trx->dict_operation = TRX_DICT_OP_NONE;

	trx->table_id = 0;

	trx->error_state = DB_SUCCESS;

	trx->error_key_num = ULINT_UNDEFINED;

	trx->undo_no = 0;

	trx->rsegs.m_redo.rseg = NULL;

	trx->rsegs.m_noredo.rseg = NULL;

	trx->read_only = false;

	trx->auto_commit = false;

	trx->will_lock = 0;

	trx->ddl = false;

	trx->internal = false;

	ut_d(trx->start_file = 0);

	ut_d(trx->start_line = 0);

	trx->magic_n = TRX_MAGIC_N;

	trx->lock.que_state = TRX_QUE_RUNNING;

	trx->last_sql_stat_start.least_undo_no = 0;

	ut_ad(!MVCC::is_view_active(trx->read_view));

	trx->lock.rec_cached = 0;

	trx->lock.table_cached = 0;

	/* During asynchronous rollback, we should reset forced rollback flag
	only after rollback is complete to avoid race with the thread owning
	the transaction. */

	if (!TrxInInnoDB::is_async_rollback(trx)) {

		my_atomic_storelong(&trx->killed_by, 0);

		/* Note: Do not set to 0, the ref count is decremented inside
		the TrxInInnoDB() destructor. We only need to clear the flags. */

		trx->in_innodb &= TRX_FORCE_ROLLBACK_MASK;
	}

	/* Note: It's possible that this list is not empty if a transaction
	was interrupted after it collected the victim transactions and before
	it got a chance to roll them back asynchronously. */

	trx->hit_list.clear();

	trx->flush_observer = NULL;

	++trx->version;
}

/** For managing the life-cycle of the trx_t instance that we get
from the pool. */
struct TrxFactory {

	/** Initializes a transaction object. It must be explicitly started
	with trx_start_if_not_started() before using it. The default isolation
	level is TRX_ISO_REPEATABLE_READ.
	@param trx Transaction instance to initialise */
	static void init(trx_t* trx)
	{
		/* Explicitly call the constructor of the already
		allocated object. trx_t objects are allocated by
		ut_zalloc() in Pool::Pool() which would not call
		the constructors of the trx_t members. */
		new(&trx->mod_tables) trx_mod_tables_t();

		new(&trx->lock.rec_pool) lock_pool_t();

		new(&trx->lock.table_pool) lock_pool_t();

		new(&trx->lock.table_locks) lock_pool_t();

		new(&trx->hit_list) hit_list_t();

		trx_init(trx);

		trx->state = TRX_STATE_NOT_STARTED;

		trx->dict_operation_lock_mode = 0;

		trx->xid = UT_NEW_NOKEY(xid_t());

		trx->detailed_error = reinterpret_cast<char*>(
			ut_zalloc_nokey(MAX_DETAILED_ERROR_LEN));

		trx->lock.lock_heap = mem_heap_create_typed(
			1024, MEM_HEAP_FOR_LOCK_HEAP);

		lock_trx_lock_list_init(&trx->lock.trx_locks);

		UT_LIST_INIT(
			trx->trx_savepoints,
			&trx_named_savept_t::trx_savepoints);

		mutex_create(LATCH_ID_TRX, &trx->mutex);
		mutex_create(LATCH_ID_TRX_UNDO, &trx->undo_mutex);

		lock_trx_alloc_locks(trx);
	}

	/** Release resources held by the transaction object.
	@param trx the transaction for which to release resources */
	static void destroy(trx_t* trx)
	{
		ut_a(trx->magic_n == TRX_MAGIC_N);
		ut_ad(!trx->in_rw_trx_list);
		ut_ad(!trx->in_mysql_trx_list);

		ut_a(trx->lock.wait_lock == NULL);
		ut_a(trx->lock.wait_thr == NULL);

		trx_assert_no_search_latch(trx);
		ut_a(trx->dict_operation_lock_mode == 0);

		if (trx->lock.lock_heap != NULL) {
			mem_heap_free(trx->lock.lock_heap);
			trx->lock.lock_heap = NULL;
		}

		ut_a(UT_LIST_GET_LEN(trx->lock.trx_locks) == 0);

		UT_DELETE(trx->xid);
		ut_free(trx->detailed_error);

		mutex_free(&trx->mutex);
		mutex_free(&trx->undo_mutex);

		trx->mod_tables.~trx_mod_tables_t();

		ut_ad(trx->read_view == NULL);

		if (!trx->lock.rec_pool.empty()) {

			/* See lock_trx_alloc_locks() why we only free
			the first element. */

			ut_free(trx->lock.rec_pool[0]);
		}

		if (!trx->lock.table_pool.empty()) {

			/* See lock_trx_alloc_locks() why we only free
			the first element. */

			ut_free(trx->lock.table_pool[0]);
		}

		trx->lock.rec_pool.~lock_pool_t();

		trx->lock.table_pool.~lock_pool_t();

		trx->lock.table_locks.~lock_pool_t();

		trx->hit_list.~hit_list_t();
	}

	/** Enforce any invariants here, this is called before the transaction
	is added to the pool.
	@return true if all OK */
	static bool debug(const trx_t* trx)
	{
		ut_a(trx->error_state == DB_SUCCESS);

		ut_a(trx->magic_n == TRX_MAGIC_N);

		ut_ad(!trx->read_only);

		ut_ad(trx->state == TRX_STATE_NOT_STARTED
		      || trx->state == TRX_STATE_FORCED_ROLLBACK);

		ut_ad(trx->dict_operation == TRX_DICT_OP_NONE);

		ut_ad(trx->mysql_thd == 0);

		ut_ad(!trx->in_rw_trx_list);
		ut_ad(!trx->in_mysql_trx_list);

		ut_a(trx->lock.wait_thr == NULL);
		ut_a(trx->lock.wait_lock == NULL);

		trx_assert_no_search_latch(trx);

		ut_a(trx->dict_operation_lock_mode == 0);

		ut_a(UT_LIST_GET_LEN(trx->lock.trx_locks) == 0);

		ut_ad(trx->autoinc_locks == NULL);

		ut_ad(trx->lock.table_locks.empty());

		ut_ad(!trx->abort);

		ut_ad(trx->hit_list.empty());

		ut_ad(trx->killed_by == 0);

		return(true);
	}
};

/** The lock strategy for TrxPool */
struct TrxPoolLock {
	TrxPoolLock() { }

	/** Create the mutex */
	void create()
	{
		mutex_create(LATCH_ID_TRX_POOL, &m_mutex);
	}

	/** Acquire the mutex */
	void enter() { mutex_enter(&m_mutex); }

	/** Release the mutex */
	void exit() { mutex_exit(&m_mutex); }

	/** Free the mutex */
	void destroy() { mutex_free(&m_mutex); }

	/** Mutex to use */
	ib_mutex_t	m_mutex;
};

/** The lock strategy for the TrxPoolManager */
struct TrxPoolManagerLock {
	TrxPoolManagerLock() { }

	/** Create the mutex */
	void create()
	{
		mutex_create(LATCH_ID_TRX_POOL_MANAGER, &m_mutex);
	}

	/** Acquire the mutex */
	void enter() { mutex_enter(&m_mutex); }

	/** Release the mutex */
	void exit() { mutex_exit(&m_mutex); }

	/** Free the mutex */
	void destroy() { mutex_free(&m_mutex); }

	/** Mutex to use */
	ib_mutex_t	m_mutex;
};

/** Use explicit mutexes for the trx_t pool and its manager. */
typedef Pool<trx_t, TrxFactory, TrxPoolLock> trx_pool_t;
typedef PoolManager<trx_pool_t, TrxPoolManagerLock > trx_pools_t;

/** The trx_t pool manager */
static trx_pools_t* trx_pools;

/** Size of on trx_t pool in bytes. */
static const ulint MAX_TRX_BLOCK_SIZE = 1024 * 1024 * 4;

/** Create the trx_t pool */
void
trx_pool_init()
{
	trx_pools = UT_NEW_NOKEY(trx_pools_t(MAX_TRX_BLOCK_SIZE));

	ut_a(trx_pools != 0);
}

/** Destroy the trx_t pool */
void
trx_pool_close()
{
	UT_DELETE(trx_pools);

	trx_pools = 0;
}

/** @return a trx_t instance from trx_pools. */
static
trx_t*
trx_create_low()
{
	trx_t*	trx = trx_pools->get();

	assert_trx_is_free(trx);

	mem_heap_t*	heap;
	ib_alloc_t*	alloc;

	/* We just got trx from pool, it should be non locking */
	ut_ad(trx->will_lock == 0);

	/* Background trx should not be forced to rollback,
	we will unset the flag for user trx. */
	trx->in_innodb |= TRX_FORCE_ROLLBACK_DISABLE;

	/* Trx state can be TRX_STATE_FORCED_ROLLBACK if
	the trx was forced to rollback before it's reused.*/
	trx->state = TRX_STATE_NOT_STARTED;

	heap = mem_heap_create(sizeof(ib_vector_t) + sizeof(void*) * 8);

	alloc = ib_heap_allocator_create(heap);

	/* Remember to free the vector explicitly in trx_free(). */
	trx->autoinc_locks = ib_vector_create(alloc, sizeof(void**), 4);

	/* Should have been either just initialized or .clear()ed by
	trx_free(). */
	ut_a(trx->mod_tables.size() == 0);

#ifdef WITH_WSREP
	trx->wsrep_event = NULL;
#endif /* WITH_WSREP */

	return(trx);
}

/**
Release a trx_t instance back to the pool.
@param trx the instance to release. */
static
void
trx_free(trx_t*& trx)
{
	assert_trx_is_free(trx);

	trx->mysql_thd = 0;
	trx->mysql_log_file_name = 0;

	// FIXME: We need to avoid this heap free/alloc for each commit.
	if (trx->autoinc_locks != NULL) {
		ut_ad(ib_vector_is_empty(trx->autoinc_locks));
		/* We allocated a dedicated heap for the vector. */
		ib_vector_free(trx->autoinc_locks);
		trx->autoinc_locks = NULL;
	}

	trx->mod_tables.clear();

	ut_ad(trx->read_view == NULL);

	/* trx locking state should have been reset before returning trx
	to pool */
	ut_ad(trx->will_lock == 0);

	trx_pools->mem_free(trx);

	trx = NULL;
}

/********************************************************************//**
Creates a transaction object for background operations by the master thread.
@return own: transaction object */
trx_t*
trx_allocate_for_background(void)
/*=============================*/
{
	trx_t*	trx;

	trx = trx_create_low();

	trx->sess = trx_dummy_sess;

	return(trx);
}

/********************************************************************//**
Creates a transaction object for MySQL.
@return own: transaction object */
trx_t*
trx_allocate_for_mysql(void)
/*========================*/
{
	trx_t*	trx;

	trx = trx_allocate_for_background();

	trx_sys_mutex_enter();

	ut_d(trx->in_mysql_trx_list = TRUE);
	UT_LIST_ADD_FIRST(trx_sys->mysql_trx_list, trx);

	trx_sys_mutex_exit();

	return(trx);
}

/** Check state of transaction before freeing it.
@param trx trx object to validate */
static
void
trx_validate_state_before_free(trx_t* trx)
{
	if (trx->declared_to_be_inside_innodb) {

		ib::error() << "Freeing a trx (" << trx << ", "
			<< trx_get_id_for_print(trx) << ") which is declared"
			" to be processing inside InnoDB";

		trx_print(stderr, trx, 600);
		putc('\n', stderr);

		/* This is an error but not a fatal error. We must keep
		the counters like srv_conc_n_threads accurate. */
		srv_conc_force_exit_innodb(trx);
	}

	if (trx->n_mysql_tables_in_use != 0
	    || trx->mysql_n_tables_locked != 0) {

		ib::error() << "MySQL is freeing a thd though"
			" trx->n_mysql_tables_in_use is "
			<< trx->n_mysql_tables_in_use
			<< " and trx->mysql_n_tables_locked is "
			<< trx->mysql_n_tables_locked << ".";

		trx_print(stderr, trx, 600);
		ut_print_buf(stderr, trx, sizeof(trx_t));
		putc('\n', stderr);
	}

	trx->dict_operation = TRX_DICT_OP_NONE;
	assert_trx_is_inactive(trx);
}

/** Free and initialize a transaction object instantinated during recovery.
@param trx trx object to free and initialize during recovery */
void
trx_free_resurrected(trx_t* trx)
{
	trx_validate_state_before_free(trx);

	trx_init(trx);

	trx_free(trx);
}

/** Free a transaction that was allocated by background or user threads.
@param trx trx object to free */
void
trx_free_for_background(trx_t* trx)
{
	trx_validate_state_before_free(trx);

	trx_free(trx);
}

/********************************************************************//**
At shutdown, frees a transaction object that is in the PREPARED state. */
void
trx_free_prepared(
/*==============*/
	trx_t*	trx)	/*!< in, own: trx object */
{
	ut_a(trx_state_eq(trx, TRX_STATE_PREPARED)
	     || (trx_state_eq(trx, TRX_STATE_ACTIVE)
		 && trx->is_recovered
		 && (!srv_was_started
		     || srv_read_only_mode
		     || srv_force_recovery >= SRV_FORCE_NO_TRX_UNDO)));
	ut_a(trx->magic_n == TRX_MAGIC_N);

	lock_trx_release_locks(trx);
	trx_undo_free_prepared(trx);

	assert_trx_in_rw_list(trx);

	ut_a(!trx->read_only);

	ut_d(trx->in_rw_trx_list = FALSE);

	trx->state = TRX_STATE_NOT_STARTED;

	/* Undo trx_resurrect_table_locks(). */
	lock_trx_lock_list_init(&trx->lock.trx_locks);

	/* Note: This vector is not guaranteed to be empty because the
	transaction was never committed and therefore lock_trx_release()
	was not called. */
	trx->lock.table_locks.clear();

	trx_free(trx);
}

/** Disconnect a transaction from MySQL and optionally mark it as if
it's been recovered. For the marking the transaction must be in prepared state.
The recovery-marked transaction is going to survive "alone" so its association
with the mysql handle is destroyed now rather than when it will be
finally freed.
@param[in,out]	trx		transaction
@param[in]	prepared	boolean value to specify whether trx is
				for recovery or not. */
inline
void
trx_disconnect_from_mysql(
	trx_t*	trx,
	bool	prepared)
{
	trx_sys_mutex_enter();

	ut_ad(trx->in_mysql_trx_list);
	ut_d(trx->in_mysql_trx_list = FALSE);

	UT_LIST_REMOVE(trx_sys->mysql_trx_list, trx);

	if (trx->read_view != NULL) {
		trx_sys->mvcc->view_close(trx->read_view, true);
	}

	ut_ad(trx_sys_validate_trx_list());

	if (prepared) {

		ut_ad(trx_state_eq(trx, TRX_STATE_PREPARED));

		trx->is_recovered = true;
		trx_sys->n_prepared_recovered_trx++;
	        trx->mysql_thd = NULL;
		/* todo/fixme: suggest to do it at innodb prepare */
		trx->will_lock = 0;
	}

	trx_sys_mutex_exit();
}

/** Disconnect a transaction from MySQL.
@param[in,out]	trx	transaction */
inline
void
trx_disconnect_plain(trx_t*	trx)
{
	trx_disconnect_from_mysql(trx, false);
}

/** Disconnect a prepared transaction from MySQL.
@param[in,out]	trx	transaction */
void
trx_disconnect_prepared(trx_t*	trx)
{
	trx_disconnect_from_mysql(trx, true);
}

/** Free a transaction object for MySQL.
@param[in,out]	trx	transaction */
void
trx_free_for_mysql(trx_t*	trx)
{
	trx_disconnect_plain(trx);
	trx_free_for_background(trx);
}

/****************************************************************//**
Resurrect the table locks for a resurrected transaction. */
static
void
trx_resurrect_table_locks(
/*======================*/
	trx_t*			trx,	/*!< in/out: transaction */
	const trx_undo_ptr_t*	undo_ptr,
					/*!< in: pointer to undo segment. */
	const trx_undo_t*	undo)	/*!< in: undo log */
{
	mtr_t			mtr;
	page_t*			undo_page;
	trx_undo_rec_t*		undo_rec;
	table_id_set		tables;

	ut_ad(undo == undo_ptr->insert_undo || undo == undo_ptr->update_undo);

	if (trx_state_eq(trx, TRX_STATE_COMMITTED_IN_MEMORY) || undo->empty) {

		return;
	}

	mtr_start(&mtr);

	/* trx_rseg_mem_create() may have acquired an X-latch on this
	page, so we cannot acquire an S-latch. */
	undo_page = trx_undo_page_get(
		page_id_t(undo->space, undo->top_page_no), &mtr);

	undo_rec = undo_page + undo->top_offset;

	do {
		ulint		type;
		undo_no_t	undo_no;
		table_id_t	table_id;
		ulint		cmpl_info;
		bool		updated_extern;

		page_t*		undo_rec_page = page_align(undo_rec);

		if (undo_rec_page != undo_page) {
			mtr.release_page(undo_page, MTR_MEMO_PAGE_X_FIX);
			undo_page = undo_rec_page;
		}

		trx_undo_rec_get_pars(
			undo_rec, &type, &cmpl_info,
			&updated_extern, &undo_no, &table_id);
		tables.insert(table_id);

		undo_rec = trx_undo_get_prev_rec(
			undo_rec, undo->hdr_page_no,
			undo->hdr_offset, false, &mtr);
	} while (undo_rec);

	mtr_commit(&mtr);

	for (table_id_set::const_iterator i = tables.begin();
	     i != tables.end(); i++) {
		if (dict_table_t* table = dict_table_open_on_id(
			    *i, FALSE, DICT_TABLE_OP_LOAD_TABLESPACE)) {
			if (table->ibd_file_missing
			    || dict_table_is_temporary(table)) {
				mutex_enter(&dict_sys->mutex);
				dict_table_close(table, TRUE, FALSE);
				dict_table_remove_from_cache(table);
				mutex_exit(&dict_sys->mutex);
				continue;
			}

			if (trx->state == TRX_STATE_PREPARED) {
				trx->mod_tables.insert(table);
			}
			lock_table_ix_resurrect(table, trx);

			DBUG_PRINT("ib_trx",
				   ("resurrect" TRX_ID_FMT
				    "  table '%s' IX lock from %s undo",
				    trx_get_id_for_print(trx),
				    table->name.m_name,
				    undo == undo_ptr->insert_undo
				    ? "insert" : "update"));

			dict_table_close(table, FALSE, FALSE);
		}
	}
}

/****************************************************************//**
Resurrect the transactions that were doing inserts the time of the
crash, they need to be undone.
@return trx_t instance */
static
trx_t*
trx_resurrect_insert(
/*=================*/
	trx_undo_t*	undo,		/*!< in: entry to UNDO */
	trx_rseg_t*	rseg)		/*!< in: rollback segment */
{
	trx_t*		trx;

	trx = trx_allocate_for_background();

	ut_d(trx->start_file = __FILE__);
	ut_d(trx->start_line = __LINE__);

	trx->rsegs.m_redo.rseg = rseg;
	/* For transactions with active data will not have rseg size = 1
	or will not qualify for purge limit criteria. So it is safe to increment
	this trx_ref_count w/o mutex protection. */
	++trx->rsegs.m_redo.rseg->trx_ref_count;
	*trx->xid = undo->xid;
	trx->id = undo->trx_id;
	trx->rsegs.m_redo.insert_undo = undo;
	trx->is_recovered = true;

	/* This is single-threaded startup code, we do not need the
	protection of trx->mutex or trx_sys->mutex here. */

	if (undo->state != TRX_UNDO_ACTIVE) {

		/* Prepared transactions are left in the prepared state
		waiting for a commit or abort decision from MySQL */

		if (undo->state == TRX_UNDO_PREPARED) {

			ib::info() << "Transaction "
				<< trx_get_id_for_print(trx)
				<< " was in the XA prepared state.";

			if (srv_force_recovery == 0) {

				trx->state = TRX_STATE_PREPARED;
				++trx_sys->n_prepared_trx;
				++trx_sys->n_prepared_recovered_trx;
			} else {

				ib::info() << "Since innodb_force_recovery"
					" > 0, we will force a rollback.";

				trx->state = TRX_STATE_ACTIVE;
			}
		} else {
			trx->state = TRX_STATE_COMMITTED_IN_MEMORY;
		}

		/* We give a dummy value for the trx no; this should have no
		relevance since purge is not interested in committed
		transaction numbers, unless they are in the history
		list, in which case it looks the number from the disk based
		undo log structure */

		trx->no = trx->id;

	} else {
		trx->state = TRX_STATE_ACTIVE;

		/* A running transaction always has the number
		field inited to TRX_ID_MAX */

		trx->no = TRX_ID_MAX;
	}

	/* trx_start_low() is not called with resurrect, so need to initialize
	start time here.*/
	if (trx->state == TRX_STATE_ACTIVE
	    || trx->state == TRX_STATE_PREPARED) {

		trx->start_time = ut_time();
	}

	if (undo->dict_operation) {
		trx_set_dict_operation(trx, TRX_DICT_OP_TABLE);
		trx->table_id = undo->table_id;
	}

	if (!undo->empty) {
		trx->undo_no = undo->top_undo_no + 1;
		trx->undo_rseg_space = undo->rseg->space;
	}

	return(trx);
}

/****************************************************************//**
Prepared transactions are left in the prepared state waiting for a
commit or abort decision from MySQL */
static
void
trx_resurrect_update_in_prepared_state(
/*===================================*/
	trx_t*			trx,	/*!< in,out: transaction */
	const trx_undo_t*	undo)	/*!< in: update UNDO record */
{
	/* This is single-threaded startup code, we do not need the
	protection of trx->mutex or trx_sys->mutex here. */

	if (undo->state == TRX_UNDO_PREPARED) {
		ib::info() << "Transaction " << trx_get_id_for_print(trx)
			<< " was in the XA prepared state.";

		if (srv_force_recovery == 0) {

			ut_ad(trx->state != TRX_STATE_FORCED_ROLLBACK);

			if (trx_state_eq(trx, TRX_STATE_NOT_STARTED)) {
				++trx_sys->n_prepared_trx;
				++trx_sys->n_prepared_recovered_trx;
			} else {
				ut_ad(trx_state_eq(trx, TRX_STATE_PREPARED));
			}

			trx->state = TRX_STATE_PREPARED;
		} else {
			ib::info() << "Since innodb_force_recovery > 0, we"
				" will rollback it anyway.";

			trx->state = TRX_STATE_ACTIVE;
		}
	} else {
		trx->state = TRX_STATE_COMMITTED_IN_MEMORY;
	}
}

/****************************************************************//**
Resurrect the transactions that were doing updates the time of the
crash, they need to be undone. */
static
void
trx_resurrect_update(
/*=================*/
	trx_t*		trx,	/*!< in/out: transaction */
	trx_undo_t*	undo,	/*!< in/out: update UNDO record */
	trx_rseg_t*	rseg)	/*!< in/out: rollback segment */
{
	trx->rsegs.m_redo.rseg = rseg;
	/* For transactions with active data will not have rseg size = 1
	or will not qualify for purge limit criteria. So it is safe to increment
	this trx_ref_count w/o mutex protection. */
	++trx->rsegs.m_redo.rseg->trx_ref_count;
	*trx->xid = undo->xid;
	trx->id = undo->trx_id;
	trx->rsegs.m_redo.update_undo = undo;
	trx->is_recovered = true;

	/* This is single-threaded startup code, we do not need the
	protection of trx->mutex or trx_sys->mutex here. */

	if (undo->state != TRX_UNDO_ACTIVE) {
		trx_resurrect_update_in_prepared_state(trx, undo);

		/* We give a dummy value for the trx number */

		trx->no = trx->id;

	} else {
		trx->state = TRX_STATE_ACTIVE;

		/* A running transaction always has the number field inited to
		TRX_ID_MAX */

		trx->no = TRX_ID_MAX;
	}

	/* trx_start_low() is not called with resurrect, so need to initialize
	start time here.*/
	if (trx->state == TRX_STATE_ACTIVE
	    || trx->state == TRX_STATE_PREPARED) {
		trx->start_time = ut_time();
	}

	if (undo->dict_operation) {
		trx_set_dict_operation(trx, TRX_DICT_OP_TABLE);
		trx->table_id = undo->table_id;
	}

	if (!undo->empty && undo->top_undo_no >= trx->undo_no) {

		trx->undo_no = undo->top_undo_no + 1;
		trx->undo_rseg_space = undo->rseg->space;
	}
}

/** Initialize (resurrect) transactions at startup. */
void
trx_lists_init_at_db_start()
{
	ut_a(srv_is_being_started);
	ut_ad(!srv_was_started);
	ut_ad(!purge_sys);

	purge_sys = UT_NEW_NOKEY(purge_sys_t());

	if (srv_force_recovery < SRV_FORCE_NO_UNDO_LOG_SCAN) {
		trx_rseg_array_init();
	}

	/* Look from the rollback segments if there exist undo logs for
	transactions. */

	for (ulint i = 0; i < TRX_SYS_N_RSEGS; ++i) {
		trx_undo_t*	undo;
		trx_rseg_t*	rseg = trx_sys->rseg_array[i];

		/* At this stage non-redo rseg slots are all NULL as they are
		re-created on server start and existing slots are not read. */
		if (rseg == NULL) {
			continue;
		}

		/* Resurrect transactions that were doing inserts. */
		for (undo = UT_LIST_GET_FIRST(rseg->insert_undo_list);
		     undo != NULL;
		     undo = UT_LIST_GET_NEXT(undo_list, undo)) {

			trx_t*	trx;

			trx = trx_resurrect_insert(undo, rseg);

			trx_sys_rw_trx_add(trx);

			trx_resurrect_table_locks(
				trx, &trx->rsegs.m_redo, undo);
		}

		/* Ressurrect transactions that were doing updates. */
		for (undo = UT_LIST_GET_FIRST(rseg->update_undo_list);
		     undo != NULL;
		     undo = UT_LIST_GET_NEXT(undo_list, undo)) {

			/* Check the trx_sys->rw_trx_set first. */
			trx_sys_mutex_enter();

			trx_t*	trx = trx_get_rw_trx_by_id(undo->trx_id);

			trx_sys_mutex_exit();

			if (trx == NULL) {
				trx = trx_allocate_for_background();

				ut_d(trx->start_file = __FILE__);
				ut_d(trx->start_line = __LINE__);
			}

			trx_resurrect_update(trx, undo, rseg);

			trx_sys_rw_trx_add(trx);

			trx_resurrect_table_locks(
				trx, &trx->rsegs.m_redo, undo);
		}
	}

	TrxIdSet::iterator	end = trx_sys->rw_trx_set.end();

	for (TrxIdSet::iterator it = trx_sys->rw_trx_set.begin();
	     it != end;
	     ++it) {

		ut_ad(it->m_trx->in_rw_trx_list);
#ifdef UNIV_DEBUG
		if (it->m_trx->id > trx_sys->rw_max_trx_id) {
			trx_sys->rw_max_trx_id = it->m_trx->id;
		}
#endif /* UNIV_DEBUG */

		if (it->m_trx->state == TRX_STATE_ACTIVE
		    || it->m_trx->state == TRX_STATE_PREPARED) {

			trx_sys->rw_trx_ids.push_back(it->m_id);
		}

		UT_LIST_ADD_FIRST(trx_sys->rw_trx_list, it->m_trx);
	}
}

/** Assign a persistent rollback segment in a round-robin fashion,
evenly distributed between 0 and innodb_undo_logs-1
@return	persistent rollback segment
@retval	NULL	if innodb_read_only */
static
trx_rseg_t*
trx_assign_rseg_low()
{
	if (srv_read_only_mode) {
		ut_ad(srv_undo_logs == ULONG_UNDEFINED);
		return(NULL);
	}

	/* The first slot is always assigned to the system tablespace. */
	ut_ad(trx_sys->rseg_array[0]->space == TRX_SYS_SPACE);

	/* Choose a rollback segment evenly distributed between 0 and
	innodb_undo_logs-1 in a round-robin fashion, skipping those
	undo tablespaces that are scheduled for truncation.

	Because rseg_slot is not protected by atomics or any mutex, race
	conditions are possible, meaning that multiple transactions
	that start modifications concurrently will write their undo
	log to the same rollback segment. */
	static ulong	rseg_slot;
	ulint		slot = rseg_slot++ % srv_undo_logs;
	trx_rseg_t*	rseg;

#ifdef UNIV_DEBUG
	ulint	start_scan_slot = slot;
	bool	look_for_rollover = false;
#endif /* UNIV_DEBUG */

	bool	allocated = false;

	do {
		for (;;) {
			rseg = trx_sys->rseg_array[slot];

#ifdef UNIV_DEBUG
			/* Ensure that we are not revisiting the same
			slot that we have already inspected. */
			if (look_for_rollover) {
				ut_ad(start_scan_slot != slot);
			}
			look_for_rollover = true;
#endif /* UNIV_DEBUG */

			slot = (slot + 1) % srv_undo_logs;

			if (rseg == NULL) {
				continue;
			}

			ut_ad(rseg->is_persistent());

			if (rseg->space != TRX_SYS_SPACE) {
				ut_ad(srv_undo_tablespaces > 1);
				if (rseg->skip_allocation) {
					continue;
				}
			} else if (trx_rseg_t* next
				   = trx_sys->rseg_array[slot]) {
				if (next->space != TRX_SYS_SPACE
				    && srv_undo_tablespaces > 0) {
					/** If dedicated
					innodb_undo_tablespaces have
					been configured, try to use them
					instead of the system tablespace. */
					continue;
				}
			}

			break;
		}

		/* By now we have only selected the rseg but not marked it
		allocated. By marking it allocated we are ensuring that it will
		never be selected for UNDO truncate purge. */
		mutex_enter(&rseg->mutex);
		if (!rseg->skip_allocation) {
			rseg->trx_ref_count++;
			allocated = true;
		}
		mutex_exit(&rseg->mutex);
	} while (!allocated);

	ut_ad(rseg->trx_ref_count > 0);
	ut_ad(rseg->is_persistent());
	return(rseg);
}

/** Assign a rollback segment for modifying temporary tables.
@return the assigned rollback segment */
trx_rseg_t*
trx_t::assign_temp_rseg()
{
	ut_ad(!rsegs.m_noredo.rseg);
	ut_ad(!trx_is_autocommit_non_locking(this));
	compile_time_assert(ut_is_2pow(TRX_SYS_N_RSEGS));

	/* Choose a temporary rollback segment between 0 and 127
	in a round-robin fashion. Because rseg_slot is not protected by
	atomics or any mutex, race conditions are possible, meaning that
	multiple transactions that start modifications concurrently
	will write their undo log to the same rollback segment. */
	static ulong	rseg_slot;
	trx_rseg_t*	rseg = trx_sys->temp_rsegs[
		rseg_slot++ & (TRX_SYS_N_RSEGS - 1)];
	ut_ad(!rseg->is_persistent());
	rsegs.m_noredo.rseg = rseg;

	if (id == 0) {
		mutex_enter(&trx_sys->mutex);
		id = trx_sys_get_new_trx_id();
		trx_sys->rw_trx_ids.push_back(id);
		trx_sys->rw_trx_set.insert(TrxTrack(id, this));
		mutex_exit(&trx_sys->mutex);
	}

	ut_ad(!rseg->is_persistent());
	return(rseg);
}

/****************************************************************//**
Starts a transaction. */
static
void
trx_start_low(
/*==========*/
	trx_t*	trx,		/*!< in: transaction */
	bool	read_write)	/*!< in: true if read-write transaction */
{
	ut_ad(!trx->in_rollback);
	ut_ad(!trx->is_recovered);
	ut_ad(trx->hit_list.empty());
	ut_ad(trx->start_line != 0);
	ut_ad(trx->start_file != 0);
	ut_ad(trx->roll_limit == 0);
	ut_ad(trx->error_state == DB_SUCCESS);
	ut_ad(trx->rsegs.m_redo.rseg == NULL);
	ut_ad(trx->rsegs.m_noredo.rseg == NULL);
	ut_ad(trx_state_eq(trx, TRX_STATE_NOT_STARTED));
	ut_ad(UT_LIST_GET_LEN(trx->lock.trx_locks) == 0);
	ut_ad(!(trx->in_innodb & TRX_FORCE_ROLLBACK));
	ut_ad(!(trx->in_innodb & TRX_FORCE_ROLLBACK_ASYNC));

	++trx->version;

	/* Check whether it is an AUTOCOMMIT SELECT */
	trx->auto_commit = thd_trx_is_auto_commit(trx->mysql_thd);

	trx->read_only = srv_read_only_mode
		|| (!trx->ddl && !trx->internal
		    && thd_trx_is_read_only(trx->mysql_thd));

	if (!trx->auto_commit) {
		++trx->will_lock;
	} else if (trx->will_lock == 0) {
		trx->read_only = true;
	}

#ifdef WITH_WSREP
	memset(trx->xid, 0, sizeof(xid_t));
	trx->xid->formatID = -1;
#endif /* WITH_WSREP */

	/* The initial value for trx->no: TRX_ID_MAX is used in
	read_view_open_now: */

	trx->no = TRX_ID_MAX;

	ut_a(ib_vector_is_empty(trx->autoinc_locks));
	ut_a(trx->lock.table_locks.empty());

	/* If this transaction came from trx_allocate_for_mysql(),
	trx->in_mysql_trx_list would hold. In that case, the trx->state
	change must be protected by the trx_sys->mutex, so that
	lock_print_info_all_transactions() will have a consistent view. */

	ut_ad(!trx->in_rw_trx_list);

	/* We tend to over assert and that complicates the code somewhat.
	e.g., the transaction state can be set earlier but we are forced to
	set it under the protection of the trx_sys_t::mutex because some
	trx list assertions are triggered unnecessarily. */

	/* By default all transactions are in the read-only list unless they
	are non-locking auto-commit read only transactions or background
	(internal) transactions. Note: Transactions marked explicitly as
	read only can write to temporary tables, we put those on the RO
	list too. */

	if (!trx->read_only
	    && (trx->mysql_thd == 0 || read_write || trx->ddl)) {

		trx->rsegs.m_redo.rseg = trx_assign_rseg_low();

		/* Temporary rseg is assigned only if the transaction
		updates a temporary table */

		trx_sys_mutex_enter();

		trx->id = trx_sys_get_new_trx_id();

		trx_sys->rw_trx_ids.push_back(trx->id);

		trx_sys_rw_trx_add(trx);

		ut_ad(trx->rsegs.m_redo.rseg != 0
		      || srv_read_only_mode
		      || srv_force_recovery >= SRV_FORCE_NO_TRX_UNDO);

		UT_LIST_ADD_FIRST(trx_sys->rw_trx_list, trx);

		ut_d(trx->in_rw_trx_list = true);
#ifdef UNIV_DEBUG
		if (trx->id > trx_sys->rw_max_trx_id) {
			trx_sys->rw_max_trx_id = trx->id;
		}
#endif /* UNIV_DEBUG */

		trx->state = TRX_STATE_ACTIVE;

		ut_ad(trx_sys_validate_trx_list());

		trx_sys_mutex_exit();

	} else {
		trx->id = 0;

		if (!trx_is_autocommit_non_locking(trx)) {

			/* If this is a read-only transaction that is writing
			to a temporary table then it needs a transaction id
			to write to the temporary table. */

			if (read_write) {

				trx_sys_mutex_enter();

				ut_ad(!srv_read_only_mode);

				trx->id = trx_sys_get_new_trx_id();

				trx_sys->rw_trx_ids.push_back(trx->id);

				trx_sys->rw_trx_set.insert(
					TrxTrack(trx->id, trx));

				trx_sys_mutex_exit();
			}

			trx->state = TRX_STATE_ACTIVE;

		} else {
			ut_ad(!read_write);
			trx->state = TRX_STATE_ACTIVE;
		}
	}

	if (trx->mysql_thd != NULL) {
		trx->start_time = thd_start_time_in_secs(trx->mysql_thd);
		trx->start_time_micro = thd_query_start_micro(trx->mysql_thd);

	} else {
		trx->start_time = ut_time();
		trx->start_time_micro = 0;
	}

	ut_a(trx->error_state == DB_SUCCESS);

	MONITOR_INC(MONITOR_TRX_ACTIVE);
}

/** Set the serialisation number for a persistent committed transaction.
@param[in,out]	trx	committed transaction with persistent changes
@param[in,out]	rseg	rollback segment for update_undo, or NULL */
static
void
trx_serialise(trx_t* trx, trx_rseg_t* rseg)
{
	ut_ad(!rseg || rseg == trx->rsegs.m_redo.rseg);

	trx_sys_mutex_enter();

	trx->no = trx_sys_get_new_trx_id();

	/* Track the minimum serialisation number. */
	UT_LIST_ADD_LAST(trx_sys->serialisation_list, trx);

	/* If the rollack segment is not empty then the
	new trx_t::no can't be less than any trx_t::no
	already in the rollback segment. User threads only
	produce events when a rollback segment is empty. */
	if (rseg && rseg->last_page_no == FIL_NULL) {
		TrxUndoRsegs	elem(trx->no);
		elem.push_back(rseg);

		mutex_enter(&purge_sys->pq_mutex);

		/* This is to reduce the pressure on the trx_sys_t::mutex
		though in reality it should make very little (read no)
		difference because this code path is only taken when the
		rbs is empty. */

		trx_sys_mutex_exit();

		purge_sys->purge_queue.push(elem);

		mutex_exit(&purge_sys->pq_mutex);
	} else {
		trx_sys_mutex_exit();
	}
}

/****************************************************************//**
Assign the transaction its history serialisation number and write the
update UNDO log record to the assigned rollback segment.
@return true if a serialisation log was written */
static
bool
trx_write_serialisation_history(
/*============================*/
	trx_t*		trx,	/*!< in/out: transaction */
	mtr_t*		mtr)	/*!< in/out: mini-transaction */
{
	/* Change the undo log segment states from TRX_UNDO_ACTIVE to some
	other state: these modifications to the file data structure define
	the transaction as committed in the file based domain, at the
	serialization point of the log sequence number lsn obtained below. */

	/* We have to hold the rseg mutex because update log headers have
	to be put to the history list in the (serialisation) order of the
	UNDO trx number. This is required for the purge in-memory data
	structures too. */

	if (trx_undo_t* undo = trx->rsegs.m_noredo.undo) {
		/* Undo log for temporary tables is discarded at transaction
		commit. There is no purge for temporary tables, and also no
		MVCC, because they are private to a session. */

		mtr_t	temp_mtr;
		temp_mtr.start();
		temp_mtr.set_log_mode(MTR_LOG_NO_REDO);

		mutex_enter(&trx->rsegs.m_noredo.rseg->mutex);
		trx_undo_set_state_at_finish(undo, &temp_mtr);
		mutex_exit(&trx->rsegs.m_noredo.rseg->mutex);
		temp_mtr.commit();
	}

	if (!trx->rsegs.m_redo.rseg) {
		ut_ad(!trx->rsegs.m_redo.insert_undo);
		ut_ad(!trx->rsegs.m_redo.update_undo);
		return false;
	}

	trx_undo_t* insert = trx->rsegs.m_redo.insert_undo;
	trx_undo_t* update = trx->rsegs.m_redo.update_undo;

	if (!insert && !update) {
		return false;
	}

	ut_ad(!trx->read_only);
	trx_rseg_t*	update_rseg = update ? trx->rsegs.m_redo.rseg : NULL;
	mutex_enter(&trx->rsegs.m_redo.rseg->mutex);

	/* Assign the transaction serialisation number and add any
	update_undo log to the purge queue. */
	trx_serialise(trx, update_rseg);

	/* It is not necessary to acquire trx->undo_mutex here because
	only a single OS thread is allowed to commit this transaction. */
	if (insert) {
		trx_undo_set_state_at_finish(insert, mtr);
	}
	if (update) {
		/* The undo logs and possible delete-marked records
		for updates and deletes will be purged later. */
		page_t*	undo_hdr_page = trx_undo_set_state_at_finish(
			update, mtr);

		trx_undo_update_cleanup(trx, undo_hdr_page, mtr);
	}

	mutex_exit(&trx->rsegs.m_redo.rseg->mutex);

	MONITOR_INC(MONITOR_TRX_COMMIT_UNDO);

	trx_sysf_t* sys_header = trx_sysf_get(mtr);
#ifdef WITH_WSREP
	/* Update latest MySQL wsrep XID in trx sys header. */
	if (wsrep_on(trx->mysql_thd) &&
	    !wsrep_thd_is_SR(trx->mysql_thd))
	{
          //xid_t xid = {-1, 0, 0, {}};
          xid_t xid = xid_t();
		wsrep_thd_xid(trx->mysql_thd, &xid, sizeof(xid));
		if (wsrep_is_wsrep_xid(&xid))
		{
			trx_sys_update_wsrep_checkpoint(&xid, sys_header, mtr);
		}
	}
#endif /* WITH_WSREP */

	/* Update the latest MySQL binlog name and offset info
	in trx sys header if MySQL binlogging is on or the database
	server is a MySQL replication slave */

	if (trx->mysql_log_file_name != NULL
	    && trx->mysql_log_file_name[0] != '\0') {

		trx_sys_update_mysql_binlog_offset(
			trx->mysql_log_file_name,
			trx->mysql_log_offset,
			TRX_SYS_MYSQL_LOG_INFO,
			sys_header,
			mtr);

		trx->mysql_log_file_name = NULL;
	}

	return(true);
}

/********************************************************************
Finalize a transaction containing updates for a FTS table. */
static
void
trx_finalize_for_fts_table(
/*=======================*/
	fts_trx_table_t*	ftt)	    /* in: FTS trx table */
{
	fts_t*		  fts = ftt->table->fts;
	fts_doc_ids_t*	  doc_ids = ftt->added_doc_ids;

	mutex_enter(&fts->bg_threads_mutex);

	if (fts->fts_status & BG_THREAD_STOP) {
		/* The table is about to be dropped, no use
		adding anything to its work queue. */

		mutex_exit(&fts->bg_threads_mutex);
	} else {
		mem_heap_t*     heap;
		mutex_exit(&fts->bg_threads_mutex);

		ut_a(fts->add_wq);

		heap = static_cast<mem_heap_t*>(doc_ids->self_heap->arg);

		ib_wqueue_add(fts->add_wq, doc_ids, heap);

		/* fts_trx_table_t no longer owns the list. */
		ftt->added_doc_ids = NULL;
	}
}

/******************************************************************//**
Finalize a transaction containing updates to FTS tables. */
static
void
trx_finalize_for_fts(
/*=================*/
	trx_t*	trx,		/*!< in/out: transaction */
	bool	is_commit)	/*!< in: true if the transaction was
				committed, false if it was rolled back. */
{
	if (is_commit) {
		const ib_rbt_node_t*	node;
		ib_rbt_t*		tables;
		fts_savepoint_t*	savepoint;

		savepoint = static_cast<fts_savepoint_t*>(
			ib_vector_last(trx->fts_trx->savepoints));

		tables = savepoint->tables;

		for (node = rbt_first(tables);
		     node;
		     node = rbt_next(tables, node)) {
			fts_trx_table_t**	ftt;

			ftt = rbt_value(fts_trx_table_t*, node);

			if ((*ftt)->added_doc_ids) {
				trx_finalize_for_fts_table(*ftt);
			}
		}
	}

	fts_trx_free(trx->fts_trx);
	trx->fts_trx = NULL;
}

/**********************************************************************//**
If required, flushes the log to disk based on the value of
innodb_flush_log_at_trx_commit. */
static
void
trx_flush_log_if_needed_low(
/*========================*/
	lsn_t	lsn)	/*!< in: lsn up to which logs are to be
			flushed. */
{
	bool	flush = srv_file_flush_method != SRV_NOSYNC;

	switch (srv_flush_log_at_trx_commit) {
	case 3:
	case 2:
		/* Write the log but do not flush it to disk */
		flush = false;
		/* fall through */
	case 1:
		/* Write the log and optionally flush it to disk */
		log_write_up_to(lsn, flush);
		return;
	case 0:
		/* Do nothing */
		return;
	}

	ut_error;
}

/**********************************************************************//**
If required, flushes the log to disk based on the value of
innodb_flush_log_at_trx_commit. */
static
void
trx_flush_log_if_needed(
/*====================*/
	lsn_t	lsn,	/*!< in: lsn up to which logs are to be
			flushed. */
	trx_t*	trx)	/*!< in/out: transaction */
{
	trx->op_info = "flushing log";
	trx_flush_log_if_needed_low(lsn);
	trx->op_info = "";
}

/**********************************************************************//**
For each table that has been modified by the given transaction: update
its dict_table_t::update_time with the current timestamp. Clear the list
of the modified tables at the end. */
static
void
trx_update_mod_tables_timestamp(
/*============================*/
	trx_t*	trx)	/*!< in: transaction */
{

	ut_ad(trx->id != 0);

	/* consider using trx->start_time if calling time() is too
	expensive here */
	time_t	now = ut_time();

	trx_mod_tables_t::const_iterator	end = trx->mod_tables.end();

	for (trx_mod_tables_t::const_iterator it = trx->mod_tables.begin();
	     it != end;
	     ++it) {

		/* This could be executed by multiple threads concurrently
		on the same table object. This is fine because time_t is
		word size or less. And _purely_ _theoretically_, even if
		time_t write is not atomic, likely the value of 'now' is
		the same in all threads and even if it is not, getting a
		"garbage" in table->update_time is justified because
		protecting it with a latch here would be too performance
		intrusive. */
		(*it)->update_time = now;
	}

	trx->mod_tables.clear();
}

/**
Erase the transaction from running transaction lists and serialization
list. Active RW transaction list of a MVCC snapshot(ReadView::prepare)
won't include this transaction after this call. All implicit locks are
also released by this call as trx is removed from rw_trx_list.
@param[in] trx		Transaction to erase, must have an ID > 0
@param[in] serialised	true if serialisation log was written */
static
void
trx_erase_lists(
	trx_t*	trx,
	bool	serialised)
{
	ut_ad(trx->id > 0);
	trx_sys_mutex_enter();

	if (serialised) {
		UT_LIST_REMOVE(trx_sys->serialisation_list, trx);
	}

	trx_ids_t::iterator	it = std::lower_bound(
		trx_sys->rw_trx_ids.begin(),
		trx_sys->rw_trx_ids.end(),
		trx->id);
	ut_ad(*it == trx->id);
	trx_sys->rw_trx_ids.erase(it);

	if (trx->read_only || trx->rsegs.m_redo.rseg == NULL) {

		ut_ad(!trx->in_rw_trx_list);
	} else {

		UT_LIST_REMOVE(trx_sys->rw_trx_list, trx);
		ut_d(trx->in_rw_trx_list = false);
		ut_ad(trx_sys_validate_trx_list());

		if (trx->read_view != NULL) {
			trx_sys->mvcc->view_close(trx->read_view, true);
		}
	}

	trx_sys->rw_trx_set.erase(TrxTrack(trx->id));

	trx_sys_mutex_exit();
}

/****************************************************************//**
Commits a transaction in memory. */
static
void
trx_commit_in_memory(
/*=================*/
	trx_t*		trx,	/*!< in/out: transaction */
	const mtr_t*	mtr,	/*!< in: mini-transaction of
				trx_write_serialisation_history(), or NULL if
				the transaction did not modify anything */
	bool		serialised)
				/*!< in: true if serialisation log was
				written */
{
	trx->must_flush_log_later = false;

	if (trx_is_autocommit_non_locking(trx)) {
		ut_ad(trx->id == 0);
		ut_ad(trx->read_only);
		ut_a(!trx->is_recovered);
		ut_ad(trx->rsegs.m_redo.rseg == NULL);
		ut_ad(!trx->in_rw_trx_list);

		/* Note: We are asserting without holding the lock mutex. But
		that is OK because this transaction is not waiting and cannot
		be rolled back and no new locks can (or should not) be added
		becuase it is flagged as a non-locking read-only transaction. */

		ut_a(UT_LIST_GET_LEN(trx->lock.trx_locks) == 0);

		/* This state change is not protected by any mutex, therefore
		there is an inherent race here around state transition during
		printouts. We ignore this race for the sake of efficiency.
		However, the trx_sys_t::mutex will protect the trx_t instance
		and it cannot be removed from the mysql_trx_list and freed
		without first acquiring the trx_sys_t::mutex. */

		ut_ad(trx_state_eq(trx, TRX_STATE_ACTIVE));

		if (trx->read_view != NULL) {
			trx_sys->mvcc->view_close(trx->read_view, false);
		}

		MONITOR_INC(MONITOR_TRX_NL_RO_COMMIT);

		/* AC-NL-RO transactions can't be rolled back asynchronously. */
		ut_ad(!trx->abort);
		ut_ad(!(trx->in_innodb
			& (TRX_FORCE_ROLLBACK | TRX_FORCE_ROLLBACK_ASYNC)));

		trx->state = TRX_STATE_NOT_STARTED;

	} else {

		if (trx->id > 0) {
			/* For consistent snapshot, we need to remove current
			transaction from running transaction id list for mvcc
			before doing commit and releasing locks. */
			trx_erase_lists(trx, serialised);
		}

		lock_trx_release_locks(trx);

		/* Remove the transaction from the list of active
		transactions now that it no longer holds any user locks. */

		ut_ad(trx_state_eq(trx, TRX_STATE_COMMITTED_IN_MEMORY));
		DEBUG_SYNC_C("after_trx_committed_in_memory");

		if (trx->read_only || trx->rsegs.m_redo.rseg == NULL) {

			MONITOR_INC(MONITOR_TRX_RO_COMMIT);
			if (trx->read_view != NULL) {
				trx_sys->mvcc->view_close(
					trx->read_view, false);
			}

		} else {
			ut_ad(trx->id > 0);
			MONITOR_INC(MONITOR_TRX_RW_COMMIT);
		}
	}

	ut_ad(!trx->rsegs.m_redo.update_undo);

	if (trx_rseg_t*	rseg = trx->rsegs.m_redo.rseg) {
		mutex_enter(&rseg->mutex);
		ut_ad(rseg->trx_ref_count > 0);
		--rseg->trx_ref_count;
		mutex_exit(&rseg->mutex);

		if (trx_undo_t*& insert = trx->rsegs.m_redo.insert_undo) {
			ut_ad(insert->rseg == rseg);
			trx_undo_commit_cleanup(insert, false);
			insert = NULL;
		}
	}

	ut_ad(!trx->rsegs.m_redo.insert_undo);

	if (mtr != NULL) {
		if (trx_undo_t*& undo = trx->rsegs.m_noredo.undo) {
			ut_ad(undo->rseg == trx->rsegs.m_noredo.rseg);
			trx_undo_commit_cleanup(undo, true);
			undo = NULL;
		}

		/* NOTE that we could possibly make a group commit more
		efficient here: call os_thread_yield here to allow also other
		trxs to come to commit! */

		/*-------------------------------------*/

		/* Depending on the my.cnf options, we may now write the log
		buffer to the log files, making the transaction durable if
		the OS does not crash. We may also flush the log files to
		disk, making the transaction durable also at an OS crash or a
		power outage.

		The idea in InnoDB's group commit is that a group of
		transactions gather behind a trx doing a physical disk write
		to log files, and when that physical write has been completed,
		one of those transactions does a write which commits the whole
		group. Note that this group commit will only bring benefit if
		there are > 2 users in the database. Then at least 2 users can
		gather behind one doing the physical log write to disk.

		If we are calling trx_commit() under prepare_commit_mutex, we
		will delay possible log write and flush to a separate function
		trx_commit_complete_for_mysql(), which is only called when the
		thread has released the mutex. This is to make the
		group commit algorithm to work. Otherwise, the prepare_commit
		mutex would serialize all commits and prevent a group of
		transactions from gathering. */

		lsn_t	lsn = mtr->commit_lsn();

		if (lsn == 0) {
			/* Nothing to be done. */
		} else if (trx->flush_log_later) {
			/* Do nothing yet */
			trx->must_flush_log_later = true;
		} else if (srv_flush_log_at_trx_commit == 0
			   || thd_requested_durability(trx->mysql_thd)
			   == HA_IGNORE_DURABILITY) {
			/* Do nothing */
		} else {
			trx_flush_log_if_needed(lsn, trx);
		}

		trx->commit_lsn = lsn;

		/* Tell server some activity has happened, since the trx
		does changes something. Background utility threads like
		master thread, purge thread or page_cleaner thread might
		have some work to do. */
		srv_active_wake_master_thread();
	}

	ut_ad(!trx->rsegs.m_noredo.undo);

	/* Free all savepoints, starting from the first. */
	trx_named_savept_t*	savep = UT_LIST_GET_FIRST(trx->trx_savepoints);

	trx_roll_savepoints_free(trx, savep);

        if (trx->fts_trx != NULL) {
                trx_finalize_for_fts(trx, trx->undo_no != 0);
        }

	trx_mutex_enter(trx);
	trx->dict_operation = TRX_DICT_OP_NONE;

#ifdef WITH_WSREP
	if (trx->mysql_thd && wsrep_on(trx->mysql_thd)) {
		trx->lock.was_chosen_as_deadlock_victim = FALSE;
	}
#endif

	/* Because we can rollback transactions asynchronously, we change
	the state at the last step. trx_t::abort cannot change once commit
	or rollback has started because we will have released the locks by
	the time we get here. */

	if (trx->abort) {

		trx->abort = false;
		trx->state = TRX_STATE_FORCED_ROLLBACK;
	} else {
		trx->state = TRX_STATE_NOT_STARTED;
	}

	/* trx->in_mysql_trx_list would hold between
	trx_allocate_for_mysql() and trx_free_for_mysql(). It does not
	hold for recovered transactions or system transactions. */
	assert_trx_is_free(trx);

	trx_init(trx);

	trx_mutex_exit(trx);

	ut_a(trx->error_state == DB_SUCCESS);
	srv_wake_purge_thread_if_not_active();
}

/****************************************************************//**
Commits a transaction and a mini-transaction. */
void
trx_commit_low(
/*===========*/
	trx_t*	trx,	/*!< in/out: transaction */
	mtr_t*	mtr)	/*!< in/out: mini-transaction (will be committed),
			or NULL if trx made no modifications */
{
	assert_trx_nonlocking_or_in_list(trx);
	ut_ad(!trx_state_eq(trx, TRX_STATE_COMMITTED_IN_MEMORY));
	ut_ad(!mtr || mtr->is_active());
	ut_ad(!mtr == !trx->has_logged());

	/* undo_no is non-zero if we're doing the final commit. */
	if (trx->fts_trx != NULL && trx->undo_no != 0) {
		dberr_t	error;

		ut_a(!trx_is_autocommit_non_locking(trx));

		error = fts_commit(trx);

		/* FTS-FIXME: Temporarily tolerate DB_DUPLICATE_KEY
		instead of dying. This is a possible scenario if there
		is a crash between insert to DELETED table committing
		and transaction committing. The fix would be able to
		return error from this function */
		if (error != DB_SUCCESS && error != DB_DUPLICATE_KEY) {
			/* FTS-FIXME: once we can return values from this
			function, we should do so and signal an error
			instead of just dying. */

			ut_error;
		}
	}

	bool	serialised;

	if (mtr != NULL) {

		mtr->set_sync();

		serialised = trx_write_serialisation_history(trx, mtr);

		/* The following call commits the mini-transaction, making the
		whole transaction committed in the file-based world, at this
		log sequence number. The transaction becomes 'durable' when
		we write the log to disk, but in the logical sense the commit
		in the file-based data structures (undo logs etc.) happens
		here.

		NOTE that transaction numbers, which are assigned only to
		transactions with an update undo log, do not necessarily come
		in exactly the same order as commit lsn's, if the transactions
		have different rollback segments. To get exactly the same
		order we should hold the kernel mutex up to this point,
		adding to the contention of the kernel mutex. However, if
		a transaction T2 is able to see modifications made by
		a transaction T1, T2 will always get a bigger transaction
		number and a bigger commit lsn than T1. */

		/*--------------*/
		mtr_commit(mtr);

		DBUG_EXECUTE_IF("ib_crash_during_trx_commit_in_mem",
				if (trx->has_logged()) {
					log_make_checkpoint_at(LSN_MAX, TRUE);
					DBUG_SUICIDE();
				});
		/*--------------*/

	} else {
		serialised = false;
	}
#ifndef DBUG_OFF
	/* In case of this function is called from a stack executing
	   THD::release_resources -> ...
              innobase_connection_close() ->
                     trx_rollback_for_mysql... -> .
           mysql's thd does not seem to have
           thd->debug_sync_control defined any longer. However the stack
           is possible only with a prepared trx not updating any data.
        */
	if (trx->mysql_thd != NULL && trx->has_logged_persistent()) {
		DEBUG_SYNC_C("before_trx_state_committed_in_memory");
	}
#endif

	trx_commit_in_memory(trx, mtr, serialised);
}

/****************************************************************//**
Commits a transaction. */
void
trx_commit(
/*=======*/
	trx_t*	trx)	/*!< in/out: transaction */
{
	mtr_t*	mtr;
	mtr_t	local_mtr;

	DBUG_EXECUTE_IF("ib_trx_commit_crash_before_trx_commit_start",
			DBUG_SUICIDE(););

	if (trx->has_logged()) {
		mtr = &local_mtr;
		mtr_start_sync(mtr);
	} else {

		mtr = NULL;
	}

	trx_commit_low(trx, mtr);
}

/****************************************************************//**
Cleans up a transaction at database startup. The cleanup is needed if
the transaction already got to the middle of a commit when the database
crashed, and we cannot roll it back. */
void
trx_cleanup_at_db_startup(
/*======================*/
	trx_t*	trx)	/*!< in: transaction */
{
	ut_ad(trx->is_recovered);
	ut_ad(!trx->rsegs.m_noredo.undo);
	ut_ad(!trx->rsegs.m_redo.update_undo);

	if (trx_undo_t*& undo = trx->rsegs.m_redo.insert_undo) {
		ut_ad(undo->rseg == trx->rsegs.m_redo.rseg);
		trx_undo_commit_cleanup(undo, false);
		undo = NULL;
	}

	memset(&trx->rsegs, 0x0, sizeof(trx->rsegs));
	trx->undo_no = 0;
	trx->undo_rseg_space = 0;
	trx->last_sql_stat_start.least_undo_no = 0;

	trx_sys_mutex_enter();

	ut_a(!trx->read_only);

	UT_LIST_REMOVE(trx_sys->rw_trx_list, trx);

	ut_d(trx->in_rw_trx_list = FALSE);

	trx_sys_mutex_exit();

	/* Change the transaction state without mutex protection, now
	that it no longer is in the trx_list. Recovered transactions
	are never placed in the mysql_trx_list. */
	ut_ad(trx->is_recovered);
	ut_ad(!trx->in_rw_trx_list);
	ut_ad(!trx->in_mysql_trx_list);
	trx->state = TRX_STATE_NOT_STARTED;
}

/********************************************************************//**
Assigns a read view for a consistent read query. All the consistent reads
within the same transaction will get the same read view, which is created
when this function is first called for a new started transaction.
@return consistent read view */
ReadView*
trx_assign_read_view(
/*=================*/
	trx_t*		trx)	/*!< in/out: active transaction */
{
	ut_ad(trx->state == TRX_STATE_ACTIVE);

	if (srv_read_only_mode) {

		ut_ad(trx->read_view == NULL);
		return(NULL);

	} else if (!MVCC::is_view_active(trx->read_view)) {
		trx_sys->mvcc->view_open(trx->read_view, trx);
	}

	return(trx->read_view);
}

/****************************************************************//**
Prepares a transaction for commit/rollback. */
void
trx_commit_or_rollback_prepare(
/*===========================*/
	trx_t*	trx)		/*!< in/out: transaction */
{
	/* We are reading trx->state without holding trx_sys->mutex
	here, because the commit or rollback should be invoked for a
	running (or recovered prepared) transaction that is associated
	with the current thread. */

	switch (trx->state) {
	case TRX_STATE_NOT_STARTED:
	case TRX_STATE_FORCED_ROLLBACK:

		trx_start_low(trx, true);
		/* fall through */

	case TRX_STATE_ACTIVE:
	case TRX_STATE_PREPARED:

		/* If the trx is in a lock wait state, moves the waiting
		query thread to the suspended state */

		if (trx->lock.que_state == TRX_QUE_LOCK_WAIT) {

			ut_a(trx->lock.wait_thr != NULL);
			trx->lock.wait_thr->state = QUE_THR_SUSPENDED;
			trx->lock.wait_thr = NULL;

			trx->lock.que_state = TRX_QUE_RUNNING;
		}

		ut_a(trx->lock.n_active_thrs == 1);
		return;

	case TRX_STATE_COMMITTED_IN_MEMORY:
		break;
	}

	ut_error;
}

/*********************************************************************//**
Creates a commit command node struct.
@return own: commit node struct */
commit_node_t*
trx_commit_node_create(
/*===================*/
	mem_heap_t*	heap)	/*!< in: mem heap where created */
{
	commit_node_t*	node;

	node = static_cast<commit_node_t*>(mem_heap_alloc(heap, sizeof(*node)));
	node->common.type  = QUE_NODE_COMMIT;
	node->state = COMMIT_NODE_SEND;

	return(node);
}

/***********************************************************//**
Performs an execution step for a commit type node in a query graph.
@return query thread to run next, or NULL */
que_thr_t*
trx_commit_step(
/*============*/
	que_thr_t*	thr)	/*!< in: query thread */
{
	commit_node_t*	node;

	node = static_cast<commit_node_t*>(thr->run_node);

	ut_ad(que_node_get_type(node) == QUE_NODE_COMMIT);

	if (thr->prev_node == que_node_get_parent(node)) {
		node->state = COMMIT_NODE_SEND;
	}

	if (node->state == COMMIT_NODE_SEND) {
		trx_t*	trx;

		node->state = COMMIT_NODE_WAIT;

		trx = thr_get_trx(thr);

		ut_a(trx->lock.wait_thr == NULL);
		ut_a(trx->lock.que_state != TRX_QUE_LOCK_WAIT);

		trx_commit_or_rollback_prepare(trx);

		trx->lock.que_state = TRX_QUE_COMMITTING;

		trx_commit(trx);

		ut_ad(trx->lock.wait_thr == NULL);

		trx->lock.que_state = TRX_QUE_RUNNING;

		thr = NULL;
	} else {
		ut_ad(node->state == COMMIT_NODE_WAIT);

		node->state = COMMIT_NODE_SEND;

		thr->run_node = que_node_get_parent(node);
	}

	return(thr);
}

/**********************************************************************//**
Does the transaction commit for MySQL.
@return DB_SUCCESS or error number */
dberr_t
trx_commit_for_mysql(
/*=================*/
	trx_t*	trx)	/*!< in/out: transaction */
{
	TrxInInnoDB	trx_in_innodb(trx, true);

	if (trx_in_innodb.is_aborted()
	    && trx->killed_by != os_thread_get_curr_id()) {

		return(DB_FORCED_ABORT);
	}

	/* Because we do not do the commit by sending an Innobase
	sig to the transaction, we must here make sure that trx has been
	started. */

	switch (trx->state) {
	case TRX_STATE_NOT_STARTED:
	case TRX_STATE_FORCED_ROLLBACK:

		ut_d(trx->start_file = __FILE__);
		ut_d(trx->start_line = __LINE__);

		trx_start_low(trx, true);
		/* fall through */
	case TRX_STATE_ACTIVE:
	case TRX_STATE_PREPARED:

		trx->op_info = "committing";

		if (trx->id != 0) {
			trx_update_mod_tables_timestamp(trx);
		}

		trx_commit(trx);

		MONITOR_DEC(MONITOR_TRX_ACTIVE);
		trx->op_info = "";
		return(DB_SUCCESS);
	case TRX_STATE_COMMITTED_IN_MEMORY:
		break;
	}
	ut_error;
	return(DB_CORRUPTION);
}

/**********************************************************************//**
If required, flushes the log to disk if we called trx_commit_for_mysql()
with trx->flush_log_later == TRUE. */
void
trx_commit_complete_for_mysql(
/*==========================*/
	trx_t*	trx)	/*!< in/out: transaction */
{
	if (trx->id != 0
	    || !trx->must_flush_log_later
	    || thd_requested_durability(trx->mysql_thd)
	       == HA_IGNORE_DURABILITY) {

		return;
	}

	trx_flush_log_if_needed(trx->commit_lsn, trx);

	trx->must_flush_log_later = false;
}

/**********************************************************************//**
Marks the latest SQL statement ended. */
void
trx_mark_sql_stat_end(
/*==================*/
	trx_t*	trx)	/*!< in: trx handle */
{
	ut_a(trx);

	switch (trx->state) {
	case TRX_STATE_PREPARED:
	case TRX_STATE_COMMITTED_IN_MEMORY:
		break;
	case TRX_STATE_NOT_STARTED:
	case TRX_STATE_FORCED_ROLLBACK:
		trx->undo_no = 0;
		trx->undo_rseg_space = 0;
		/* fall through */
	case TRX_STATE_ACTIVE:
		trx->last_sql_stat_start.least_undo_no = trx->undo_no;

		if (trx->fts_trx != NULL) {
			fts_savepoint_laststmt_refresh(trx);
		}

		return;
	}

	ut_error;
}

/**********************************************************************//**
Prints info about a transaction.
Caller must hold trx_sys->mutex. */
void
trx_print_low(
/*==========*/
	FILE*		f,
			/*!< in: output stream */
	const trx_t*	trx,
			/*!< in: transaction */
	ulint		max_query_len,
			/*!< in: max query length to print,
			or 0 to use the default max length */
	ulint		n_rec_locks,
			/*!< in: lock_number_of_rows_locked(&trx->lock) */
	ulint		n_trx_locks,
			/*!< in: length of trx->lock.trx_locks */
	ulint		heap_size)
			/*!< in: mem_heap_get_size(trx->lock.lock_heap) */
{
	ibool		newline;
	const char*	op_info;

	ut_ad(trx_sys_mutex_own());

	fprintf(f, "TRANSACTION " TRX_ID_FMT, trx_get_id_for_print(trx));

	/* trx->state cannot change from or to NOT_STARTED while we
	are holding the trx_sys->mutex. It may change from ACTIVE to
	PREPARED or COMMITTED. */
	switch (trx->state) {
	case TRX_STATE_NOT_STARTED:
		fputs(", not started", f);
		goto state_ok;
	case TRX_STATE_FORCED_ROLLBACK:
		fputs(", forced rollback", f);
		goto state_ok;
	case TRX_STATE_ACTIVE:
		fprintf(f, ", ACTIVE %lu sec",
			(ulong) difftime(time(NULL), trx->start_time));
		goto state_ok;
	case TRX_STATE_PREPARED:
		fprintf(f, ", ACTIVE (PREPARED) %lu sec",
			(ulong) difftime(time(NULL), trx->start_time));
		goto state_ok;
	case TRX_STATE_COMMITTED_IN_MEMORY:
		fputs(", COMMITTED IN MEMORY", f);
		goto state_ok;
	}
	fprintf(f, ", state %lu", (ulong) trx->state);
	ut_ad(0);
state_ok:

	/* prevent a race condition */
	op_info = trx->op_info;

	if (*op_info) {
		putc(' ', f);
		fputs(op_info, f);
	}

	if (trx->is_recovered) {
		fputs(" recovered trx", f);
	}

	if (trx->declared_to_be_inside_innodb) {
		fprintf(f, ", thread declared inside InnoDB %lu",
			(ulong) trx->n_tickets_to_enter_innodb);
	}

	putc('\n', f);

	if (trx->n_mysql_tables_in_use > 0 || trx->mysql_n_tables_locked > 0) {
		fprintf(f, "mysql tables in use %lu, locked %lu\n",
			(ulong) trx->n_mysql_tables_in_use,
			(ulong) trx->mysql_n_tables_locked);
	}

	newline = TRUE;

	/* trx->lock.que_state of an ACTIVE transaction may change
	while we are not holding trx->mutex. We perform a dirty read
	for performance reasons. */

	switch (trx->lock.que_state) {
	case TRX_QUE_RUNNING:
		newline = FALSE; break;
	case TRX_QUE_LOCK_WAIT:
		fputs("LOCK WAIT ", f); break;
	case TRX_QUE_ROLLING_BACK:
		fputs("ROLLING BACK ", f); break;
	case TRX_QUE_COMMITTING:
		fputs("COMMITTING ", f); break;
	default:
		fprintf(f, "que state %lu ", (ulong) trx->lock.que_state);
	}

	if (n_trx_locks > 0 || heap_size > 400) {
		newline = TRUE;

		fprintf(f, "%lu lock struct(s), heap size %lu,"
			" %lu row lock(s)",
			(ulong) n_trx_locks,
			(ulong) heap_size,
			(ulong) n_rec_locks);
	}

#ifdef BTR_CUR_HASH_ADAPT
	if (trx->has_search_latch) {
		newline = TRUE;
		fputs(", holds adaptive hash latch", f);
	}
#endif /* BTR_CUR_HASH_ADAPT */

	if (trx->undo_no != 0) {
		newline = TRUE;
		fprintf(f, ", undo log entries " TRX_ID_FMT, trx->undo_no);
	}

	if (newline) {
		putc('\n', f);
	}

	if (trx->state != TRX_STATE_NOT_STARTED && trx->mysql_thd != NULL) {
		innobase_mysql_print_thd(
			f, trx->mysql_thd, static_cast<uint>(max_query_len));
	}
}

/**********************************************************************//**
Prints info about a transaction.
The caller must hold lock_sys->mutex and trx_sys->mutex.
When possible, use trx_print() instead. */
void
trx_print_latched(
/*==============*/
	FILE*		f,		/*!< in: output stream */
	const trx_t*	trx,		/*!< in: transaction */
	ulint		max_query_len)	/*!< in: max query length to print,
					or 0 to use the default max length */
{
	ut_ad(lock_mutex_own());
	ut_ad(trx_sys_mutex_own());

	trx_print_low(f, trx, max_query_len,
		      lock_number_of_rows_locked(&trx->lock),
		      UT_LIST_GET_LEN(trx->lock.trx_locks),
		      mem_heap_get_size(trx->lock.lock_heap));
}

#ifdef WITH_WSREP
/**********************************************************************//**
Prints info about a transaction.
Transaction information may be retrieved without having trx_sys->mutex acquired
so it may not be completely accurate. The caller must own lock_sys->mutex
and the trx must have some locks to make sure that it does not escape
without locking lock_sys->mutex. */
UNIV_INTERN
void
wsrep_trx_print_locking(
<<<<<<< HEAD
=======
/*==========*/
>>>>>>> 3ec9944e
	FILE*		f,
			/*!< in: output stream */
	const trx_t*	trx,
			/*!< in: transaction */
	ulint		max_query_len)
			/*!< in: max query length to print,
			or 0 to use the default max length */
{
	ibool		newline;
	const char*	op_info;

	ut_ad(lock_mutex_own());
	ut_ad(trx->lock.trx_locks.count > 0);

	fprintf(f, "TRANSACTION " TRX_ID_FMT, trx->id);

	/* trx->state may change since trx_sys->mutex is not required */
	switch (trx->state) {
	case TRX_STATE_NOT_STARTED:
		fputs(", not started", f);
		goto state_ok;
	case TRX_STATE_ACTIVE:
		fprintf(f, ", ACTIVE %lu sec",
			(ulong) difftime(time(NULL), trx->start_time));
		goto state_ok;
<<<<<<< HEAD
	case TRX_STATE_FORCED_ROLLBACK:
		fprintf(f, ", FORCED ROLLBACK, %lu sec",
			(ulong) difftime(time(NULL), trx->start_time));
		goto state_ok;
=======
>>>>>>> 3ec9944e
	case TRX_STATE_PREPARED:
		fprintf(f, ", ACTIVE (PREPARED) %lu sec",
			(ulong) difftime(time(NULL), trx->start_time));
		goto state_ok;
	case TRX_STATE_COMMITTED_IN_MEMORY:
		fputs(", COMMITTED IN MEMORY", f);
		goto state_ok;
<<<<<<< HEAD
=======
	case TRX_STATE_FORCED_ROLLBACK:
		fputs(", FORCED ROLLBACK", f);
		goto state_ok;
>>>>>>> 3ec9944e
	}
	fprintf(f, ", state %lu", (ulong) trx->state);
	ut_ad(0);
state_ok:

	/* prevent a race condition */
	op_info = trx->op_info;

	if (*op_info) {
		putc(' ', f);
		fputs(op_info, f);
	}

	if (trx->is_recovered) {
		fputs(" recovered trx", f);
	}

	if (trx->declared_to_be_inside_innodb) {
		fprintf(f, ", thread declared inside InnoDB %lu",
			(ulong) trx->n_tickets_to_enter_innodb);
	}

	putc('\n', f);

	if (trx->n_mysql_tables_in_use > 0 || trx->mysql_n_tables_locked > 0) {
		fprintf(f, "mysql tables in use %lu, locked %lu\n",
			(ulong) trx->n_mysql_tables_in_use,
			(ulong) trx->mysql_n_tables_locked);
	}

	newline = TRUE;

	/* trx->lock.que_state of an ACTIVE transaction may change
	while we are not holding trx->mutex. We perform a dirty read
	for performance reasons. */

	switch (trx->lock.que_state) {
	case TRX_QUE_RUNNING:
		newline = FALSE; break;
	case TRX_QUE_LOCK_WAIT:
		fputs("LOCK WAIT ", f); break;
	case TRX_QUE_ROLLING_BACK:
		fputs("ROLLING BACK ", f); break;
	case TRX_QUE_COMMITTING:
		fputs("COMMITTING ", f); break;
	default:
		fprintf(f, "que state %lu ", (ulong) trx->lock.que_state);
	}

	if (trx->has_search_latch) {
		newline = TRUE;
		fputs(", holds adaptive hash latch", f);
	}

	if (trx->undo_no != 0) {
		newline = TRUE;
		fprintf(f, ", undo log entries " TRX_ID_FMT, trx->undo_no);
	}

	if (newline) {
		putc('\n', f);
	}

	if (trx->mysql_thd != NULL) {
		innobase_mysql_print_thd(
			f, trx->mysql_thd, static_cast<uint>(max_query_len));
	}
}
#endif /* WITH_WSREP */
/**********************************************************************//**
Prints info about a transaction.
Acquires and releases lock_sys->mutex and trx_sys->mutex. */
void
trx_print(
/*======*/
	FILE*		f,		/*!< in: output stream */
	const trx_t*	trx,		/*!< in: transaction */
	ulint		max_query_len)	/*!< in: max query length to print,
					or 0 to use the default max length */
{
	ulint	n_rec_locks;
	ulint	n_trx_locks;
	ulint	heap_size;

	lock_mutex_enter();
	n_rec_locks = lock_number_of_rows_locked(&trx->lock);
	n_trx_locks = UT_LIST_GET_LEN(trx->lock.trx_locks);
	heap_size = mem_heap_get_size(trx->lock.lock_heap);
	lock_mutex_exit();

	mutex_enter(&trx_sys->mutex);

	trx_print_low(f, trx, max_query_len,
		      n_rec_locks, n_trx_locks, heap_size);

	mutex_exit(&trx_sys->mutex);
}

#ifdef UNIV_DEBUG
/**********************************************************************//**
Asserts that a transaction has been started.
The caller must hold trx_sys->mutex.
@return TRUE if started */
ibool
trx_assert_started(
/*===============*/
	const trx_t*	trx)	/*!< in: transaction */
{
	ut_ad(trx_sys_mutex_own());

	/* Non-locking autocommits should not hold any locks and this
	function is only called from the locking code. */
	check_trx_state(trx);

	/* trx->state can change from or to NOT_STARTED while we are holding
	trx_sys->mutex for non-locking autocommit selects but not for other
	types of transactions. It may change from ACTIVE to PREPARED. Unless
	we are holding lock_sys->mutex, it may also change to COMMITTED. */

	switch (trx->state) {
	case TRX_STATE_PREPARED:
		return(TRUE);

	case TRX_STATE_ACTIVE:
	case TRX_STATE_COMMITTED_IN_MEMORY:
		return(TRUE);

	case TRX_STATE_NOT_STARTED:
	case TRX_STATE_FORCED_ROLLBACK:
		break;
	}

	ut_error;
	return(FALSE);
}
#endif /* UNIV_DEBUG */

/*******************************************************************//**
Compares the "weight" (or size) of two transactions. Transactions that
have edited non-transactional tables are considered heavier than ones
that have not.
@return TRUE if weight(a) >= weight(b) */
bool
trx_weight_ge(
/*==========*/
	const trx_t*	a,	/*!< in: transaction to be compared */
	const trx_t*	b)	/*!< in: transaction to be compared */
{
	ibool	a_notrans_edit;
	ibool	b_notrans_edit;

	/* If mysql_thd is NULL for a transaction we assume that it has
	not edited non-transactional tables. */

	a_notrans_edit = a->mysql_thd != NULL
		&& thd_has_edited_nontrans_tables(a->mysql_thd);

	b_notrans_edit = b->mysql_thd != NULL
		&& thd_has_edited_nontrans_tables(b->mysql_thd);

	if (a_notrans_edit != b_notrans_edit) {

		return(a_notrans_edit);
	}

	/* Either both had edited non-transactional tables or both had
	not, we fall back to comparing the number of altered/locked
	rows. */

	return(TRX_WEIGHT(a) >= TRX_WEIGHT(b));
}

/** Prepare a transaction.
@return	log sequence number that makes the XA PREPARE durable
@retval	0	if no changes needed to be made durable */
static
lsn_t
trx_prepare_low(trx_t* trx)
{
	mtr_t	mtr;

	/* It is not necessary to acquire trx->undo_mutex here because
	only the owning (connection) thread of the transaction is
	allowed to perform XA PREPARE. */

	if (trx_undo_t* undo = trx->rsegs.m_noredo.undo) {
		ut_ad(undo->rseg == trx->rsegs.m_noredo.rseg);

		mtr.start();
		mtr.set_log_mode(MTR_LOG_NO_REDO);

		mutex_enter(&undo->rseg->mutex);
		trx_undo_set_state_at_prepare(trx, undo, false, &mtr);
		mutex_exit(&undo->rseg->mutex);

		mtr.commit();
	}

	trx_undo_t* insert = trx->rsegs.m_redo.insert_undo;
	trx_undo_t* update = trx->rsegs.m_redo.update_undo;

	if (!insert && !update) {
		/* There were no changes to persistent tables. */
		return(0);
	}

	trx_rseg_t*	rseg = trx->rsegs.m_redo.rseg;

	mtr.start(true);

	/* Change the undo log segment states from TRX_UNDO_ACTIVE to
	TRX_UNDO_PREPARED: these modifications to the file data
	structure define the transaction as prepared in the file-based
	world, at the serialization point of lsn. */

	mutex_enter(&rseg->mutex);

	if (insert) {
		ut_ad(insert->rseg == rseg);
		trx_undo_set_state_at_prepare(trx, insert, false, &mtr);
	}

	if (update) {
		ut_ad(update->rseg == rseg);
		trx_undo_set_state_at_prepare(trx, update, false, &mtr);
	}

	mutex_exit(&rseg->mutex);

	/* Make the XA PREPARE durable. */
	mtr.commit();
	ut_ad(mtr.commit_lsn() > 0);
	return(mtr.commit_lsn());
}

/****************************************************************//**
Prepares a transaction. */
static
void
trx_prepare(
/*========*/
	trx_t*	trx)	/*!< in/out: transaction */
{
	/* This transaction has crossed the point of no return and cannot
	be rolled back asynchronously now. It must commit or rollback
	synhronously. */

	/* Only fresh user transactions can be prepared.
	Recovered transactions cannot. */
	ut_a(!trx->is_recovered);

	lsn_t	lsn = trx_prepare_low(trx);

	DBUG_EXECUTE_IF("ib_trx_crash_during_xa_prepare_step", DBUG_SUICIDE(););

	/*--------------------------------------*/
	ut_a(trx->state == TRX_STATE_ACTIVE);
	trx_sys_mutex_enter();
	trx->state = TRX_STATE_PREPARED;
	trx_sys->n_prepared_trx++;
	trx_sys_mutex_exit();
	/*--------------------------------------*/

	switch (thd_requested_durability(trx->mysql_thd)) {
	case HA_IGNORE_DURABILITY:
		/* We set the HA_IGNORE_DURABILITY during prepare phase of
		binlog group commit to not flush redo log for every transaction
		here. So that we can flush prepared records of transactions to
		redo log in a group right before writing them to binary log
		during flush stage of binlog group commit. */
		break;
	case HA_REGULAR_DURABILITY:
		if (lsn == 0) {
			break;
		}
		/* Depending on the my.cnf options, we may now write the log
		buffer to the log files, making the prepared state of the
		transaction durable if the OS does not crash. We may also
		flush the log files to disk, making the prepared state of the
		transaction durable also at an OS crash or a power outage.

		The idea in InnoDB's group prepare is that a group of
		transactions gather behind a trx doing a physical disk write
		to log files, and when that physical write has been completed,
		one of those transactions does a write which prepares the whole
		group. Note that this group prepare will only bring benefit if
		there are > 2 users in the database. Then at least 2 users can
		gather behind one doing the physical log write to disk.

		We must not be holding any mutexes or latches here. */

		trx_flush_log_if_needed(lsn, trx);
	}
}

/**
Does the transaction prepare for MySQL.
@param[in, out] trx		Transaction instance to prepare */
dberr_t
trx_prepare_for_mysql(trx_t* trx)
{
	trx_start_if_not_started_xa(trx, false);

	TrxInInnoDB	trx_in_innodb(trx, true);

	if (trx_in_innodb.is_aborted()
	    && trx->killed_by != os_thread_get_curr_id()) {

		return(DB_FORCED_ABORT);
	}

	trx->op_info = "preparing";

	trx_prepare(trx);

	trx->op_info = "";

	return(DB_SUCCESS);
}

/**********************************************************************//**
This function is used to find number of prepared transactions and
their transaction objects for a recovery.
@return number of prepared transactions stored in xid_list */
int
trx_recover_for_mysql(
/*==================*/
	XID*	xid_list,	/*!< in/out: prepared transactions */
	ulint	len)		/*!< in: number of slots in xid_list */
{
	const trx_t*	trx;
	ulint		count = 0;

	ut_ad(xid_list);
	ut_ad(len);

	/* We should set those transactions which are in the prepared state
	to the xid_list */

	trx_sys_mutex_enter();

	for (trx = UT_LIST_GET_FIRST(trx_sys->rw_trx_list);
	     trx != NULL;
	     trx = UT_LIST_GET_NEXT(trx_list, trx)) {

		assert_trx_in_rw_list(trx);

		/* The state of a read-write transaction cannot change
		from or to NOT_STARTED while we are holding the
		trx_sys->mutex. It may change to PREPARED, but not if
		trx->is_recovered. It may also change to COMMITTED. */
		if (trx_state_eq(trx, TRX_STATE_PREPARED)) {
			xid_list[count] = *trx->xid;

			if (count == 0) {
				ib::info() << "Starting recovery for"
					" XA transactions...";
			}

			ib::info() << "Transaction "
				<< trx_get_id_for_print(trx)
				<< " in prepared state after recovery";

			ib::info() << "Transaction contains changes to "
				<< trx->undo_no << " rows";

			count++;

			if (count == len) {
				break;
			}
		}
	}

	trx_sys_mutex_exit();

	if (count > 0){
		ib::info() << count << " transactions in prepared state"
			" after recovery";
	}

	return(int (count));
}

/*******************************************************************//**
This function is used to find one X/Open XA distributed transaction
which is in the prepared state
@return trx on match, the trx->xid will be invalidated;
note that the trx may have been committed, unless the caller is
holding lock_sys->mutex */
static MY_ATTRIBUTE((warn_unused_result))
trx_t*
trx_get_trx_by_xid_low(
/*===================*/
	XID*	xid)		/*!< in: X/Open XA transaction
					identifier */
{
	trx_t*		trx;

	ut_ad(trx_sys_mutex_own());

	for (trx = UT_LIST_GET_FIRST(trx_sys->rw_trx_list);
	     trx != NULL;
	     trx = UT_LIST_GET_NEXT(trx_list, trx)) {

		assert_trx_in_rw_list(trx);

		/* Compare two X/Open XA transaction id's: their
		length should be the same and binary comparison
		of gtrid_length+bqual_length bytes should be
		the same */

		if (trx->is_recovered
		    && trx_state_eq(trx, TRX_STATE_PREPARED)
			&& xid->eq((XID*)trx->xid)) {

			/* Invalidate the XID, so that subsequent calls
			will not find it. */
			trx->xid->null();
			break;
		}
	}

	return(trx);
}

/*******************************************************************//**
This function is used to find one X/Open XA distributed transaction
which is in the prepared state
@return trx or NULL; on match, the trx->xid will be invalidated;
note that the trx may have been committed, unless the caller is
holding lock_sys->mutex */
trx_t*
trx_get_trx_by_xid(
/*===============*/
	XID*	xid)	/*!< in: X/Open XA transaction identifier */
{
	trx_t*	trx;

	if (xid == NULL) {

		return(NULL);
	}

	trx_sys_mutex_enter();

	/* Recovered/Resurrected transactions are always only on the
	trx_sys_t::rw_trx_list. */
	trx = trx_get_trx_by_xid_low((XID*)xid);

	trx_sys_mutex_exit();

	return(trx);
}

/*************************************************************//**
Starts the transaction if it is not yet started. */
void
trx_start_if_not_started_xa_low(
/*============================*/
	trx_t*	trx,		/*!< in/out: transaction */
	bool	read_write)	/*!< in: true if read write transaction */
{
	switch (trx->state) {
	case TRX_STATE_NOT_STARTED:
	case TRX_STATE_FORCED_ROLLBACK:
		trx_start_low(trx, read_write);
		return;

	case TRX_STATE_ACTIVE:
		if (trx->id == 0 && read_write) {
			/* If the transaction is tagged as read-only then
			it can only write to temp tables and for such
			transactions we don't want to move them to the
			trx_sys_t::rw_trx_list. */
			if (!trx->read_only) {
				trx_set_rw_mode(trx);
			}
		}
		return;
	case TRX_STATE_PREPARED:
	case TRX_STATE_COMMITTED_IN_MEMORY:
		break;
	}

	ut_error;
}

/*************************************************************//**
Starts the transaction if it is not yet started. */
void
trx_start_if_not_started_low(
/*==========================*/
	trx_t*	trx,		/*!< in: transaction */
	bool	read_write)	/*!< in: true if read write transaction */
{
	switch (trx->state) {
	case TRX_STATE_NOT_STARTED:
	case TRX_STATE_FORCED_ROLLBACK:

		trx_start_low(trx, read_write);
		return;

	case TRX_STATE_ACTIVE:

		if (read_write && trx->id == 0 && !trx->read_only) {
			trx_set_rw_mode(trx);
		}
		return;

	case TRX_STATE_PREPARED:
	case TRX_STATE_COMMITTED_IN_MEMORY:
		break;
	}

	ut_error;
}

/*************************************************************//**
Starts a transaction for internal processing. */
void
trx_start_internal_low(
/*===================*/
	trx_t*	trx)		/*!< in/out: transaction */
{
	/* Ensure it is not flagged as an auto-commit-non-locking
	transaction. */

	trx->will_lock = 1;

	trx->internal = true;

	trx_start_low(trx, true);
}

/** Starts a read-only transaction for internal processing.
@param[in,out] trx	transaction to be started */
void
trx_start_internal_read_only_low(
	trx_t*	trx)
{
	/* Ensure it is not flagged as an auto-commit-non-locking
	transaction. */

	trx->will_lock = 1;

	trx->internal = true;

	trx_start_low(trx, false);
}

/*************************************************************//**
Starts the transaction for a DDL operation. */
void
trx_start_for_ddl_low(
/*==================*/
	trx_t*		trx,	/*!< in/out: transaction */
	trx_dict_op_t	op)	/*!< in: dictionary operation type */
{
	switch (trx->state) {
	case TRX_STATE_NOT_STARTED:
	case TRX_STATE_FORCED_ROLLBACK:

		/* Flag this transaction as a dictionary operation, so that
		the data dictionary will be locked in crash recovery. */

		trx_set_dict_operation(trx, op);

		/* Ensure it is not flagged as an auto-commit-non-locking
		transation. */
		trx->will_lock = 1;

		trx->ddl= true;

		trx_start_internal_low(trx);
		return;

	case TRX_STATE_ACTIVE:

		/* We have this start if not started idiom, therefore we
		can't add stronger checks here. */
		trx->ddl = true;

		ut_ad(trx->dict_operation != TRX_DICT_OP_NONE);
		ut_ad(trx->will_lock > 0);
		return;

	case TRX_STATE_PREPARED:
	case TRX_STATE_COMMITTED_IN_MEMORY:
		break;
	}

	ut_error;
}

/*************************************************************//**
Set the transaction as a read-write transaction if it is not already
tagged as such. Read-only transactions that are writing to temporary
tables are assigned an ID and a rollback segment but are not added
to the trx read-write list because their updates should not be visible
to other transactions and therefore their changes can be ignored by
by MVCC. */
void
trx_set_rw_mode(
/*============*/
	trx_t*		trx)		/*!< in/out: transaction that is RW */
{
	ut_ad(trx->rsegs.m_redo.rseg == 0);
	ut_ad(!trx->in_rw_trx_list);
	ut_ad(!trx_is_autocommit_non_locking(trx));

	if (srv_force_recovery >= SRV_FORCE_NO_TRX_UNDO) {
		return;
	}

	/* Function is promoting existing trx from ro mode to rw mode.
	In this process it has acquired trx_sys->mutex as it plan to
	move trx from ro list to rw list. If in future, some other thread
	looks at this trx object while it is being promoted then ensure
	that both threads are synced by acquring trx->mutex to avoid decision
	based on in-consistent view formed during promotion. */

	trx->rsegs.m_redo.rseg = trx_assign_rseg_low();

	ut_ad(trx->rsegs.m_redo.rseg != 0);

	mutex_enter(&trx_sys->mutex);

	ut_ad(trx->id == 0);
	trx->id = trx_sys_get_new_trx_id();

	trx_sys->rw_trx_ids.push_back(trx->id);

	trx_sys->rw_trx_set.insert(TrxTrack(trx->id, trx));

	/* So that we can see our own changes. */
	if (MVCC::is_view_active(trx->read_view)) {
		MVCC::set_view_creator_trx_id(trx->read_view, trx->id);
	}

#ifdef UNIV_DEBUG
	if (trx->id > trx_sys->rw_max_trx_id) {
		trx_sys->rw_max_trx_id = trx->id;
	}
#endif /* UNIV_DEBUG */

	if (!trx->read_only) {
		UT_LIST_ADD_FIRST(trx_sys->rw_trx_list, trx);

		ut_d(trx->in_rw_trx_list = true);
	}

	mutex_exit(&trx_sys->mutex);
}

/**
Kill all transactions that are blocking this transaction from acquiring locks.
@param[in,out] trx	High priority transaction */

void
trx_kill_blocking(trx_t* trx)
{
	if (trx->hit_list.empty()) {
		return;
	}

	DEBUG_SYNC_C("trx_kill_blocking_enter");

	ulint	had_dict_lock = trx->dict_operation_lock_mode;

	switch (had_dict_lock) {
	case 0:
		break;

	case RW_S_LATCH:
		/* Release foreign key check latch */
		row_mysql_unfreeze_data_dictionary(trx);
		break;

	default:
		/* There should never be a lock wait when the
		dictionary latch is reserved in X mode.  Dictionary
		transactions should only acquire locks on dictionary
		tables, not other tables. All access to dictionary
		tables should be covered by dictionary
		transactions. */
		ut_error;
	}

	ut_a(trx->dict_operation_lock_mode == 0);

	/** Kill the transactions in the lock acquisition order old -> new. */
	hit_list_t::reverse_iterator	end = trx->hit_list.rend();

	for (hit_list_t::reverse_iterator it = trx->hit_list.rbegin();
	     it != end;
	     ++it) {

		trx_t*	victim_trx = it->m_trx;
		ulint	version = it->m_version;

		/* Shouldn't commit suicide. */
		ut_ad(victim_trx != trx);
		ut_ad(victim_trx->mysql_thd != trx->mysql_thd);

		/* Check that the transaction isn't active inside
		InnoDB code. We have to wait while it is executing
		in the InnoDB context. This can potentially take a
		long time */

		trx_mutex_enter(victim_trx);
		ut_ad(version <= victim_trx->version);

		ulint	loop_count = 0;
		/* start with optimistic sleep time of 20 micro seconds. */
		ulint	sleep_time = 20;

		while ((victim_trx->in_innodb & TRX_FORCE_ROLLBACK_MASK) > 0
		       && victim_trx->version == version) {

			trx_mutex_exit(victim_trx);

			loop_count++;
			/* If the wait is long, don't hog the cpu. */
			if (loop_count < 100) {
				/* 20 microseconds */
				sleep_time = 20;
			} else if (loop_count < 1000) {
				/* 1 millisecond */
				sleep_time = 1000;
			} else {
				/* 100 milliseconds */
				sleep_time = 100000;
			}

			os_thread_sleep(sleep_time);

			trx_mutex_enter(victim_trx);
		}

		/* Compare the version to check if the transaction has
		already finished */
		if (victim_trx->version != version) {
			trx_mutex_exit(victim_trx);
			continue;
		}

		/* We should never kill background transactions. */
		ut_ad(victim_trx->mysql_thd != NULL);

		ut_ad(!(trx->in_innodb & TRX_FORCE_ROLLBACK_DISABLE));
		ut_ad(victim_trx->in_innodb & TRX_FORCE_ROLLBACK);
		ut_ad(victim_trx->in_innodb & TRX_FORCE_ROLLBACK_ASYNC);
		ut_ad(victim_trx->killed_by == os_thread_get_curr_id());
		ut_ad(victim_trx->version == it->m_version);

		/* We don't kill Read Only, Background or high priority
		transactions. */
		ut_a(!victim_trx->read_only);
		ut_a(victim_trx->mysql_thd != NULL);

		trx_mutex_exit(victim_trx);

#ifndef DBUG_OFF
		char		buffer[1024];
#endif /* !DBUG_OFF */

		DBUG_LOG("trx",
			 "High Priority Transaction "
			 << trx->id << " killed transaction "
			 << victim_trx->id << " in hit list"
			 << " - "
			 << thd_get_error_context_description(
				 victim_trx->mysql_thd,
				 buffer, sizeof(buffer), 512));

		trx_rollback_for_mysql(victim_trx);
		trx_mutex_enter(victim_trx);

		version++;
		ut_ad(victim_trx->version == version);

		my_atomic_storelong(&victim_trx->killed_by, 0);

		victim_trx->in_innodb &= TRX_FORCE_ROLLBACK_MASK;

		trx_mutex_exit(victim_trx);
	}

	trx->hit_list.clear();

	if (had_dict_lock) {

		row_mysql_freeze_data_dictionary(trx);
	}

}<|MERGE_RESOLUTION|>--- conflicted
+++ resolved
@@ -2474,10 +2474,7 @@
 UNIV_INTERN
 void
 wsrep_trx_print_locking(
-<<<<<<< HEAD
-=======
 /*==========*/
->>>>>>> 3ec9944e
 	FILE*		f,
 			/*!< in: output stream */
 	const trx_t*	trx,
@@ -2503,13 +2500,10 @@
 		fprintf(f, ", ACTIVE %lu sec",
 			(ulong) difftime(time(NULL), trx->start_time));
 		goto state_ok;
-<<<<<<< HEAD
 	case TRX_STATE_FORCED_ROLLBACK:
 		fprintf(f, ", FORCED ROLLBACK, %lu sec",
 			(ulong) difftime(time(NULL), trx->start_time));
 		goto state_ok;
-=======
->>>>>>> 3ec9944e
 	case TRX_STATE_PREPARED:
 		fprintf(f, ", ACTIVE (PREPARED) %lu sec",
 			(ulong) difftime(time(NULL), trx->start_time));
@@ -2517,12 +2511,6 @@
 	case TRX_STATE_COMMITTED_IN_MEMORY:
 		fputs(", COMMITTED IN MEMORY", f);
 		goto state_ok;
-<<<<<<< HEAD
-=======
-	case TRX_STATE_FORCED_ROLLBACK:
-		fputs(", FORCED ROLLBACK", f);
-		goto state_ok;
->>>>>>> 3ec9944e
 	}
 	fprintf(f, ", state %lu", (ulong) trx->state);
 	ut_ad(0);
