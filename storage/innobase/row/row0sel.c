--- conflicted
+++ resolved
@@ -215,18 +215,14 @@
 			clust_rec, clust_offs, clust_pos, &clust_len);
 		sec_field = rec_get_nth_field(sec_rec, sec_offs, i, &sec_len);
 
-<<<<<<< HEAD
 		len = clust_len;
 
-		if (ifield->prefix_len > 0 && len != UNIV_SQL_NULL) {
+		if (ifield->prefix_len > 0 && len != UNIV_SQL_NULL
+		    && sec_len != UNIV_SQL_NULL) {
 
 			if (rec_offs_nth_extern(clust_offs, clust_pos)) {
 				len -= BTR_EXTERN_FIELD_REF_SIZE;
 			}
-=======
-		if (ifield->prefix_len > 0 && clust_len != UNIV_SQL_NULL
-		    && sec_len != UNIV_SQL_NULL) {
->>>>>>> fb2a2d25
 
 			len = dtype_get_at_most_n_mbchars(
 				col->prtype, col->mbminmaxlen,
