--- conflicted
+++ resolved
@@ -437,11 +437,6 @@
 	const rec_t* rec = cur.page_cur.rec;
 	const ulint comp = dict_table_is_comp(index->table);
 	const ulint info_bits = rec_get_info_bits(rec, comp);
-<<<<<<< HEAD
-
-	if (page_rec_is_supremum(rec)
-	    || !(info_bits & REC_INFO_MIN_REC_FLAG)) {
-=======
 
 	if (page_rec_is_supremum(rec)
 	    || !(info_bits & REC_INFO_MIN_REC_FLAG)) {
@@ -456,20 +451,14 @@
 			return DB_SUCCESS;
 		}
 
->>>>>>> 444c380c
 		ib::error() << "Table " << index->table->name
 			    << " is missing instant ALTER metadata";
 		index->table->corrupted = true;
 		return DB_CORRUPTION;
 	}
 
-<<<<<<< HEAD
-	if ((info_bits & ~REC_INFO_DELETED_FLAG) != REC_INFO_MIN_REC_FLAG
+	if (info_bits != REC_INFO_MIN_REC_FLAG
 	    || (comp && rec_get_status(rec) != REC_STATUS_INSTANT)) {
-=======
-	if (info_bits != REC_INFO_MIN_REC_FLAG
-	    || (comp && rec_get_status(rec) != REC_STATUS_COLUMNS_ADDED)) {
->>>>>>> 444c380c
 incompatible:
 		ib::error() << "Table " << index->table->name
 			<< " contains unrecognizable instant ALTER metadata";
@@ -667,11 +656,7 @@
 
 	const uint16_t n = page_get_instant(page);
 
-<<<<<<< HEAD
 	if (n < index->n_uniq + DATA_ROLL_PTR) {
-=======
-	if (n < index->n_uniq + DATA_ROLL_PTR || n > index->n_fields) {
->>>>>>> 444c380c
 		/* The PRIMARY KEY (or hidden DB_ROW_ID) and
 		DB_TRX_ID,DB_ROLL_PTR columns must always be present
 		as 'core' fields. */
@@ -682,17 +667,8 @@
 		return true;
 	}
 
-<<<<<<< HEAD
-=======
-	if (memcmp(page_get_infimum_rec(page), "infimum", 8)
-	    || memcmp(page_get_supremum_rec(page), "supremum", 8)) {
-		/* In a later format, these fields in a FIL_PAGE_TYPE_INSTANT
-		root page could be repurposed for something else. */
-		return true;
-	}
-
->>>>>>> 444c380c
 	index->n_core_fields = n;
+
 	const rec_t* infimum = page_get_infimum_rec(page);
 	const rec_t* supremum = page_get_supremum_rec(page);
 
