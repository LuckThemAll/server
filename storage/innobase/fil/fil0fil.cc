/*****************************************************************************

Copyright (c) 1995, 2017, Oracle and/or its affiliates. All Rights Reserved.
Copyright (c) 2014, 2019, MariaDB Corporation.

This program is free software; you can redistribute it and/or modify it under
the terms of the GNU General Public License as published by the Free Software
Foundation; version 2 of the License.

This program is distributed in the hope that it will be useful, but WITHOUT
ANY WARRANTY; without even the implied warranty of MERCHANTABILITY or FITNESS
FOR A PARTICULAR PURPOSE. See the GNU General Public License for more details.

You should have received a copy of the GNU General Public License along with
this program; if not, write to the Free Software Foundation, Inc.,
51 Franklin Street, Suite 500, Boston, MA 02110-1335 USA

*****************************************************************************/

/**************************************************//**
@file fil/fil0fil.cc
The tablespace memory cache

Created 10/25/1995 Heikki Tuuri
*******************************************************/

#include "fil0fil.h"
#include "fil0crypt.h"

#include "btr0btr.h"
#include "buf0buf.h"
#include "dict0boot.h"
#include "dict0dict.h"
#include "dict0load.h"
#include "fsp0file.h"
#include "fsp0fsp.h"
#include "hash0hash.h"
#include "log0log.h"
#include "log0recv.h"
#include "mach0data.h"
#include "mtr0log.h"
#include "os0file.h"
#include "page0zip.h"
#include "row0mysql.h"
#include "srv0start.h"
#include "trx0purge.h"
#include "buf0lru.h"
#include "ibuf0ibuf.h"
#include "os0event.h"
#include "sync0sync.h"
#include "buf0flu.h"
#include "os0api.h"

/** Tries to close a file in the LRU list. The caller must hold the fil_sys
mutex.
@return true if success, false if should retry later; since i/o's
generally complete in < 100 ms, and as InnoDB writes at most 128 pages
from the buffer pool in a batch, and then immediately flushes the
files, there is a good chance that the next time we find a suitable
node from the LRU list.
@param[in] print_info	if true, prints information why it
                        cannot close a file */
static
bool
fil_try_to_close_file_in_LRU(bool print_info);

/** Test if a tablespace file can be renamed to a new filepath by checking
if that the old filepath exists and the new filepath does not exist.
@param[in]	old_path	old filepath
@param[in]	new_path	new filepath
@param[in]	is_discarded	whether the tablespace is discarded
@param[in]	replace_new	whether to ignore the existence of new_path
@return innodb error code */
static dberr_t
fil_rename_tablespace_check(
	const char*	old_path,
	const char*	new_path,
	bool		is_discarded,
	bool		replace_new = false);
/** Rename a single-table tablespace.
The tablespace must exist in the memory cache.
@param[in]	id		tablespace identifier
@param[in]	old_path	old file name
@param[in]	new_name	new table name in the
databasename/tablename format
@param[in]	new_path_in	new file name,
or NULL if it is located in the normal data directory
@return true if success */
static bool
fil_rename_tablespace(
	ulint		id,
	const char*	old_path,
	const char*	new_name,
	const char*	new_path_in);

/*
		IMPLEMENTATION OF THE TABLESPACE MEMORY CACHE
		=============================================

The tablespace cache is responsible for providing fast read/write access to
tablespaces and logs of the database. File creation and deletion is done
in other modules which know more of the logic of the operation, however.

A tablespace consists of a chain of files. The size of the files does not
have to be divisible by the database block size, because we may just leave
the last incomplete block unused. When a new file is appended to the
tablespace, the maximum size of the file is also specified. At the moment,
we think that it is best to extend the file to its maximum size already at
the creation of the file, because then we can avoid dynamically extending
the file when more space is needed for the tablespace.

A block's position in the tablespace is specified with a 32-bit unsigned
integer. The files in the chain are thought to be catenated, and the block
corresponding to an address n is the nth block in the catenated file (where
the first block is named the 0th block, and the incomplete block fragments
at the end of files are not taken into account). A tablespace can be extended
by appending a new file at the end of the chain.

Our tablespace concept is similar to the one of Oracle.

To acquire more speed in disk transfers, a technique called disk striping is
sometimes used. This means that logical block addresses are divided in a
round-robin fashion across several disks. Windows NT supports disk striping,
so there we do not need to support it in the database. Disk striping is
implemented in hardware in RAID disks. We conclude that it is not necessary
to implement it in the database. Oracle 7 does not support disk striping,
either.

Another trick used at some database sites is replacing tablespace files by
raw disks, that is, the whole physical disk drive, or a partition of it, is
opened as a single file, and it is accessed through byte offsets calculated
from the start of the disk or the partition. This is recommended in some
books on database tuning to achieve more speed in i/o. Using raw disk
certainly prevents the OS from fragmenting disk space, but it is not clear
if it really adds speed. We measured on the Pentium 100 MHz + NT + NTFS file
system + EIDE Conner disk only a negligible difference in speed when reading
from a file, versus reading from a raw disk.

To have fast access to a tablespace or a log file, we put the data structures
to a hash table. Each tablespace and log file is given an unique 32-bit
identifier.

Some operating systems do not support many open files at the same time,
though NT seems to tolerate at least 900 open files. Therefore, we put the
open files in an LRU-list. If we need to open another file, we may close the
file at the end of the LRU-list. When an i/o-operation is pending on a file,
the file cannot be closed. We take the file nodes with pending i/o-operations
out of the LRU-list and keep a count of pending operations. When an operation
completes, we decrement the count and return the file node to the LRU-list if
the count drops to zero. */

/** Reference to the server data directory. Usually it is the
current working directory ".", but in the MySQL Embedded Server Library
it is an absolute path. */
const char*	fil_path_to_mysql_datadir;

/** Common InnoDB file extentions */
const char* dot_ext[] = { "", ".ibd", ".isl", ".cfg" };

/** The number of fsyncs done to the log */
ulint	fil_n_log_flushes			= 0;

/** Number of pending redo log flushes */
ulint	fil_n_pending_log_flushes		= 0;
/** Number of pending tablespace flushes */
ulint	fil_n_pending_tablespace_flushes	= 0;

/** The tablespace memory cache. This variable is NULL before the module is
initialized. */
fil_system_t	fil_system;

/** At this age or older a space/page will be rotated */
UNIV_INTERN extern uint srv_fil_crypt_rotate_key_age;
UNIV_INTERN extern ib_mutex_t fil_crypt_threads_mutex;

/** Determine if user has explicitly disabled fsync(). */
# define fil_buffering_disabled(s)	\
	((s)->purpose == FIL_TYPE_TABLESPACE	\
	 && srv_file_flush_method	\
	 == SRV_O_DIRECT_NO_FSYNC)

/** Determine if the space id is a user tablespace id or not.
@param[in]	space_id	Space ID to check
@return true if it is a user tablespace ID */
inline
bool
fil_is_user_tablespace_id(ulint space_id)
{
	return(space_id != TRX_SYS_SPACE
	       && space_id != SRV_TMP_SPACE_ID
	       && !srv_is_undo_tablespace(space_id));
}

#ifdef UNIV_DEBUG
/** Try fil_validate() every this many times */
# define FIL_VALIDATE_SKIP	17

/******************************************************************//**
Checks the consistency of the tablespace cache some of the time.
@return true if ok or the check was skipped */
static
bool
fil_validate_skip(void)
/*===================*/
{
	/** The fil_validate() call skip counter. */
	static Atomic_counter<uint32_t> fil_validate_count;

	/* We want to reduce the call frequency of the costly fil_validate()
	check in debug builds. */
	return (fil_validate_count++ % FIL_VALIDATE_SKIP) || fil_validate();
}
#endif /* UNIV_DEBUG */

/********************************************************************//**
Determines if a file node belongs to the least-recently-used list.
@return true if the file belongs to fil_system.LRU mutex. */
UNIV_INLINE
bool
fil_space_belongs_in_lru(
/*=====================*/
	const fil_space_t*	space)	/*!< in: file space */
{
	switch (space->purpose) {
	case FIL_TYPE_TEMPORARY:
	case FIL_TYPE_LOG:
		return(false);
	case FIL_TYPE_TABLESPACE:
		return(fil_is_user_tablespace_id(space->id));
	case FIL_TYPE_IMPORT:
		return(true);
	}

	ut_ad(0);
	return(false);
}

/********************************************************************//**
NOTE: you must call fil_mutex_enter_and_prepare_for_io() first!

Prepares a file node for i/o. Opens the file if it is closed. Updates the
pending i/o's field in the node and the system appropriately. Takes the node
off the LRU list if it is in the LRU list. The caller must hold the fil_sys
mutex.
@return false if the file can't be opened, otherwise true */
static
bool
fil_node_prepare_for_io(
/*====================*/
	fil_node_t*	node,	/*!< in: file node */
	fil_space_t*	space);	/*!< in: space */

/** Update the data structures when an i/o operation finishes.
@param[in,out] node		file node
@param[in] type			IO context */
static
void
fil_node_complete_io(fil_node_t* node, const IORequest& type);

/** Reads data from a space to a buffer. Remember that the possible incomplete
blocks at the end of file are ignored: they are not taken into account when
calculating the byte offset within a space.
@param[in]	page_id		page id
@param[in]	zip_size	ROW_FORMAT=COMPRESSED page size, or 0
@param[in]	byte_offset	remainder of offset in bytes; in aio this
must be divisible by the OS block size
@param[in]	len		how many bytes to read; this must not cross a
file boundary; in aio this must be a block size multiple
@param[in,out]	buf		buffer where to store data read; in aio this
must be appropriately aligned
@return DB_SUCCESS, or DB_TABLESPACE_DELETED if we are trying to do
i/o on a tablespace which does not exist */
UNIV_INLINE
dberr_t
fil_read(
	const page_id_t		page_id,
	ulint			zip_size,
	ulint			byte_offset,
	ulint			len,
	void*			buf)
{
	return(fil_io(IORequestRead, true, page_id, zip_size,
			byte_offset, len, buf, NULL));
}

/** Writes data to a space from a buffer. Remember that the possible incomplete
blocks at the end of file are ignored: they are not taken into account when
calculating the byte offset within a space.
@param[in]	page_id		page id
@param[in]	zip_size	ROW_FORMAT=COMPRESSED page size, or 0
@param[in]	byte_offset	remainder of offset in bytes; in aio this
must be divisible by the OS block size
@param[in]	len		how many bytes to write; this must not cross
a file boundary; in aio this must be a block size multiple
@param[in]	buf		buffer from which to write; in aio this must
be appropriately aligned
@return DB_SUCCESS, or DB_TABLESPACE_DELETED if we are trying to do
i/o on a tablespace which does not exist */
UNIV_INLINE
dberr_t
fil_write(
	const page_id_t		page_id,
	ulint			zip_size,
	ulint			byte_offset,
	ulint			len,
	void*			buf)
{
	ut_ad(!srv_read_only_mode);

	return(fil_io(IORequestWrite, true, page_id, zip_size,
		      byte_offset, len, buf, NULL));
}

/*******************************************************************//**
Returns the table space by a given id, NULL if not found.
It is unsafe to dereference the returned pointer. It is fine to check
for NULL. */
fil_space_t*
fil_space_get_by_id(
/*================*/
	ulint	id)	/*!< in: space id */
{
	fil_space_t*	space;

	ut_ad(mutex_own(&fil_system.mutex));

	HASH_SEARCH(hash, fil_system.spaces, id,
		    fil_space_t*, space,
		    ut_ad(space->magic_n == FIL_SPACE_MAGIC_N),
		    space->id == id);

	return(space);
}

/** Look up a tablespace.
The caller should hold an InnoDB table lock or a MDL that prevents
the tablespace from being dropped during the operation,
or the caller should be in single-threaded crash recovery mode
(no user connections that could drop tablespaces).
If this is not the case, fil_space_acquire() and fil_space_t::release()
should be used instead.
@param[in]	id	tablespace ID
@return tablespace, or NULL if not found */
fil_space_t*
fil_space_get(
	ulint	id)
{
	mutex_enter(&fil_system.mutex);
	fil_space_t*	space = fil_space_get_by_id(id);
	mutex_exit(&fil_system.mutex);
	ut_ad(space == NULL || space->purpose != FIL_TYPE_LOG);
	return(space);
}

/** Returns the latch of a file space.
@param[in]	id	space id
@param[out]	flags	tablespace flags
@return latch protecting storage allocation */
rw_lock_t*
fil_space_get_latch(
	ulint	id,
	ulint*	flags)
{
	fil_space_t*	space;

	ut_ad(fil_system.is_initialised());

	mutex_enter(&fil_system.mutex);

	space = fil_space_get_by_id(id);

	ut_a(space);

	if (flags) {
		*flags = space->flags;
	}

	mutex_exit(&fil_system.mutex);

	return(&(space->latch));
}

/** Note that the tablespace has been imported.
Initially, purpose=FIL_TYPE_IMPORT so that no redo log is
written while the space ID is being updated in each page. */
void fil_space_t::set_imported()
{
	ut_ad(purpose == FIL_TYPE_IMPORT);
	const fil_node_t* node = UT_LIST_GET_FIRST(chain);
	atomic_write_supported = node->atomic_write
		&& srv_use_atomic_writes
		&& my_test_if_atomic_write(node->handle, physical_size());
	purpose = FIL_TYPE_TABLESPACE;
}

/**********************************************************************//**
Checks if all the file nodes in a space are flushed.
@return true if all are flushed */
static
bool
fil_space_is_flushed(
/*=================*/
	fil_space_t*	space)	/*!< in: space */
{
	ut_ad(mutex_own(&fil_system.mutex));

	for (const fil_node_t* node = UT_LIST_GET_FIRST(space->chain);
	     node != NULL;
	     node = UT_LIST_GET_NEXT(chain, node)) {

		if (node->needs_flush) {

			ut_ad(!fil_buffering_disabled(space));
			return(false);
		}
	}

	return(true);
}


/** Append a file to the chain of files of a space.
@param[in]	name		file name of a file that is not open
@param[in]	handle		file handle, or OS_FILE_CLOSED
@param[in]	size		file size in entire database pages
@param[in]	is_raw		whether this is a raw device
@param[in]	atomic_write	true if atomic write could be enabled
@param[in]	max_pages	maximum number of pages in file,
or ULINT_MAX for unlimited
@return file object */
fil_node_t* fil_space_t::add(const char* name, pfs_os_file_t handle,
			     ulint size, bool is_raw, bool atomic_write,
			     ulint max_pages)
{
	fil_node_t*	node;

	ut_ad(name != NULL);
	ut_ad(fil_system.is_initialised());

	node = reinterpret_cast<fil_node_t*>(ut_zalloc_nokey(sizeof(*node)));

	node->handle = handle;

	node->name = mem_strdup(name);

	ut_a(!is_raw || srv_start_raw_disk_in_use);

	node->is_raw_disk = is_raw;

	node->size = size;

	node->magic_n = FIL_NODE_MAGIC_N;

	node->init_size = size;
	node->max_size = max_pages;

	node->space = this;

	node->atomic_write = atomic_write;

	mutex_enter(&fil_system.mutex);
	this->size += size;
	UT_LIST_ADD_LAST(chain, node);
	if (node->is_open()) {
		fil_system.n_open++;
	}
	mutex_exit(&fil_system.mutex);

	return node;
}

/** Read the first page of a data file.
@param[in]	first	whether this is the very first read
@return	whether the page was found valid */
bool fil_node_t::read_page0(bool first)
{
	ut_ad(mutex_own(&fil_system.mutex));
	ut_a(space->purpose != FIL_TYPE_LOG);
	const ulint psize = space->physical_size();

	os_offset_t size_bytes = os_file_get_size(handle);
	ut_a(size_bytes != (os_offset_t) -1);
	const ulint min_size = FIL_IBD_FILE_INITIAL_SIZE * psize;

	if (size_bytes < min_size) {
		ib::error() << "The size of the file " << name
			    << " is only " << size_bytes
			    << " bytes, should be at least " << min_size;
		return false;
	}

	byte* buf2 = static_cast<byte*>(ut_malloc_nokey(2 * psize));

	/* Align the memory for file i/o if we might have O_DIRECT set */
	byte* page = static_cast<byte*>(ut_align(buf2, psize));
	IORequest request(IORequest::READ);
	if (!os_file_read(request, handle, page, 0, psize)) {
		ib::error() << "Unable to read first page of file " << name;
		ut_free(buf2);
		return false;
	}
	const ulint space_id = fsp_header_get_space_id(page);
	ulint flags = fsp_header_get_flags(page);
	const ulint size = fsp_header_get_field(page, FSP_SIZE);
	const ulint free_limit = fsp_header_get_field(page, FSP_FREE_LIMIT);
	const ulint free_len = flst_get_len(FSP_HEADER_OFFSET + FSP_FREE
					    + page);
<<<<<<< HEAD
	/* Try to read crypt_data from page 0 if it is not yet read. */
	if (!space->crypt_data) {
		space->crypt_data = fil_space_read_crypt_data(page_size, page);
	}

	if (first
	    || (space->purpose == FIL_TYPE_TABLESPACE
		&& this == UT_LIST_GET_FIRST(space->chain)
		&& srv_startup_is_before_trx_rollback_phase)) {
		space->add_to_encrypt_or_unencrypt_list();
	}

	ut_free(buf2);

=======
>>>>>>> f4f8dd69
	if (!fsp_flags_is_valid(flags, space->id)) {
		ulint cflags = fsp_flags_convert_from_101(flags);
		if (cflags == ULINT_UNDEFINED
		    || (cflags ^ space->flags) & ~FSP_FLAGS_MEM_MASK) {
			ib::error()
				<< "Expected tablespace flags "
				<< ib::hex(space->flags)
				<< " but found " << ib::hex(flags)
				<< " in the file " << name;
			ut_free(buf2);
			return false;
		}

		flags = cflags;
	}

	/* Try to read crypt_data from page 0 if it is not yet read. */
	if (!space->crypt_data) {
		space->crypt_data = fil_space_read_crypt_data(
			fil_space_t::zip_size(flags), page);
	}
	ut_free(buf2);

	if (UNIV_UNLIKELY(space_id != space->id)) {
		ib::error() << "Expected tablespace id " << space->id
			<< " but found " << space_id
			<< " in the file " << name;
		return false;
	}

	ut_ad(space->free_limit == 0 || space->free_limit == free_limit);
	ut_ad(space->free_len == 0 || space->free_len == free_len);
	space->size_in_header = size;
	space->free_limit = free_limit;
	space->free_len = free_len;

	if (first) {
		/* Truncate the size to a multiple of extent size. */
		ulint	mask = psize * FSP_EXTENT_SIZE - 1;

		if (size_bytes <= mask) {
			/* .ibd files start smaller than an
			extent size. Do not truncate valid data. */
		} else {
			size_bytes &= ~os_offset_t(mask);
		}

		this->size = ulint(size_bytes / psize);
		space->size += this->size;
	}

	return true;
}

/** Open a file node of a tablespace.
@param[in,out]	node	File node
@return false if the file can't be opened, otherwise true */
static bool fil_node_open_file(fil_node_t* node)
{
	bool		success;
	bool		read_only_mode;
	fil_space_t*	space = node->space;

	ut_ad(mutex_own(&fil_system.mutex));
	ut_a(node->n_pending == 0);
	ut_a(!node->is_open());

	read_only_mode = space->purpose != FIL_TYPE_TEMPORARY
		&& srv_read_only_mode;

	const bool first_time_open = node->size == 0;

	if (first_time_open
	    || (space->purpose == FIL_TYPE_TABLESPACE
		&& node == UT_LIST_GET_FIRST(space->chain)
		&& srv_startup_is_before_trx_rollback_phase)) {
		/* We do not know the size of the file yet. First we
		open the file in the normal mode, no async I/O here,
		for simplicity. Then do some checks, and close the
		file again.  NOTE that we could not use the simple
		file read function os_file_read() in Windows to read
		from a file opened for async I/O! */

retry:
		node->handle = os_file_create(
			innodb_data_file_key, node->name,
			node->is_raw_disk
			? OS_FILE_OPEN_RAW | OS_FILE_ON_ERROR_NO_EXIT
			: OS_FILE_OPEN | OS_FILE_ON_ERROR_NO_EXIT,
			OS_FILE_AIO, OS_DATA_FILE, read_only_mode, &success);

		if (!success) {
			/* The following call prints an error message */
			ulint err = os_file_get_last_error(true);
			if (err == EMFILE + 100) {
				if (fil_try_to_close_file_in_LRU(true))
					goto retry;
			}

			ib::warn() << "Cannot open '" << node->name << "'."
				" Have you deleted .ibd files under a"
				" running mysqld server?";
			return(false);
		}

		if (!node->read_page0(first_time_open)) {
			os_file_close(node->handle);
			node->handle = OS_FILE_CLOSED;
			return false;
		}
	} else if (space->purpose == FIL_TYPE_LOG) {
		node->handle = os_file_create(
			innodb_log_file_key, node->name, OS_FILE_OPEN,
			OS_FILE_AIO, OS_LOG_FILE, read_only_mode, &success);
	} else {
		node->handle = os_file_create(
			innodb_data_file_key, node->name,
			node->is_raw_disk
			? OS_FILE_OPEN_RAW | OS_FILE_ON_ERROR_NO_EXIT
			: OS_FILE_OPEN | OS_FILE_ON_ERROR_NO_EXIT,
			OS_FILE_AIO, OS_DATA_FILE, read_only_mode, &success);
	}

	if (space->purpose != FIL_TYPE_LOG) {
		/*
		For the temporary tablespace and during the
		non-redo-logged adjustments in
		IMPORT TABLESPACE, we do not care about
		the atomicity of writes.

		Atomic writes is supported if the file can be used
		with atomic_writes (not log file), O_DIRECT is
		used (tested in ha_innodb.cc) and the file is
		device and file system that supports atomic writes
		for the given block size
		*/
		space->atomic_write_supported
			= space->purpose == FIL_TYPE_TEMPORARY
			|| space->purpose == FIL_TYPE_IMPORT
			|| (node->atomic_write
			    && srv_use_atomic_writes
			    && my_test_if_atomic_write(
				    node->handle, space->physical_size()));
	}

	ut_a(success);
	ut_a(node->is_open());

	fil_system.n_open++;

	if (fil_space_belongs_in_lru(space)) {

		/* Put the node to the LRU list */
		UT_LIST_ADD_FIRST(fil_system.LRU, node);
	}

	return(true);
}

/** Close the file handle. */
void fil_node_t::close()
{
	bool	ret;

	ut_ad(mutex_own(&fil_system.mutex));
	ut_a(is_open());
	ut_a(n_pending == 0);
	ut_a(n_pending_flushes == 0);
	ut_a(!being_extended);
	ut_a(!needs_flush
	     || space->purpose == FIL_TYPE_TEMPORARY
	     || srv_fast_shutdown == 2
	     || !srv_was_started);

	ret = os_file_close(handle);
	ut_a(ret);

	/* printf("Closing file %s\n", name); */

	handle = OS_FILE_CLOSED;
	ut_ad(!is_open());
	ut_a(fil_system.n_open > 0);
	fil_system.n_open--;

	if (fil_space_belongs_in_lru(space)) {
		ut_a(UT_LIST_GET_LEN(fil_system.LRU) > 0);
		UT_LIST_REMOVE(fil_system.LRU, this);
	}
}

/** Tries to close a file in the LRU list. The caller must hold the fil_sys
mutex.
@return true if success, false if should retry later; since i/o's
generally complete in < 100 ms, and as InnoDB writes at most 128 pages
from the buffer pool in a batch, and then immediately flushes the
files, there is a good chance that the next time we find a suitable
node from the LRU list.
@param[in] print_info	if true, prints information why it
			cannot close a file*/
static
bool
fil_try_to_close_file_in_LRU(

	bool	print_info)
{
	fil_node_t*	node;

	ut_ad(mutex_own(&fil_system.mutex));

	if (print_info) {
		ib::info() << "fil_sys open file LRU len "
			<< UT_LIST_GET_LEN(fil_system.LRU);
	}

	for (node = UT_LIST_GET_LAST(fil_system.LRU);
	     node != NULL;
	     node = UT_LIST_GET_PREV(LRU, node)) {

		if (!node->needs_flush
		    && node->n_pending_flushes == 0
		    && !node->being_extended) {

			node->close();

			return(true);
		}

		if (!print_info) {
			continue;
		}

		if (node->n_pending_flushes > 0) {

			ib::info() << "Cannot close file " << node->name
				<< ", because n_pending_flushes "
				<< node->n_pending_flushes;
		}

		if (node->needs_flush) {
			ib::warn() << "Cannot close file " << node->name
				<< ", because is should be flushed first";
		}

		if (node->being_extended) {
			ib::info() << "Cannot close file " << node->name
				<< ", because it is being extended";
		}
	}

	return(false);
}

/** Flush any writes cached by the file system.
@param[in,out]	space		tablespace
@param[in]	metadata	whether to update file system metadata */
static void fil_flush_low(fil_space_t* space, bool metadata = false)
{
	ut_ad(mutex_own(&fil_system.mutex));
	ut_ad(space);
	ut_ad(!space->stop_new_ops);

	if (fil_buffering_disabled(space)) {

		/* No need to flush. User has explicitly disabled
		buffering. */
		ut_ad(!space->is_in_unflushed_spaces());
		ut_ad(fil_space_is_flushed(space));
		ut_ad(space->n_pending_flushes == 0);

#ifdef UNIV_DEBUG
		for (fil_node_t* node = UT_LIST_GET_FIRST(space->chain);
		     node != NULL;
		     node = UT_LIST_GET_NEXT(chain, node)) {
			ut_ad(!node->needs_flush);
			ut_ad(node->n_pending_flushes == 0);
		}
#endif /* UNIV_DEBUG */

		if (!metadata) return;
	}

	/* Prevent dropping of the space while we are flushing */
	space->n_pending_flushes++;

	for (fil_node_t* node = UT_LIST_GET_FIRST(space->chain);
	     node != NULL;
	     node = UT_LIST_GET_NEXT(chain, node)) {

		if (!node->needs_flush) {
			continue;
		}

		ut_a(node->is_open());

		switch (space->purpose) {
		case FIL_TYPE_TEMPORARY:
			ut_ad(0); // we already checked for this
		case FIL_TYPE_TABLESPACE:
		case FIL_TYPE_IMPORT:
			fil_n_pending_tablespace_flushes++;
			break;
		case FIL_TYPE_LOG:
			fil_n_pending_log_flushes++;
			fil_n_log_flushes++;
			break;
		}
#ifdef _WIN32
		if (node->is_raw_disk) {

			goto skip_flush;
		}
#endif /* _WIN32 */

		ut_a(node->is_open());
		node->n_pending_flushes++;
		node->needs_flush = false;

		mutex_exit(&fil_system.mutex);

		os_file_flush(node->handle);

		mutex_enter(&fil_system.mutex);

		node->n_pending_flushes--;
#ifdef _WIN32
skip_flush:
#endif /* _WIN32 */
		if (!node->needs_flush) {
			if (space->is_in_unflushed_spaces()
			    && fil_space_is_flushed(space)) {

				UT_LIST_REMOVE(
					fil_system.unflushed_spaces,
					space);
			}
		}

		switch (space->purpose) {
		case FIL_TYPE_TEMPORARY:
			break;
		case FIL_TYPE_TABLESPACE:
		case FIL_TYPE_IMPORT:
			fil_n_pending_tablespace_flushes--;
			continue;
		case FIL_TYPE_LOG:
			fil_n_pending_log_flushes--;
			continue;
		}

		ut_ad(0);
	}

	space->n_pending_flushes--;
}

/** Try to extend a tablespace.
@param[in,out]	space	tablespace to be extended
@param[in,out]	node	last file of the tablespace
@param[in]	size	desired size in number of pages
@param[out]	success	whether the operation succeeded
@return	whether the operation should be retried */
static ATTRIBUTE_COLD __attribute__((warn_unused_result, nonnull))
bool
fil_space_extend_must_retry(
	fil_space_t*	space,
	fil_node_t*	node,
	ulint		size,
	bool*		success)
{
	ut_ad(mutex_own(&fil_system.mutex));
	ut_ad(UT_LIST_GET_LAST(space->chain) == node);
	ut_ad(size >= FIL_IBD_FILE_INITIAL_SIZE);

	*success = space->size >= size;

	if (*success) {
		/* Space already big enough */
		return(false);
	}

	if (node->being_extended) {
		/* Another thread is currently extending the file. Wait
		for it to finish.
		It'd have been better to use event driven mechanism but
		the entire module is peppered with polling stuff. */
		mutex_exit(&fil_system.mutex);
		os_thread_sleep(100000);
		return(true);
	}

	node->being_extended = true;

	if (!fil_node_prepare_for_io(node, space)) {
		/* The tablespace data file, such as .ibd file, is missing */
		node->being_extended = false;
		return(false);
	}

	/* At this point it is safe to release fil_system.mutex. No
	other thread can rename, delete, close or extend the file because
	we have set the node->being_extended flag. */
	mutex_exit(&fil_system.mutex);

	ut_ad(size >= space->size);

	ulint		last_page_no		= space->size;
	const ulint	file_start_page_no	= last_page_no - node->size;

	/* Determine correct file block size */
	if (node->block_size == 0) {
		node->block_size = os_file_get_block_size(
			node->handle, node->name);
	}

	const ulint	page_size = space->physical_size();

	/* fil_read_first_page() expects srv_page_size bytes.
	fil_node_open_file() expects at least 4 * srv_page_size bytes.*/
	os_offset_t new_size = std::max(
		os_offset_t(size - file_start_page_no) * page_size,
		os_offset_t(FIL_IBD_FILE_INITIAL_SIZE << srv_page_size_shift));

	*success = os_file_set_size(node->name, node->handle, new_size,
		FSP_FLAGS_HAS_PAGE_COMPRESSION(space->flags));

	os_has_said_disk_full = *success;
	if (*success) {
		os_file_flush(node->handle);
		last_page_no = size;
	} else {
		/* Let us measure the size of the file
		to determine how much we were able to
		extend it */
		os_offset_t	fsize = os_file_get_size(node->handle);
		ut_a(fsize != os_offset_t(-1));

		last_page_no = ulint(fsize / page_size)
			+ file_start_page_no;
	}
	mutex_enter(&fil_system.mutex);

	ut_a(node->being_extended);
	node->being_extended = false;
	ut_a(last_page_no - file_start_page_no >= node->size);

	ulint file_size = last_page_no - file_start_page_no;
	space->size += file_size - node->size;
	node->size = file_size;
	const ulint pages_in_MiB = node->size
		& ~ulint((1U << (20U - srv_page_size_shift)) - 1);

	fil_node_complete_io(node,IORequestRead);

	/* Keep the last data file size info up to date, rounded to
	full megabytes */

	switch (space->id) {
	case TRX_SYS_SPACE:
		srv_sys_space.set_last_file_size(pages_in_MiB);
		fil_flush_low(space, true);
		return(false);
	default:
		ut_ad(space->purpose == FIL_TYPE_TABLESPACE
		      || space->purpose == FIL_TYPE_IMPORT);
		if (space->purpose == FIL_TYPE_TABLESPACE
		    && !space->is_being_truncated) {
			fil_flush_low(space, true);
		}
		return(false);
	case SRV_TMP_SPACE_ID:
		ut_ad(space->purpose == FIL_TYPE_TEMPORARY);
		srv_tmp_space.set_last_file_size(pages_in_MiB);
		return(false);
	}
}

/*******************************************************************//**
Reserves the fil_system.mutex and tries to make sure we can open at least one
file while holding it. This should be called before calling
fil_node_prepare_for_io(), because that function may need to open a file. */
static
void
fil_mutex_enter_and_prepare_for_io(
/*===============================*/
	ulint	space_id)	/*!< in: space id */
{
	for (ulint count = 0;;) {
		mutex_enter(&fil_system.mutex);

		if (space_id >= SRV_LOG_SPACE_FIRST_ID) {
			/* We keep log files always open. */
			break;
		}

		fil_space_t*	space = fil_space_get_by_id(space_id);

		if (space == NULL) {
			break;
		}

		fil_node_t*	node = UT_LIST_GET_LAST(space->chain);
		ut_ad(space->id == 0
		      || node == UT_LIST_GET_FIRST(space->chain));

		if (space->id == 0) {
			/* We keep the system tablespace files always
			open; this is important in preventing
			deadlocks in this module, as a page read
			completion often performs another read from
			the insert buffer. The insert buffer is in
			tablespace 0, and we cannot end up waiting in
			this function. */
		} else if (!node || node->is_open()) {
			/* If the file is already open, no need to do
			anything; if the space does not exist, we handle the
			situation in the function which called this
			function */
		} else {
			while (fil_system.n_open >= srv_max_n_open_files) {
				/* Too many files are open */
				if (fil_try_to_close_file_in_LRU(count > 1)) {
					/* No problem */
				} else if (count >= 2) {
					ib::warn() << "innodb_open_files="
						<< srv_max_n_open_files
						<< " is exceeded ("
						<< fil_system.n_open
						<< ") files stay open)";
					break;
				} else {
					mutex_exit(&fil_system.mutex);
					os_aio_simulated_wake_handler_threads();
					os_thread_sleep(20000);
					/* Flush tablespaces so that we can
					close modified files in the LRU list */
					fil_flush_file_spaces(FIL_TYPE_TABLESPACE);

					count++;
					mutex_enter(&fil_system.mutex);
					continue;
				}
			}
		}

		ulint size = space->recv_size;
		if (UNIV_UNLIKELY(size != 0)) {
			ut_ad(node);
			bool	success;
			if (fil_space_extend_must_retry(space, node, size,
							&success)) {
				continue;
			}

			ut_ad(mutex_own(&fil_system.mutex));
			/* Crash recovery requires the file extension
			to succeed. */
			ut_a(success);
			/* InnoDB data files cannot shrink. */
			ut_a(space->size >= size);

			/* There could be multiple concurrent I/O requests for
			this tablespace (multiple threads trying to extend
			this tablespace).

			Also, fil_space_set_recv_size() may have been invoked
			again during the file extension while fil_system.mutex
			was not being held by us.

			Only if space->recv_size matches what we read
			originally, reset the field. In this way, a
			subsequent I/O request will handle any pending
			fil_space_set_recv_size(). */

			if (size == space->recv_size) {
				space->recv_size = 0;
			}
		}

		break;
	}
}

/** Try to extend a tablespace if it is smaller than the specified size.
@param[in,out]	space	tablespace
@param[in]	size	desired size in pages
@return whether the tablespace is at least as big as requested */
bool
fil_space_extend(
	fil_space_t*	space,
	ulint		size)
{
	ut_ad(!srv_read_only_mode || space->purpose == FIL_TYPE_TEMPORARY);

	bool	success;

	do {
		fil_mutex_enter_and_prepare_for_io(space->id);
	} while (fil_space_extend_must_retry(
			 space, UT_LIST_GET_LAST(space->chain), size,
			 &success));

	mutex_exit(&fil_system.mutex);
	return(success);
}

/** Prepare to free a file node object from a tablespace memory cache.
@param[in,out]	node	file node
@param[in]	space	tablespace */
static
void
fil_node_close_to_free(
	fil_node_t*	node,
	fil_space_t*	space)
{
	ut_ad(mutex_own(&fil_system.mutex));
	ut_a(node->magic_n == FIL_NODE_MAGIC_N);
	ut_a(node->n_pending == 0);
	ut_a(!node->being_extended);

	if (node->is_open()) {
		/* We fool the assertion in fil_node_t::close() to think
		there are no unflushed modifications in the file */

		node->needs_flush = false;

		if (fil_buffering_disabled(space)) {

			ut_ad(!space->is_in_unflushed_spaces());
			ut_ad(fil_space_is_flushed(space));

		} else if (space->is_in_unflushed_spaces()
			   && fil_space_is_flushed(space)) {

			UT_LIST_REMOVE(fil_system.unflushed_spaces, space);
		}

		node->close();
	}
}

/** Detach a space object from the tablespace memory cache.
Closes the files in the chain but does not delete them.
There must not be any pending i/o's or flushes on the files.
@param[in,out]	space		tablespace */
static
void
fil_space_detach(
	fil_space_t*	space)
{
	ut_ad(mutex_own(&fil_system.mutex));

	if (space->purpose == FIL_TYPE_TABLESPACE) {
		space->remove_from_encrypt_or_unencrypt_list();
	}

	HASH_DELETE(fil_space_t, hash, fil_system.spaces, space->id, space);

	if (space->is_in_unflushed_spaces()) {

		ut_ad(!fil_buffering_disabled(space));

		UT_LIST_REMOVE(fil_system.unflushed_spaces, space);
	}

	UT_LIST_REMOVE(fil_system.space_list, space);

	ut_a(space->magic_n == FIL_SPACE_MAGIC_N);
	ut_a(space->n_pending_flushes == 0);

	for (fil_node_t* fil_node = UT_LIST_GET_FIRST(space->chain);
	     fil_node != NULL;
	     fil_node = UT_LIST_GET_NEXT(chain, fil_node)) {

		fil_node_close_to_free(fil_node, space);
	}

	if (space == fil_system.sys_space) {
		fil_system.sys_space = NULL;
	} else if (space == fil_system.temp_space) {
		fil_system.temp_space = NULL;
	}
}

/** Free a tablespace object on which fil_space_detach() was invoked.
There must not be any pending i/o's or flushes on the files.
@param[in,out]	space		tablespace */
static
void
fil_space_free_low(
	fil_space_t*	space)
{
	/* The tablespace must not be in fil_system.named_spaces. */
	ut_ad(srv_fast_shutdown == 2 || !srv_was_started
	      || space->max_lsn == 0);

	/* Wait for fil_space_t::release_for_io(); after
	fil_space_detach(), the tablespace cannot be found, so
	fil_space_acquire_for_io() would return NULL */
	while (space->pending_io()) {
		os_thread_sleep(100);
	}

	for (fil_node_t* node = UT_LIST_GET_FIRST(space->chain);
	     node != NULL; ) {
		ut_d(space->size -= node->size);
		ut_free(node->name);
		fil_node_t* old_node = node;
		node = UT_LIST_GET_NEXT(chain, node);
		ut_free(old_node);
	}

	ut_ad(space->size == 0);

	rw_lock_free(&space->latch);
	fil_space_destroy_crypt_data(&space->crypt_data);

	ut_free(space->name);
	ut_free(space);
}

/** Frees a space object from the tablespace memory cache.
Closes the files in the chain but does not delete them.
There must not be any pending i/o's or flushes on the files.
@param[in]	id		tablespace identifier
@param[in]	x_latched	whether the caller holds X-mode space->latch
@return true if success */
bool
fil_space_free(
	ulint		id,
	bool		x_latched)
{
	ut_ad(id != TRX_SYS_SPACE);

	mutex_enter(&fil_system.mutex);
	fil_space_t*	space = fil_space_get_by_id(id);

	if (space != NULL) {
		fil_space_detach(space);
	}

	mutex_exit(&fil_system.mutex);

	if (space != NULL) {
		if (x_latched) {
			rw_lock_x_unlock(&space->latch);
		}

		bool	need_mutex = !recv_recovery_on;

		if (need_mutex) {
			log_mutex_enter();
		}

		ut_ad(log_mutex_own());

		if (space->max_lsn != 0) {
			ut_d(space->max_lsn = 0);
			UT_LIST_REMOVE(fil_system.named_spaces, space);
		}

		if (need_mutex) {
			log_mutex_exit();
		}

		fil_space_free_low(space);
	}

	return(space != NULL);
}

/** Create a space memory object and put it to the fil_system hash table.
Error messages are issued to the server log.
@param[in]	name		tablespace name
@param[in]	id		tablespace identifier
@param[in]	flags		tablespace flags
@param[in]	purpose		tablespace purpose
@param[in,out]	crypt_data	encryption information
@param[in]	mode		encryption mode
@return pointer to created tablespace, to be filled in with fil_space_t::add()
@retval NULL on failure (such as when the same tablespace exists) */
fil_space_t*
fil_space_create(
	const char*		name,
	ulint			id,
	ulint			flags,
	fil_type_t		purpose,
	fil_space_crypt_t*	crypt_data,
	fil_encryption_t	mode)
{
	fil_space_t*	space;

	ut_ad(fil_system.is_initialised());
	ut_ad(fsp_flags_is_valid(flags & ~FSP_FLAGS_MEM_MASK, id));
	ut_ad(purpose == FIL_TYPE_LOG
	      || srv_page_size == UNIV_PAGE_SIZE_ORIG || flags != 0);

	DBUG_EXECUTE_IF("fil_space_create_failure", return(NULL););

	mutex_enter(&fil_system.mutex);

	space = fil_space_get_by_id(id);

	if (space != NULL) {
		ib::error() << "Trying to add tablespace '" << name
			<< "' with id " << id
			<< " to the tablespace memory cache, but tablespace '"
			<< space->name << "' already exists in the cache!";
		mutex_exit(&fil_system.mutex);
		return(NULL);
	}

	space = static_cast<fil_space_t*>(ut_zalloc_nokey(sizeof(*space)));

	space->id = id;
	space->name = mem_strdup(name);

	UT_LIST_INIT(space->chain, &fil_node_t::chain);

	if ((purpose == FIL_TYPE_TABLESPACE || purpose == FIL_TYPE_IMPORT)
	    && !recv_recovery_on
	    && id > fil_system.max_assigned_id) {

		if (!fil_system.space_id_reuse_warned) {
			fil_system.space_id_reuse_warned = true;

			ib::warn() << "Allocated tablespace ID " << id
				<< " for " << name << ", old maximum was "
				<< fil_system.max_assigned_id;
		}

		fil_system.max_assigned_id = id;
	}

	space->purpose = purpose;
	space->flags = flags;

	space->magic_n = FIL_SPACE_MAGIC_N;
	space->crypt_data = crypt_data;

	DBUG_LOG("tablespace",
		 "Created metadata for " << id << " name " << name);
	if (crypt_data) {
		DBUG_LOG("crypt",
			 "Tablespace " << id << " name " << name
			 << " encryption " << crypt_data->encryption
			 << " key id " << crypt_data->key_id
			 << ":" << fil_crypt_get_mode(crypt_data)
			 << " " << fil_crypt_get_type(crypt_data));
	}

	rw_lock_create(fil_space_latch_key, &space->latch, SYNC_FSP);

	if (crypt_data != NULL) {
		space->add_to_encrypt_or_unencrypt_list();
	}

	if (space->purpose == FIL_TYPE_TEMPORARY) {
		/* SysTablespace::open_or_create() would pass
		size!=0 to fil_space_t::add(), so first_time_open
		would not hold in fil_node_open_file(), and we
		must assign this manually. We do not care about
		the durability or atomicity of writes to the
		temporary tablespace files. */
		space->atomic_write_supported = true;
	}

	HASH_INSERT(fil_space_t, hash, fil_system.spaces, id, space);

	UT_LIST_ADD_LAST(fil_system.space_list, space);

	if (id < SRV_LOG_SPACE_FIRST_ID && id > fil_system.max_assigned_id) {

		fil_system.max_assigned_id = id;
	}

	mutex_exit(&fil_system.mutex);

	return(space);
}

/*******************************************************************//**
Assigns a new space id for a new single-table tablespace. This works simply by
incrementing the global counter. If 4 billion id's is not enough, we may need
to recycle id's.
@return true if assigned, false if not */
bool
fil_assign_new_space_id(
/*====================*/
	ulint*	space_id)	/*!< in/out: space id */
{
	ulint	id;
	bool	success;

	mutex_enter(&fil_system.mutex);

	id = *space_id;

	if (id < fil_system.max_assigned_id) {
		id = fil_system.max_assigned_id;
	}

	id++;

	if (id > (SRV_LOG_SPACE_FIRST_ID / 2) && (id % 1000000UL == 0)) {
		ib::warn() << "You are running out of new single-table"
			" tablespace id's. Current counter is " << id
			<< " and it must not exceed" << SRV_LOG_SPACE_FIRST_ID
			<< "! To reset the counter to zero you have to dump"
			" all your tables and recreate the whole InnoDB"
			" installation.";
	}

	success = (id < SRV_LOG_SPACE_FIRST_ID);

	if (success) {
		*space_id = fil_system.max_assigned_id = id;
	} else {
		ib::warn() << "You have run out of single-table tablespace"
			" id's! Current counter is " << id
			<< ". To reset the counter to zero"
			" you have to dump all your tables and"
			" recreate the whole InnoDB installation.";
		*space_id = ULINT_UNDEFINED;
	}

	mutex_exit(&fil_system.mutex);

	return(success);
}

/*******************************************************************//**
Returns a pointer to the fil_space_t that is in the memory cache
associated with a space id. The caller must lock fil_system.mutex.
@return file_space_t pointer, NULL if space not found */
UNIV_INLINE
fil_space_t*
fil_space_get_space(
/*================*/
	ulint	id)	/*!< in: space id */
{
	fil_space_t*	space;
	fil_node_t*	node;

	ut_ad(fil_system.is_initialised());

	space = fil_space_get_by_id(id);
	if (space == NULL || space->size != 0) {
		return(space);
	}

	switch (space->purpose) {
	case FIL_TYPE_LOG:
		break;
	case FIL_TYPE_TEMPORARY:
	case FIL_TYPE_TABLESPACE:
	case FIL_TYPE_IMPORT:
		ut_a(id != 0);

		mutex_exit(&fil_system.mutex);

		/* It is possible that the space gets evicted at this point
		before the fil_mutex_enter_and_prepare_for_io() acquires
		the fil_system.mutex. Check for this after completing the
		call to fil_mutex_enter_and_prepare_for_io(). */
		fil_mutex_enter_and_prepare_for_io(id);

		/* We are still holding the fil_system.mutex. Check if
		the space is still in memory cache. */
		space = fil_space_get_by_id(id);

		if (space == NULL || UT_LIST_GET_LEN(space->chain) == 0) {
			return(NULL);
		}

		/* The following code must change when InnoDB supports
		multiple datafiles per tablespace. */
		ut_a(1 == UT_LIST_GET_LEN(space->chain));

		node = UT_LIST_GET_FIRST(space->chain);

		/* It must be a single-table tablespace and we have not opened
		the file yet; the following calls will open it and update the
		size fields */

		if (!fil_node_prepare_for_io(node, space)) {
			/* The single-table tablespace can't be opened,
			because the ibd file is missing. */
			return(NULL);
		}

		fil_node_complete_io(node, IORequestRead);
	}

	return(space);
}

/** Set the recovered size of a tablespace in pages.
@param id	tablespace ID
@param size	recovered size in pages */
UNIV_INTERN
void
fil_space_set_recv_size(ulint id, ulint size)
{
	mutex_enter(&fil_system.mutex);
	ut_ad(size);
	ut_ad(id < SRV_LOG_SPACE_FIRST_ID);

	if (fil_space_t* space = fil_space_get_space(id)) {
		space->recv_size = size;
	}

	mutex_exit(&fil_system.mutex);
}

/*******************************************************************//**
Returns the size of the space in pages. The tablespace must be cached in the
memory cache.
@return space size, 0 if space not found */
ulint
fil_space_get_size(
/*===============*/
	ulint	id)	/*!< in: space id */
{
	fil_space_t*	space;
	ulint		size;

	ut_ad(fil_system.is_initialised());
	mutex_enter(&fil_system.mutex);

	space = fil_space_get_space(id);

	size = space ? space->size : 0;

	mutex_exit(&fil_system.mutex);

	return(size);
}

/*******************************************************************//**
Returns the flags of the space. The tablespace must be cached
in the memory cache.
@return flags, ULINT_UNDEFINED if space not found */
ulint
fil_space_get_flags(
/*================*/
	ulint	id)	/*!< in: space id */
{
	fil_space_t*	space;
	ulint		flags;

	ut_ad(fil_system.is_initialised());

	mutex_enter(&fil_system.mutex);

	space = fil_space_get_space(id);

	if (space == NULL) {
		mutex_exit(&fil_system.mutex);

		return(ULINT_UNDEFINED);
	}

	flags = space->flags;

	mutex_exit(&fil_system.mutex);

	return(flags);
}

/** Open each file. Only invoked on fil_system.temp_space.
@return whether all files were opened */
bool fil_space_t::open()
{
	ut_ad(fil_system.is_initialised());

	mutex_enter(&fil_system.mutex);
	ut_ad(this == fil_system.temp_space
	      || srv_operation == SRV_OPERATION_BACKUP
	      || srv_operation == SRV_OPERATION_RESTORE
	      || srv_operation == SRV_OPERATION_RESTORE_DELTA);

	for (fil_node_t* node = UT_LIST_GET_FIRST(chain);
	     node != NULL;
	     node = UT_LIST_GET_NEXT(chain, node)) {
		if (!node->is_open() && !fil_node_open_file(node)) {
			mutex_exit(&fil_system.mutex);
			return false;
		}
	}

	mutex_exit(&fil_system.mutex);
	return true;
}

/** Close each file. Only invoked on fil_system.temp_space. */
void fil_space_t::close()
{
	if (!fil_system.is_initialised()) {
		return;
	}

	mutex_enter(&fil_system.mutex);
	ut_ad(this == fil_system.temp_space
	      || srv_operation == SRV_OPERATION_BACKUP
	      || srv_operation == SRV_OPERATION_RESTORE
	      || srv_operation == SRV_OPERATION_RESTORE_DELTA);

	for (fil_node_t* node = UT_LIST_GET_FIRST(chain);
	     node != NULL;
	     node = UT_LIST_GET_NEXT(chain, node)) {
		if (node->is_open()) {
			node->close();
		}
	}

	mutex_exit(&fil_system.mutex);
}

void fil_system_t::create(ulint hash_size)
{
	ut_ad(this == &fil_system);
	ut_ad(!is_initialised());
	ut_ad(!(srv_page_size % FSP_EXTENT_SIZE));
	ut_ad(srv_page_size);
	ut_ad(!spaces);

	m_initialised = true;

	compile_time_assert(!(UNIV_PAGE_SIZE_MAX % FSP_EXTENT_SIZE_MAX));
	compile_time_assert(!(UNIV_PAGE_SIZE_MIN % FSP_EXTENT_SIZE_MIN));

	ut_ad(hash_size > 0);

	mutex_create(LATCH_ID_FIL_SYSTEM, &mutex);

	spaces = hash_create(hash_size);

	fil_space_crypt_init();
}

void fil_system_t::close()
{
	ut_ad(this == &fil_system);
	ut_a(!UT_LIST_GET_LEN(LRU));
	ut_a(!UT_LIST_GET_LEN(unflushed_spaces));
	ut_a(!UT_LIST_GET_LEN(space_list));
	ut_ad(!sys_space);
	ut_ad(!temp_space);

	if (is_initialised()) {
		m_initialised = false;
		hash_table_free(spaces);
		spaces = NULL;
		mutex_free(&mutex);
		fil_space_crypt_cleanup();
	}

	ut_ad(!spaces);
}

/*******************************************************************//**
Opens all log files and system tablespace data files. They stay open until the
database server shutdown. This should be called at a server startup after the
space objects for the log and the system tablespace have been created. The
purpose of this operation is to make sure we never run out of file descriptors
if we need to read from the insert buffer or to write to the log. */
void
fil_open_log_and_system_tablespace_files(void)
/*==========================================*/
{
	fil_space_t*	space;

	mutex_enter(&fil_system.mutex);

	for (space = UT_LIST_GET_FIRST(fil_system.space_list);
	     space != NULL;
	     space = UT_LIST_GET_NEXT(space_list, space)) {

		fil_node_t*	node;

		if (fil_space_belongs_in_lru(space)) {

			continue;
		}

		for (node = UT_LIST_GET_FIRST(space->chain);
		     node != NULL;
		     node = UT_LIST_GET_NEXT(chain, node)) {

			if (!node->is_open()) {
				if (!fil_node_open_file(node)) {
					/* This func is called during server's
					startup. If some file of log or system
					tablespace is missing, the server
					can't start successfully. So we should
					assert for it. */
					ut_a(0);
				}
			}

			if (srv_max_n_open_files < 10 + fil_system.n_open) {

				ib::warn() << "You must raise the value of"
					" innodb_open_files in my.cnf!"
					" Remember that InnoDB keeps all"
					" log files and all system"
					" tablespace files open"
					" for the whole time mysqld is"
					" running, and needs to open also"
					" some .ibd files if the"
					" file-per-table storage model is used."
					" Current open files "
					<< fil_system.n_open
					<< ", max allowed open files "
					<< srv_max_n_open_files
					<< ".";
			}
		}
	}

	mutex_exit(&fil_system.mutex);
}

/*******************************************************************//**
Closes all open files. There must not be any pending i/o's or not flushed
modifications in the files. */
void
fil_close_all_files(void)
/*=====================*/
{
	fil_space_t*	space;

	/* At shutdown, we should not have any files in this list. */
	ut_ad(fil_system.is_initialised());
	ut_ad(srv_fast_shutdown == 2
	      || !srv_was_started
	      || UT_LIST_GET_LEN(fil_system.named_spaces) == 0);

	mutex_enter(&fil_system.mutex);

	for (space = UT_LIST_GET_FIRST(fil_system.space_list);
	     space != NULL; ) {
		fil_node_t*	node;
		fil_space_t*	prev_space = space;

		for (node = UT_LIST_GET_FIRST(space->chain);
		     node != NULL;
		     node = UT_LIST_GET_NEXT(chain, node)) {

			if (node->is_open()) {
				node->close();
			}
		}

		space = UT_LIST_GET_NEXT(space_list, space);
		fil_space_detach(prev_space);
		fil_space_free_low(prev_space);
	}

	mutex_exit(&fil_system.mutex);

	ut_ad(srv_fast_shutdown == 2
	      || !srv_was_started
	      || UT_LIST_GET_LEN(fil_system.named_spaces) == 0);
}

/*******************************************************************//**
Closes the redo log files. There must not be any pending i/o's or not
flushed modifications in the files. */
void
fil_close_log_files(
/*================*/
	bool	free)	/*!< in: whether to free the memory object */
{
	fil_space_t*	space;

	mutex_enter(&fil_system.mutex);

	space = UT_LIST_GET_FIRST(fil_system.space_list);

	while (space != NULL) {
		fil_node_t*	node;
		fil_space_t*	prev_space = space;

		if (space->purpose != FIL_TYPE_LOG) {
			space = UT_LIST_GET_NEXT(space_list, space);
			continue;
		}

		/* Log files are not in the fil_system.named_spaces list. */
		ut_ad(space->max_lsn == 0);

		for (node = UT_LIST_GET_FIRST(space->chain);
		     node != NULL;
		     node = UT_LIST_GET_NEXT(chain, node)) {

			if (node->is_open()) {
				node->close();
			}
		}

		space = UT_LIST_GET_NEXT(space_list, space);

		if (free) {
			fil_space_detach(prev_space);
			fil_space_free_low(prev_space);
		}
	}

	mutex_exit(&fil_system.mutex);

	if (free) {
		log_sys.log.close();
	}
}

/*******************************************************************//**
Sets the max tablespace id counter if the given number is bigger than the
previous value. */
void
fil_set_max_space_id_if_bigger(
/*===========================*/
	ulint	max_id)	/*!< in: maximum known id */
{
	if (max_id >= SRV_LOG_SPACE_FIRST_ID) {
		ib::fatal() << "Max tablespace id is too high, " << max_id;
	}

	mutex_enter(&fil_system.mutex);

	if (fil_system.max_assigned_id < max_id) {

		fil_system.max_assigned_id = max_id;
	}

	mutex_exit(&fil_system.mutex);
}

/** Write the flushed LSN to the page header of the first page in the
system tablespace.
@param[in]	lsn	flushed LSN
@return DB_SUCCESS or error number */
dberr_t
fil_write_flushed_lsn(
	lsn_t	lsn)
{
	byte*	buf1;
	byte*	buf;
	dberr_t	err = DB_TABLESPACE_NOT_FOUND;

	buf1 = static_cast<byte*>(ut_malloc_nokey(2U << srv_page_size_shift));
	buf = static_cast<byte*>(ut_align(buf1, srv_page_size));

	const page_id_t	page_id(TRX_SYS_SPACE, 0);

	err = fil_read(page_id, 0, 0, srv_page_size, buf);

	if (err == DB_SUCCESS) {
		mach_write_to_8(buf + FIL_PAGE_FILE_FLUSH_LSN_OR_KEY_VERSION, lsn);
		err = fil_write(page_id, 0, 0, srv_page_size, buf);
		fil_flush_file_spaces(FIL_TYPE_TABLESPACE);
	}

	ut_free(buf1);
	return(err);
}

/** Acquire a tablespace when it could be dropped concurrently.
Used by background threads that do not necessarily hold proper locks
for concurrency control.
@param[in]	id	tablespace ID
@param[in]	silent	whether to silently ignore missing tablespaces
@return	the tablespace
@retval	NULL if missing or being deleted or truncated */
UNIV_INTERN
fil_space_t*
fil_space_acquire_low(ulint id, bool silent)
{
	fil_space_t*	space;

	mutex_enter(&fil_system.mutex);

	space = fil_space_get_by_id(id);

	if (space == NULL) {
		if (!silent) {
			ib::warn() << "Trying to access missing"
				" tablespace " << id;
		}
	} else if (space->is_stopping()) {
		space = NULL;
	} else {
		space->acquire();
	}

	mutex_exit(&fil_system.mutex);

	return(space);
}

/** Acquire a tablespace for reading or writing a block,
when it could be dropped concurrently.
@param[in]	id	tablespace ID
@return	the tablespace
@retval	NULL if missing */
fil_space_t*
fil_space_acquire_for_io(ulint id)
{
	mutex_enter(&fil_system.mutex);

	fil_space_t* space = fil_space_get_by_id(id);

	if (space) {
		space->acquire_for_io();
	}

	mutex_exit(&fil_system.mutex);

	return(space);
}

/********************************************************//**
Creates the database directory for a table if it does not exist yet. */
void
fil_create_directory_for_tablename(
/*===============================*/
	const char*	name)	/*!< in: name in the standard
				'databasename/tablename' format */
{
	const char*	namend;
	char*		path;
	ulint		len;

	len = strlen(fil_path_to_mysql_datadir);
	namend = strchr(name, '/');
	ut_a(namend);
	path = static_cast<char*>(
		ut_malloc_nokey(len + ulint(namend - name) + 2));

	memcpy(path, fil_path_to_mysql_datadir, len);
	path[len] = '/';
	memcpy(path + len + 1, name, ulint(namend - name));
	path[len + ulint(namend - name) + 1] = 0;

	os_normalize_path(path);

	bool	success = os_file_create_directory(path, false);
	ut_a(success);

	ut_free(path);
}

/** Write a log record about an operation on a tablespace file.
@param[in]	type		MLOG_FILE_NAME or MLOG_FILE_DELETE
or MLOG_FILE_CREATE2 or MLOG_FILE_RENAME2
@param[in]	space_id	tablespace identifier
@param[in]	first_page_no	first page number in the file
@param[in]	path		file path
@param[in]	new_path	if type is MLOG_FILE_RENAME2, the new name
@param[in]	flags		if type is MLOG_FILE_CREATE2, the space flags
@param[in,out]	mtr		mini-transaction */
static
void
fil_op_write_log(
	mlog_id_t	type,
	ulint		space_id,
	ulint		first_page_no,
	const char*	path,
	const char*	new_path,
	ulint		flags,
	mtr_t*		mtr)
{
	byte*		log_ptr;
	ulint		len;

	ut_ad(first_page_no == 0 || type == MLOG_FILE_CREATE2);
	ut_ad(fsp_flags_is_valid(flags, space_id));

	/* fil_name_parse() requires that there be at least one path
	separator and that the file path end with ".ibd". */
	ut_ad(strchr(path, OS_PATH_SEPARATOR) != NULL);
	ut_ad(first_page_no /* trimming an undo tablespace */
	      || !strcmp(&path[strlen(path) - strlen(DOT_IBD)], DOT_IBD));

	log_ptr = mlog_open(mtr, 11 + 4 + 2 + 1);

	if (log_ptr == NULL) {
		/* Logging in mtr is switched off during crash recovery:
		in that case mlog_open returns NULL */
		return;
	}

	log_ptr = mlog_write_initial_log_record_low(
		type, space_id, first_page_no, log_ptr, mtr);

	if (type == MLOG_FILE_CREATE2) {
		mach_write_to_4(log_ptr, flags);
		log_ptr += 4;
	}

	/* Let us store the strings as null-terminated for easier readability
	and handling */

	len = strlen(path) + 1;

	mach_write_to_2(log_ptr, len);
	log_ptr += 2;
	mlog_close(mtr, log_ptr);

	mlog_catenate_string(
		mtr, reinterpret_cast<const byte*>(path), len);

	switch (type) {
	case MLOG_FILE_RENAME2:
		ut_ad(strchr(new_path, OS_PATH_SEPARATOR) != NULL);
		len = strlen(new_path) + 1;
		log_ptr = mlog_open(mtr, 2 + len);
		ut_a(log_ptr);
		mach_write_to_2(log_ptr, len);
		log_ptr += 2;
		mlog_close(mtr, log_ptr);

		mlog_catenate_string(
			mtr, reinterpret_cast<const byte*>(new_path), len);
		break;
	case MLOG_FILE_NAME:
	case MLOG_FILE_DELETE:
	case MLOG_FILE_CREATE2:
		break;
	default:
		ut_ad(0);
	}
}

/** Write redo log for renaming a file.
@param[in]	space_id	tablespace id
@param[in]	first_page_no	first page number in the file
@param[in]	old_name	tablespace file name
@param[in]	new_name	tablespace file name after renaming
@param[in,out]	mtr		mini-transaction */
static
void
fil_name_write_rename_low(
	ulint		space_id,
	ulint		first_page_no,
	const char*	old_name,
	const char*	new_name,
	mtr_t*		mtr)
{
	ut_ad(!is_predefined_tablespace(space_id));

	fil_op_write_log(
		MLOG_FILE_RENAME2,
		space_id, first_page_no, old_name, new_name, 0, mtr);
}

/** Write redo log for renaming a file.
@param[in]	space_id	tablespace id
@param[in]	old_name	tablespace file name
@param[in]	new_name	tablespace file name after renaming */
static void
fil_name_write_rename(
	ulint		space_id,
	const char*	old_name,
	const char*	new_name)
{
	mtr_t	mtr;
	mtr.start();
	fil_name_write_rename_low(space_id, 0, old_name, new_name, &mtr);
	mtr.commit();
	log_write_up_to(mtr.commit_lsn(), true);
}

/** Write MLOG_FILE_NAME for a file.
@param[in]	space_id	tablespace id
@param[in]	first_page_no	first page number in the file
@param[in]	name		tablespace file name
@param[in,out]	mtr		mini-transaction */
static
void
fil_name_write(
	ulint		space_id,
	ulint		first_page_no,
	const char*	name,
	mtr_t*		mtr)
{
	fil_op_write_log(
		MLOG_FILE_NAME, space_id, first_page_no, name, NULL, 0, mtr);
}
/** Write MLOG_FILE_NAME for a file.
@param[in]	space		tablespace
@param[in]	first_page_no	first page number in the file
@param[in]	file		tablespace file
@param[in,out]	mtr		mini-transaction */
static
void
fil_name_write(
	const fil_space_t*	space,
	ulint			first_page_no,
	const fil_node_t*	file,
	mtr_t*			mtr)
{
	fil_name_write(space->id, first_page_no, file->name, mtr);
}

/** Replay a file rename operation if possible.
@param[in]	space_id	tablespace identifier
@param[in]	first_page_no	first page number in the file
@param[in]	name		old file name
@param[in]	new_name	new file name
@return	whether the operation was successfully applied
(the name did not exist, or new_name did not exist and
name was successfully renamed to new_name)  */
bool
fil_op_replay_rename(
	ulint		space_id,
	ulint		first_page_no,
	const char*	name,
	const char*	new_name)
{
	ut_ad(first_page_no == 0);

	/* In order to replay the rename, the following must hold:
	* The new name is not already used.
	* A tablespace exists with the old name.
	* The space ID for that tablepace matches this log entry.
	This will prevent unintended renames during recovery. */
	fil_space_t*	space = fil_space_get(space_id);

	if (space == NULL) {
		return(true);
	}

	const bool name_match
		= strcmp(name, UT_LIST_GET_FIRST(space->chain)->name) == 0;

	if (!name_match) {
		return(true);
	}

	/* Create the database directory for the new name, if
	it does not exist yet */

	const char*	namend = strrchr(new_name, OS_PATH_SEPARATOR);
	ut_a(namend != NULL);

	char*		dir = static_cast<char*>(
		ut_malloc_nokey(ulint(namend - new_name) + 1));

	memcpy(dir, new_name, ulint(namend - new_name));
	dir[namend - new_name] = '\0';

	bool		success = os_file_create_directory(dir, false);
	ut_a(success);

	ulint		dirlen = 0;

	if (const char* dirend = strrchr(dir, OS_PATH_SEPARATOR)) {
		dirlen = ulint(dirend - dir) + 1;
	}

	ut_free(dir);

	/* New path must not exist. */
	dberr_t		err = fil_rename_tablespace_check(
		name, new_name, false);
	if (err != DB_SUCCESS) {
		ib::error() << " Cannot replay file rename."
			" Remove either file and try again.";
		return(false);
	}

	char*		new_table = mem_strdupl(
		new_name + dirlen,
		strlen(new_name + dirlen)
		- 4 /* remove ".ibd" */);

	ut_ad(new_table[ulint(namend - new_name) - dirlen]
	      == OS_PATH_SEPARATOR);
#if OS_PATH_SEPARATOR != '/'
	new_table[namend - new_name - dirlen] = '/';
#endif

	if (!fil_rename_tablespace(
		    space_id, name, new_table, new_name)) {
		ut_error;
	}

	ut_free(new_table);
	return(true);
}

/** File operations for tablespace */
enum fil_operation_t {
	FIL_OPERATION_DELETE,	/*!< delete a single-table tablespace */
	FIL_OPERATION_CLOSE,	/*!< close a single-table tablespace */
	FIL_OPERATION_TRUNCATE	/*!< truncate an undo tablespace */
};

/** Check for pending operations.
@param[in]	space	tablespace
@param[in]	count	number of attempts so far
@return 0 if no operations else count + 1. */
static
ulint
fil_check_pending_ops(const fil_space_t* space, ulint count)
{
	ut_ad(mutex_own(&fil_system.mutex));

	if (space == NULL) {
		return 0;
	}

	if (ulint n_pending_ops = space->n_pending_ops) {

		if (count > 5000) {
			ib::warn() << "Trying to close/delete/truncate"
				" tablespace '" << space->name
				<< "' but there are " << n_pending_ops
				<< " pending operations on it.";
		}

		return(count + 1);
	}

	return(0);
}

/*******************************************************************//**
Check for pending IO.
@return 0 if no pending else count + 1. */
static
ulint
fil_check_pending_io(
/*=================*/
	fil_operation_t	operation,	/*!< in: File operation */
	fil_space_t*	space,		/*!< in/out: Tablespace to check */
	fil_node_t**	node,		/*!< out: Node in space list */
	ulint		count)		/*!< in: number of attempts so far */
{
	ut_ad(mutex_own(&fil_system.mutex));
	ut_ad(!space->referenced());

	switch (operation) {
	case FIL_OPERATION_DELETE:
	case FIL_OPERATION_CLOSE:
		break;
	case FIL_OPERATION_TRUNCATE:
		space->is_being_truncated = true;
		break;
	}

	/* The following code must change when InnoDB supports
	multiple datafiles per tablespace. */
	ut_a(UT_LIST_GET_LEN(space->chain) == 1);

	*node = UT_LIST_GET_FIRST(space->chain);

	if (space->n_pending_flushes > 0 || (*node)->n_pending > 0) {

		ut_a(!(*node)->being_extended);

		if (count > 1000) {
			ib::warn() << "Trying to delete/close/truncate"
				" tablespace '" << space->name
				<< "' but there are "
				<< space->n_pending_flushes
				<< " flushes and " << (*node)->n_pending
				<< " pending i/o's on it.";
		}

		return(count + 1);
	}

	return(0);
}

/*******************************************************************//**
Check pending operations on a tablespace.
@return DB_SUCCESS or error failure. */
static
dberr_t
fil_check_pending_operations(
/*=========================*/
	ulint		id,		/*!< in: space id */
	fil_operation_t	operation,	/*!< in: File operation */
	fil_space_t**	space,		/*!< out: tablespace instance
					in memory */
	char**		path)		/*!< out/own: tablespace path */
{
	ulint		count = 0;

	ut_a(!is_system_tablespace(id));
	ut_ad(space);

	*space = 0;

	mutex_enter(&fil_system.mutex);
	fil_space_t* sp = fil_space_get_by_id(id);

	if (sp) {
		sp->stop_new_ops = true;
		if (sp->crypt_data) {
			sp->acquire();
			mutex_exit(&fil_system.mutex);
			fil_space_crypt_close_tablespace(sp);
			mutex_enter(&fil_system.mutex);
			sp->release();
		}
	}

	/* Check for pending operations. */

	do {
		sp = fil_space_get_by_id(id);

		count = fil_check_pending_ops(sp, count);

		mutex_exit(&fil_system.mutex);

		if (count > 0) {
			os_thread_sleep(20000);
		}

		mutex_enter(&fil_system.mutex);
	} while (count > 0);

	/* Check for pending IO. */

	for (;;) {
		sp = fil_space_get_by_id(id);

		if (sp == NULL) {
			mutex_exit(&fil_system.mutex);
			return(DB_TABLESPACE_NOT_FOUND);
		}

		fil_node_t*	node;

		count = fil_check_pending_io(operation, sp, &node, count);

		if (count == 0 && path) {
			*path = mem_strdup(node->name);
		}

		mutex_exit(&fil_system.mutex);

		if (count == 0) {
			break;
		}

		os_thread_sleep(20000);
		mutex_enter(&fil_system.mutex);
	}

	ut_ad(sp);

	*space = sp;
	return(DB_SUCCESS);
}

/*******************************************************************//**
Closes a single-table tablespace. The tablespace must be cached in the
memory cache. Free all pages used by the tablespace.
@return DB_SUCCESS or error */
dberr_t
fil_close_tablespace(
/*=================*/
	trx_t*		trx,	/*!< in/out: Transaction covering the close */
	ulint		id)	/*!< in: space id */
{
	char*		path = 0;
	fil_space_t*	space = 0;
	dberr_t		err;

	ut_a(!is_system_tablespace(id));

	err = fil_check_pending_operations(id, FIL_OPERATION_CLOSE,
					   &space, &path);

	if (err != DB_SUCCESS) {
		return(err);
	}

	ut_a(space);
	ut_a(path != 0);

	rw_lock_x_lock(&space->latch);

	/* Invalidate in the buffer pool all pages belonging to the
	tablespace. Since we have set space->stop_new_ops = true, readahead
	or ibuf merge can no longer read more pages of this tablespace to the
	buffer pool. Thus we can clean the tablespace out of the buffer pool
	completely and permanently. The flag stop_new_ops also prevents
	fil_flush() from being applied to this tablespace. */

	{
		FlushObserver observer(space, trx, NULL);
		buf_LRU_flush_or_remove_pages(id, &observer);
	}

	/* If the free is successful, the X lock will be released before
	the space memory data structure is freed. */

	if (!fil_space_free(id, true)) {
		rw_lock_x_unlock(&space->latch);
		err = DB_TABLESPACE_NOT_FOUND;
	} else {
		err = DB_SUCCESS;
	}

	/* If it is a delete then also delete any generated files, otherwise
	when we drop the database the remove directory will fail. */

	char*	cfg_name = fil_make_filepath(path, NULL, CFG, false);
	if (cfg_name != NULL) {
		os_file_delete_if_exists(innodb_data_file_key, cfg_name, NULL);
		ut_free(cfg_name);
	}

	ut_free(path);

	return(err);
}

/** Determine whether a table can be accessed in operations that are
not (necessarily) protected by meta-data locks.
(Rollback would generally be protected, but rollback of
FOREIGN KEY CASCADE/SET NULL is not protected by meta-data locks
but only by InnoDB table locks, which may be broken by
lock_remove_all_on_table().)
@param[in]	table	persistent table
checked @return whether the table is accessible */
bool
fil_table_accessible(const dict_table_t* table)
{
	if (UNIV_UNLIKELY(!table->is_readable() || table->corrupted)) {
		return(false);
	}

	mutex_enter(&fil_system.mutex);
	bool accessible = table->space && !table->space->is_stopping();
	mutex_exit(&fil_system.mutex);
	ut_ad(accessible || dict_table_is_file_per_table(table));
	return accessible;
}

/** Delete a tablespace and associated .ibd file.
@param[in]	id		tablespace identifier
@return	DB_SUCCESS or error */
dberr_t
fil_delete_tablespace(
	ulint id
#ifdef BTR_CUR_HASH_ADAPT
	, bool drop_ahi /*!< whether to drop the adaptive hash index */
#endif /* BTR_CUR_HASH_ADAPT */
	)
{
	char*		path = 0;
	fil_space_t*	space = 0;

	ut_a(!is_system_tablespace(id));

	dberr_t err = fil_check_pending_operations(
		id, FIL_OPERATION_DELETE, &space, &path);

	if (err != DB_SUCCESS) {

		ib::error() << "Cannot delete tablespace " << id
			<< " because it is not found in the tablespace"
			" memory cache.";

		return(err);
	}

	ut_a(space);
	ut_a(path != 0);

	/* IMPORTANT: Because we have set space::stop_new_ops there
	can't be any new ibuf merges, reads or flushes. We are here
	because node::n_pending was zero above. However, it is still
	possible to have pending read and write requests:

	A read request can happen because the reader thread has
	gone through the ::stop_new_ops check in buf_page_init_for_read()
	before the flag was set and has not yet incremented ::n_pending
	when we checked it above.

	A write request can be issued any time because we don't check
	the ::stop_new_ops flag when queueing a block for write.

	We deal with pending write requests in the following function
	where we'd minimally evict all dirty pages belonging to this
	space from the flush_list. Note that if a block is IO-fixed
	we'll wait for IO to complete.

	To deal with potential read requests, we will check the
	::stop_new_ops flag in fil_io(). */

	buf_LRU_flush_or_remove_pages(id, NULL);

	/* If it is a delete then also delete any generated files, otherwise
	when we drop the database the remove directory will fail. */
	{
		/* Before deleting the file, write a log record about
		it, so that InnoDB crash recovery will expect the file
		to be gone. */
		mtr_t		mtr;

		mtr_start(&mtr);
		fil_op_write_log(MLOG_FILE_DELETE, id, 0, path, NULL, 0, &mtr);
		mtr_commit(&mtr);
		/* Even if we got killed shortly after deleting the
		tablespace file, the record must have already been
		written to the redo log. */
		log_write_up_to(mtr.commit_lsn(), true);

		char*	cfg_name = fil_make_filepath(path, NULL, CFG, false);
		if (cfg_name != NULL) {
			os_file_delete_if_exists(innodb_data_file_key, cfg_name, NULL);
			ut_free(cfg_name);
		}
	}

	/* Delete the link file pointing to the ibd file we are deleting. */
	if (FSP_FLAGS_HAS_DATA_DIR(space->flags)) {
		RemoteDatafile::delete_link_file(space->name);
	}

	mutex_enter(&fil_system.mutex);

	/* Double check the sanity of pending ops after reacquiring
	the fil_system::mutex. */
	if (const fil_space_t* s = fil_space_get_by_id(id)) {
		ut_a(s == space);
		ut_a(!space->referenced());
		ut_a(UT_LIST_GET_LEN(space->chain) == 1);
		fil_node_t* node = UT_LIST_GET_FIRST(space->chain);
		ut_a(node->n_pending == 0);

		fil_space_detach(space);
		mutex_exit(&fil_system.mutex);

		log_mutex_enter();

		if (space->max_lsn != 0) {
			ut_d(space->max_lsn = 0);
			UT_LIST_REMOVE(fil_system.named_spaces, space);
		}

		log_mutex_exit();
		fil_space_free_low(space);

		if (!os_file_delete(innodb_data_file_key, path)
		    && !os_file_delete_if_exists(
			    innodb_data_file_key, path, NULL)) {

			/* Note: This is because we have removed the
			tablespace instance from the cache. */

			err = DB_IO_ERROR;
		}
	} else {
		mutex_exit(&fil_system.mutex);
		err = DB_TABLESPACE_NOT_FOUND;
	}

	ut_free(path);

	return(err);
}

/** Prepare to truncate an undo tablespace.
@param[in]	space_id	undo tablespace id
@return	the tablespace
@retval	NULL if tablespace not found */
fil_space_t* fil_truncate_prepare(ulint space_id)
{
	/* Stop all I/O on the tablespace and ensure that related
	pages are flushed to disk. */
	fil_space_t* space;
	if (fil_check_pending_operations(space_id, FIL_OPERATION_TRUNCATE,
					 &space, NULL) != DB_SUCCESS) {
		return NULL;
	}
	ut_ad(space != NULL);
	return space;
}

/** Write log about an undo tablespace truncate operation. */
void fil_truncate_log(fil_space_t* space, ulint size, mtr_t* mtr)
{
	/* Write a MLOG_FILE_CREATE2 record with the new size, so that
	recovery and backup will ignore any preceding redo log records
	for writing pages that are after the new end of the tablespace. */
	ut_ad(UT_LIST_GET_LEN(space->chain) == 1);
	const fil_node_t* file = UT_LIST_GET_FIRST(space->chain);
	fil_op_write_log(MLOG_FILE_CREATE2, space->id, size, file->name,
			 NULL, space->flags & ~FSP_FLAGS_MEM_MASK, mtr);
}

/*******************************************************************//**
Allocates and builds a file name from a path, a table or tablespace name
and a suffix. The string must be freed by caller with ut_free().
@param[in] path NULL or the direcory path or the full path and filename.
@param[in] name NULL if path is full, or Table/Tablespace name
@param[in] suffix NULL or the file extention to use.
@param[in] trim_name true if the last name on the path should be trimmed.
@return own: file name */
char*
fil_make_filepath(
	const char*	path,
	const char*	name,
	ib_extention	ext,
	bool		trim_name)
{
	/* The path may contain the basename of the file, if so we do not
	need the name.  If the path is NULL, we can use the default path,
	but there needs to be a name. */
	ut_ad(path != NULL || name != NULL);

	/* If we are going to strip a name off the path, there better be a
	path and a new name to put back on. */
	ut_ad(!trim_name || (path != NULL && name != NULL));

	if (path == NULL) {
		path = fil_path_to_mysql_datadir;
	}

	ulint	len		= 0;	/* current length */
	ulint	path_len	= strlen(path);
	ulint	name_len	= (name ? strlen(name) : 0);
	const char* suffix	= dot_ext[ext];
	ulint	suffix_len	= strlen(suffix);
	ulint	full_len	= path_len + 1 + name_len + suffix_len + 1;

	char*	full_name = static_cast<char*>(ut_malloc_nokey(full_len));
	if (full_name == NULL) {
		return NULL;
	}

	/* If the name is a relative path, do not prepend "./". */
	if (path[0] == '.'
	    && (path[1] == '\0' || path[1] == OS_PATH_SEPARATOR)
	    && name != NULL && name[0] == '.') {
		path = NULL;
		path_len = 0;
	}

	if (path != NULL) {
		memcpy(full_name, path, path_len);
		len = path_len;
		full_name[len] = '\0';
		os_normalize_path(full_name);
	}

	if (trim_name) {
		/* Find the offset of the last DIR separator and set it to
		null in order to strip off the old basename from this path. */
		char* last_dir_sep = strrchr(full_name, OS_PATH_SEPARATOR);
		if (last_dir_sep) {
			last_dir_sep[0] = '\0';
			len = strlen(full_name);
		}
	}

	if (name != NULL) {
		if (len && full_name[len - 1] != OS_PATH_SEPARATOR) {
			/* Add a DIR separator */
			full_name[len] = OS_PATH_SEPARATOR;
			full_name[++len] = '\0';
		}

		char*	ptr = &full_name[len];
		memcpy(ptr, name, name_len);
		len += name_len;
		full_name[len] = '\0';
		os_normalize_path(ptr);
	}

	/* Make sure that the specified suffix is at the end of the filepath
	string provided. This assumes that the suffix starts with '.'.
	If the first char of the suffix is found in the filepath at the same
	length as the suffix from the end, then we will assume that there is
	a previous suffix that needs to be replaced. */
	if (suffix != NULL) {
		/* Need room for the trailing null byte. */
		ut_ad(len < full_len);

		if ((len > suffix_len)
		   && (full_name[len - suffix_len] == suffix[0])) {
			/* Another suffix exists, make it the one requested. */
			memcpy(&full_name[len - suffix_len], suffix, suffix_len);

		} else {
			/* No previous suffix, add it. */
			ut_ad(len + suffix_len < full_len);
			memcpy(&full_name[len], suffix, suffix_len);
			full_name[len + suffix_len] = '\0';
		}
	}

	return(full_name);
}

/** Test if a tablespace file can be renamed to a new filepath by checking
if that the old filepath exists and the new filepath does not exist.
@param[in]	old_path	old filepath
@param[in]	new_path	new filepath
@param[in]	is_discarded	whether the tablespace is discarded
@param[in]	replace_new	whether to ignore the existence of new_path
@return innodb error code */
static dberr_t
fil_rename_tablespace_check(
	const char*	old_path,
	const char*	new_path,
	bool		is_discarded,
	bool		replace_new)
{
	bool	exists = false;
	os_file_type_t	ftype;

	if (!is_discarded
	    && os_file_status(old_path, &exists, &ftype)
	    && !exists) {
		ib::error() << "Cannot rename '" << old_path
			<< "' to '" << new_path
			<< "' because the source file"
			<< " does not exist.";
		return(DB_TABLESPACE_NOT_FOUND);
	}

	exists = false;
	if (os_file_status(new_path, &exists, &ftype) && !exists) {
		return DB_SUCCESS;
	}

	if (!replace_new) {
		ib::error() << "Cannot rename '" << old_path
			<< "' to '" << new_path
			<< "' because the target file exists."
			" Remove the target file and try again.";
		return(DB_TABLESPACE_EXISTS);
	}

	/* This must be during the ROLLBACK of TRUNCATE TABLE.
	Because InnoDB only allows at most one data dictionary
	transaction at a time, and because this incomplete TRUNCATE
	would have created a new tablespace file, we must remove
	a possibly existing tablespace that is associated with the
	new tablespace file. */
retry:
	mutex_enter(&fil_system.mutex);
	for (fil_space_t* space = UT_LIST_GET_FIRST(fil_system.space_list);
	     space; space = UT_LIST_GET_NEXT(space_list, space)) {
		ulint id = space->id;
		if (id && id < SRV_LOG_SPACE_FIRST_ID
		    && space->purpose == FIL_TYPE_TABLESPACE
		    && !strcmp(new_path,
			       UT_LIST_GET_FIRST(space->chain)->name)) {
			ib::info() << "TRUNCATE rollback: " << id
				<< "," << new_path;
			mutex_exit(&fil_system.mutex);
			dberr_t err = fil_delete_tablespace(id);
			if (err != DB_SUCCESS) {
				return err;
			}
			goto retry;
		}
	}
	mutex_exit(&fil_system.mutex);
	fil_delete_file(new_path);

	return(DB_SUCCESS);
}

dberr_t fil_space_t::rename(const char* name, const char* path, bool log,
			    bool replace)
{
	ut_ad(UT_LIST_GET_LEN(chain) == 1);
	ut_ad(!is_system_tablespace(id));

	if (log) {
		dberr_t err = fil_rename_tablespace_check(
			chain.start->name, path, false, replace);
		if (err != DB_SUCCESS) {
			return(err);
		}
		fil_name_write_rename(id, chain.start->name, path);
	}

	return fil_rename_tablespace(id, chain.start->name, name, path)
		? DB_SUCCESS : DB_ERROR;
}

/** Rename a single-table tablespace.
The tablespace must exist in the memory cache.
@param[in]	id		tablespace identifier
@param[in]	old_path	old file name
@param[in]	new_name	new table name in the
databasename/tablename format
@param[in]	new_path_in	new file name,
or NULL if it is located in the normal data directory
@return true if success */
static bool
fil_rename_tablespace(
	ulint		id,
	const char*	old_path,
	const char*	new_name,
	const char*	new_path_in)
{
	fil_space_t*	space;
	fil_node_t*	node;
	ut_a(id != 0);

	ut_ad(strchr(new_name, '/') != NULL);

	mutex_enter(&fil_system.mutex);

	space = fil_space_get_by_id(id);

	if (space == NULL) {
		ib::error() << "Cannot find space id " << id
			<< " in the tablespace memory cache, though the file '"
			<< old_path
			<< "' in a rename operation should have that id.";
		mutex_exit(&fil_system.mutex);
		return(false);
	}

	/* The following code must change when InnoDB supports
	multiple datafiles per tablespace. */
	ut_a(UT_LIST_GET_LEN(space->chain) == 1);
	node = UT_LIST_GET_FIRST(space->chain);
	space->n_pending_ops++;

	mutex_exit(&fil_system.mutex);

	char*	new_file_name = new_path_in == NULL
		? fil_make_filepath(NULL, new_name, IBD, false)
		: mem_strdup(new_path_in);
	char*	old_file_name = node->name;
	char*	new_space_name = mem_strdup(new_name);
	char*	old_space_name = space->name;

	ut_ad(strchr(old_file_name, OS_PATH_SEPARATOR) != NULL);
	ut_ad(strchr(new_file_name, OS_PATH_SEPARATOR) != NULL);

	if (!recv_recovery_on) {
		fil_name_write_rename(id, old_file_name, new_file_name);
		log_mutex_enter();
	}

	/* log_sys.mutex is above fil_system.mutex in the latching order */
	ut_ad(log_mutex_own());
	mutex_enter(&fil_system.mutex);
	ut_ad(space->n_pending_ops);
	space->n_pending_ops--;
	ut_ad(space->name == old_space_name);
	ut_ad(node->name == old_file_name);

	bool	success = os_file_rename(
		innodb_data_file_key, old_file_name, new_file_name);

	ut_ad(node->name == old_file_name);

	if (success) {
		node->name = new_file_name;
	}

	if (!recv_recovery_on) {
		log_mutex_exit();
	}

	ut_ad(space->name == old_space_name);
	if (success) {
		space->name = new_space_name;
	} else {
		/* Because nothing was renamed, we must free the new
		names, not the old ones. */
		old_file_name = new_file_name;
		old_space_name = new_space_name;
	}

	mutex_exit(&fil_system.mutex);

	ut_free(old_file_name);
	ut_free(old_space_name);

	return(success);
}

/** Create a tablespace file.
@param[in]	space_id	Tablespace ID
@param[in]	name		Tablespace name in dbname/tablename format.
@param[in]	path		Path and filename of the datafile to create.
@param[in]	flags		Tablespace flags
@param[in]	size		Initial size of the tablespace file in pages,
must be >= FIL_IBD_FILE_INITIAL_SIZE
@param[in]	mode		MariaDB encryption mode
@param[in]	key_id		MariaDB encryption key_id
@param[out]	err		DB_SUCCESS or error code
@return	the created tablespace
@retval	NULL	on error */
fil_space_t*
fil_ibd_create(
	ulint		space_id,
	const char*	name,
	const char*	path,
	ulint		flags,
	ulint		size,
	fil_encryption_t mode,
	uint32_t	key_id,
	dberr_t*	err)
{
	pfs_os_file_t	file;
	byte*		buf2;
	byte*		page;
	bool		success;
	bool		has_data_dir = FSP_FLAGS_HAS_DATA_DIR(flags) != 0;
	fil_space_t*	space = NULL;
	fil_space_crypt_t *crypt_data = NULL;

	ut_ad(!is_system_tablespace(space_id));
	ut_ad(!srv_read_only_mode);
	ut_a(space_id < SRV_LOG_SPACE_FIRST_ID);
	ut_a(size >= FIL_IBD_FILE_INITIAL_SIZE);
	ut_a(fsp_flags_is_valid(flags & ~FSP_FLAGS_MEM_MASK, space_id));

	/* Create the subdirectories in the path, if they are
	not there already. */
	*err = os_file_create_subdirs_if_needed(path);
	if (*err != DB_SUCCESS) {
		return NULL;
	}

	file = os_file_create(
		innodb_data_file_key, path,
		OS_FILE_CREATE | OS_FILE_ON_ERROR_NO_EXIT,
		OS_FILE_NORMAL,
		OS_DATA_FILE,
		srv_read_only_mode,
		&success);

	if (!success) {
		/* The following call will print an error message */
		switch (os_file_get_last_error(true)) {
		case OS_FILE_ALREADY_EXISTS:
			ib::info() << "The file '" << path << "'"
				" already exists though the"
				" corresponding table did not exist"
				" in the InnoDB data dictionary."
				" You can resolve the problem by removing"
				" the file.";
			*err = DB_TABLESPACE_EXISTS;
			break;
		case OS_FILE_DISK_FULL:
			*err = DB_OUT_OF_FILE_SPACE;
			break;
		default:
			*err = DB_ERROR;
		}
		ib::error() << "Cannot create file '" << path << "'";
		return NULL;
	}

	const bool is_compressed = FSP_FLAGS_HAS_PAGE_COMPRESSION(flags);

#ifdef _WIN32
	if (is_compressed) {
		os_file_set_sparse_win32(file);
	}
#endif

	if (!os_file_set_size(
		path, file,
		os_offset_t(size) << srv_page_size_shift, is_compressed)) {
		*err = DB_OUT_OF_FILE_SPACE;
err_exit:
		os_file_close(file);
		os_file_delete(innodb_data_file_key, path);
		return NULL;
	}

	bool punch_hole = os_is_sparse_file_supported(file);

	ulint block_size = os_file_get_block_size(file, path);

	/* We have to write the space id to the file immediately and flush the
	file to disk. This is because in crash recovery we must be aware what
	tablespaces exist and what are their space id's, so that we can apply
	the log records to the right file. It may take quite a while until
	buffer pool flush algorithms write anything to the file and flush it to
	disk. If we would not write here anything, the file would be filled
	with zeros from the call of os_file_set_size(), until a buffer pool
	flush would write to it. */

	buf2 = static_cast<byte*>(ut_malloc_nokey(3U << srv_page_size_shift));
	/* Align the memory for file i/o if we might have O_DIRECT set */
	page = static_cast<byte*>(ut_align(buf2, srv_page_size));

	memset(page, '\0', srv_page_size);

	flags |= FSP_FLAGS_PAGE_SSIZE();
	fsp_header_init_fields(page, space_id, flags);
	mach_write_to_4(page + FIL_PAGE_ARCH_LOG_NO_OR_SPACE_ID, space_id);

	if (ulint zip_size = fil_space_t::zip_size(flags)) {
		page_zip_des_t	page_zip;
		page_zip_set_size(&page_zip, zip_size);
		page_zip.data = page + srv_page_size;
#ifdef UNIV_DEBUG
		page_zip.m_start =
#endif /* UNIV_DEBUG */
			page_zip.m_end = page_zip.m_nonempty =
			page_zip.n_blobs = 0;

		buf_flush_init_for_writing(NULL, page, &page_zip, 0);

		*err = os_file_write(
			IORequestWrite, path, file, page_zip.data, 0, zip_size);
	} else {
		buf_flush_init_for_writing(NULL, page, NULL, 0);

		*err = os_file_write(
			IORequestWrite, path, file, page, 0, srv_page_size);
	}

	ut_free(buf2);

	if (*err != DB_SUCCESS) {
		ib::error()
			<< "Could not write the first page to"
			<< " tablespace '" << path << "'";
		goto err_exit;
	}

	if (!os_file_flush(file)) {
		ib::error() << "File flush of tablespace '"
			<< path << "' failed";
		*err = DB_ERROR;
		goto err_exit;
	}

	if (has_data_dir) {
		/* Make the ISL file if the IBD file is not
		in the default location. */
		*err = RemoteDatafile::create_link_file(name, path);
		if (*err != DB_SUCCESS) {
			goto err_exit;
		}
	}

	/* Create crypt data if the tablespace is either encrypted or user has
	requested it to remain unencrypted. */
	if (mode == FIL_ENCRYPTION_ON || mode == FIL_ENCRYPTION_OFF ||
		srv_encrypt_tables) {
		crypt_data = fil_space_create_crypt_data(mode, key_id);
	}

	space = fil_space_create(name, space_id, flags, FIL_TYPE_TABLESPACE,
				 crypt_data, mode);
	if (!space) {
		free(crypt_data);
		*err = DB_ERROR;
	} else {
		fil_node_t* file = space->add(path, OS_FILE_CLOSED, size,
					      false, true);
		mtr_t mtr;
		mtr.start();
		fil_op_write_log(
			MLOG_FILE_CREATE2, space_id, 0, file->name,
			NULL, space->flags & ~FSP_FLAGS_MEM_MASK, &mtr);
		fil_name_write(space, 0, file, &mtr);
		mtr.commit();

		file->block_size = block_size;
		space->punch_hole = punch_hole;

		if (space->purpose == FIL_TYPE_TABLESPACE) {
			mutex_enter(&fil_system.mutex);
			if (!crypt_data) {
				space->add_to_encrypt_or_unencrypt_list();
			}
			mutex_exit(&fil_system.mutex);
		}

		*err = DB_SUCCESS;
	}

	os_file_close(file);

	if (*err != DB_SUCCESS) {
		if (has_data_dir) {
			RemoteDatafile::delete_link_file(name);
		}

		os_file_delete(innodb_data_file_key, path);
	}

	return space;
}

/** Try to open a single-table tablespace and optionally check that the
space id in it is correct. If this does not succeed, print an error message
to the .err log. This function is used to open a tablespace when we start
mysqld after the dictionary has been booted, and also in IMPORT TABLESPACE.

NOTE that we assume this operation is used either at the database startup
or under the protection of the dictionary mutex, so that two users cannot
race here. This operation does not leave the file associated with the
tablespace open, but closes it after we have looked at the space id in it.

If the validate boolean is set, we read the first page of the file and
check that the space id in the file is what we expect. We assume that
this function runs much faster if no check is made, since accessing the
file inode probably is much faster (the OS caches them) than accessing
the first page of the file.  This boolean may be initially false, but if
a remote tablespace is found it will be changed to true.

If the fix_dict boolean is set, then it is safe to use an internal SQL
statement to update the dictionary tables if they are incorrect.

@param[in]	validate	true if we should validate the tablespace
@param[in]	fix_dict	true if the dictionary is available to be fixed
@param[in]	purpose		FIL_TYPE_TABLESPACE or FIL_TYPE_TEMPORARY
@param[in]	id		tablespace ID
@param[in]	flags		expected FSP_SPACE_FLAGS
@param[in]	space_name	tablespace name of the datafile
If file-per-table, it is the table name in the databasename/tablename format
@param[in]	path_in		expected filepath, usually read from dictionary
@param[out]	err		DB_SUCCESS or error code
@return	tablespace
@retval	NULL	if the tablespace could not be opened */
fil_space_t*
fil_ibd_open(
	bool			validate,
	bool			fix_dict,
	fil_type_t		purpose,
	ulint			id,
	ulint			flags,
	const table_name_t&	tablename,
	const char*		path_in,
	dberr_t*		err)
{
	mutex_enter(&fil_system.mutex);
	if (fil_space_t* space = fil_space_get_by_id(id)) {
		if (strcmp(space->name, tablename.m_name)) {
			table_name_t space_name;
			space_name.m_name = space->name;
			ib::error()
				<< "Trying to open table " << tablename
				<< " with id " << id
				<< ", conflicting with " << space_name;
			space = NULL;
			if (err) *err = DB_TABLESPACE_EXISTS;
		} else if (err) *err = DB_SUCCESS;

		mutex_exit(&fil_system.mutex);

		if (space && validate && !srv_read_only_mode) {
			fsp_flags_try_adjust(space,
					     flags & ~FSP_FLAGS_MEM_MASK);
		}

		return space;
	}
	mutex_exit(&fil_system.mutex);

	bool		dict_filepath_same_as_default = false;
	bool		link_file_found = false;
	bool		link_file_is_bad = false;
	Datafile	df_default;	/* default location */
	Datafile	df_dict;	/* dictionary location */
	RemoteDatafile	df_remote;	/* remote location */
	ulint		tablespaces_found = 0;
	ulint		valid_tablespaces_found = 0;

	ut_ad(!fix_dict || rw_lock_own(dict_operation_lock, RW_LOCK_X));

	ut_ad(!fix_dict || mutex_own(&dict_sys->mutex));
	ut_ad(!fix_dict || !srv_read_only_mode);
	ut_ad(!fix_dict || srv_log_file_size != 0);
	ut_ad(fil_type_is_data(purpose));

	/* Table flags can be ULINT_UNDEFINED if
	dict_tf_to_fsp_flags_failure is set. */
	if (flags == ULINT_UNDEFINED) {
corrupted:
		if (err) *err = DB_CORRUPTION;
		return NULL;
	}

	ut_ad(fsp_flags_is_valid(flags & ~FSP_FLAGS_MEM_MASK, id));
	df_default.init(tablename.m_name, flags);
	df_dict.init(tablename.m_name, flags);
	df_remote.init(tablename.m_name, flags);

	/* Discover the correct file by looking in three possible locations
	while avoiding unecessary effort. */

	/* We will always look for an ibd in the default location. */
	df_default.make_filepath(NULL, tablename.m_name, IBD);

	/* Look for a filepath embedded in an ISL where the default file
	would be. */
	if (df_remote.open_read_only(true) == DB_SUCCESS) {
		ut_ad(df_remote.is_open());

		/* Always validate a file opened from an ISL pointer */
		validate = true;
		++tablespaces_found;
		link_file_found = true;
	} else if (df_remote.filepath() != NULL) {
		/* An ISL file was found but contained a bad filepath in it.
		Better validate anything we do find. */
		validate = true;
	}

	/* Attempt to open the tablespace at the dictionary filepath. */
	if (path_in) {
		if (df_default.same_filepath_as(path_in)) {
			dict_filepath_same_as_default = true;
		} else {
			/* Dict path is not the default path. Always validate
			remote files. If default is opened, it was moved. */
			validate = true;
			df_dict.set_filepath(path_in);
			if (df_dict.open_read_only(true) == DB_SUCCESS) {
				ut_ad(df_dict.is_open());
				++tablespaces_found;
			}
		}
	}

	/* Always look for a file at the default location. But don't log
	an error if the tablespace is already open in remote or dict. */
	ut_a(df_default.filepath());
	const bool	strict = (tablespaces_found == 0);
	if (df_default.open_read_only(strict) == DB_SUCCESS) {
		ut_ad(df_default.is_open());
		++tablespaces_found;
	}

	/* Check if multiple locations point to the same file. */
	if (tablespaces_found > 1 && df_default.same_as(df_remote)) {
		/* A link file was found with the default path in it.
		Use the default path and delete the link file. */
		--tablespaces_found;
		df_remote.delete_link_file();
		df_remote.close();
	}
	if (tablespaces_found > 1 && df_default.same_as(df_dict)) {
		--tablespaces_found;
		df_dict.close();
	}
	if (tablespaces_found > 1 && df_remote.same_as(df_dict)) {
		--tablespaces_found;
		df_dict.close();
	}

	/*  We have now checked all possible tablespace locations and
	have a count of how many unique files we found.  If things are
	normal, we only found 1. */
	/* For encrypted tablespace, we need to check the
	encryption in header of first page. */
	if (!validate && tablespaces_found == 1) {
		goto skip_validate;
	}

	/* Read and validate the first page of these three tablespace
	locations, if found. */
	valid_tablespaces_found +=
		(df_remote.validate_to_dd(id, flags) == DB_SUCCESS);

	valid_tablespaces_found +=
		(df_default.validate_to_dd(id, flags) == DB_SUCCESS);

	valid_tablespaces_found +=
		(df_dict.validate_to_dd(id, flags) == DB_SUCCESS);

	/* Make sense of these three possible locations.
	First, bail out if no tablespace files were found. */
	if (valid_tablespaces_found == 0) {
		os_file_get_last_error(true);
		ib::error() << "Could not find a valid tablespace file for `"
			<< tablename << "`. " << TROUBLESHOOT_DATADICT_MSG;
		goto corrupted;
	}
	if (!validate) {
		goto skip_validate;
	}

	/* Do not open any tablespaces if more than one tablespace with
	the correct space ID and flags were found. */
	if (tablespaces_found > 1) {
		ib::error() << "A tablespace for `" << tablename
			<< "` has been found in multiple places;";

		if (df_default.is_open()) {
			ib::error() << "Default location: "
				<< df_default.filepath()
				<< ", Space ID=" << df_default.space_id()
				<< ", Flags=" << df_default.flags();
		}
		if (df_remote.is_open()) {
			ib::error() << "Remote location: "
				<< df_remote.filepath()
				<< ", Space ID=" << df_remote.space_id()
				<< ", Flags=" << df_remote.flags();
		}
		if (df_dict.is_open()) {
			ib::error() << "Dictionary location: "
				<< df_dict.filepath()
				<< ", Space ID=" << df_dict.space_id()
				<< ", Flags=" << df_dict.flags();
		}

		/* Force-recovery will allow some tablespaces to be
		skipped by REDO if there was more than one file found.
		Unlike during the REDO phase of recovery, we now know
		if the tablespace is valid according to the dictionary,
		which was not available then. So if we did not force
		recovery and there is only one good tablespace, ignore
		any bad tablespaces. */
		if (valid_tablespaces_found > 1 || srv_force_recovery > 0) {
			ib::error() << "Will not open tablespace `"
				<< tablename << "`";

			/* If the file is not open it cannot be valid. */
			ut_ad(df_default.is_open() || !df_default.is_valid());
			ut_ad(df_dict.is_open()    || !df_dict.is_valid());
			ut_ad(df_remote.is_open()  || !df_remote.is_valid());

			/* Having established that, this is an easy way to
			look for corrupted data files. */
			if (df_default.is_open() != df_default.is_valid()
			    || df_dict.is_open() != df_dict.is_valid()
			    || df_remote.is_open() != df_remote.is_valid()) {
				goto corrupted;
			}
error:
			if (err) *err = DB_ERROR;
			return NULL;
		}

		/* There is only one valid tablespace found and we did
		not use srv_force_recovery during REDO.  Use this one
		tablespace and clean up invalid tablespace pointers */
		if (df_default.is_open() && !df_default.is_valid()) {
			df_default.close();
			tablespaces_found--;
		}

		if (df_dict.is_open() && !df_dict.is_valid()) {
			df_dict.close();
			/* Leave dict.filepath so that SYS_DATAFILES
			can be corrected below. */
			tablespaces_found--;
		}

		if (df_remote.is_open() && !df_remote.is_valid()) {
			df_remote.close();
			tablespaces_found--;
			link_file_is_bad = true;
		}
	}

	/* At this point, there should be only one filepath. */
	ut_a(tablespaces_found == 1);
	ut_a(valid_tablespaces_found == 1);

	/* Only fix the dictionary at startup when there is only one thread.
	Calls to dict_load_table() can be done while holding other latches. */
	if (!fix_dict) {
		goto skip_validate;
	}

	/* We may need to update what is stored in SYS_DATAFILES or
	SYS_TABLESPACES or adjust the link file.  Since a failure to
	update SYS_TABLESPACES or SYS_DATAFILES does not prevent opening
	and using the tablespace either this time or the next, we do not
	check the return code or fail to open the tablespace. But if it
	fails, dict_update_filepath() will issue a warning to the log. */
	if (df_dict.filepath()) {
		ut_ad(path_in != NULL);
		ut_ad(df_dict.same_filepath_as(path_in));

		if (df_remote.is_open()) {
			if (!df_remote.same_filepath_as(path_in)) {
				dict_update_filepath(id, df_remote.filepath());
			}

		} else if (df_default.is_open()) {
			ut_ad(!dict_filepath_same_as_default);
			dict_update_filepath(id, df_default.filepath());
			if (link_file_is_bad) {
				RemoteDatafile::delete_link_file(
					tablename.m_name);
			}

		} else if (!link_file_found || link_file_is_bad) {
			ut_ad(df_dict.is_open());
			/* Fix the link file if we got our filepath
			from the dictionary but a link file did not
			exist or it did not point to a valid file. */
			RemoteDatafile::delete_link_file(tablename.m_name);
			RemoteDatafile::create_link_file(
				tablename.m_name, df_dict.filepath());
		}

	} else if (df_remote.is_open()) {
		if (dict_filepath_same_as_default) {
			dict_update_filepath(id, df_remote.filepath());

		} else if (path_in == NULL) {
			/* SYS_DATAFILES record for this space ID
			was not found. */
			dict_replace_tablespace_and_filepath(
				id, tablename.m_name,
				df_remote.filepath(), flags);
		}

	} else if (df_default.is_open()) {
		/* We opened the tablespace in the default location.
		SYS_DATAFILES.PATH needs to be updated if it is different
		from this default path or if the SYS_DATAFILES.PATH was not
		supplied and it should have been. Also update the dictionary
		if we found an ISL file (since !df_remote.is_open).  Since
		path_in is not suppled for file-per-table, we must assume
		that it matched the ISL. */
		if ((path_in != NULL && !dict_filepath_same_as_default)
		    || (path_in == NULL && DICT_TF_HAS_DATA_DIR(flags))
		    || df_remote.filepath() != NULL) {
			dict_replace_tablespace_and_filepath(
				id, tablename.m_name, df_default.filepath(),
				flags);
		}
	}

skip_validate:
	const byte* first_page =
		df_default.is_open() ? df_default.get_first_page() :
		df_dict.is_open() ? df_dict.get_first_page() :
		df_remote.get_first_page();

	fil_space_crypt_t* crypt_data = first_page
		? fil_space_read_crypt_data(fil_space_t::zip_size(flags),
					    first_page)
		: NULL;

	fil_space_t* space = fil_space_create(
		tablename.m_name, id, flags, purpose, crypt_data);
	if (!space) {
		goto error;
	}

	/* We do not measure the size of the file, that is why
	we pass the 0 below */

	space->add(
		df_remote.is_open() ? df_remote.filepath() :
		df_dict.is_open() ? df_dict.filepath() :
		df_default.filepath(), OS_FILE_CLOSED, 0, false, true);

	if (validate && purpose != FIL_TYPE_IMPORT && !srv_read_only_mode) {
		df_remote.close();
		df_dict.close();
		df_default.close();
		fsp_flags_try_adjust(space, flags & ~FSP_FLAGS_MEM_MASK);
	}

	if (err) *err = DB_SUCCESS;
	return space;
}

/** Looks for a pre-existing fil_space_t with the given tablespace ID
and, if found, returns the name and filepath in newly allocated buffers
that the caller must free.
@param[in]	space_id	The tablespace ID to search for.
@param[out]	name		Name of the tablespace found.
@param[out]	filepath	The filepath of the first datafile for the
tablespace.
@return true if tablespace is found, false if not. */
bool
fil_space_read_name_and_filepath(
	ulint	space_id,
	char**	name,
	char**	filepath)
{
	bool	success = false;
	*name = NULL;
	*filepath = NULL;

	mutex_enter(&fil_system.mutex);

	fil_space_t*	space = fil_space_get_by_id(space_id);

	if (space != NULL) {
		*name = mem_strdup(space->name);

		fil_node_t* node = UT_LIST_GET_FIRST(space->chain);
		*filepath = mem_strdup(node->name);

		success = true;
	}

	mutex_exit(&fil_system.mutex);

	return(success);
}

/** Convert a file name to a tablespace name.
@param[in]	filename	directory/databasename/tablename.ibd
@return database/tablename string, to be freed with ut_free() */
char*
fil_path_to_space_name(
	const char*	filename)
{
	/* Strip the file name prefix and suffix, leaving
	only databasename/tablename. */
	ulint		filename_len	= strlen(filename);
	const char*	end		= filename + filename_len;
#ifdef HAVE_MEMRCHR
	const char*	tablename	= 1 + static_cast<const char*>(
		memrchr(filename, OS_PATH_SEPARATOR,
			filename_len));
	const char*	dbname		= 1 + static_cast<const char*>(
		memrchr(filename, OS_PATH_SEPARATOR,
			tablename - filename - 1));
#else /* HAVE_MEMRCHR */
	const char*	tablename	= filename;
	const char*	dbname		= NULL;

	while (const char* t = static_cast<const char*>(
		       memchr(tablename, OS_PATH_SEPARATOR,
			      ulint(end - tablename)))) {
		dbname = tablename;
		tablename = t + 1;
	}
#endif /* HAVE_MEMRCHR */

	ut_ad(dbname != NULL);
	ut_ad(tablename > dbname);
	ut_ad(tablename < end);
	ut_ad(end - tablename > 4);
	ut_ad(memcmp(end - 4, DOT_IBD, 4) == 0);

	char*	name = mem_strdupl(dbname, ulint(end - dbname) - 4);

	ut_ad(name[tablename - dbname - 1] == OS_PATH_SEPARATOR);
#if OS_PATH_SEPARATOR != '/'
	/* space->name uses '/', not OS_PATH_SEPARATOR. */
	name[tablename - dbname - 1] = '/';
#endif

	return(name);
}

/** Discover the correct IBD file to open given a remote or missing
filepath from the REDO log. Administrators can move a crashed
database to another location on the same machine and try to recover it.
Remote IBD files might be moved as well to the new location.
    The problem with this is that the REDO log contains the old location
which may be still accessible.  During recovery, if files are found in
both locations, we can chose on based on these priorities;
1. Default location
2. ISL location
3. REDO location
@param[in]	space_id	tablespace ID
@param[in]	df		Datafile object with path from redo
@return true if a valid datafile was found, false if not */
static
bool
fil_ibd_discover(
	ulint		space_id,
	Datafile&	df)
{
	Datafile	df_def_per;	/* default file-per-table datafile */
	RemoteDatafile	df_rem_per;	/* remote file-per-table datafile */

	/* Look for the datafile in the default location. */
	const char*	filename = df.filepath();
	const char*	basename = base_name(filename);

	/* If this datafile is file-per-table it will have a schema dir. */
	ulint		sep_found = 0;
	const char*	db = basename;
	for (; db > filename && sep_found < 2; db--) {
		if (db[0] == OS_PATH_SEPARATOR) {
			sep_found++;
		}
	}
	if (sep_found == 2) {
		db += 2;
		df_def_per.init(db, 0);
		df_def_per.make_filepath(NULL, db, IBD);
		if (df_def_per.open_read_only(false) == DB_SUCCESS
		    && df_def_per.validate_for_recovery() == DB_SUCCESS
		    && df_def_per.space_id() == space_id) {
			df.set_filepath(df_def_per.filepath());
			df.open_read_only(false);
			return(true);
		}

		/* Look for a remote file-per-table tablespace. */

		switch (srv_operation) {
		case SRV_OPERATION_BACKUP:
		case SRV_OPERATION_RESTORE_DELTA:
			ut_ad(0);
			break;
		case SRV_OPERATION_RESTORE_EXPORT:
		case SRV_OPERATION_RESTORE:
			break;
		case SRV_OPERATION_NORMAL:
			df_rem_per.set_name(db);
			if (df_rem_per.open_link_file() != DB_SUCCESS) {
				break;
			}

			/* An ISL file was found with contents. */
			if (df_rem_per.open_read_only(false) != DB_SUCCESS
				|| df_rem_per.validate_for_recovery()
				   != DB_SUCCESS) {

				/* Assume that this ISL file is intended to
				be used. Do not continue looking for another
				if this file cannot be opened or is not
				a valid IBD file. */
				ib::error() << "ISL file '"
					<< df_rem_per.link_filepath()
					<< "' was found but the linked file '"
					<< df_rem_per.filepath()
					<< "' could not be opened or is"
					" not correct.";
				return(false);
			}

			/* Use this file if it has the space_id from the
			MLOG record. */
			if (df_rem_per.space_id() == space_id) {
				df.set_filepath(df_rem_per.filepath());
				df.open_read_only(false);
				return(true);
			}

			/* Since old MLOG records can use the same basename
			in multiple CREATE/DROP TABLE sequences, this ISL
			file could be pointing to a later version of this
			basename.ibd file which has a different space_id.
			Keep looking. */
		}
	}

	/* No ISL files were found in the default location. Use the location
	given in the redo log. */
	if (df.open_read_only(false) == DB_SUCCESS
	    && df.validate_for_recovery() == DB_SUCCESS
	    && df.space_id() == space_id) {
		return(true);
	}

	/* A datafile was not discovered for the filename given. */
	return(false);
}
/** Open an ibd tablespace and add it to the InnoDB data structures.
This is similar to fil_ibd_open() except that it is used while processing
the REDO log, so the data dictionary is not available and very little
validation is done. The tablespace name is extracred from the
dbname/tablename.ibd portion of the filename, which assumes that the file
is a file-per-table tablespace.  Any name will do for now.  General
tablespace names will be read from the dictionary after it has been
recovered.  The tablespace flags are read at this time from the first page
of the file in validate_for_recovery().
@param[in]	space_id	tablespace ID
@param[in]	filename	path/to/databasename/tablename.ibd
@param[out]	space		the tablespace, or NULL on error
@return status of the operation */
enum fil_load_status
fil_ibd_load(
	ulint		space_id,
	const char*	filename,
	fil_space_t*&	space)
{
	/* If the a space is already in the file system cache with this
	space ID, then there is nothing to do. */
	mutex_enter(&fil_system.mutex);
	space = fil_space_get_by_id(space_id);
	mutex_exit(&fil_system.mutex);

	if (space != NULL) {
		/* Compare the filename we are trying to open with the
		filename from the first node of the tablespace we opened
		previously. Fail if it is different. */
		fil_node_t* node = UT_LIST_GET_FIRST(space->chain);
		if (0 != strcmp(innobase_basename(filename),
				innobase_basename(node->name))) {
			ib::info()
				<< "Ignoring data file '" << filename
				<< "' with space ID " << space->id
				<< ". Another data file called " << node->name
				<< " exists with the same space ID.";
				space = NULL;
				return(FIL_LOAD_ID_CHANGED);
		}
		return(FIL_LOAD_OK);
	}

	if (srv_operation == SRV_OPERATION_RESTORE) {
		/* Replace absolute DATA DIRECTORY file paths with
		short names relative to the backup directory. */
		if (const char* name = strrchr(filename, OS_PATH_SEPARATOR)) {
			while (--name > filename
			       && *name != OS_PATH_SEPARATOR);
			if (name > filename) {
				filename = name + 1;
			}
		}
	}

	Datafile	file;
	file.set_filepath(filename);
	file.open_read_only(false);

	if (!file.is_open()) {
		/* The file has been moved or it is a remote datafile. */
		if (!fil_ibd_discover(space_id, file)
		    || !file.is_open()) {
			return(FIL_LOAD_NOT_FOUND);
		}
	}

	os_offset_t	size;

	/* Read and validate the first page of the tablespace.
	Assign a tablespace name based on the tablespace type. */
	switch (file.validate_for_recovery()) {
		os_offset_t	minimum_size;
	case DB_SUCCESS:
		if (file.space_id() != space_id) {
			ib::info()
				<< "Ignoring data file '"
				<< file.filepath()
				<< "' with space ID " << file.space_id()
				<< ", since the redo log references "
				<< file.filepath() << " with space ID "
				<< space_id << ".";
			return(FIL_LOAD_ID_CHANGED);
		}
		/* Get and test the file size. */
		size = os_file_get_size(file.handle());

		/* Every .ibd file is created >= 4 pages in size.
		Smaller files cannot be OK. */
		minimum_size = os_offset_t(FIL_IBD_FILE_INITIAL_SIZE)
			<< srv_page_size_shift;

		if (size == static_cast<os_offset_t>(-1)) {
			/* The following call prints an error message */
			os_file_get_last_error(true);

			ib::error() << "Could not measure the size of"
				" single-table tablespace file '"
				<< file.filepath() << "'";
		} else if (size < minimum_size) {
			ib::error() << "The size of tablespace file '"
				<< file.filepath() << "' is only " << size
				<< ", should be at least " << minimum_size
				<< "!";
		} else {
			/* Everything is fine so far. */
			break;
		}

		/* fall through */

	case DB_TABLESPACE_EXISTS:
		return(FIL_LOAD_INVALID);

	default:
		return(FIL_LOAD_NOT_FOUND);
	}

	ut_ad(space == NULL);

	/* Adjust the memory-based flags that would normally be set by
	dict_tf_to_fsp_flags(). In recovery, we have no data dictionary. */
	ulint flags = file.flags();
	if (FSP_FLAGS_HAS_PAGE_COMPRESSION(flags)) {
		flags |= page_zip_level
			<< FSP_FLAGS_MEM_COMPRESSION_LEVEL;
	}

	const byte* first_page = file.get_first_page();
	fil_space_crypt_t* crypt_data = first_page
		? fil_space_read_crypt_data(fil_space_t::zip_size(flags),
					    first_page)
		: NULL;
	space = fil_space_create(
		file.name(), space_id, flags, FIL_TYPE_TABLESPACE, crypt_data);

	if (space == NULL) {
		return(FIL_LOAD_INVALID);
	}

	ut_ad(space->id == file.space_id());
	ut_ad(space->id == space_id);

	/* We do not use the size information we have about the file, because
	the rounding formula for extents and pages is somewhat complex; we
	let fil_node_open() do that task. */

	space->add(file.filepath(), OS_FILE_CLOSED, 0, false, false);

	return(FIL_LOAD_OK);
}

/***********************************************************************//**
A fault-tolerant function that tries to read the next file name in the
directory. We retry 100 times if os_file_readdir_next_file() returns -1. The
idea is to read as much good data as we can and jump over bad data.
@return 0 if ok, -1 if error even after the retries, 1 if at the end
of the directory */
int
fil_file_readdir_next_file(
/*=======================*/
	dberr_t*	err,	/*!< out: this is set to DB_ERROR if an error
				was encountered, otherwise not changed */
	const char*	dirname,/*!< in: directory name or path */
	os_file_dir_t	dir,	/*!< in: directory stream */
	os_file_stat_t*	info)	/*!< in/out: buffer where the
				info is returned */
{
	for (ulint i = 0; i < 100; i++) {
		int	ret = os_file_readdir_next_file(dirname, dir, info);

		if (ret != -1) {

			return(ret);
		}

		ib::error() << "os_file_readdir_next_file() returned -1 in"
			" directory " << dirname
			<< ", crash recovery may have failed"
			" for some .ibd files!";

		*err = DB_ERROR;
	}

	return(-1);
}

/** Try to adjust FSP_SPACE_FLAGS if they differ from the expectations.
(Typically when upgrading from MariaDB 10.1.0..10.1.20.)
@param[in,out]	space		tablespace
@param[in]	flags		desired tablespace flags */
void fsp_flags_try_adjust(fil_space_t* space, ulint flags)
{
	ut_ad(!srv_read_only_mode);
	ut_ad(fsp_flags_is_valid(flags, space->id));
	if (!space->size && (space->purpose != FIL_TYPE_TABLESPACE
			     || !fil_space_get_size(space->id))) {
		return;
	}
	/* This code is executed during server startup while no
	connections are allowed. We do not need to protect against
	DROP TABLE by fil_space_acquire(). */
	mtr_t	mtr;
	mtr.start();
	if (buf_block_t* b = buf_page_get(
		    page_id_t(space->id, 0), space->zip_size(),
		    RW_X_LATCH, &mtr)) {
		ulint f = fsp_header_get_flags(b->frame);
		/* Suppress the message if only the DATA_DIR flag to differs. */
		if ((f ^ flags) & ~(1U << FSP_FLAGS_POS_RESERVED)) {
			ib::warn()
				<< "adjusting FSP_SPACE_FLAGS of file '"
				<< UT_LIST_GET_FIRST(space->chain)->name
				<< "' from " << ib::hex(f)
				<< " to " << ib::hex(flags);
		}
		if (f != flags) {
			mtr.set_named_space(space);
			mlog_write_ulint(FSP_HEADER_OFFSET
					 + FSP_SPACE_FLAGS + b->frame,
					 flags, MLOG_4BYTES, &mtr);
		}
	}
	mtr.commit();
}

/** Determine if a matching tablespace exists in the InnoDB tablespace
memory cache. Note that if we have not done a crash recovery at the database
startup, there may be many tablespaces which are not yet in the memory cache.
@param[in]	id		Tablespace ID
@param[in]	name		Tablespace name used in fil_space_create().
@param[in]	print_error_if_does_not_exist
				Print detailed error information to the
error log if a matching tablespace is not found from memory.
@param[in]	table_flags	table flags
@return the tablespace
@retval	NULL	if no matching tablespace exists in the memory cache */
fil_space_t*
fil_space_for_table_exists_in_mem(
	ulint		id,
	const char*	name,
	bool		print_error_if_does_not_exist,
	ulint		table_flags)
{
	const ulint	expected_flags = dict_tf_to_fsp_flags(table_flags);

	mutex_enter(&fil_system.mutex);
	if (fil_space_t* space = fil_space_get_by_id(id)) {
		if ((space->flags ^ expected_flags) & ~FSP_FLAGS_MEM_MASK) {
			goto func_exit;
		}

		if (strcmp(space->name, name)) {
			ib::error() << "Table " << name
				<< " in InnoDB data dictionary"
				" has tablespace id " << id
				<< ", but the tablespace"
				" with that id has name " << space->name << "."
				" Have you deleted or moved .ibd files?";
			goto error_exit;
		}

		/* Adjust the flags that are in FSP_FLAGS_MEM_MASK.
		FSP_SPACE_FLAGS will not be written back here. */
		space->flags = expected_flags;
		mutex_exit(&fil_system.mutex);
		if (!srv_read_only_mode) {
			fsp_flags_try_adjust(space, expected_flags
					     & ~FSP_FLAGS_MEM_MASK);
		}
		return space;
	}

	if (print_error_if_does_not_exist) {
		ib::error() << "Table " << name
			    << " in the InnoDB data dictionary"
			" has tablespace id " << id
			    << ", but tablespace with that id"
			" or name does not exist. Have"
			" you deleted or moved .ibd files?";
error_exit:
		ib::info() << TROUBLESHOOT_DATADICT_MSG;
	}

func_exit:
	mutex_exit(&fil_system.mutex);
	return NULL;
}

/*============================ FILE I/O ================================*/

/********************************************************************//**
NOTE: you must call fil_mutex_enter_and_prepare_for_io() first!

Prepares a file node for i/o. Opens the file if it is closed. Updates the
pending i/o's field in the node and the system appropriately. Takes the node
off the LRU list if it is in the LRU list. The caller must hold the fil_sys
mutex.
@return false if the file can't be opened, otherwise true */
static
bool
fil_node_prepare_for_io(
/*====================*/
	fil_node_t*	node,	/*!< in: file node */
	fil_space_t*	space)	/*!< in: space */
{
	ut_ad(node && space);
	ut_ad(mutex_own(&fil_system.mutex));

	if (fil_system.n_open > srv_max_n_open_files + 5) {
		ib::warn() << "Open files " << fil_system.n_open
			<< " exceeds the limit " << srv_max_n_open_files;
	}

	if (!node->is_open()) {
		/* File is closed: open it */
		ut_a(node->n_pending == 0);

		if (!fil_node_open_file(node)) {
			return(false);
		}
	}

	if (node->n_pending == 0 && fil_space_belongs_in_lru(space)) {
		/* The node is in the LRU list, remove it */
		ut_a(UT_LIST_GET_LEN(fil_system.LRU) > 0);
		UT_LIST_REMOVE(fil_system.LRU, node);
	}

	node->n_pending++;

	return(true);
}

/** Update the data structures when an i/o operation finishes.
@param[in,out] node		file node
@param[in] type			IO context */
static
void
fil_node_complete_io(fil_node_t* node, const IORequest& type)
{
	ut_ad(mutex_own(&fil_system.mutex));
	ut_a(node->n_pending > 0);

	--node->n_pending;

	ut_ad(type.validate());

	if (type.is_write()) {

		ut_ad(!srv_read_only_mode
		      || node->space->purpose == FIL_TYPE_TEMPORARY);

		if (fil_buffering_disabled(node->space)) {

			/* We don't need to keep track of unflushed
			changes as user has explicitly disabled
			buffering. */
			ut_ad(!node->space->is_in_unflushed_spaces());
			ut_ad(node->needs_flush == false);

		} else {
			node->needs_flush = true;

			if (!node->space->is_in_unflushed_spaces()) {
				UT_LIST_ADD_FIRST(fil_system.unflushed_spaces,
						  node->space);
			}
		}
	}

	if (node->n_pending == 0 && fil_space_belongs_in_lru(node->space)) {

		/* The node must be put back to the LRU list */
		UT_LIST_ADD_FIRST(fil_system.LRU, node);
	}
}

/** Report information about an invalid page access. */
static
void
fil_report_invalid_page_access(
	ulint		block_offset,	/*!< in: block offset */
	ulint		space_id,	/*!< in: space id */
	const char*	space_name,	/*!< in: space name */
	ulint		byte_offset,	/*!< in: byte offset */
	ulint		len,		/*!< in: I/O length */
	bool		is_read)	/*!< in: I/O type */
{
	ib::fatal()
		<< "Trying to " << (is_read ? "read" : "write")
		<< " page number " << block_offset << " in"
		" space " << space_id << ", space name " << space_name << ","
		" which is outside the tablespace bounds. Byte offset "
		<< byte_offset << ", len " << len <<
		(space_id == 0 && !srv_was_started
		? "Please check that the configuration matches"
		" the InnoDB system tablespace location (ibdata files)"
		: "");
}

/** Reads or writes data. This operation could be asynchronous (aio).

@param[in,out] type	IO context
@param[in] sync		true if synchronous aio is desired
@param[in] page_id	page id
@param[in] zip_size	ROW_FORMAT=COMPRESSED page size, or 0
@param[in] byte_offset	remainder of offset in bytes; in aio this
			must be divisible by the OS block size
@param[in] len		how many bytes to read or write; this must
			not cross a file boundary; in aio this must
			be a block size multiple
@param[in,out] buf	buffer where to store read data or from where
			to write; in aio this must be appropriately
			aligned
@param[in] message	message for aio handler if non-sync aio
			used, else ignored
@param[in] ignore_missing_space true=ignore missing space duging read
@return DB_SUCCESS, or DB_TABLESPACE_DELETED
	if we are trying to do i/o on a tablespace which does not exist */
dberr_t
fil_io(
	const IORequest&	type,
	bool			sync,
	const page_id_t		page_id,
	ulint			zip_size,
	ulint			byte_offset,
	ulint			len,
	void*			buf,
	void*			message,
	bool			ignore_missing_space)
{
	os_offset_t		offset;
	IORequest		req_type(type);

	ut_ad(req_type.validate());

	ut_ad(len > 0);
	ut_ad(byte_offset < srv_page_size);
	ut_ad(!zip_size || byte_offset == 0);
	ut_ad(srv_page_size == 1UL << srv_page_size_shift);
	compile_time_assert((1U << UNIV_PAGE_SIZE_SHIFT_MAX)
			    == UNIV_PAGE_SIZE_MAX);
	compile_time_assert((1U << UNIV_PAGE_SIZE_SHIFT_MIN)
			    == UNIV_PAGE_SIZE_MIN);
	ut_ad(fil_validate_skip());

	/* ibuf bitmap pages must be read in the sync AIO mode: */
	ut_ad(recv_no_ibuf_operations
	      || req_type.is_write()
	      || !ibuf_bitmap_page(page_id, zip_size)
	      || sync
	      || req_type.is_log());

	ulint	mode;

	if (sync) {

		mode = OS_AIO_SYNC;

	} else if (req_type.is_log()) {

		mode = OS_AIO_LOG;

	} else if (req_type.is_read()
		   && !recv_no_ibuf_operations
		   && ibuf_page(page_id, zip_size, NULL)) {

		mode = OS_AIO_IBUF;

		/* Reduce probability of deadlock bugs in connection with ibuf:
		do not let the ibuf i/o handler sleep */

		req_type.clear_do_not_wake();
	} else {
		mode = OS_AIO_NORMAL;
	}

	if (req_type.is_read()) {

		srv_stats.data_read.add(len);

	} else if (req_type.is_write()) {

		ut_ad(!srv_read_only_mode
		      || fsp_is_system_temporary(page_id.space()));

		srv_stats.data_written.add(len);
	}

	/* Reserve the fil_system mutex and make sure that we can open at
	least one file while holding it, if the file is not already open */

	fil_mutex_enter_and_prepare_for_io(page_id.space());

	fil_space_t*	space = fil_space_get_by_id(page_id.space());

	/* If we are deleting a tablespace we don't allow async read operations
	on that. However, we do allow write operations and sync read operations. */
	if (space == NULL
	    || (req_type.is_read()
		&& !sync
		&& space->stop_new_ops
		&& !space->is_being_truncated)) {

		mutex_exit(&fil_system.mutex);

		if (!req_type.ignore_missing() && !ignore_missing_space) {
			ib::error()
				<< "Trying to do I/O to a tablespace which"
				" does not exist. I/O type: "
				<< (req_type.is_read() ? "read" : "write")
				<< ", page: " << page_id
				<< ", I/O length: " << len << " bytes";
		}

		return(DB_TABLESPACE_DELETED);
	}

	ut_ad(mode != OS_AIO_IBUF || fil_type_is_data(space->purpose));

	ulint		cur_page_no = page_id.page_no();
	fil_node_t*	node = UT_LIST_GET_FIRST(space->chain);

	for (;;) {

		if (node == NULL) {

			if (req_type.ignore_missing()) {
				mutex_exit(&fil_system.mutex);
				return(DB_ERROR);
			}

			fil_report_invalid_page_access(
				page_id.page_no(), page_id.space(),
				space->name, byte_offset, len,
				req_type.is_read());

		} else if (fil_is_user_tablespace_id(space->id)
			   && node->size == 0) {

			/* We do not know the size of a single-table tablespace
			before we open the file */
			break;

		} else if (node->size > cur_page_no) {
			/* Found! */
			break;

		} else {
			cur_page_no -= node->size;

			node = UT_LIST_GET_NEXT(chain, node);
		}
	}

	/* Open file if closed */
	if (!fil_node_prepare_for_io(node, space)) {
		if (fil_type_is_data(space->purpose)
		    && fil_is_user_tablespace_id(space->id)) {
			mutex_exit(&fil_system.mutex);

			if (!req_type.ignore_missing()) {
				ib::error()
					<< "Trying to do I/O to a tablespace"
					" which exists without .ibd data file."
					" I/O type: "
					<< (req_type.is_read()
					    ? "read" : "write")
					<< ", page: "
					<< page_id_t(page_id.space(),
						     cur_page_no)
					<< ", I/O length: " << len << " bytes";
			}

			return(DB_TABLESPACE_DELETED);
		}

		/* The tablespace is for log. Currently, we just assert here
		to prevent handling errors along the way fil_io returns.
		Also, if the log files are missing, it would be hard to
		promise the server can continue running. */
		ut_a(0);
	}

	/* Check that at least the start offset is within the bounds of a
	single-table tablespace, including rollback tablespaces. */
	if (node->size <= cur_page_no
	    && space->id != TRX_SYS_SPACE
	    && fil_type_is_data(space->purpose)) {

		if (req_type.ignore_missing()) {
			/* If we can tolerate the non-existent pages, we
			should return with DB_ERROR and let caller decide
			what to do. */
			fil_node_complete_io(node, req_type);
			mutex_exit(&fil_system.mutex);
			return(DB_ERROR);
		}

		fil_report_invalid_page_access(
			page_id.page_no(), page_id.space(),
			space->name, byte_offset, len, req_type.is_read());
	}

	/* Now we have made the changes in the data structures of fil_system */
	mutex_exit(&fil_system.mutex);

	if (!zip_size) zip_size = srv_page_size;

	offset = os_offset_t(cur_page_no) * zip_size + byte_offset;
	ut_ad(node->size - cur_page_no >= (len + (zip_size - 1)) / zip_size);

	/* Do AIO */

	ut_a(byte_offset % OS_FILE_LOG_BLOCK_SIZE == 0);
	ut_a((len % OS_FILE_LOG_BLOCK_SIZE) == 0);

	const char* name = node->name == NULL ? space->name : node->name;

	req_type.set_fil_node(node);

	/* Queue the aio request */
	dberr_t err = os_aio(
		req_type,
		mode, name, node->handle, buf, offset, len,
		space->purpose != FIL_TYPE_TEMPORARY
		&& srv_read_only_mode,
		node, message);

	/* We an try to recover the page from the double write buffer if
	the decompression fails or the page is corrupt. */

	ut_a(req_type.is_dblwr_recover() || err == DB_SUCCESS);

	if (sync) {
		/* The i/o operation is already completed when we return from
		os_aio: */

		mutex_enter(&fil_system.mutex);

		fil_node_complete_io(node, req_type);

		mutex_exit(&fil_system.mutex);

		ut_ad(fil_validate_skip());
	}

	return(err);
}

/**********************************************************************//**
Waits for an aio operation to complete. This function is used to write the
handler for completed requests. The aio array of pending requests is divided
into segments (see os0file.cc for more info). The thread specifies which
segment it wants to wait for. */
void
fil_aio_wait(
/*=========*/
	ulint	segment)	/*!< in: the number of the segment in the aio
				array to wait for */
{
	fil_node_t*	node;
	IORequest	type;
	void*		message;

	ut_ad(fil_validate_skip());

	dberr_t	err = os_aio_handler(segment, &node, &message, &type);

	ut_a(err == DB_SUCCESS);

	if (node == NULL) {
		ut_ad(srv_shutdown_state == SRV_SHUTDOWN_EXIT_THREADS);
		return;
	}

	srv_set_io_thread_op_info(segment, "complete io for fil node");

	mutex_enter(&fil_system.mutex);

	fil_node_complete_io(node, type);
	const fil_type_t	purpose	= node->space->purpose;
	const ulint		space_id= node->space->id;
	const bool		dblwr	= node->space->use_doublewrite();

	mutex_exit(&fil_system.mutex);

	ut_ad(fil_validate_skip());

	/* Do the i/o handling */
	/* IMPORTANT: since i/o handling for reads will read also the insert
	buffer in tablespace 0, you have to be very careful not to introduce
	deadlocks in the i/o system. We keep tablespace 0 data files always
	open, and use a special i/o thread to serve insert buffer requests. */

	switch (purpose) {
	case FIL_TYPE_LOG:
		srv_set_io_thread_op_info(segment, "complete io for log");
		/* We use synchronous writing of the logs
		and can only end up here when writing a log checkpoint! */
		ut_a(ptrdiff_t(message) == 1);
		/* It was a checkpoint write */
		switch (srv_flush_t(srv_file_flush_method)) {
		case SRV_O_DSYNC:
		case SRV_NOSYNC:
			break;
		case SRV_FSYNC:
		case SRV_LITTLESYNC:
		case SRV_O_DIRECT:
		case SRV_O_DIRECT_NO_FSYNC:
#ifdef _WIN32
		case SRV_ALL_O_DIRECT_FSYNC:
#endif
			fil_flush(SRV_LOG_SPACE_FIRST_ID);
		}

		DBUG_PRINT("ib_log", ("checkpoint info written"));
		log_sys.complete_checkpoint();
		return;
	case FIL_TYPE_TABLESPACE:
	case FIL_TYPE_TEMPORARY:
	case FIL_TYPE_IMPORT:
		srv_set_io_thread_op_info(segment, "complete io for buf page");

		/* async single page writes from the dblwr buffer don't have
		access to the page */
		buf_page_t* bpage = static_cast<buf_page_t*>(message);
		if (!bpage) {
			return;
		}

		ulint offset = bpage->id.page_no();
		dberr_t err = buf_page_io_complete(bpage, dblwr);
		if (err == DB_SUCCESS) {
			return;
		}

		ut_ad(type.is_read());
		if (recv_recovery_is_on() && !srv_force_recovery) {
			recv_sys->found_corrupt_fs = true;
		}

		if (fil_space_t* space = fil_space_acquire_for_io(space_id)) {
			if (space == node->space) {
				ib::error() << "Failed to read file '"
					    << node->name
					    << "' at offset " << offset
					    << ": " << ut_strerr(err);
			}

			space->release_for_io();
		}
		return;
	}

	ut_ad(0);
}

/**********************************************************************//**
Flushes to disk possible writes cached by the OS. If the space does not exist
or is being dropped, does not do anything. */
void
fil_flush(
/*======*/
	ulint	space_id)	/*!< in: file space id (this can be a group of
				log files or a tablespace of the database) */
{
	mutex_enter(&fil_system.mutex);

	if (fil_space_t* space = fil_space_get_by_id(space_id)) {
		if (space->purpose != FIL_TYPE_TEMPORARY
		    && !space->is_stopping()) {
			fil_flush_low(space);
		}
	}

	mutex_exit(&fil_system.mutex);
}

/** Flush a tablespace.
@param[in,out]	space	tablespace to flush */
void
fil_flush(fil_space_t* space)
{
	ut_ad(space->pending_io());
	ut_ad(space->purpose == FIL_TYPE_TABLESPACE
	      || space->purpose == FIL_TYPE_IMPORT);

	if (!space->is_stopping()) {
		mutex_enter(&fil_system.mutex);
		if (!space->is_stopping()) {
			fil_flush_low(space);
		}
		mutex_exit(&fil_system.mutex);
	}
}

/** Flush to disk the writes in file spaces of the given type
possibly cached by the OS.
@param[in]	purpose	FIL_TYPE_TABLESPACE or FIL_TYPE_LOG */
void
fil_flush_file_spaces(
	fil_type_t	purpose)
{
	fil_space_t*	space;
	ulint*		space_ids;
	ulint		n_space_ids;

	ut_ad(purpose == FIL_TYPE_TABLESPACE || purpose == FIL_TYPE_LOG);

	mutex_enter(&fil_system.mutex);

	n_space_ids = UT_LIST_GET_LEN(fil_system.unflushed_spaces);
	if (n_space_ids == 0) {

		mutex_exit(&fil_system.mutex);
		return;
	}

	/* Assemble a list of space ids to flush.  Previously, we
	traversed fil_system.unflushed_spaces and called UT_LIST_GET_NEXT()
	on a space that was just removed from the list by fil_flush().
	Thus, the space could be dropped and the memory overwritten. */
	space_ids = static_cast<ulint*>(
		ut_malloc_nokey(n_space_ids * sizeof(*space_ids)));

	n_space_ids = 0;

	for (space = UT_LIST_GET_FIRST(fil_system.unflushed_spaces);
	     space;
	     space = UT_LIST_GET_NEXT(unflushed_spaces, space)) {

		if (space->purpose == purpose
		    && !space->is_stopping()) {

			space_ids[n_space_ids++] = space->id;
		}
	}

	mutex_exit(&fil_system.mutex);

	/* Flush the spaces.  It will not hurt to call fil_flush() on
	a non-existing space id. */
	for (ulint i = 0; i < n_space_ids; i++) {

		fil_flush(space_ids[i]);
	}

	ut_free(space_ids);
}

/** Functor to validate the file node list of a tablespace. */
struct	Check {
	/** Total size of file nodes visited so far */
	ulint	size;
	/** Total number of open files visited so far */
	ulint	n_open;

	/** Constructor */
	Check() : size(0), n_open(0) {}

	/** Visit a file node
	@param[in]	elem	file node to visit */
	void	operator()(const fil_node_t* elem)
	{
		ut_a(elem->is_open() || !elem->n_pending);
		n_open += elem->is_open();
		size += elem->size;
	}

	/** Validate a tablespace.
	@param[in]	space	tablespace to validate
	@return		number of open file nodes */
	static ulint validate(const fil_space_t* space)
	{
		ut_ad(mutex_own(&fil_system.mutex));
		Check	check;
		ut_list_validate(space->chain, check);
		ut_a(space->size == check.size);
		ut_ad(space->id != TRX_SYS_SPACE
		      || space == fil_system.sys_space);
		ut_ad(space->id != SRV_TMP_SPACE_ID
		      || space == fil_system.temp_space);
		return(check.n_open);
	}
};

/******************************************************************//**
Checks the consistency of the tablespace cache.
@return true if ok */
bool
fil_validate(void)
/*==============*/
{
	fil_space_t*	space;
	fil_node_t*	fil_node;
	ulint		n_open		= 0;

	mutex_enter(&fil_system.mutex);

	/* Look for spaces in the hash table */

	for (ulint i = 0; i < hash_get_n_cells(fil_system.spaces); i++) {

		for (space = static_cast<fil_space_t*>(
				HASH_GET_FIRST(fil_system.spaces, i));
		     space != 0;
		     space = static_cast<fil_space_t*>(
				HASH_GET_NEXT(hash, space))) {

			n_open += Check::validate(space);
		}
	}

	ut_a(fil_system.n_open == n_open);

	UT_LIST_CHECK(fil_system.LRU);

	for (fil_node = UT_LIST_GET_FIRST(fil_system.LRU);
	     fil_node != 0;
	     fil_node = UT_LIST_GET_NEXT(LRU, fil_node)) {

		ut_a(fil_node->n_pending == 0);
		ut_a(!fil_node->being_extended);
		ut_a(fil_node->is_open());
		ut_a(fil_space_belongs_in_lru(fil_node->space));
	}

	mutex_exit(&fil_system.mutex);

	return(true);
}

/********************************************************************//**
Returns true if file address is undefined.
@return true if undefined */
bool
fil_addr_is_null(
/*=============*/
	fil_addr_t	addr)	/*!< in: address */
{
	return(addr.page == FIL_NULL);
}

/********************************************************************//**
Get the predecessor of a file page.
@return FIL_PAGE_PREV */
ulint
fil_page_get_prev(
/*==============*/
	const byte*	page)	/*!< in: file page */
{
	return(mach_read_from_4(page + FIL_PAGE_PREV));
}

/********************************************************************//**
Get the successor of a file page.
@return FIL_PAGE_NEXT */
ulint
fil_page_get_next(
/*==============*/
	const byte*	page)	/*!< in: file page */
{
	return(mach_read_from_4(page + FIL_PAGE_NEXT));
}

/*********************************************************************//**
Sets the file page type. */
void
fil_page_set_type(
/*==============*/
	byte*	page,	/*!< in/out: file page */
	ulint	type)	/*!< in: type */
{
	ut_ad(page);

	mach_write_to_2(page + FIL_PAGE_TYPE, type);
}

/********************************************************************//**
Delete the tablespace file and any related files like .cfg.
This should not be called for temporary tables.
@param[in] ibd_filepath File path of the IBD tablespace */
void
fil_delete_file(
/*============*/
	const char*	ibd_filepath)
{
	/* Force a delete of any stale .ibd files that are lying around. */

	ib::info() << "Deleting " << ibd_filepath;
	os_file_delete_if_exists(innodb_data_file_key, ibd_filepath, NULL);

	char*	cfg_filepath = fil_make_filepath(
		ibd_filepath, NULL, CFG, false);
	if (cfg_filepath != NULL) {
		os_file_delete_if_exists(
			innodb_data_file_key, cfg_filepath, NULL);
		ut_free(cfg_filepath);
	}
}

/** Generate redo log for swapping two .ibd files
@param[in]	old_table	old table
@param[in]	new_table	new table
@param[in]	tmp_name	temporary table name
@param[in,out]	mtr		mini-transaction
@return innodb error code */
dberr_t
fil_mtr_rename_log(
	const dict_table_t*	old_table,
	const dict_table_t*	new_table,
	const char*		tmp_name,
	mtr_t*			mtr)
{
	ut_ad(old_table->space != fil_system.temp_space);
	ut_ad(new_table->space != fil_system.temp_space);
	ut_ad(old_table->space->id == old_table->space_id);
	ut_ad(new_table->space->id == new_table->space_id);

	/* If neither table is file-per-table,
	there will be no renaming of files. */
	if (!old_table->space_id && !new_table->space_id) {
		return(DB_SUCCESS);
	}

	const bool has_data_dir = DICT_TF_HAS_DATA_DIR(old_table->flags);

	if (old_table->space_id) {
		char*	tmp_path = fil_make_filepath(
			has_data_dir ? old_table->data_dir_path : NULL,
			tmp_name, IBD, has_data_dir);
		if (tmp_path == NULL) {
			return(DB_OUT_OF_MEMORY);
		}

		const char* old_path = old_table->space->chain.start->name;
		/* Temp filepath must not exist. */
		dberr_t err = fil_rename_tablespace_check(
			old_path, tmp_path, !old_table->space);
		if (err != DB_SUCCESS) {
			ut_free(tmp_path);
			return(err);
		}

		fil_name_write_rename_low(
			old_table->space_id, 0, old_path, tmp_path, mtr);

		ut_free(tmp_path);
	}

	if (new_table->space_id) {
		const char* new_path = new_table->space->chain.start->name;
		char* old_path = fil_make_filepath(
			has_data_dir ? old_table->data_dir_path : NULL,
			old_table->name.m_name, IBD, has_data_dir);

		/* Destination filepath must not exist unless this ALTER
		TABLE starts and ends with a file_per-table tablespace. */
		if (!old_table->space_id) {
			dberr_t err = fil_rename_tablespace_check(
				new_path, old_path, !new_table->space);
			if (err != DB_SUCCESS) {
				ut_free(old_path);
				return(err);
			}
		}

		fil_name_write_rename_low(
			new_table->space_id, 0, new_path, old_path, mtr);
		ut_free(old_path);
	}

	return DB_SUCCESS;
}

#ifdef UNIV_DEBUG
/** Check that a tablespace is valid for mtr_commit().
@param[in]	space	persistent tablespace that has been changed */
static
void
fil_space_validate_for_mtr_commit(
	const fil_space_t*	space)
{
	ut_ad(!mutex_own(&fil_system.mutex));
	ut_ad(space != NULL);
	ut_ad(space->purpose == FIL_TYPE_TABLESPACE);
	ut_ad(!is_predefined_tablespace(space->id));

	/* We are serving mtr_commit(). While there is an active
	mini-transaction, we should have !space->stop_new_ops. This is
	guaranteed by meta-data locks or transactional locks, or
	dict_operation_lock (X-lock in DROP, S-lock in purge).

	However, a file I/O thread can invoke change buffer merge
	while fil_check_pending_operations() is waiting for operations
	to quiesce. This is not a problem, because
	ibuf_merge_or_delete_for_page() would call
	fil_space_acquire() before mtr_start() and
	fil_space_t::release() after mtr_commit(). This is why
	n_pending_ops should not be zero if stop_new_ops is set. */
	ut_ad(!space->stop_new_ops
	      || space->is_being_truncated /* fil_truncate_prepare() */
	      || space->referenced());
}
#endif /* UNIV_DEBUG */

/** Write a MLOG_FILE_NAME record for a persistent tablespace.
@param[in]	space	tablespace
@param[in,out]	mtr	mini-transaction */
static
void
fil_names_write(
	const fil_space_t*	space,
	mtr_t*			mtr)
{
	ut_ad(UT_LIST_GET_LEN(space->chain) == 1);
	fil_name_write(space, 0, UT_LIST_GET_FIRST(space->chain), mtr);
}

/** Note that a non-predefined persistent tablespace has been modified
by redo log.
@param[in,out]	space	tablespace */
void
fil_names_dirty(
	fil_space_t*	space)
{
	ut_ad(log_mutex_own());
	ut_ad(recv_recovery_is_on());
	ut_ad(log_sys.lsn != 0);
	ut_ad(space->max_lsn == 0);
	ut_d(fil_space_validate_for_mtr_commit(space));

	UT_LIST_ADD_LAST(fil_system.named_spaces, space);
	space->max_lsn = log_sys.lsn;
}

/** Write MLOG_FILE_NAME records when a non-predefined persistent
tablespace was modified for the first time since the latest
fil_names_clear().
@param[in,out]	space	tablespace
@param[in,out]	mtr	mini-transaction */
void
fil_names_dirty_and_write(
	fil_space_t*	space,
	mtr_t*		mtr)
{
	ut_ad(log_mutex_own());
	ut_d(fil_space_validate_for_mtr_commit(space));
	ut_ad(space->max_lsn == log_sys.lsn);

	UT_LIST_ADD_LAST(fil_system.named_spaces, space);
	fil_names_write(space, mtr);

	DBUG_EXECUTE_IF("fil_names_write_bogus",
			{
				char bogus_name[] = "./test/bogus file.ibd";
				os_normalize_path(bogus_name);
				fil_name_write(
					SRV_LOG_SPACE_FIRST_ID, 0,
					bogus_name, mtr);
			});
}

/** On a log checkpoint, reset fil_names_dirty_and_write() flags
and write out MLOG_FILE_NAME and MLOG_CHECKPOINT if needed.
@param[in]	lsn		checkpoint LSN
@param[in]	do_write	whether to always write MLOG_CHECKPOINT
@return whether anything was written to the redo log
@retval false	if no flags were set and nothing written
@retval true	if anything was written to the redo log */
bool
fil_names_clear(
	lsn_t	lsn,
	bool	do_write)
{
	mtr_t	mtr;
	ulint	mtr_checkpoint_size = LOG_CHECKPOINT_FREE_PER_THREAD;

	DBUG_EXECUTE_IF(
		"increase_mtr_checkpoint_size",
		mtr_checkpoint_size = 75 * 1024;
		);

	ut_ad(log_mutex_own());

	if (log_sys.append_on_checkpoint) {
		mtr_write_log(log_sys.append_on_checkpoint);
		do_write = true;
	}

	mtr.start();

	for (fil_space_t* space = UT_LIST_GET_FIRST(fil_system.named_spaces);
	     space != NULL; ) {
		fil_space_t*	next = UT_LIST_GET_NEXT(named_spaces, space);

		ut_ad(space->max_lsn > 0);
		if (space->max_lsn < lsn) {
			/* The tablespace was last dirtied before the
			checkpoint LSN. Remove it from the list, so
			that if the tablespace is not going to be
			modified any more, subsequent checkpoints will
			avoid calling fil_names_write() on it. */
			space->max_lsn = 0;
			UT_LIST_REMOVE(fil_system.named_spaces, space);
		}

		/* max_lsn is the last LSN where fil_names_dirty_and_write()
		was called. If we kept track of "min_lsn" (the first LSN
		where max_lsn turned nonzero), we could avoid the
		fil_names_write() call if min_lsn > lsn. */

		fil_names_write(space, &mtr);
		do_write = true;

		const mtr_buf_t* mtr_log = mtr_get_log(&mtr);

		/** If the mtr buffer size exceeds the size of
		LOG_CHECKPOINT_FREE_PER_THREAD then commit the multi record
		mini-transaction, start the new mini-transaction to
		avoid the parsing buffer overflow error during recovery. */

		if (mtr_log->size() > mtr_checkpoint_size) {
			ut_ad(mtr_log->size() < (RECV_PARSING_BUF_SIZE / 2));
			mtr.commit_checkpoint(lsn, false);
			mtr.start();
		}

		space = next;
	}

	if (do_write) {
		mtr.commit_checkpoint(lsn, true);
	} else {
		ut_ad(!mtr.has_modifications());
	}

	return(do_write);
}

/* Unit Tests */
#ifdef UNIV_ENABLE_UNIT_TEST_MAKE_FILEPATH
#define MF  fil_make_filepath
#define DISPLAY ib::info() << path
void
test_make_filepath()
{
	char* path;
	const char* long_path =
		"this/is/a/very/long/path/including/a/very/"
		"looooooooooooooooooooooooooooooooooooooooooooooooo"
		"oooooooooooooooooooooooooooooooooooooooooooooooooo"
		"oooooooooooooooooooooooooooooooooooooooooooooooooo"
		"oooooooooooooooooooooooooooooooooooooooooooooooooo"
		"oooooooooooooooooooooooooooooooooooooooooooooooooo"
		"oooooooooooooooooooooooooooooooooooooooooooooooooo"
		"oooooooooooooooooooooooooooooooooooooooooooooooooo"
		"oooooooooooooooooooooooooooooooooooooooooooooooooo"
		"oooooooooooooooooooooooooooooooooooooooooooooooooo"
		"oooooooooooooooooooooooooooooooooooooooooooooooong"
		"/folder/name";
	path = MF("/this/is/a/path/with/a/filename", NULL, IBD, false); DISPLAY;
	path = MF("/this/is/a/path/with/a/filename", NULL, ISL, false); DISPLAY;
	path = MF("/this/is/a/path/with/a/filename", NULL, CFG, false); DISPLAY;
	path = MF("/this/is/a/path/with/a/filename.ibd", NULL, IBD, false); DISPLAY;
	path = MF("/this/is/a/path/with/a/filename.ibd", NULL, IBD, false); DISPLAY;
	path = MF("/this/is/a/path/with/a/filename.dat", NULL, IBD, false); DISPLAY;
	path = MF(NULL, "tablespacename", NO_EXT, false); DISPLAY;
	path = MF(NULL, "tablespacename", IBD, false); DISPLAY;
	path = MF(NULL, "dbname/tablespacename", NO_EXT, false); DISPLAY;
	path = MF(NULL, "dbname/tablespacename", IBD, false); DISPLAY;
	path = MF(NULL, "dbname/tablespacename", ISL, false); DISPLAY;
	path = MF(NULL, "dbname/tablespacename", CFG, false); DISPLAY;
	path = MF(NULL, "dbname\\tablespacename", NO_EXT, false); DISPLAY;
	path = MF(NULL, "dbname\\tablespacename", IBD, false); DISPLAY;
	path = MF("/this/is/a/path", "dbname/tablespacename", IBD, false); DISPLAY;
	path = MF("/this/is/a/path", "dbname/tablespacename", IBD, true); DISPLAY;
	path = MF("./this/is/a/path", "dbname/tablespacename.ibd", IBD, true); DISPLAY;
	path = MF("this\\is\\a\\path", "dbname/tablespacename", IBD, true); DISPLAY;
	path = MF("/this/is/a/path", "dbname\\tablespacename", IBD, true); DISPLAY;
	path = MF(long_path, NULL, IBD, false); DISPLAY;
	path = MF(long_path, "tablespacename", IBD, false); DISPLAY;
	path = MF(long_path, "tablespacename", IBD, true); DISPLAY;
}
#endif /* UNIV_ENABLE_UNIT_TEST_MAKE_FILEPATH */
/* @} */

/** Return the next fil_space_t.
Once started, the caller must keep calling this until it returns NULL.
fil_space_t::acquire() and fil_space_t::release() are invoked here which
blocks a concurrent operation from dropping the tablespace.
@param[in]	prev_space	Pointer to the previous fil_space_t.
If NULL, use the first fil_space_t on fil_system.space_list.
@return pointer to the next fil_space_t.
@retval NULL if this was the last*/
fil_space_t*
fil_space_next(fil_space_t* prev_space)
{
	fil_space_t*		space=prev_space;

	mutex_enter(&fil_system.mutex);

	if (!space) {
		space = UT_LIST_GET_FIRST(fil_system.space_list);
	} else {
		ut_a(space->referenced());

		/* Move on to the next fil_space_t */
		space->release();
		space = UT_LIST_GET_NEXT(space_list, space);
	}

	/* Skip spaces that are being created by
	fil_ibd_create(), or dropped, or !tablespace. */
	while (space != NULL
	       && (UT_LIST_GET_LEN(space->chain) == 0
		   || space->is_stopping()
		   || space->purpose != FIL_TYPE_TABLESPACE)) {
		space = UT_LIST_GET_NEXT(space_list, space);
	}

	if (space != NULL) {
		space->acquire();
	}

	mutex_exit(&fil_system.mutex);

	return(space);
}

/** Determine the block size of the data file.
@param[in]	space		tablespace
@param[in]	offset		page number
@return	block size */
UNIV_INTERN
ulint
fil_space_get_block_size(const fil_space_t* space, unsigned offset)
{
	ulint block_size = 512;

	for (fil_node_t* node = UT_LIST_GET_FIRST(space->chain);
	     node != NULL;
	     node = UT_LIST_GET_NEXT(chain, node)) {
		block_size = node->block_size;
		if (node->size > offset) {
			ut_ad(node->size <= 0xFFFFFFFFU);
			break;
		}
		offset -= static_cast<unsigned>(node->size);
	}

	/* Currently supporting block size up to 4K,
	fall back to default if bigger requested. */
	if (block_size > 4096) {
		block_size = 512;
	}

	return block_size;
}

/*******************************************************************//**
Returns the table space by a given id, NULL if not found. */
fil_space_t*
fil_space_found_by_id(
/*==================*/
	ulint	id)	/*!< in: space id */
{
	fil_space_t* space = NULL;
	mutex_enter(&fil_system.mutex);
	space = fil_space_get_by_id(id);

	/* Not found if space is being deleted */
	if (space && space->stop_new_ops) {
		space = NULL;
	}

	mutex_exit(&fil_system.mutex);
	return space;
}

/**
Get should we punch hole to tablespace.
@param[in]	node		File node
@return true, if punch hole should be tried, false if not. */
bool
fil_node_should_punch_hole(
	const fil_node_t*	node)
{
	return (node->space->punch_hole);
}

/**
Set punch hole to tablespace to given value.
@param[in]	node		File node
@param[in]	val		value to be set. */
void
fil_space_set_punch_hole(
	fil_node_t*		node,
	bool			val)
{
	node->space->punch_hole = val;
}

/** Set the crypt status of all tablespace.
@param[in]	encrypted	whether tablespace added in
				encrypted list */
static void fil_space_set_crypt_status(bool encrypted)
{
	if (!mysqld_server_started || srv_read_only_mode) {
		return;
	}

	ut_ad(mutex_own(&fil_system.mutex));
	ib_uint32_t	status = srv_crypt_space_status;

	if (status == ALL_ENCRYPTED) {
		if (!encrypted) {
			srv_crypt_space_status = MIXED_STATE;
		}
	} else if (status == ALL_DECRYPTED) {
		if (encrypted) {
			srv_crypt_space_status = MIXED_STATE;
		}
	} else {
		ulint encrypted_space_len = UT_LIST_GET_LEN(
				fil_system.encrypted_spaces);
		ulint unencrypted_space_len = UT_LIST_GET_LEN(
				fil_system.unencrypted_spaces);
		ulint total_space_len = UT_LIST_GET_LEN(fil_system.space_list);

		/* In space list, InnoDB adds redo log and
		fil_system.temp_space. So while checking for the state,
		remove these two tablespace. */
		if (total_space_len == encrypted_space_len + 2) {
			srv_crypt_space_status = ALL_ENCRYPTED;
		} else if (total_space_len == unencrypted_space_len + 2) {
			srv_crypt_space_status = ALL_DECRYPTED;
		}
	}

	if (status == srv_crypt_space_status) {
		return;
	}

	mutex_exit(&fil_system.mutex);
	dict_hdr_set_crypt_status(srv_crypt_space_status);
	mutex_enter(&fil_system.mutex);
}

/** Checks that this tablespace in a list of unflushed tablespaces.
@return true if in a list */
bool fil_space_t::is_in_unflushed_spaces() const {
	ut_ad(mutex_own(&fil_system.mutex));

	return fil_system.unflushed_spaces.start == this
	       || unflushed_spaces.next || unflushed_spaces.prev;
}

/** Checks that this tablespace in a list of encrypted tablespaces.
@return true if in a encrypted list */
bool fil_space_t::is_in_encrypted_spaces() {
	ut_ad(mutex_own(&fil_system.mutex));

	return fil_system.encrypted_spaces.start == this
	       || encrypted_spaces.next || encrypted_spaces.prev;
}

/** Checks that this tablespace in a list of unencrypted tablespaces.
@return true if in a unencrypted list */
bool fil_space_t::is_in_unencrypted_spaces() {
	ut_ad(mutex_own(&fil_system.mutex));

	return fil_system.unencrypted_spaces.start == this
	       || unencrypted_spaces.next || unencrypted_spaces.prev;
}

/** Remove the space from encrypted list.
@param[in]	space	space to be removed from encrypted list. */
static void fil_space_remove_from_encrypted_list(fil_space_t* space)
{
	UT_LIST_REMOVE(fil_system.encrypted_spaces, space);
}

/** Remove the space from unencrypted list.
@param[in]	space	space to be removed from unencrypted list. */
static void fil_space_remove_from_unencrypted_list(fil_space_t* space)
{
	UT_LIST_REMOVE(fil_system.unencrypted_spaces, space);
}

/** Add the space to the unencrypted list.
@param[in]	space	space to be added in unencrypted list. */
static void fil_space_add_unencrypted_list(fil_space_t* space)
{
	if (space->is_in_unencrypted_spaces()) {
		return;
	}

	if (space->is_in_encrypted_spaces()) {
		fil_space_remove_from_encrypted_list(space);
	}

	UT_LIST_ADD_LAST(fil_system.unencrypted_spaces, space);
	fil_space_set_crypt_status(false);
}

/** Add the space to the encrypted list.
@param[in]	space	space to be added in encrypted list. */
static void fil_space_add_encrypted_list(fil_space_t* space)
{
	if (space->is_in_encrypted_spaces()) {
		return;
	}

	if (space->is_in_unencrypted_spaces()) {
		fil_space_remove_from_unencrypted_list(space);
	}

	UT_LIST_ADD_LAST(fil_system.encrypted_spaces, space);
	fil_space_set_crypt_status(true);
}

/** Add the space to encrypted or unencrypted list. */
void fil_space_t::add_to_encrypt_or_unencrypt_list()
{
	if (srv_operation != SRV_OPERATION_NORMAL) {
		return;
	}

	if (crypt_data == NULL
	    || crypt_data->min_key_version == 0) {
		fil_space_add_unencrypted_list(this);
	} else {
		fil_space_add_encrypted_list(this);
	}
}

/** Remove the space from encrypted or unencrypted list. */
void fil_space_t::remove_from_encrypt_or_unencrypt_list()
{
	if (srv_operation != SRV_OPERATION_NORMAL) {
		return;
	}

	if (is_in_encrypted_spaces()) {
		fil_space_remove_from_encrypted_list(this);
	} else if (is_in_unencrypted_spaces()) {
		fil_space_remove_from_unencrypted_list(this);
	} else {
		ut_ad(size == 0);
	}
}<|MERGE_RESOLUTION|>--- conflicted
+++ resolved
@@ -505,23 +505,6 @@
 	const ulint free_limit = fsp_header_get_field(page, FSP_FREE_LIMIT);
 	const ulint free_len = flst_get_len(FSP_HEADER_OFFSET + FSP_FREE
 					    + page);
-<<<<<<< HEAD
-	/* Try to read crypt_data from page 0 if it is not yet read. */
-	if (!space->crypt_data) {
-		space->crypt_data = fil_space_read_crypt_data(page_size, page);
-	}
-
-	if (first
-	    || (space->purpose == FIL_TYPE_TABLESPACE
-		&& this == UT_LIST_GET_FIRST(space->chain)
-		&& srv_startup_is_before_trx_rollback_phase)) {
-		space->add_to_encrypt_or_unencrypt_list();
-	}
-
-	ut_free(buf2);
-
-=======
->>>>>>> f4f8dd69
 	if (!fsp_flags_is_valid(flags, space->id)) {
 		ulint cflags = fsp_flags_convert_from_101(flags);
 		if (cflags == ULINT_UNDEFINED
@@ -543,6 +526,14 @@
 		space->crypt_data = fil_space_read_crypt_data(
 			fil_space_t::zip_size(flags), page);
 	}
+
+	if (first
+	    || (space->purpose == FIL_TYPE_TABLESPACE
+		&& this == UT_LIST_GET_FIRST(space->chain)
+		&& srv_startup_is_before_trx_rollback_phase)) {
+		space->add_to_encrypt_or_unencrypt_list();
+	}
+
 	ut_free(buf2);
 
 	if (UNIV_UNLIKELY(space_id != space->id)) {
