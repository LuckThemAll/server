--- conflicted
+++ resolved
@@ -656,11 +656,7 @@
 	m_trx(trx),
 	m_form(form),
 	m_create_info(create_info),
-<<<<<<< HEAD
-	m_table_name(table_name), m_table(NULL),
-=======
-	m_table_name(table_name), m_drop_before_rollback(false),
->>>>>>> b26e603a
+	m_table_name(table_name), m_table(NULL), m_drop_before_rollback(false),
 	m_remote_path(remote_path),
 	m_innodb_file_per_table(file_per_table)
 	{}
@@ -777,13 +773,10 @@
 
 	/** Table name */
 	char*		m_table_name;
-<<<<<<< HEAD
 	/** Table */
 	dict_table_t*	m_table;
-=======
 	/** Whether the table needs to be dropped before rollback */
 	bool		m_drop_before_rollback;
->>>>>>> b26e603a
 
 	/** Remote path (DATA DIRECTORY) or zero length-string */
 	char*		m_remote_path;
