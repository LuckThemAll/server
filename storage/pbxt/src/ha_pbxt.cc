--- conflicted
+++ resolved
@@ -2898,10 +2898,6 @@
 	 * insert into t1 (val) values (1);
 	 */
 	if (table->found_next_number_field && new_data == table->record[0]) {
-<<<<<<< HEAD
-		MX_LONGLONG_T	nr __attribute__ ((unused));
-=======
->>>>>>> 27095a24
 		my_bitmap_map	*old_map;
 
 		old_map = mx_tmp_use_all_columns(table, table->read_set);
