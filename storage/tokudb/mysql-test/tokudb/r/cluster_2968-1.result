--- conflicted
+++ resolved
@@ -1042,19 +1042,13 @@
 explain select straight_join * from s,t where s.b = t.b;
 id	select_type	table	type	possible_keys	key	key_len	ref	rows	Extra
 1	SIMPLE	s	ALL	b	NULL	NULL	NULL	1000	Using where
-<<<<<<< HEAD
-1	SIMPLE	t	ref	b	b	5	test.s.b	11	
+1	SIMPLE	t	ref	b	b	5	test.s.b	1	
 alter table s add key(b) clustering=yes;
 Warnings:
 Note	1831	Duplicate index 'b_2' defined on the table 'test.s'. This is deprecated and will be disallowed in a future release.
 alter table t add key(b) clustering=yes;
 Warnings:
 Note	1831	Duplicate index 'b_2' defined on the table 'test.t'. This is deprecated and will be disallowed in a future release.
-=======
-1	SIMPLE	t	ref	b	b	5	test.s.b	1	NULL
-alter table s add clustering key(b);
-alter table t add clustering key(b);
->>>>>>> 0a3f5056
 show create table s;
 Table	Create Table
 s	CREATE TABLE `s` (
@@ -1075,13 +1069,8 @@
 ) ENGINE=TokuDB DEFAULT CHARSET=latin1 `compression`='tokudb_zlib'
 explain select straight_join * from s,t where s.b = t.b;
 id	select_type	table	type	possible_keys	key	key_len	ref	rows	Extra
-<<<<<<< HEAD
 1	SIMPLE	s	index	b,b_2	b_2	5	NULL	1000	Using where; Using index
 1	SIMPLE	t	ref	b,b_2	b_2	5	test.s.b	1	Using index
-=======
-1	SIMPLE	s	index	b,b_2	b_2	5	NULL	1000	Using where
-1	SIMPLE	t	ref	b,b_2	b	5	test.s.b	1	NULL
->>>>>>> 0a3f5056
 alter table s drop key b;
 alter table t drop key b;
 show create table s;
@@ -1102,13 +1091,8 @@
 ) ENGINE=TokuDB DEFAULT CHARSET=latin1 `compression`='tokudb_zlib'
 explain select straight_join * from s,t where s.b = t.b;
 id	select_type	table	type	possible_keys	key	key_len	ref	rows	Extra
-<<<<<<< HEAD
 1	SIMPLE	s	index	b_2	b_2	5	NULL	1000	Using where; Using index
-1	SIMPLE	t	ref	b_2	b_2	5	test.s.b	11	Using index
-=======
-1	SIMPLE	s	index	b_2	b_2	5	NULL	1000	Using where
-1	SIMPLE	t	ref	b_2	b_2	5	test.s.b	1	NULL
->>>>>>> 0a3f5056
+1	SIMPLE	t	ref	b_2	b_2	5	test.s.b	1	Using index
 alter table s add key(b);
 Warnings:
 Note	1831	Duplicate index 'b' defined on the table 'test.s'. This is deprecated and will be disallowed in a future release.
@@ -1135,11 +1119,6 @@
 ) ENGINE=TokuDB DEFAULT CHARSET=latin1 `compression`='tokudb_zlib'
 explain select straight_join * from s,t where s.b = t.b;
 id	select_type	table	type	possible_keys	key	key_len	ref	rows	Extra
-<<<<<<< HEAD
 1	SIMPLE	s	index	b_2,b	b_2	5	NULL	1000	Using where; Using index
 1	SIMPLE	t	ref	b_2,b	b	5	test.s.b	1	
-=======
-1	SIMPLE	s	index	b_2,b	b_2	5	NULL	1000	Using where
-1	SIMPLE	t	ref	b_2,b	b	5	test.s.b	1	NULL
->>>>>>> 0a3f5056
 drop table s,t;