<<<<<<< HEAD
5585: times out, too many huge insert...selects
db233: different execution path in mariadb, debug_sync point is not hit
=======
memcache_dirty : #4609 memcache patch from facebook not ported to mysql 5.5
4472 : #4521 MDL for alter table in 5.5 prohibits this test from having any chance of working

tokudb_drop_part_table_668:
tokudb_drop_simple_table_668:
5585: times out
2952: Not for 5.5
fileops-2: Not for 5.5
fileops-3: Not for 5.5
fileops-4: Not for 5.5
xa-2: Not for 5.5
6053: N/A

checkpoint_lock_2: test can not work when the checkpoint_safe_lock is a fair rwlock
xa-3 : failed in 5.5.56-galera
>>>>>>> e8a2a751
<|MERGE_RESOLUTION|>--- conflicted
+++ resolved
@@ -1,13 +1,9 @@
-<<<<<<< HEAD
-5585: times out, too many huge insert...selects
-db233: different execution path in mariadb, debug_sync point is not hit
-=======
 memcache_dirty : #4609 memcache patch from facebook not ported to mysql 5.5
 4472 : #4521 MDL for alter table in 5.5 prohibits this test from having any chance of working
 
 tokudb_drop_part_table_668:
 tokudb_drop_simple_table_668:
-5585: times out
+5585: times out, too many huge insert...selects
 2952: Not for 5.5
 fileops-2: Not for 5.5
 fileops-3: Not for 5.5
@@ -17,4 +13,4 @@
 
 checkpoint_lock_2: test can not work when the checkpoint_safe_lock is a fair rwlock
 xa-3 : failed in 5.5.56-galera
->>>>>>> e8a2a751
+db233: different execution path in mariadb, debug_sync point is not hit