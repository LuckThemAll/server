--- conflicted
+++ resolved
@@ -1,8 +1,4 @@
-<<<<<<< HEAD
-SET(TOKUDB_VERSION 5.6.38-83.0)
-=======
 SET(TOKUDB_VERSION 5.6.39-83.1)
->>>>>>> 42fac324
 # PerconaFT only supports x86-64 and cmake-2.8.9+
 IF(CMAKE_VERSION VERSION_LESS "2.8.9")
   MESSAGE(STATUS "CMake 2.8.9 or higher is required by TokuDB")
