--- conflicted
+++ resolved
@@ -705,14 +705,9 @@
                        afterBuffer,
                        noAfterWords,
                        beforeBuffer,
-<<<<<<< HEAD
-                       noBeforeWords)) {
-    jam();
-=======
                        noBeforeWords,
                        disk)) {
-    ljam();
->>>>>>> 7f190a59
+    jam();
     return;
   }
 //--------------------------------------------------------------------
