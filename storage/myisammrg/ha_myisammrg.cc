--- conflicted
+++ resolved
@@ -1,8 +1,5 @@
-<<<<<<< HEAD
 /* Copyright (c) 2000, 2011, Oracle and/or its affiliates
-=======
-/* Copyright (c) 2000, 2016, Oracle and/or its affiliates. All rights reserved.
->>>>>>> e7061f7e
+   Copyright (c) 2009, 2016, MariaDB
 
    This program is free software; you can redistribute it and/or modify
    it under the terms of the GNU General Public License as published by
@@ -1503,7 +1500,6 @@
 
     if (children_l != NULL)
     {
-<<<<<<< HEAD
       for (child_table= children_l;;
            child_table= child_table->next_global)
       {
@@ -1526,25 +1522,6 @@
         if (&child_table->next_global == children_last_l)
           break;
       }
-=======
-      if (!open_table->table)
-        continue;
-      TABLE_LIST *ptr;
-      LEX_STRING db, name;
-      LINT_INIT(db.str);
-
-      if (!(ptr = (TABLE_LIST *) thd->calloc(sizeof(TABLE_LIST))))
-	goto err;
-      split_file_name(open_table->table->filename, &db, &name);
-      if (!(ptr->table_name= thd->strmake(name.str, name.length)))
-	goto err;
-      if (db.length && !(ptr->db= thd->strmake(db.str, db.length)))
-	goto err;
-
-      create_info->merge_list.elements++;
-      (*create_info->merge_list.next) = ptr;
-      create_info->merge_list.next= &ptr->next_local;
->>>>>>> e7061f7e
     }
     *create_info->merge_list.next=0;
   }
