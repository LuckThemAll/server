--- conflicted
+++ resolved
@@ -432,16 +432,6 @@
 
 #define FLUSH_CACHE         2000            /* sort this many blocks at once */
 
-<<<<<<< HEAD
-#ifdef THREAD
-static void link_into_queue(PAGECACHE_WQUEUE *wqueue,
-                                   struct st_my_thread_var *thread);
-static void unlink_from_queue(PAGECACHE_WQUEUE *wqueue,
-                                     struct st_my_thread_var *thread);
-#endif
-=======
-static int flush_all_key_blocks(PAGECACHE *pagecache);
->>>>>>> 02540092
 static void free_block(PAGECACHE *pagecache, PAGECACHE_BLOCK_LINK *block);
 static void test_key_cache(PAGECACHE *pagecache,
                            const char *where, my_bool lock);
@@ -881,13 +871,9 @@
   int blocks;
 #ifdef THREAD
   struct st_my_thread_var *thread;
-<<<<<<< HEAD
-  PAGECACHE_WQUEUE *wqueue;
-#endif
-=======
   WQUEUE *wqueue;
 
->>>>>>> 02540092
+#endif
   DBUG_ENTER("resize_pagecache");
 
   if (!pagecache->inited)
@@ -1297,10 +1283,6 @@
      (ulong)block, BLOCK_NUMBER(pagecache, block), block->status,
      block->requests, pagecache->blocks_available));
   BLOCK_INFO(block);
-<<<<<<< HEAD
-  KEYCACHE_DBUG_ASSERT((int) pagecache->blocks_available >= 0);
-=======
->>>>>>> 02540092
 #endif
   DBUG_VOID_RETURN;
 }
@@ -1712,23 +1694,13 @@
   int error= 0;
   int page_status;
 
-<<<<<<< HEAD
-  DBUG_ENTER("find_key_block");
-  KEYCACHE_THREAD_TRACE("find_key_block:begin");
+  DBUG_ENTER("find_block");
+  KEYCACHE_THREAD_TRACE("find_block:begin");
   DBUG_PRINT("enter", ("fd: %d  pos: %lu  wrmode: %d",
                        file->file, (ulong) pageno, wrmode));
-  KEYCACHE_DBUG_PRINT("find_key_block", ("fd: %d  pos: %lu  wrmode: %d",
-                                         file->file, (ulong) pageno,
-                                         wrmode));
-=======
-  DBUG_ENTER("find_block");
-  KEYCACHE_THREAD_TRACE("find_block:begin");
-  DBUG_PRINT("enter", ("fd: %u  pos %lu  wrmode: %lu",
-                       (uint) file->file, (ulong) pageno, (uint) wrmode));
-  KEYCACHE_DBUG_PRINT("find_block", ("fd: %u  pos: %lu  wrmode: %lu",
-                                     (uint) file->file, (ulong) pageno,
-                                     (uint) wrmode));
->>>>>>> 02540092
+  KEYCACHE_DBUG_PRINT("find_block", ("fd: %d  pos: %lu  wrmode: %d",
+                                     file->file, (ulong) pageno,
+                                     wrmode));
 #if !defined(DBUG_OFF) && defined(EXTRA_DEBUG)
   DBUG_EXECUTE("check_pagecache",
                test_key_cache(pagecache, "start of find_block", 0););
@@ -1995,12 +1967,8 @@
             /* All pending requests for this page must be resubmitted */
 #ifdef THREAD
             if (block->wqueue[COND_FOR_SAVED].last_thread)
-<<<<<<< HEAD
-              release_queue(&block->wqueue[COND_FOR_SAVED]);
-#endif
-=======
               wqueue_release_queue(&block->wqueue[COND_FOR_SAVED]);
->>>>>>> 02540092
+#endif
           }
           link_to_file_list(pagecache, block, file,
                             (my_bool)(block->hash_link ? 1 : 0));
@@ -2051,13 +2019,8 @@
              ("block: 0x%lx fd: %u  pos %lu  block->status %u page_status %u",
               (ulong) block, (uint) file->file,
               (ulong) pageno, block->status, (uint) page_status));
-<<<<<<< HEAD
-  KEYCACHE_DBUG_PRINT("find_key_block",
+  KEYCACHE_DBUG_PRINT("find_block",
                       ("block: 0x%lx fd: %d  pos: %lu  block->status: %u  page_status: %d",
-=======
-  KEYCACHE_DBUG_PRINT("find_block",
-                      ("block: 0x%lx fd: %u  pos %lu  block->status %u  page_status %lu",
->>>>>>> 02540092
                        (ulong) block,
                        file->file, (ulong) pageno, block->status,
                        page_status));
@@ -2169,19 +2132,11 @@
   BLOCK_INFO(block);
   while (block->status & BLOCK_WRLOCK)
   {
-<<<<<<< HEAD
     /* Lock failed we will wait */
 #ifdef THREAD
     struct st_my_thread_var *thread= my_thread_var;
-    DBUG_PRINT("info", ("fail to lock, waiting..."));
-    add_to_queue(&block->wqueue[COND_FOR_WRLOCK], thread);
-=======
     DBUG_PRINT("info", ("fail to lock, waiting... 0x%lx", (ulong)block));
-    /* Lock failed we will wait */
-#ifdef THREAD
-    struct st_my_thread_var *thread= my_thread_var;
     wqueue_add_to_queue(&block->wqueue[COND_FOR_WRLOCK], thread);
->>>>>>> 02540092
     dec_counter_for_resize_op(pagecache);
     do
     {
@@ -2411,12 +2366,8 @@
     /* Signal that all pending requests for this page now can be processed */
 #ifdef THREAD
     if (block->wqueue[COND_FOR_REQUESTED].last_thread)
-<<<<<<< HEAD
-      release_queue(&block->wqueue[COND_FOR_REQUESTED]);
-#endif
-=======
       wqueue_release_queue(&block->wqueue[COND_FOR_REQUESTED]);
->>>>>>> 02540092
+#endif
   }
   else
   {
@@ -2983,34 +2934,11 @@
 
     if (block->status & BLOCK_CHANGED)
     {
-<<<<<<< HEAD
       if (flush)
-=======
-      /* The block contains a dirty page - push it out of the cache */
-
-      KEYCACHE_DBUG_PRINT("find_block", ("block is dirty"));
-
-      pagecache_pthread_mutex_unlock(&pagecache->cache_lock);
-      /*
-        The call is thread safe because only the current
-        thread might change the block->hash_link value
-      */
-      DBUG_ASSERT(block->pins == 1);
-      error= pagecache_fwrite(pagecache,
-                              &block->hash_link->file,
-                              block->buffer,
-                              block->hash_link->pageno,
-                              block->type,
-                              MYF(MY_NABP | MY_WAIT_IF_FULL));
-      pagecache_pthread_mutex_lock(&pagecache->cache_lock);
-      pagecache->global_cache_write++;
-
-      if (error)
->>>>>>> 02540092
       {
         /* The block contains a dirty page - push it out of the cache */
         
-        KEYCACHE_DBUG_PRINT("find_key_block", ("block is dirty"));
+        KEYCACHE_DBUG_PRINT("find_block", ("block is dirty"));
         
         pagecache_pthread_mutex_unlock(&pagecache->cache_lock);
         /*
@@ -3243,12 +3171,8 @@
 #ifdef THREAD
         /* Signal that all pending requests for this now can be processed. */
         if (block->wqueue[COND_FOR_REQUESTED].last_thread)
-<<<<<<< HEAD
-          release_queue(&block->wqueue[COND_FOR_REQUESTED]);
-#endif
-=======
           wqueue_release_queue(&block->wqueue[COND_FOR_REQUESTED]);
->>>>>>> 02540092
+#endif
       }
     }
     else
@@ -3276,19 +3200,12 @@
 #ifndef DBUG_OFF
       int rc=
 #endif
-<<<<<<< HEAD
         /*
           QQ: We are doing an unlock here, so need to give the page its rec_lsn
         */
-        pagecache_make_lock_and_pin(pagecache, block,
-                                    write_lock_change_table[lock].unlock_lock,
-                                    write_pin_change_table[pin].unlock_pin);
-=======
-#warning we are doing an unlock here, so need to give the page its rec_lsn!
         make_lock_and_pin(pagecache, block,
                           write_lock_change_table[lock].unlock_lock,
                           write_pin_change_table[pin].unlock_pin);
->>>>>>> 02540092
 #ifndef DBUG_OFF
       DBUG_ASSERT(rc == 0);
 #endif
@@ -3389,12 +3306,8 @@
 #ifdef THREAD
   /* All pending requests for this page must be resubmitted. */
   if (block->wqueue[COND_FOR_SAVED].last_thread)
-<<<<<<< HEAD
-    release_queue(&block->wqueue[COND_FOR_SAVED]);
-#endif
-=======
     wqueue_release_queue(&block->wqueue[COND_FOR_SAVED]);
->>>>>>> 02540092
+#endif
 }
 
 
@@ -3495,12 +3408,8 @@
       It might happen only during an operation to resize the key cache.
     */
     if (block->wqueue[COND_FOR_SAVED].last_thread)
-<<<<<<< HEAD
-      release_queue(&block->wqueue[COND_FOR_SAVED]);
-#endif
-=======
       wqueue_release_queue(&block->wqueue[COND_FOR_SAVED]);
->>>>>>> 02540092
+#endif
     /* type will never be FLUSH_IGNORE_CHANGED here */
     if (! (type == FLUSH_KEEP || type == FLUSH_FORCE_WRITE))
     {
