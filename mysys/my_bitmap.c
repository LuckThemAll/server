--- conflicted
+++ resolved
@@ -16,18 +16,7 @@
 
 /*
   Handling of uchar arrays as large bitmaps.
-
-  API limitations (or, rather asserted safety assumptions,
-  to encourage correct programming)
-
-    * the size of the used bitmap is less than ~(uint) 0
-    * it's a multiple of 8 (for efficiency reasons)
-    * when arguments are a bitmap and a bit number, the number
-      must be within bitmap size
-    * bitmap_set_prefix() is an exception - one can use ~0 to set all bits
-    * when both arguments are bitmaps, they must be of the same size
-    * bitmap_intersect() is an exception :)
-      (for for Bitmap::intersect(ulonglong map2buff))
+  We assume that the size of the used bitmap is less than ~(uint) 0
 
   TODO:
   Make assembler THREAD safe versions of these using test-and-set instructions
@@ -35,84 +24,60 @@
 
 #include "mysys_priv.h"
 #include <my_bitmap.h>
+#include <assert.h>
 #include <m_string.h>
 
-<<<<<<< HEAD
-
-static inline void bitmap_lock(MY_BITMAP *map)
-=======
 static inline void bitmap_lock(MY_BITMAP* map)
->>>>>>> b04c1ad7
 {
 #ifdef THREAD
-  if (map->mutex)
-    pthread_mutex_lock(map->mutex);
+  if (map->thread_safe)
+    pthread_mutex_lock(&map->mutex);
 #endif
 }
 
-<<<<<<< HEAD
-
-static inline void bitmap_unlock(MY_BITMAP *map)
-=======
 static inline void bitmap_unlock(MY_BITMAP* map)
->>>>>>> b04c1ad7
 {
 #ifdef THREAD
-  if (map->mutex)
-    pthread_mutex_unlock(map->mutex);
+  if (map->thread_safe)
+    pthread_mutex_unlock(&map->mutex);
 #endif
 }
 
-
-my_bool bitmap_init(MY_BITMAP *map, uchar *buf, uint bitmap_size,
-		    my_bool thread_safe)
+my_bool bitmap_init(MY_BITMAP *map, uint bitmap_size, my_bool thread_safe)
 {
-  DBUG_ENTER("bitmap_init");
-
-  DBUG_ASSERT((bitmap_size & 7) == 0);
-  bitmap_size/=8;
-  if (!(map->bitmap=buf) &&
-      !(map->bitmap= (uchar*) my_malloc(bitmap_size +
-					(thread_safe ?
-					 sizeof(pthread_mutex_t) : 0),
-					MYF(MY_WME | MY_ZEROFILL))))
+  if (!(map->bitmap=(uchar*) my_malloc((bitmap_size+7)/8,
+				       MYF(MY_WME | MY_ZEROFILL))))
     return 1;
+  DBUG_ASSERT(bitmap_size != ~(uint) 0);
+#ifdef THREAD
+  if ((map->thread_safe = thread_safe))
+    pthread_mutex_init(&map->mutex, MY_MUTEX_INIT_FAST);
+#endif
   map->bitmap_size=bitmap_size;
-#ifdef THREAD
-  if (thread_safe)
-  {
-    map->mutex=(pthread_mutex_t *)(map->bitmap+bitmap_size);
-    pthread_mutex_init(map->mutex, MY_MUTEX_INIT_FAST);
-  }
-  else
-    map->mutex=0;
-#endif
-  DBUG_RETURN(0);
+  return 0;
 }
-
 
 void bitmap_free(MY_BITMAP *map)
 {
-  DBUG_ENTER("bitmap_free");
   if (map->bitmap)
   {
-#ifdef THREAD
-    if (map->mutex)
-      pthread_mutex_destroy(map->mutex);
-#endif
     my_free((char*) map->bitmap, MYF(0));
     map->bitmap=0;
+#ifdef THREAD
+    if (map->thread_safe)
+      pthread_mutex_destroy(&map->mutex);
+#endif
   }
-  DBUG_VOID_RETURN;
 }
-
 
 void bitmap_set_bit(MY_BITMAP *map, uint bitmap_bit)
 {
-  DBUG_ASSERT(map->bitmap && bitmap_bit < map->bitmap_size*8);
-  bitmap_lock(map);
-  bitmap_fast_set_bit(map, bitmap_bit);
-  bitmap_unlock(map);
+  if (bitmap_bit < map->bitmap_size)
+  {
+    bitmap_lock(map);
+    map->bitmap[bitmap_bit / 8] |= (1 << (bitmap_bit & 7));
+    bitmap_unlock(map);
+  }
 }
 
 
@@ -120,10 +85,9 @@
 {
   uchar *bitmap=map->bitmap;
   uint bit_found = MY_BIT_NONE;
-  uint bitmap_size=map->bitmap_size*8;
+  uint bitmap_size=map->bitmap_size;
   uint i;
 
-  DBUG_ASSERT(map->bitmap);
   bitmap_lock(map);
   for (i=0; i < bitmap_size ; i++, bitmap++)
   {
@@ -149,190 +113,32 @@
 
 void bitmap_clear_bit(MY_BITMAP *map, uint bitmap_bit)
 {
-  DBUG_ASSERT(map->bitmap && bitmap_bit < map->bitmap_size*8);
+  if (bitmap_bit < map->bitmap_size)
+  {
+    bitmap_lock(map);
+    map->bitmap[bitmap_bit / 8] &= ~ (1 << (bitmap_bit & 7));
+    bitmap_unlock(map);
+  }
+}
+
+
+void bitmap_set_all(MY_BITMAP* map)
+{
   bitmap_lock(map);
-  bitmap_fast_clear_bit(map, bitmap_bit);
+  memset(map->bitmap, 0xff, (map->bitmap_size+7)/8);
   bitmap_unlock(map);
 }
 
-
-void bitmap_set_prefix(MY_BITMAP *map, uint prefix_size)
+my_bool bitmap_is_set(MY_BITMAP* map, uint bitmap_bit)
 {
-  uint prefix_bytes, prefix_bits;
-
-  DBUG_ASSERT(map->bitmap &&
-	      (prefix_size <= map->bitmap_size*8 || prefix_size == (uint) ~0));
-  bitmap_lock(map);
-  set_if_smaller(prefix_size, map->bitmap_size*8);
-  if ((prefix_bytes= prefix_size / 8))
-    memset(map->bitmap, 0xff, prefix_bytes);
-  if ((prefix_bits= prefix_size & 7))
-    map->bitmap[prefix_bytes++]= (1 << prefix_bits)-1;
-  if (prefix_bytes < map->bitmap_size)
-    bzero(map->bitmap+prefix_bytes, map->bitmap_size-prefix_bytes);
-  bitmap_unlock(map);
+  return (bitmap_bit < map->bitmap_size) ?
+    (map->bitmap[bitmap_bit / 8] & (1 << (bitmap_bit & 7))) :
+    0;
 }
 
-
-void bitmap_clear_all(MY_BITMAP *map)
+void bitmap_clear_all(MY_BITMAP* map)
 {
-  bitmap_set_prefix(map, 0);
-}
-
-
-void bitmap_set_all(MY_BITMAP *map)
-{
-  bitmap_set_prefix(map, ~0);
-}
-
-
-my_bool bitmap_is_prefix(const MY_BITMAP *map, uint prefix_size)
-{
-  uint prefix_bits= prefix_size & 7, res= 0;
-  uchar *m= map->bitmap, *end_prefix= map->bitmap+prefix_size/8,
-        *end= map->bitmap+map->bitmap_size;
-
-  DBUG_ASSERT(map->bitmap && prefix_size <= map->bitmap_size*8);
-
-  bitmap_lock((MY_BITMAP *)map);
-  while (m < end_prefix)
-    if (*m++ != 0xff)
-      goto ret;
-
-  if (prefix_bits && *m++ != (1 << prefix_bits)-1)
-    goto ret;
-
-  while (m < end)
-    if (*m++ != 0)
-      goto ret;
-
-  res=1;
-ret:
-  bitmap_unlock((MY_BITMAP *)map);
-  return res;
-}
-
-
-my_bool bitmap_is_clear_all(const MY_BITMAP *map)
-{
-  return bitmap_is_prefix(map, 0);
-}
-
-my_bool bitmap_is_set_all(const MY_BITMAP *map)
-{
-  return bitmap_is_prefix(map, map->bitmap_size*8);
-}
-
-
-my_bool bitmap_is_set(const MY_BITMAP *map, uint bitmap_bit)
-{
-  DBUG_ASSERT(map->bitmap && bitmap_bit < map->bitmap_size*8);
-  return bitmap_fast_is_set(map, bitmap_bit);
-}
-
-
-my_bool bitmap_is_subset(const MY_BITMAP *map1, const MY_BITMAP *map2)
-{
-  uint res=0;
-  uchar *m1=map1->bitmap, *m2=map2->bitmap, *end;
-
-  DBUG_ASSERT(map1->bitmap && map2->bitmap &&
-              map1->bitmap_size==map2->bitmap_size);
-  bitmap_lock((MY_BITMAP *)map1);
-  bitmap_lock((MY_BITMAP *)map2);
-
-  end= m1+map1->bitmap_size;
-
-  while (m1 < end)
-  {
-    if ((*m1++) & ~(*m2++))
-      goto ret;
-  }
-
-  res=1;
-ret:
-  bitmap_unlock((MY_BITMAP *)map2);
-  bitmap_unlock((MY_BITMAP *)map1);
-  return res;
-}
-
-
-my_bool bitmap_cmp(const MY_BITMAP *map1, const MY_BITMAP *map2)
-{
-  uint res;
-
-  DBUG_ASSERT(map1->bitmap && map2->bitmap &&
-              map1->bitmap_size==map2->bitmap_size);
-  bitmap_lock((MY_BITMAP *)map1);
-  bitmap_lock((MY_BITMAP *)map2);
-
-  res= memcmp(map1->bitmap, map2->bitmap, map1->bitmap_size)==0;
-
-  bitmap_unlock((MY_BITMAP *)map2);
-  bitmap_unlock((MY_BITMAP *)map1);
-  return res;
-}
-
-
-void bitmap_intersect(MY_BITMAP *map, const MY_BITMAP *map2)
-{
-  uchar *to=map->bitmap, *from=map2->bitmap, *end;
-  uint len=map->bitmap_size, len2=map2->bitmap_size;
-
-  DBUG_ASSERT(map->bitmap && map2->bitmap);
   bitmap_lock(map);
-  bitmap_lock((MY_BITMAP *)map2);
-
-  end= to+min(len,len2);
-
-  while (to < end)
-    *to++ &= *from++;
-
-  if (len2 < len)
-  {
-    end+=len-len2;
-    while (to < end)
-      *to++=0;
-  }
-
-  bitmap_unlock((MY_BITMAP *)map2);
+  bzero(map->bitmap,(map->bitmap_size+7)/8);
   bitmap_unlock(map);
-}
-
-
-void bitmap_subtract(MY_BITMAP *map, const MY_BITMAP *map2)
-{
-  uchar *to=map->bitmap, *from=map2->bitmap, *end;
-
-  DBUG_ASSERT(map->bitmap && map2->bitmap &&
-              map->bitmap_size==map2->bitmap_size);
-  bitmap_lock(map);
-  bitmap_lock((MY_BITMAP *)map2);
-
-  end= to+map->bitmap_size;
-
-  while (to < end)
-    *to++ &= ~(*from++);
-
-  bitmap_unlock((MY_BITMAP *)map2);
-  bitmap_unlock(map);
-}
-
-
-void bitmap_union(MY_BITMAP *map, const MY_BITMAP *map2)
-{
-  uchar *to=map->bitmap, *from=map2->bitmap, *end;
-
-  DBUG_ASSERT(map->bitmap && map2->bitmap &&
-              map->bitmap_size==map2->bitmap_size);
-  bitmap_lock(map);
-  bitmap_lock((MY_BITMAP *)map2);
-
-  end= to+map->bitmap_size;
-
-  while (to < end)
-    *to++ |= *from++;
-
-  bitmap_unlock((MY_BITMAP *)map2);
-  bitmap_unlock(map);
-}
+}