/* Copyright (C) 2000 MySQL AB

   This program is free software; you can redistribute it and/or modify
   it under the terms of the GNU General Public License as published by
   the Free Software Foundation; version 2 of the License.

   This program is distributed in the hope that it will be useful,
   but WITHOUT ANY WARRANTY; without even the implied warranty of
   MERCHANTABILITY or FITNESS FOR A PARTICULAR PURPOSE.  See the
   GNU General Public License for more details.

   You should have received a copy of the GNU General Public License
   along with this program; if not, write to the Free Software
   Foundation, Inc., 59 Temple Place, Suite 330, Boston, MA  02111-1307  USA */

/*
  mysqltest

  Tool used for executing a .test file

  See the "MySQL Test framework manual" for more information
  http://dev.mysql.com/doc/mysqltest/en/index.html

  Please keep the test framework tools identical in all versions!

  Written by:
  Sasha Pachev <sasha@mysql.com>
  Matt Wagner  <matt@mysql.com>
  Monty
  Jani
  Holyfoot
*/

#define MTEST_VERSION "3.3"

#include "client_priv.h"
#include <mysql_version.h>
#include <mysqld_error.h>
#include <m_ctype.h>
#include <my_dir.h>
#include <hash.h>
#include <stdarg.h>
#include <violite.h>
#include "my_regex.h" /* Our own version of regex */
#ifdef HAVE_SYS_WAIT_H
#include <sys/wait.h>
#endif
#ifdef __WIN__
#include <direct.h>
#endif
#include <signal.h>
#include <my_stacktrace.h>

#ifdef __WIN__
#include <crtdbg.h>
#define SIGNAL_FMT "exception 0x%x"
#else
#define SIGNAL_FMT "signal %d"
#endif

/* Use cygwin for --exec and --system before 5.0 */
#if MYSQL_VERSION_ID < 50000
#define USE_CYGWIN
#endif

#define MAX_VAR_NAME_LENGTH    256
#define MAX_COLUMNS            256
#define MAX_EMBEDDED_SERVER_ARGS 64
#define MAX_DELIMITER_LENGTH 16
#define DEFAULT_MAX_CONN       128

/* Flags controlling send and reap */
#define QUERY_SEND_FLAG  1
#define QUERY_REAP_FLAG  2

#ifndef HAVE_SETENV
static int setenv(const char *name, const char *value, int overwrite);
#endif

C_MODE_START
static sig_handler signal_handler(int sig);
static my_bool get_one_option(int optid, const struct my_option *,
                              char *argument);
C_MODE_END

enum {
  OPT_PS_PROTOCOL=OPT_MAX_CLIENT_OPTION, OPT_SP_PROTOCOL,
  OPT_CURSOR_PROTOCOL, OPT_VIEW_PROTOCOL, OPT_MAX_CONNECT_RETRIES,
  OPT_MAX_CONNECTIONS, OPT_MARK_PROGRESS, OPT_LOG_DIR,
  OPT_TAIL_LINES, OPT_RESULT_FORMAT_VERSION
};

static int record= 0, opt_sleep= -1;
static char *opt_db= 0, *opt_pass= 0;
const char *opt_user= 0, *opt_host= 0, *unix_sock= 0, *opt_basedir= "./";
static char *shared_memory_base_name=0;
const char *opt_logdir= "";
const char *opt_include= 0, *opt_charsets_dir;
static int opt_port= 0;
static int opt_max_connect_retries;
static int opt_result_format_version;
static int opt_max_connections= DEFAULT_MAX_CONN;
static my_bool opt_compress= 0, silent= 0, verbose= 0;
static my_bool debug_info_flag= 0, debug_check_flag= 0;
static my_bool tty_password= 0;
static my_bool opt_mark_progress= 0;
static my_bool ps_protocol= 0, ps_protocol_enabled= 0;
static my_bool sp_protocol= 0, sp_protocol_enabled= 0;
static my_bool view_protocol= 0, view_protocol_enabled= 0;
static my_bool cursor_protocol= 0, cursor_protocol_enabled= 0;
static my_bool parsing_disabled= 0;
static my_bool display_result_vertically= FALSE, display_result_lower= FALSE,
  display_metadata= FALSE, display_result_sorted= FALSE;
static my_bool disable_query_log= 0, disable_result_log= 0;
static my_bool disable_connect_log= 1;
static my_bool disable_warnings= 0;
static my_bool disable_info= 1;
static my_bool abort_on_error= 1;
static my_bool server_initialized= 0;
static my_bool is_windows= 0;
static char **default_argv;
static const char *load_default_groups[]= { "mysqltest", "client", 0 };
static char line_buffer[MAX_DELIMITER_LENGTH], *line_buffer_pos= line_buffer;

static uint start_lineno= 0; /* Start line of current command */
static uint my_end_arg= 0;

/* Number of lines of the result to include in failure report */
static uint opt_tail_lines= 0;

static uint opt_connect_timeout= 0;

static char delimiter[MAX_DELIMITER_LENGTH]= ";";
static uint delimiter_length= 1;

static char TMPDIR[FN_REFLEN];

/* Block stack */
enum block_cmd {
  cmd_none,
  cmd_if,
  cmd_while
};

struct st_block
{
  int             line; /* Start line of block */
  my_bool         ok;   /* Should block be executed */
  enum block_cmd  cmd;  /* Command owning the block */
  char            delim[MAX_DELIMITER_LENGTH];  /* Delimiter before block */
};

static struct st_block block_stack[32];
static struct st_block *cur_block, *block_stack_end;

/* Open file stack */
struct st_test_file
{
  FILE* file;
  char *file_name;
  uint lineno; /* Current line in file */
};

static struct st_test_file file_stack[16];
static struct st_test_file* cur_file;
static struct st_test_file* file_stack_end;


static CHARSET_INFO *charset_info= &my_charset_latin1; /* Default charset */

static const char *embedded_server_groups[]=
{
  "server",
  "embedded",
  "mysqltest_SERVER",
  NullS
};

static int embedded_server_arg_count=0;
static char *embedded_server_args[MAX_EMBEDDED_SERVER_ARGS];

/*
  Timer related variables
  See the timer_output() definition for details
*/
static char *timer_file = NULL;
static ulonglong timer_start;
static void timer_output(void);
static ulonglong timer_now(void);


static ulong connection_retry_sleep= 100000; /* Microseconds */

/* Precompiled re's */
static my_regex_t ps_re;     /* the query can be run using PS protocol */
static my_regex_t sp_re;     /* the query can be run as a SP */
static my_regex_t view_re;   /* the query can be run as a view*/

static void init_re(void);
static int match_re(my_regex_t *, char *);
static void free_re(void);

static uint opt_protocol=0;

DYNAMIC_ARRAY q_lines;

#include "sslopt-vars.h"

struct Parser
{
  int read_lines,current_line;
} parser;

struct MasterPos
{
  char file[FN_REFLEN];
  ulong pos;
} master_pos;

/* if set, all results are concated and compared against this file */
const char *result_file_name= 0;

typedef struct
{
  char *name;
  int name_len;
  char *str_val;
  int str_val_len;
  int int_val;
  int alloced_len;
  bool int_dirty; /* do not update string if int is updated until first read */
  bool is_int;
  bool alloced;
} VAR;

/*Perl/shell-like variable registers */
VAR var_reg[10];

HASH var_hash;

struct st_connection
{
  MYSQL mysql;
  /* Used when creating views and sp, to avoid implicit commit */
  MYSQL* util_mysql;
  char *name;
  size_t name_len;
  MYSQL_STMT* stmt;
  /* Set after send to disallow other queries before reap */
  my_bool pending;

#ifdef EMBEDDED_LIBRARY
  pthread_t tid;
  const char *cur_query;
  int cur_query_len;
<<<<<<< HEAD
  pthread_mutex_t mutex;
  pthread_cond_t cond;
  pthread_t tid;
=======
  int command, result;
  pthread_mutex_t query_mutex;
  pthread_cond_t query_cond;
  pthread_mutex_t result_mutex;
  pthread_cond_t result_cond;
>>>>>>> 4cce72a9
  int query_done;
  my_bool has_thread;
#endif /*EMBEDDED_LIBRARY*/
};

struct st_connection *connections= NULL;
struct st_connection* cur_con= NULL, *next_con, *connections_end;

/*
  List of commands in mysqltest
  Must match the "command_names" array
  Add new commands before Q_UNKNOWN!
*/
enum enum_commands {
  Q_CONNECTION=1,     Q_QUERY,
  Q_CONNECT,	    Q_SLEEP, Q_REAL_SLEEP,
  Q_INC,		    Q_DEC,
  Q_SOURCE,	    Q_DISCONNECT,
  Q_LET,		    Q_ECHO,
  Q_WHILE,	    Q_END_BLOCK,
  Q_SYSTEM,	    Q_RESULT,
  Q_REQUIRE,	    Q_SAVE_MASTER_POS,
  Q_SYNC_WITH_MASTER,
  Q_SYNC_SLAVE_WITH_MASTER,
  Q_ERROR,
  Q_SEND,		    Q_REAP,
  Q_DIRTY_CLOSE,	    Q_REPLACE, Q_REPLACE_COLUMN,
  Q_PING,		    Q_EVAL,
  Q_EVAL_RESULT,
  Q_ENABLE_QUERY_LOG, Q_DISABLE_QUERY_LOG,
  Q_ENABLE_RESULT_LOG, Q_DISABLE_RESULT_LOG,
  Q_ENABLE_CONNECT_LOG, Q_DISABLE_CONNECT_LOG,
  Q_WAIT_FOR_SLAVE_TO_STOP,
  Q_ENABLE_WARNINGS, Q_DISABLE_WARNINGS,
  Q_ENABLE_INFO, Q_DISABLE_INFO,
  Q_ENABLE_METADATA, Q_DISABLE_METADATA,
  Q_EXEC, Q_DELIMITER,
  Q_DISABLE_ABORT_ON_ERROR, Q_ENABLE_ABORT_ON_ERROR,
  Q_DISPLAY_VERTICAL_RESULTS, Q_DISPLAY_HORIZONTAL_RESULTS,
  Q_QUERY_VERTICAL, Q_QUERY_HORIZONTAL, Q_SORTED_RESULT,
  Q_LOWERCASE,
  Q_START_TIMER, Q_END_TIMER,
  Q_CHARACTER_SET, Q_DISABLE_PS_PROTOCOL, Q_ENABLE_PS_PROTOCOL,
  Q_DISABLE_RECONNECT, Q_ENABLE_RECONNECT,
  Q_IF,
  Q_DISABLE_PARSING, Q_ENABLE_PARSING,
  Q_REPLACE_REGEX, Q_REMOVE_FILE, Q_FILE_EXIST,
  Q_WRITE_FILE, Q_COPY_FILE, Q_PERL, Q_DIE, Q_EXIT, Q_SKIP,
  Q_CHMOD_FILE, Q_APPEND_FILE, Q_CAT_FILE, Q_DIFF_FILES,
  Q_SEND_QUIT, Q_CHANGE_USER, Q_MKDIR, Q_RMDIR,
  Q_LIST_FILES, Q_LIST_FILES_WRITE_FILE, Q_LIST_FILES_APPEND_FILE,
  Q_SEND_SHUTDOWN, Q_SHUTDOWN_SERVER,
  Q_RESULT_FORMAT_VERSION,
  Q_MOVE_FILE, Q_REMOVE_FILES_WILDCARD, Q_SEND_EVAL,
  Q_UNKNOWN,			       /* Unknown command.   */
  Q_COMMENT,			       /* Comments, ignored. */
  Q_COMMENT_WITH_COMMAND,
  Q_EMPTY_LINE
};


const char *command_names[]=
{
  "connection",
  "query",
  "connect",
  "sleep",
  "real_sleep",
  "inc",
  "dec",
  "source",
  "disconnect",
  "let",
  "echo",
  "while",
  "end",
  "system",
  "result",
  "require",
  "save_master_pos",
  "sync_with_master",
  "sync_slave_with_master",
  "error",
  "send",
  "reap",
  "dirty_close",
  "replace_result",
  "replace_column",
  "ping",
  "eval",
  "eval_result",
  /* Enable/disable that the _query_ is logged to result file */
  "enable_query_log",
  "disable_query_log",
  /* Enable/disable that the _result_ from a query is logged to result file */
  "enable_result_log",
  "disable_result_log",
  "enable_connect_log",
  "disable_connect_log",
  "wait_for_slave_to_stop",
  "enable_warnings",
  "disable_warnings",
  "enable_info",
  "disable_info",
  "enable_metadata",
  "disable_metadata",
  "exec",
  "delimiter",
  "disable_abort_on_error",
  "enable_abort_on_error",
  "vertical_results",
  "horizontal_results",
  "query_vertical",
  "query_horizontal",
  "sorted_result",
  "lowercase_result",
  "start_timer",
  "end_timer",
  "character_set",
  "disable_ps_protocol",
  "enable_ps_protocol",
  "disable_reconnect",
  "enable_reconnect",
  "if",
  "disable_parsing",
  "enable_parsing",
  "replace_regex",
  "remove_file",
  "file_exists",
  "write_file",
  "copy_file",
  "perl",
  "die",
               
  /* Don't execute any more commands, compare result */
  "exit",
  "skip",
  "chmod",
  "append_file",
  "cat_file",
  "diff_files",
  "send_quit",
  "change_user",
  "mkdir",
  "rmdir",
  "list_files",
  "list_files_write_file",
  "list_files_append_file",
  "send_shutdown",
  "shutdown_server",
  "result_format",
  "move_file",
  "remove_files_wildcard",
  "send_eval",

  0
};


/*
  The list of error codes to --error are stored in an internal array of
  structs. This struct can hold numeric SQL error codes, error names or
  SQLSTATE codes as strings. The element next to the last active element
  in the list is set to type ERR_EMPTY. When an SQL statement returns an
  error, we use this list to check if this is an expected error.
*/
enum match_err_type
{
  ERR_EMPTY= 0,
  ERR_ERRNO,
  ERR_SQLSTATE
};

struct st_match_err
{
  enum match_err_type type;
  union
  {
    uint errnum;
    char sqlstate[SQLSTATE_LENGTH+1];  /* \0 terminated string */
  } code;
};

struct st_expected_errors
{
  struct st_match_err err[10];
  uint count;
};
static struct st_expected_errors saved_expected_errors;

struct st_command
{
  char *query, *query_buf,*first_argument,*last_argument,*end;
  DYNAMIC_STRING content;
  int first_word_len, query_len;
  my_bool abort_on_error;
  struct st_expected_errors expected_errors;
  char require_file[FN_REFLEN];
  enum enum_commands type;
};

TYPELIB command_typelib= {array_elements(command_names),"",
			  command_names, 0};

DYNAMIC_STRING ds_res;

char builtin_echo[FN_REFLEN];

static void cleanup_and_exit(int exit_code) __attribute__((noreturn));

void die(const char *fmt, ...)
  ATTRIBUTE_FORMAT(printf, 1, 2) __attribute__((noreturn));
void abort_not_supported_test(const char *fmt, ...)
  ATTRIBUTE_FORMAT(printf, 1, 2) __attribute__((noreturn));
void verbose_msg(const char *fmt, ...)
  ATTRIBUTE_FORMAT(printf, 1, 2);
void log_msg(const char *fmt, ...)
  ATTRIBUTE_FORMAT(printf, 1, 2);

VAR* var_from_env(const char *, const char *);
VAR* var_init(VAR* v, const char *name, int name_len, const char *val,
              int val_len);
VAR* var_get(const char *var_name, const char** var_name_end,
             my_bool raw, my_bool ignore_not_existing);
void eval_expr(VAR* v, const char *p, const char** p_end);
my_bool match_delimiter(int c, const char *delim, uint length);
void dump_result_to_reject_file(char *buf, int size);
void dump_warning_messages();

void do_eval(DYNAMIC_STRING *query_eval, const char *query,
             const char *query_end, my_bool pass_through_escape_chars);
void str_to_file(const char *fname, char *str, int size);
void str_to_file2(const char *fname, char *str, int size, my_bool append);

void fix_win_paths(const char *val, int len);

#ifdef __WIN__
void free_tmp_sh_file();
void free_win_path_patterns();
#endif


/* For replace_column */
static char *replace_column[MAX_COLUMNS];
static uint max_replace_column= 0;
void do_get_replace_column(struct st_command*);
void free_replace_column();

/* For replace */
void do_get_replace(struct st_command *command);
void free_replace();

/* For replace_regex */
void do_get_replace_regex(struct st_command *command);
void free_replace_regex();

/* Used by sleep */
void check_eol_junk_line(const char *eol);

void free_all_replace(){
  free_replace();
  free_replace_regex();
  free_replace_column();
}


class LogFile {
  FILE* m_file;
  char m_file_name[FN_REFLEN];
  size_t m_bytes_written;
public:
  LogFile() : m_file(NULL), m_bytes_written(0) {
    bzero(m_file_name, sizeof(m_file_name));
  }

  ~LogFile() {
    close();
  }

  const char* file_name() const { return m_file_name; }
  size_t bytes_written() const { return m_bytes_written; }

  void open(const char* dir, const char* name, const char* ext)
  {
    DBUG_ENTER("LogFile::open");
    DBUG_PRINT("enter", ("dir: '%s', name: '%s'",
                         dir, name));
    if (!name)
    {
      m_file= stdout;
      DBUG_VOID_RETURN;
    }

    fn_format(m_file_name, name, dir, ext,
              *dir ? MY_REPLACE_DIR | MY_REPLACE_EXT :
              MY_REPLACE_EXT);

    DBUG_PRINT("info", ("file_name: %s", m_file_name));

    if ((m_file= fopen(m_file_name, "wb+")) == NULL)
      die("Failed to open log file %s, errno: %d", m_file_name, errno);

    DBUG_VOID_RETURN;
  }

  void close()
  {
    if (m_file) {
      if (m_file != stdout)
        fclose(m_file);
      else
        fflush(m_file);
    }
    m_file= NULL;
  }

  void flush()
  {
    if (m_file && m_file != stdout)
    {
      if (fflush(m_file))
        die("Failed to flush '%s', errno: %d", m_file_name, errno);
    }
  }

  void write(DYNAMIC_STRING* ds)
  {
    DBUG_ENTER("LogFile::write");
    DBUG_ASSERT(m_file);

    if (ds->length == 0)
      DBUG_VOID_RETURN;
    DBUG_ASSERT(ds->str);

    if (fwrite(ds->str, 1, ds->length, m_file) != ds->length)
      die("Failed to write %lu bytes to '%s', errno: %d",
          (unsigned long)ds->length, m_file_name, errno);
    m_bytes_written+= ds->length;
    DBUG_VOID_RETURN;
  }

  void show_tail(uint lines) {
    DBUG_ENTER("LogFile::show_tail");

    if (!m_file || m_file == stdout)
      DBUG_VOID_RETURN;

    if (lines == 0)
      DBUG_VOID_RETURN;
    lines++;

    int show_offset= 0;
    char buf[256];
    size_t bytes;
    bool found_bof= false;

    /* Search backward in file until "lines" newline has been found */
    while (lines && !found_bof)
    {
      show_offset-= sizeof(buf);
      while(fseek(m_file, show_offset, SEEK_END) != 0 && show_offset < 0)
      {
        found_bof= true;
        // Seeking before start of file
        show_offset++;
      }

      if ((bytes= fread(buf, 1, sizeof(buf), m_file)) <= 0)
      {
	// ferror=0 will happen here if no queries executed yet
	if (ferror(m_file))
	  fprintf(stderr,
	          "Failed to read from '%s', errno: %d, feof:%d, ferror:%d\n",
	          m_file_name, errno, feof(m_file), ferror(m_file));
        DBUG_VOID_RETURN;
      }

      DBUG_PRINT("info", ("Read %lu bytes from file, buf: %s",
                          (unsigned long)bytes, buf));

      char* show_from= buf + bytes;
      while(show_from > buf && lines > 0 )
      {
        show_from--;
        if (*show_from == '\n')
          lines--;
      }
      if (show_from != buf)
      {
        // The last new line was found in this buf, adjust offset
        show_offset+= (show_from - buf) + 1;
        DBUG_PRINT("info", ("adjusted offset to %d", show_offset));
      }
      DBUG_PRINT("info", ("show_offset: %d", show_offset));
    }

    fprintf(stderr, "\nThe result from queries just before the failure was:\n");

    DBUG_PRINT("info", ("show_offset: %d", show_offset));
    if (!lines)
    {
      fprintf(stderr, "< snip >\n");

      if (fseek(m_file, show_offset, SEEK_END) != 0)
      {
        fprintf(stderr, "Failed to seek to position %d in '%s', errno: %d",
                show_offset, m_file_name, errno);
        DBUG_VOID_RETURN;
      }

    }
    else {
      DBUG_PRINT("info", ("Showing the whole file"));
      if (fseek(m_file, 0L, SEEK_SET) != 0)
      {
        fprintf(stderr, "Failed to seek to pos 0 in '%s', errno: %d",
                m_file_name, errno);
        DBUG_VOID_RETURN;
      }
    }

    while ((bytes= fread(buf, 1, sizeof(buf), m_file)) > 0)
      fwrite(buf, 1, bytes, stderr);

    if (!lines)
    {
      fprintf(stderr,
              "\nMore results from queries before failure can be found in %s\n",
              m_file_name);
    }
    fflush(stderr);

    DBUG_VOID_RETURN;
  }
};

LogFile log_file;
LogFile progress_file;

void replace_dynstr_append_mem(DYNAMIC_STRING *ds, const char *val,
                               int len);
void replace_dynstr_append(DYNAMIC_STRING *ds, const char *val);
void replace_dynstr_append_uint(DYNAMIC_STRING *ds, uint val);
void dynstr_append_sorted(DYNAMIC_STRING* ds, DYNAMIC_STRING* ds_input);

static int match_expected_error(struct st_command *command,
                                unsigned int err_errno,
                                const char *err_sqlstate);
void handle_error(struct st_command*,
                  unsigned int err_errno, const char *err_error,
                  const char *err_sqlstate, DYNAMIC_STRING *ds);
void handle_no_error(struct st_command*);

#ifdef EMBEDDED_LIBRARY

#define EMB_SEND_QUERY 1
#define EMB_READ_QUERY_RESULT 2
#define EMB_END_CONNECTION 3

/* attributes of the query thread */
pthread_attr_t cn_thd_attrib;


/*
  This procedure represents the connection and actually
  runs queries when in the EMBEDDED-SERVER mode.
  The run_query_normal() just sends request for running
  mysql_send_query and mysql_read_query_result() here.
*/

pthread_handler_t connection_thread(void *arg)
{
  struct st_connection *cn= (struct st_connection*)arg;

  mysql_thread_init();
  while (cn->command != EMB_END_CONNECTION)
  {
    if (!cn->command)
    {
      pthread_mutex_lock(&cn->query_mutex);
      while (!cn->command)
        pthread_cond_wait(&cn->query_cond, &cn->query_mutex);
      pthread_mutex_unlock(&cn->query_mutex);
    }
    switch (cn->command)
    {
      case EMB_END_CONNECTION:
        goto end_thread;
      case EMB_SEND_QUERY:
        cn->result= mysql_send_query(&cn->mysql, cn->cur_query, cn->cur_query_len);
        break;
      case EMB_READ_QUERY_RESULT:
        cn->result= mysql_read_query_result(&cn->mysql);
        break;
      default:
        DBUG_ASSERT(0);
    }
    cn->command= 0;
    pthread_mutex_lock(&cn->result_mutex);
    cn->query_done= 1;
    pthread_cond_signal(&cn->result_cond);
    pthread_mutex_unlock(&cn->result_mutex);
  }

end_thread:
  cn->query_done= 1;
  mysql_thread_end();
  pthread_exit(0);
  return 0;
}


static void wait_query_thread_done(struct st_connection *con)
{
  DBUG_ASSERT(con->tid);
  if (!con->query_done)
  {
    pthread_mutex_lock(&con->result_mutex);
    while (!con->query_done)
      pthread_cond_wait(&con->result_cond, &con->result_mutex);
    pthread_mutex_unlock(&con->result_mutex);
  }
}


static void signal_connection_thd(struct st_connection *cn, int command)
{
<<<<<<< HEAD
  if (flags & QUERY_REAP_FLAG)
    return mysql_send_query(&cn->mysql, q, q_len);
=======
  DBUG_ASSERT(cn->tid);
  cn->query_done= 0;
  cn->command= command;
  pthread_mutex_lock(&cn->query_mutex);
  pthread_cond_signal(&cn->query_cond);
  pthread_mutex_unlock(&cn->query_mutex);
}

>>>>>>> 4cce72a9

/*
  Sometimes we try to execute queries when the connection is closed.
  It's done to make sure it was closed completely.
  So that if our connection is closed (cn->tid == 0), we just return
  the mysql_send_query() result which is an error in this case.
*/

static int do_send_query(struct st_connection *cn, const char *q, int q_len)
{
  if (!cn->tid)
    return mysql_send_query(&cn->mysql, q, q_len);
  cn->cur_query= q;
  cn->cur_query_len= q_len;
<<<<<<< HEAD
  cn->query_done= 0;
  if (pthread_create(&cn->tid, &cn_thd_attrib, send_one_query, (void*)cn))
    die("Cannot start new thread for query");

  cn->has_thread= TRUE;
=======
  signal_connection_thd(cn, EMB_SEND_QUERY);
>>>>>>> 4cce72a9
  return 0;
}


static int do_read_query_result(struct st_connection *cn)
{
<<<<<<< HEAD
  if (!con->query_done)
  {
    pthread_mutex_lock(&con->mutex);
    while (!con->query_done)
      pthread_cond_wait(&con->cond, &con->mutex);
    pthread_mutex_unlock(&con->mutex);
  }
  if (con->has_thread)
  {
    pthread_join(con->tid, NULL);
    con->has_thread= FALSE;
  }
=======
  DBUG_ASSERT(cn->tid);
  wait_query_thread_done(cn);
  signal_connection_thd(cn, EMB_READ_QUERY_RESULT);
  wait_query_thread_done(cn);

  return cn->result;
}


static void emb_close_connection(struct st_connection *cn)
{
  if (!cn->tid)
    return;
  wait_query_thread_done(cn);
  signal_connection_thd(cn, EMB_END_CONNECTION);
  pthread_join(cn->tid, NULL);
  cn->tid= 0;
  pthread_mutex_destroy(&cn->query_mutex);
  pthread_cond_destroy(&cn->query_cond);
  pthread_mutex_destroy(&cn->result_mutex);
  pthread_cond_destroy(&cn->result_cond);
>>>>>>> 4cce72a9
}


static void init_connection_thd(struct st_connection *cn)
{
  cn->query_done= 1;
  cn->command= 0;
  if (pthread_mutex_init(&cn->query_mutex, NULL) ||
      pthread_cond_init(&cn->query_cond, NULL) ||
      pthread_mutex_init(&cn->result_mutex, NULL) ||
      pthread_cond_init(&cn->result_cond, NULL) ||
      pthread_create(&cn->tid, &cn_thd_attrib, connection_thread, (void*)cn))
    die("Error in the thread library");
}


#else /*EMBEDDED_LIBRARY*/

#define do_send_query(cn,q,q_len) mysql_send_query(&cn->mysql, q, q_len)
#define do_read_query_result(cn) mysql_read_query_result(&cn->mysql)

#endif /*EMBEDDED_LIBRARY*/

void do_eval(DYNAMIC_STRING *query_eval, const char *query,
             const char *query_end, my_bool pass_through_escape_chars)
{
  const char *p;
  register char c, next_c;
  register int escaped = 0;
  VAR *v;
  DBUG_ENTER("do_eval");

  for (p= query; (c= *p) && p < query_end; ++p)
  {
    switch(c) {
    case '$':
      if (escaped)
      {
	escaped= 0;
	dynstr_append_mem(query_eval, p, 1);
      }
      else
      {
	if (!(v= var_get(p, &p, 0, 0)))
	  die("Bad variable in eval");
	dynstr_append_mem(query_eval, v->str_val, v->str_val_len);
      }
      break;
    case '\\':
      next_c= *(p+1);
      if (escaped)
      {
	escaped= 0;
	dynstr_append_mem(query_eval, p, 1);
      }
      else if (next_c == '\\' || next_c == '$' || next_c == '"')
      {
        /* Set escaped only if next char is \, " or $ */
	escaped= 1;

        if (pass_through_escape_chars)
        {
          /* The escape char should be added to the output string. */
          dynstr_append_mem(query_eval, p, 1);
        }
      }
      else
	dynstr_append_mem(query_eval, p, 1);
      break;
    default:
      escaped= 0;
      dynstr_append_mem(query_eval, p, 1);
      break;
    }
  }
#ifdef __WIN__
    fix_win_paths(query_eval->str, query_eval->length);
#endif
  DBUG_VOID_RETURN;
}


/*
  Run query and dump the result to stderr in vertical format

  NOTE! This function should be safe to call when an error
  has occured and thus any further errors will be ignored(although logged)

  SYNOPSIS
  show_query
  mysql - connection to use
  query - query to run

*/

static void show_query(MYSQL* mysql, const char* query)
{
  MYSQL_RES* res;
  DBUG_ENTER("show_query");

  if (!mysql)
    DBUG_VOID_RETURN;

  if (mysql_query(mysql, query))
  {
    log_msg("Error running query '%s': %d %s",
            query, mysql_errno(mysql), mysql_error(mysql));
    DBUG_VOID_RETURN;
  }

  if ((res= mysql_store_result(mysql)) == NULL)
  {
    /* No result set returned */
    DBUG_VOID_RETURN;
  }

  {
    MYSQL_ROW row;
    unsigned int i;
    unsigned int row_num= 0;
    unsigned int num_fields= mysql_num_fields(res);
    MYSQL_FIELD *fields= mysql_fetch_fields(res);

    fprintf(stderr, "=== %s ===\n", query);
    while ((row= mysql_fetch_row(res)))
    {
      unsigned long *lengths= mysql_fetch_lengths(res);
      row_num++;

      fprintf(stderr, "---- %d. ----\n", row_num);
      for(i= 0; i < num_fields; i++)
      {
        fprintf(stderr, "%s\t%.*s\n",
                fields[i].name,
                (int)lengths[i], row[i] ? row[i] : "NULL");
      }
    }
    for (i= 0; i < strlen(query)+8; i++)
      fprintf(stderr, "=");
    fprintf(stderr, "\n\n");
  }
  mysql_free_result(res);

  DBUG_VOID_RETURN;
}


/*
  Show any warnings just before the error. Since the last error
  is added to the warning stack, only print @@warning_count-1 warnings.

  NOTE! This function should be safe to call when an error
  has occured and this any further errors will be ignored(although logged)

  SYNOPSIS
  show_warnings_before_error
  mysql - connection to use

*/

static void show_warnings_before_error(MYSQL* mysql)
{
  MYSQL_RES* res;
  const char* query= "SHOW WARNINGS";
  DBUG_ENTER("show_warnings_before_error");

  if (!mysql)
    DBUG_VOID_RETURN;

  if (mysql_query(mysql, query))
  {
    log_msg("Error running query '%s': %d %s",
            query, mysql_errno(mysql), mysql_error(mysql));
    DBUG_VOID_RETURN;
  }

  if ((res= mysql_store_result(mysql)) == NULL)
  {
    /* No result set returned */
    DBUG_VOID_RETURN;
  }

  if (mysql_num_rows(res) <= 1)
  {
    /* Don't display the last row, it's "last error" */
  }
  else
  {
    MYSQL_ROW row;
    unsigned int row_num= 0;
    unsigned int num_fields= mysql_num_fields(res);

    fprintf(stderr, "\nWarnings from just before the error:\n");
    while ((row= mysql_fetch_row(res)))
    {
      unsigned int i;
      unsigned long *lengths= mysql_fetch_lengths(res);

      if (++row_num >= mysql_num_rows(res))
      {
        /* Don't display the last row, it's "last error" */
        break;
      }

      for(i= 0; i < num_fields; i++)
      {
        fprintf(stderr, "%.*s ", (int)lengths[i],
                row[i] ? row[i] : "NULL");
      }
      fprintf(stderr, "\n");
    }
  }
  mysql_free_result(res);

  DBUG_VOID_RETURN;
}


enum arg_type
{
  ARG_STRING,
  ARG_REST
};

struct command_arg {
  const char *argname;       /* Name of argument   */
  enum arg_type type;        /* Type of argument   */
  my_bool required;          /* Argument required  */
  DYNAMIC_STRING *ds;        /* Storage for argument */
  const char *description;   /* Description of the argument */
};


void check_command_args(struct st_command *command,
                        const char *arguments,
                        const struct command_arg *args,
                        int num_args, const char delimiter_arg)
{
  int i;
  const char *ptr= arguments;
  const char *start;
  DBUG_ENTER("check_command_args");
  DBUG_PRINT("enter", ("num_args: %d", num_args));

  for (i= 0; i < num_args; i++)
  {
    const struct command_arg *arg= &args[i];
    char delimiter;

    switch (arg->type) {
      /* A string */
    case ARG_STRING:
      /* Skip leading spaces */
      while (*ptr && *ptr == ' ')
        ptr++;
      start= ptr;
      delimiter = delimiter_arg;
      /* If start of arg is ' ` or " search to matching quote end instead */
      if (*ptr && strchr ("'`\"", *ptr))
      {
	delimiter= *ptr;
	start= ++ptr;
      }
      /* Find end of arg, terminated by "delimiter" */
      while (*ptr && *ptr != delimiter)
        ptr++;
      if (ptr > start)
      {
        init_dynamic_string(arg->ds, 0, ptr-start, 32);
        do_eval(arg->ds, start, ptr, FALSE);
      }
      else
      {
        /* Empty string */
        init_dynamic_string(arg->ds, "", 0, 0);
      }
      /* Find real end of arg, terminated by "delimiter_arg" */
      /* This will do nothing if arg was not closed by quotes */
      while (*ptr && *ptr != delimiter_arg)
        ptr++;      

      command->last_argument= (char*)ptr;

      /* Step past the delimiter */
      if (*ptr && *ptr == delimiter_arg)
        ptr++;
      DBUG_PRINT("info", ("val: %s", arg->ds->str));
      break;

      /* Rest of line */
    case ARG_REST:
      start= ptr;
      init_dynamic_string(arg->ds, 0, command->query_len, 256);
      do_eval(arg->ds, start, command->end, FALSE);
      command->last_argument= command->end;
      DBUG_PRINT("info", ("val: %s", arg->ds->str));
      break;

    default:
      DBUG_ASSERT("Unknown argument type");
      break;
    }

    /* Check required arg */
    if (arg->ds->length == 0 && arg->required)
      die("Missing required argument '%s' to command '%.*s'", arg->argname,
          command->first_word_len, command->query);

  }
  /* Check for too many arguments passed */
  ptr= command->last_argument;
  while(ptr <= command->end && *ptr != '#')
  {
    if (*ptr && *ptr != ' ')
      die("Extra argument '%s' passed to '%.*s'",
          ptr, command->first_word_len, command->query);
    ptr++;
  }
  DBUG_VOID_RETURN;
}

void handle_command_error(struct st_command *command, uint error)
{
  DBUG_ENTER("handle_command_error");
  DBUG_PRINT("enter", ("error: %d", error));
  if (error != 0)
  {
    int i;

    if (command->abort_on_error)
      die("command \"%.*s\" failed with error %d",
          command->first_word_len, command->query, error);

    i= match_expected_error(command, error, NULL);

    if (i >= 0)
    {
      DBUG_PRINT("info", ("command \"%.*s\" failed with expected error: %d",
                          command->first_word_len, command->query, error));
      DBUG_VOID_RETURN;
    }
    if (command->expected_errors.count > 0)
      die("command \"%.*s\" failed with wrong error: %d",
          command->first_word_len, command->query, error);
  }
  else if (command->expected_errors.err[0].type == ERR_ERRNO &&
           command->expected_errors.err[0].code.errnum != 0)
  {
    /* Error code we wanted was != 0, i.e. not an expected success */
    die("command \"%.*s\" succeeded - should have failed with errno %d...",
        command->first_word_len, command->query,
        command->expected_errors.err[0].code.errnum);
  }
  DBUG_VOID_RETURN;
}


void close_connections()
{
  DBUG_ENTER("close_connections");
  for (--next_con; next_con >= connections; --next_con)
  {
#ifdef EMBEDDED_LIBRARY
    emb_close_connection(next_con);
#endif
    if (next_con->stmt)
      mysql_stmt_close(next_con->stmt);
    next_con->stmt= 0;
    mysql_close(&next_con->mysql);
    if (next_con->util_mysql)
      mysql_close(next_con->util_mysql);
    my_free(next_con->name);
  }
  my_free(connections);
  DBUG_VOID_RETURN;
}


void close_statements()
{
  struct st_connection *con;
  DBUG_ENTER("close_statements");
  for (con= connections; con < next_con; con++)
  {
    if (con->stmt)
      mysql_stmt_close(con->stmt);
    con->stmt= 0;
  }
  DBUG_VOID_RETURN;
}


void close_files()
{
  DBUG_ENTER("close_files");
  for (; cur_file >= file_stack; cur_file--)
  {
    if (cur_file->file && cur_file->file != stdin)
    {
      DBUG_PRINT("info", ("closing file: %s", cur_file->file_name));
      fclose(cur_file->file);
    }
    my_free(cur_file->file_name);
    cur_file->file_name= 0;
  }
  DBUG_VOID_RETURN;
}


void free_used_memory()
{
  uint i;
  DBUG_ENTER("free_used_memory");

  if (connections)
    close_connections();
  close_files();
  my_hash_free(&var_hash);

  for (i= 0 ; i < q_lines.elements ; i++)
  {
    struct st_command **q= dynamic_element(&q_lines, i, struct st_command**);
    my_free((*q)->query_buf);
    if ((*q)->content.str)
      dynstr_free(&(*q)->content);
    my_free((*q));
  }
  for (i= 0; i < 10; i++)
  {
    if (var_reg[i].alloced_len)
      my_free(var_reg[i].str_val);
  }
  while (embedded_server_arg_count > 1)
    my_free(embedded_server_args[--embedded_server_arg_count]);
  delete_dynamic(&q_lines);
  dynstr_free(&ds_res);
  free_all_replace();
  my_free(opt_pass);
  free_defaults(default_argv);
  free_re();
#ifdef __WIN__
  free_tmp_sh_file();
  free_win_path_patterns();
#endif

  /* Only call mysql_server_end if mysql_server_init has been called */
  if (server_initialized)
    mysql_server_end();

  /* Don't use DBUG after mysql_server_end() */
  return;
}


static void cleanup_and_exit(int exit_code)
{
  free_used_memory();
  my_end(my_end_arg);

  if (!silent) {
    switch (exit_code) {
    case 1:
      printf("not ok\n");
      break;
    case 0:
      printf("ok\n");
      break;
    case 62:
      printf("skipped\n");
    break;
    default:
      printf("unknown exit code: %d\n", exit_code);
      DBUG_ASSERT(0);
    }
  }

  exit(exit_code);
}

void die(const char *fmt, ...)
{
  static int dying= 0;
  va_list args;
  DBUG_ENTER("die");
  DBUG_PRINT("enter", ("start_lineno: %d", start_lineno));

  /*
    Protect against dying twice
    first time 'die' is called, try to write log files
    second time, just exit
  */
  if (dying)
    cleanup_and_exit(1);
  dying= 1;

  /* Print the error message */
  fprintf(stderr, "mysqltest: ");
  if (cur_file && cur_file != file_stack)
    fprintf(stderr, "In included file \"%s\": ",
            cur_file->file_name);
  if (start_lineno > 0)
    fprintf(stderr, "At line %u: ", start_lineno);
  if (fmt)
  {
    va_start(args, fmt);
    vfprintf(stderr, fmt, args);
    va_end(args);
  }
  else
    fprintf(stderr, "unknown error");
  fprintf(stderr, "\n");
  fflush(stderr);

  log_file.show_tail(opt_tail_lines);

  /*
    Help debugging by displaying any warnings that might have
    been produced prior to the error
  */
  if (cur_con && !cur_con->pending)
    show_warnings_before_error(&cur_con->mysql);

  cleanup_and_exit(1);
}


void abort_not_supported_test(const char *fmt, ...)
{
  va_list args;
  struct st_test_file* err_file= cur_file;
  DBUG_ENTER("abort_not_supported_test");

  /* Print include filestack */
  fprintf(stderr, "The test '%s' is not supported by this installation\n",
          file_stack->file_name);
  fprintf(stderr, "Detected in file %s at line %d\n",
          err_file->file_name, err_file->lineno);
  while (err_file != file_stack)
  {
    err_file--;
    fprintf(stderr, "included from %s at line %d\n",
            err_file->file_name, err_file->lineno);
  }

  /* Print error message */
  va_start(args, fmt);
  if (fmt)
  {
    fprintf(stderr, "reason: ");
    vfprintf(stderr, fmt, args);
    fprintf(stderr, "\n");
    fflush(stderr);
  }
  va_end(args);

  cleanup_and_exit(62);
}


void abort_not_in_this_version()
{
  die("Not available in this version of mysqltest");
}


void verbose_msg(const char *fmt, ...)
{
  va_list args;
  DBUG_ENTER("verbose_msg");
  if (!verbose)
    DBUG_VOID_RETURN;

  va_start(args, fmt);
  fprintf(stderr, "mysqltest: ");
  if (cur_file && cur_file != file_stack)
    fprintf(stderr, "In included file \"%s\": ",
            cur_file->file_name);
  if (start_lineno != 0)
    fprintf(stderr, "At line %u: ", start_lineno);
  vfprintf(stderr, fmt, args);
  fprintf(stderr, "\n");
  va_end(args);

  DBUG_VOID_RETURN;
}


void log_msg(const char *fmt, ...)
{
  va_list args;
  char buff[1024];
  size_t len;
  DBUG_ENTER("log_msg");

  va_start(args, fmt);
  len= my_vsnprintf(buff, sizeof(buff)-1, fmt, args);
  va_end(args);

  dynstr_append_mem(&ds_res, buff, len);
  dynstr_append(&ds_res, "\n");

  DBUG_VOID_RETURN;
}


/*
  Read a file and append it to ds

  SYNOPSIS
  cat_file
  ds - pointer to dynamic string where to add the files content
  filename - name of the file to read

*/

int cat_file(DYNAMIC_STRING* ds, const char* filename)
{
  int fd;
  size_t len;
  char buff[512];

  if ((fd= my_open(filename, O_RDONLY, MYF(0))) < 0)
    return 1;
  while((len= my_read(fd, (uchar*)&buff,
                      sizeof(buff), MYF(0))) > 0)
  {
    char *p= buff, *start= buff;
    while (p < buff+len)
    {
      /* Convert cr/lf to lf */
      if (*p == '\r' && *(p+1) && *(p+1)== '\n')
      {
        /* Add fake newline instead of cr and output the line */
        *p= '\n';
        p++; /* Step past the "fake" newline */
        dynstr_append_mem(ds, start, p-start);
        p++; /* Step past the "fake" newline */
        start= p;
      }
      else
        p++;
    }
    /* Output any chars that migh be left */
    dynstr_append_mem(ds, start, p-start);
  }
  my_close(fd, MYF(0));
  return 0;
}


/*
  Run the specified command with popen

  SYNOPSIS
  run_command
  cmd - command to execute(should be properly quoted
  ds_res- pointer to dynamic string where to store the result

*/

static int run_command(char* cmd,
                       DYNAMIC_STRING *ds_res)
{
  char buf[512]= {0};
  FILE *res_file;
  int error;

  if (!(res_file= popen(cmd, "r")))
    die("popen(\"%s\", \"r\") failed", cmd);

  while (fgets(buf, sizeof(buf), res_file))
  {
    DBUG_PRINT("info", ("buf: %s", buf));
    if(ds_res)
    {
      /* Save the output of this command in the supplied string */
      dynstr_append(ds_res, buf);
    }
    else
    {
      /* Print it directly on screen */
      fprintf(stdout, "%s", buf);
    }
  }

  error= pclose(res_file);
  return WEXITSTATUS(error);
}


/*
  Run the specified tool with variable number of arguments

  SYNOPSIS
  run_tool
  tool_path - the name of the tool to run
  ds_res - pointer to dynamic string where to store the result
  ... - variable number of arguments that will be properly
        quoted and appended after the tool's name

*/

static int run_tool(const char *tool_path, DYNAMIC_STRING *ds_res, ...)
{
  int ret;
  const char* arg;
  va_list args;
  DYNAMIC_STRING ds_cmdline;

  DBUG_ENTER("run_tool");
  DBUG_PRINT("enter", ("tool_path: %s", tool_path));

  if (init_dynamic_string(&ds_cmdline, IF_WIN("\"", ""), FN_REFLEN, FN_REFLEN))
    die("Out of memory");

  dynstr_append_os_quoted(&ds_cmdline, tool_path, NullS);
  dynstr_append(&ds_cmdline, " ");

  va_start(args, ds_res);

  while ((arg= va_arg(args, char *)))
  {
    /* Options should be os quoted */
    if (strncmp(arg, "--", 2) == 0)
      dynstr_append_os_quoted(&ds_cmdline, arg, NullS);
    else
      dynstr_append(&ds_cmdline, arg);
    dynstr_append(&ds_cmdline, " ");
  }

  va_end(args);

#ifdef __WIN__
  dynstr_append(&ds_cmdline, "\"");
#endif

  DBUG_PRINT("info", ("Running: %s", ds_cmdline.str));
  ret= run_command(ds_cmdline.str, ds_res);
  DBUG_PRINT("exit", ("ret: %d", ret));
  dynstr_free(&ds_cmdline);
  DBUG_RETURN(ret);
}


/*
  Test if diff is present.  This is needed on Windows systems
  as the OS returns 1 whether diff is successful or if it is
  not present.

  We run diff -v and look for output in stdout.
  We don't redirect stderr to stdout to make for a simplified check
  Windows will output '"diff"' is not recognized... to stderr if it is
  not present.
*/

#ifdef __WIN__

static int diff_check(const char *diff_name)
{
  FILE *res_file;
  char buf[128];
  int have_diff= 0;

  my_snprintf(buf, sizeof(buf), "%s -v", diff_name);

  if (!(res_file= popen(buf, "r")))
    die("popen(\"%s\", \"r\") failed", buf);

  /* if diff is not present, nothing will be in stdout to increment have_diff */
  if (fgets(buf, sizeof(buf), res_file))
    have_diff= 1;

  pclose(res_file);

  return have_diff;
}

#endif


/*
  Show the diff of two files using the systems builtin diff
  command. If no such diff command exist, just dump the content
  of the two files and inform about how to get "diff"

  SYNOPSIS
  show_diff
  ds - pointer to dynamic string where to add the diff(may be NULL)
  filename1 - name of first file
  filename2 - name of second file

*/

void show_diff(DYNAMIC_STRING* ds,
               const char* filename1, const char* filename2)
{
  DYNAMIC_STRING ds_tmp;
  const char *diff_name = 0;

  if (init_dynamic_string(&ds_tmp, "", 256, 256))
    die("Out of memory");

  /* determine if we have diff on Windows
     needs special processing due to return values
     on that OS
     This test is only done on Windows since it's only needed there
     in order to correctly detect non-availibility of 'diff', and
     the way it's implemented does not work with default 'diff' on Solaris.
  */
#ifdef __WIN__
  if (diff_check("diff"))
    diff_name = "diff";
  else if (diff_check("mtrdiff"))
    diff_name = "mtrdiff";
  else
    diff_name = 0;
#else
  diff_name = "diff";           /* Otherwise always assume it's called diff */
#endif

  if (diff_name)
  {
    /* First try with unified diff */
    if (run_tool(diff_name,
                 &ds_tmp, /* Get output from diff in ds_tmp */
                 "-u",
                 filename1,
                 filename2,
                 "2>&1",
                 NULL) > 1) /* Most "diff" tools return >1 if error */
    {
      dynstr_set(&ds_tmp, "");

      /* Fallback to context diff with "diff -c" */
      if (run_tool(diff_name,
                   &ds_tmp, /* Get output from diff in ds_tmp */
                   "-c",
                   filename1,
                   filename2,
                   "2>&1",
                   NULL) > 1) /* Most "diff" tools return >1 if error */
      {
	dynstr_set(&ds_tmp, "");

	/* Fallback to simple diff with "diff" */
	if (run_tool(diff_name,
		     &ds_tmp, /* Get output from diff in ds_tmp */
		     filename1,
		     filename2,
		     "2>&1",
		     NULL) > 1) /* Most "diff" tools return >1 if error */
	    {
		diff_name= 0;
	    }
      }
    }
  }  

  if (! diff_name)
  {
    /*
      Fallback to dump both files to result file and inform
      about installing "diff"
    */
	dynstr_append(&ds_tmp, "\n");
    dynstr_append(&ds_tmp,
"\n"
"The two files differ but it was not possible to execute 'diff' in\n"
"order to show only the difference. Instead the whole content of the\n"
"two files was shown for you to diff manually.\n\n"
"To get a better report you should install 'diff' on your system, which you\n"
"for example can get from http://www.gnu.org/software/diffutils/diffutils.html\n"
#ifdef __WIN__
"or http://gnuwin32.sourceforge.net/packages/diffutils.htm\n"
#endif
"\n");

    dynstr_append(&ds_tmp, " --- ");
    dynstr_append(&ds_tmp, filename1);
    dynstr_append(&ds_tmp, " >>>\n");
    cat_file(&ds_tmp, filename1);
    dynstr_append(&ds_tmp, "<<<\n --- ");
    dynstr_append(&ds_tmp, filename1);
    dynstr_append(&ds_tmp, " >>>\n");
    cat_file(&ds_tmp, filename2);
    dynstr_append(&ds_tmp, "<<<<\n");
  }

  if (ds)
  {
    /* Add the diff to output */
    dynstr_append_mem(ds, ds_tmp.str, ds_tmp.length);
  }
  else
  {
    /* Print diff directly to stdout */
    fprintf(stderr, "%s\n", ds_tmp.str);
  }
 
  dynstr_free(&ds_tmp);

}


enum compare_files_result_enum {
   RESULT_OK= 0,
   RESULT_CONTENT_MISMATCH= 1,
   RESULT_LENGTH_MISMATCH= 2
};

/*
  Compare two files, given a fd to the first file and
  name of the second file

  SYNOPSIS
  compare_files2
  fd - Open file descriptor of the first file
  filename2 - Name of second file

  RETURN VALUES
  According to the values in "compare_files_result_enum"

*/

int compare_files2(File fd, const char* filename2)
{
  int error= RESULT_OK;
  File fd2;
  size_t len, len2;
  char buff[512], buff2[512];

  if ((fd2= my_open(filename2, O_RDONLY, MYF(0))) < 0)
  {
    my_close(fd, MYF(0));
    die("Failed to open second file: '%s'", filename2);
  }
  while((len= my_read(fd, (uchar*)&buff,
                      sizeof(buff), MYF(0))) > 0)
  {
    if ((len2= my_read(fd2, (uchar*)&buff2,
                       sizeof(buff2), MYF(0))) < len)
    {
      /* File 2 was smaller */
      error= RESULT_LENGTH_MISMATCH;
      break;
    }
    if (len2 > len)
    {
      /* File 1 was smaller */
      error= RESULT_LENGTH_MISMATCH;
      break;
    }
    if ((memcmp(buff, buff2, len)))
    {
      /* Content of this part differed */
      error= RESULT_CONTENT_MISMATCH;
      break;
    }
  }
  if (!error && my_read(fd2, (uchar*)&buff2,
                        sizeof(buff2), MYF(0)) > 0)
  {
    /* File 1 was smaller */
    error= RESULT_LENGTH_MISMATCH;
  }

  my_close(fd2, MYF(0));

  return error;
}


/*
  Compare two files, given their filenames

  SYNOPSIS
  compare_files
  filename1 - Name of first file
  filename2 - Name of second file

  RETURN VALUES
  See 'compare_files2'

*/

int compare_files(const char* filename1, const char* filename2)
{
  File fd;
  int error;

  if ((fd= my_open(filename1, O_RDONLY, MYF(0))) < 0)
    die("Failed to open first file: '%s'", filename1);

  error= compare_files2(fd, filename2);

  my_close(fd, MYF(0));

  return error;
}


/*
  Compare content of the string in ds to content of file fname

  SYNOPSIS
  dyn_string_cmp
  ds - Dynamic string containing the string o be compared
  fname - Name of file to compare with

  RETURN VALUES
  See 'compare_files2'
*/

int dyn_string_cmp(DYNAMIC_STRING* ds, const char *fname)
{
  int error;
  File fd;
  char temp_file_path[FN_REFLEN];

  DBUG_ENTER("dyn_string_cmp");
  DBUG_PRINT("enter", ("fname: %s", fname));

  if ((fd= create_temp_file(temp_file_path, TMPDIR,
                            "tmp", O_CREAT | O_SHARE | O_RDWR,
                            MYF(MY_WME))) < 0)
    die("Failed to create temporary file for ds");

  /* Write ds to temporary file and set file pos to beginning*/
  if (my_write(fd, (uchar *) ds->str, ds->length,
               MYF(MY_FNABP | MY_WME)) ||
      my_seek(fd, 0, SEEK_SET, MYF(0)) == MY_FILEPOS_ERROR)
  {
    my_close(fd, MYF(0));
    /* Remove the temporary file */
    my_delete(temp_file_path, MYF(0));
    die("Failed to write file '%s'", temp_file_path);
  }

  error= compare_files2(fd, fname);

  my_close(fd, MYF(0));
  /* Remove the temporary file */
  my_delete(temp_file_path, MYF(0));

  DBUG_RETURN(error);
}


/*
  Check the content of log against result file

  SYNOPSIS
  check_result

  RETURN VALUES
  error - the function will not return

*/

void check_result()
{
  const char* mess= "Result content mismatch\n";

  DBUG_ENTER("check_result");
  DBUG_ASSERT(result_file_name);
  DBUG_PRINT("enter", ("result_file_name: %s", result_file_name));

  switch (compare_files(log_file.file_name(), result_file_name)) {
  case RESULT_OK:
    break; /* ok */
  case RESULT_LENGTH_MISMATCH:
    mess= "Result length mismatch\n";
    /* Fallthrough */
  case RESULT_CONTENT_MISMATCH:
  {
    /*
      Result mismatched, dump results to .reject file
      and then show the diff
    */
    char reject_file[FN_REFLEN];
    size_t reject_length;
    dirname_part(reject_file, result_file_name, &reject_length);

    if (access(reject_file, W_OK) == 0)
    {
      /* Result file directory is writable, save reject file there */
      fn_format(reject_file, result_file_name, NULL,
                ".reject", MY_REPLACE_EXT);
    }
    else
    {
      /* Put reject file in opt_logdir */
      fn_format(reject_file, result_file_name, opt_logdir,
                ".reject", MY_REPLACE_DIR | MY_REPLACE_EXT);
    }

    if (my_copy(log_file.file_name(), reject_file, MYF(0)) != 0)
      die("Failed to copy '%s' to '%s', errno: %d",
          log_file.file_name(), reject_file, errno);

    show_diff(NULL, result_file_name, reject_file);
    die("%s", mess);
    break;
  }
  default: /* impossible */
    die("Unknown error code from dyn_string_cmp()");
  }

  DBUG_VOID_RETURN;
}


/*
  Check the content of ds against a require file
  If match fails, abort the test with special error code
  indicating that test is not supported

  SYNOPSIS
  check_require
  ds - content to be checked
  fname - name of file to check against

  RETURN VALUES
  error - the function will not return

*/

void check_require(DYNAMIC_STRING* ds, const char *fname)
{
  DBUG_ENTER("check_require");

  if (dyn_string_cmp(ds, fname))
  {
    char reason[FN_REFLEN];
    fn_format(reason, fname, "", "", MY_REPLACE_EXT | MY_REPLACE_DIR);
    abort_not_supported_test("Test requires: '%s'", reason);
  }
  DBUG_VOID_RETURN;
}


/*
   Remove surrounding chars from string

   Return 1 if first character is found but not last
*/
static int strip_surrounding(char* str, char c1, char c2)
{
  char* ptr= str;

  /* Check if the first non space character is c1 */
  while(*ptr && my_isspace(charset_info, *ptr))
    ptr++;
  if (*ptr == c1)
  {
    /* Replace it with a space */
    *ptr= ' ';

    /* Last non space charecter should be c2 */
    ptr= strend(str)-1;
    while(*ptr && my_isspace(charset_info, *ptr))
      ptr--;
    if (*ptr == c2)
    {
      /* Replace it with \0 */
      *ptr= 0;
    }
    else
    {
      /* Mismatch detected */
      return 1;
    }
  }
  return 0;
}


static void strip_parentheses(struct st_command *command)
{
  if (strip_surrounding(command->first_argument, '(', ')'))
      die("%.*s - argument list started with '%c' must be ended with '%c'",
          command->first_word_len, command->query, '(', ')');
}


C_MODE_START

static uchar *get_var_key(const uchar* var, size_t *len,
                          my_bool __attribute__((unused)) t)
{
  register char* key;
  key = ((VAR*)var)->name;
  *len = ((VAR*)var)->name_len;
  return (uchar*)key;
}


static void var_free(void *v)
{
  VAR *var= (VAR*) v;
  my_free(var->str_val);
  if (var->alloced)
    my_free(var);
}

C_MODE_END

void var_set_int(VAR *v, const char *str)
{
  char *endptr;
  /* Initially assume not a number */
  v->int_val= 0;
  v->is_int= false;
  v->int_dirty= false;
  if (!str) return;
  
  v->int_val = (int) strtol(str, &endptr, 10);
  /* It is an int if strtol consumed something up to end/space/tab */
  if (endptr > str && (!*endptr || *endptr == ' ' || *endptr == '\t'))
    v->is_int= true;
}


VAR *var_init(VAR *v, const char *name, int name_len, const char *val,
              int val_len)
{
  int val_alloc_len;
  VAR *tmp_var;
  if (!name_len && name)
    name_len = strlen(name);
  if (!val_len && val)
    val_len = strlen(val) ;
  val_alloc_len = val_len + 16; /* room to grow */
  if (!(tmp_var=v) && !(tmp_var = (VAR*)my_malloc(sizeof(*tmp_var)
                                                  + name_len+1, MYF(MY_WME))))
    die("Out of memory");

  if (name != NULL)
  {
    tmp_var->name= reinterpret_cast<char*>(tmp_var) + sizeof(*tmp_var);
    memcpy(tmp_var->name, name, name_len);
    tmp_var->name[name_len]= 0;
  }
  else
    tmp_var->name= NULL;

  tmp_var->alloced = (v == 0);

  if (!(tmp_var->str_val = (char*)my_malloc(val_alloc_len+1, MYF(MY_WME))))
    die("Out of memory");

  if (val)
  {
    memcpy(tmp_var->str_val, val, val_len);
    tmp_var->str_val[val_len]= 0;
  }
  var_set_int(tmp_var, val);
  tmp_var->name_len = name_len;
  tmp_var->str_val_len = val_len;
  tmp_var->alloced_len = val_alloc_len;
  return tmp_var;
}


VAR* var_from_env(const char *name, const char *def_val)
{
  const char *tmp;
  VAR *v;
  if (!(tmp = getenv(name)))
    tmp = def_val;

  v = var_init(0, name, strlen(name), tmp, strlen(tmp));
  my_hash_insert(&var_hash, (uchar*)v);
  return v;
}


VAR* var_get(const char *var_name, const char **var_name_end, my_bool raw,
	     my_bool ignore_not_existing)
{
  int digit;
  VAR *v;
  DBUG_ENTER("var_get");
  DBUG_PRINT("enter", ("var_name: %s",var_name));

  if (*var_name != '$')
    goto err;
  digit = *++var_name - '0';
  if (digit < 0 || digit >= 10)
  {
    const char *save_var_name = var_name, *end;
    uint length;
    end = (var_name_end) ? *var_name_end : 0;
    while (my_isvar(charset_info,*var_name) && var_name != end)
      var_name++;
    if (var_name == save_var_name)
    {
      if (ignore_not_existing)
	DBUG_RETURN(0);
      die("Empty variable");
    }
    length= (uint) (var_name - save_var_name);
    if (length >= MAX_VAR_NAME_LENGTH)
      die("Too long variable name: %s", save_var_name);

    if (!(v = (VAR*) my_hash_search(&var_hash, (const uchar*) save_var_name,
                                    length)))
    {
      char buff[MAX_VAR_NAME_LENGTH+1];
      strmake(buff, save_var_name, length);
      v= var_from_env(buff, "");
    }
    var_name--;	/* Point at last character */
  }
  else
    v = var_reg + digit;

  if (!raw && v->int_dirty)
  {
    sprintf(v->str_val, "%d", v->int_val);
    v->int_dirty= false;
    v->str_val_len = strlen(v->str_val);
  }
  if (var_name_end)
    *var_name_end = var_name  ;
  DBUG_RETURN(v);
err:
  if (var_name_end)
    *var_name_end = 0;
  die("Unsupported variable name: %s", var_name);
  DBUG_RETURN(0);
}


VAR *var_obtain(const char *name, int len)
{
  VAR* v;
  if ((v = (VAR*)my_hash_search(&var_hash, (const uchar *) name, len)))
    return v;
  v = var_init(0, name, len, "", 0);
  my_hash_insert(&var_hash, (uchar*)v);
  return v;
}


/*
  - if variable starts with a $ it is regarded as a local test varable
  - if not it is treated as a environment variable, and the corresponding
  environment variable will be updated
*/

void var_set(const char *var_name, const char *var_name_end,
             const char *var_val, const char *var_val_end)
{
  int digit, env_var= 0;
  VAR *v;
  DBUG_ENTER("var_set");
  DBUG_PRINT("enter", ("var_name: '%.*s' = '%.*s' (length: %d)",
                       (int) (var_name_end - var_name), var_name,
                       (int) (var_val_end - var_val), var_val,
                       (int) (var_val_end - var_val)));

  if (*var_name != '$')
    env_var= 1;
  else
    var_name++;

  digit= *var_name - '0';
  if (!(digit < 10 && digit >= 0))
  {
    v= var_obtain(var_name, (uint) (var_name_end - var_name));
  }
  else
    v= var_reg + digit;

  eval_expr(v, var_val, (const char**) &var_val_end);

  if (env_var)
  {
    if (v->int_dirty)
    {
      sprintf(v->str_val, "%d", v->int_val);
      v->int_dirty=false;
      v->str_val_len= strlen(v->str_val);
    }
    /* setenv() expects \0-terminated strings */
    DBUG_ASSERT(v->name[v->name_len] == 0);
    setenv(v->name, v->str_val, 1);
  }
  DBUG_VOID_RETURN;
}


void var_set_string(const char* name, const char* value)
{
  var_set(name, name + strlen(name), value, value + strlen(value));
}


void var_set_int(const char* name, int value)
{
  char buf[21];
  my_snprintf(buf, sizeof(buf), "%d", value);
  var_set_string(name, buf);
}


/*
  Store an integer (typically the returncode of the last SQL)
  statement in the mysqltest builtin variable $mysql_errno
*/

void var_set_errno(int sql_errno)
{
  var_set_int("$mysql_errno", sql_errno);
}


/*
  Set variable from the result of a query

  SYNOPSIS
  var_query_set()
  var	        variable to set from query
  query       start of query string to execute
  query_end   end of the query string to execute


  DESCRIPTION
  let @<var_name> = `<query>`

  Execute the query and assign the first row of result to var as
  a tab separated strings

  Also assign each column of the result set to
  variable "$<var_name>_<column_name>"
  Thus the tab separated output can be read from $<var_name> and
  and each individual column can be read as $<var_name>_<col_name>

*/

void var_query_set(VAR *var, const char *query, const char** query_end)
{
  char *end = (char*)((query_end && *query_end) ?
		      *query_end : query + strlen(query));
  MYSQL_RES *res;
  MYSQL_ROW row;
  MYSQL* mysql = &cur_con->mysql;
  DYNAMIC_STRING ds_query;
  DBUG_ENTER("var_query_set");
  LINT_INIT(res);

  /* Only white space or ) allowed past ending ` */
  while (end > query && *end != '`')
  {
    if (*end && (*end != ' ' && *end != '\t' && *end != '\n' && *end != ')'))
      die("Spurious text after `query` expression");
    --end;
  }

  if (query == end)
    die("Syntax error in query, missing '`'");
  ++query;

  /* Eval the query, thus replacing all environment variables */
  init_dynamic_string(&ds_query, 0, (end - query) + 32, 256);
  do_eval(&ds_query, query, end, FALSE);

  if (mysql_real_query(mysql, ds_query.str, ds_query.length))
    die("Error running query '%s': %d %s", ds_query.str,
	mysql_errno(mysql), mysql_error(mysql));
  if (!(res= mysql_store_result(mysql)))
    die("Query '%s' didn't return a result set", ds_query.str);
  dynstr_free(&ds_query);

  if ((row= mysql_fetch_row(res)) && row[0])
  {
    /*
      Concatenate all fields in the first row with tab in between
      and assign that string to the $variable
    */
    DYNAMIC_STRING result;
    uint i;
    ulong *lengths;

    init_dynamic_string(&result, "", 512, 512);
    lengths= mysql_fetch_lengths(res);
    for (i= 0; i < mysql_num_fields(res); i++)
    {
      if (row[i])
      {
        /* Add column to tab separated string */
	dynstr_append_mem(&result, row[i], lengths[i]);
      }
      dynstr_append_mem(&result, "\t", 1);
    }
    end= result.str + result.length-1;
    eval_expr(var, result.str, (const char**) &end);
    dynstr_free(&result);
  }
  else
    eval_expr(var, "", 0);

  mysql_free_result(res);
  DBUG_VOID_RETURN;
}


static void
set_result_format_version(ulong new_version)
{
  switch (new_version){
  case 1:
    /* The first format */
    break;
  case 2:
    /* New format that also writes comments and empty lines
       from test file to result */
    break;
  default:
    die("Version format %lu has not yet been implemented", new_version);
    break;
  }
  opt_result_format_version= new_version;
}


/*
  Set the result format version to use when generating
  the .result file
*/

static void
do_result_format_version(struct st_command *command)
{
  long version;
  static DYNAMIC_STRING ds_version;
  const struct command_arg result_format_args[] = {
    {"version", ARG_STRING, TRUE, &ds_version, "Version to use"}
  };

  DBUG_ENTER("do_result_format_version");

  check_command_args(command, command->first_argument,
                     result_format_args,
                     sizeof(result_format_args)/sizeof(struct command_arg),
                     ',');

  /* Convert version  number to int */
  if (!str2int(ds_version.str, 10, (long) 0, (long) INT_MAX, &version))
    die("Invalid version number: '%s'", ds_version.str);

  set_result_format_version(version);

  dynstr_append(&ds_res, "result_format: ");
  dynstr_append_mem(&ds_res, ds_version.str, ds_version.length);
  dynstr_append(&ds_res, "\n");
  dynstr_free(&ds_version);
}


/*
  Set variable from the result of a field in a query

  This function is useful when checking for a certain value
  in the output from a query that can't be restricted to only
  return some values. A very good example of that is most SHOW
  commands.

  SYNOPSIS
  var_set_query_get_value()

  DESCRIPTION
  let $variable= query_get_value(<query to run>,<column name>,<row no>);

  <query to run> -    The query that should be sent to the server
  <column name> -     Name of the column that holds the field be compared
                      against the expected value
  <row no> -          Number of the row that holds the field to be
                      compared against the expected value

*/

void var_set_query_get_value(struct st_command *command, VAR *var)
{
  long row_no;
  int col_no= -1;
  MYSQL_RES* res;
  MYSQL* mysql= &cur_con->mysql;

  static DYNAMIC_STRING ds_query;
  static DYNAMIC_STRING ds_col;
  static DYNAMIC_STRING ds_row;
  const struct command_arg query_get_value_args[] = {
    {"query", ARG_STRING, TRUE, &ds_query, "Query to run"},
    {"column name", ARG_STRING, TRUE, &ds_col, "Name of column"},
    {"row number", ARG_STRING, TRUE, &ds_row, "Number for row"}
  };

  DBUG_ENTER("var_set_query_get_value");
  LINT_INIT(res);

  strip_parentheses(command);
  DBUG_PRINT("info", ("query: %s", command->query));
  check_command_args(command, command->first_argument, query_get_value_args,
                     sizeof(query_get_value_args)/sizeof(struct command_arg),
                     ',');

  DBUG_PRINT("info", ("query: %s", ds_query.str));
  DBUG_PRINT("info", ("col: %s", ds_col.str));

  /* Convert row number to int */
  if (!str2int(ds_row.str, 10, (long) 0, (long) INT_MAX, &row_no))
    die("Invalid row number: '%s'", ds_row.str);
  DBUG_PRINT("info", ("row: %s, row_no: %ld", ds_row.str, row_no));
  dynstr_free(&ds_row);

  /* Remove any surrounding "'s from the query - if there is any */
  if (strip_surrounding(ds_query.str, '"', '"'))
    die("Mismatched \"'s around query '%s'", ds_query.str);

  /* Run the query */
  if (mysql_real_query(mysql, ds_query.str, ds_query.length))
    die("Error running query '%s': %d %s", ds_query.str,
	mysql_errno(mysql), mysql_error(mysql));
  if (!(res= mysql_store_result(mysql)))
    die("Query '%s' didn't return a result set", ds_query.str);

  {
    /* Find column number from the given column name */
    uint i;
    uint num_fields= mysql_num_fields(res);
    MYSQL_FIELD *fields= mysql_fetch_fields(res);

    for (i= 0; i < num_fields; i++)
    {
      if (strcmp(fields[i].name, ds_col.str) == 0 &&
          strlen(fields[i].name) == ds_col.length)
      {
        col_no= i;
        break;
      }
    }
    if (col_no == -1)
    {
      mysql_free_result(res);
      die("Could not find column '%s' in the result of '%s'",
          ds_col.str, ds_query.str);
    }
    DBUG_PRINT("info", ("Found column %d with name '%s'",
                        i, fields[i].name));
  }
  dynstr_free(&ds_col);

  {
    /* Get the value */
    MYSQL_ROW row;
    long rows= 0;
    const char* value= "No such row";

    while ((row= mysql_fetch_row(res)))
    {
      if (++rows == row_no)
      {

        DBUG_PRINT("info", ("At row %ld, column %d is '%s'",
                            row_no, col_no, row[col_no]));
        /* Found the row to get */
        if (row[col_no])
          value= row[col_no];
        else
          value= "NULL";

        break;
      }
    }
    eval_expr(var, value, 0);
  }
  dynstr_free(&ds_query);
  mysql_free_result(res);

  DBUG_VOID_RETURN;
}


void var_copy(VAR *dest, VAR *src)
{
  dest->int_val= src->int_val;
  dest->is_int= src->is_int;
  dest->int_dirty= src->int_dirty;

  /* Alloc/realloc data for str_val in dest */
  if (dest->alloced_len < src->alloced_len &&
      !(dest->str_val= dest->str_val
        ? (char*)my_realloc(dest->str_val, src->alloced_len, MYF(MY_WME))
        : (char*)my_malloc(src->alloced_len, MYF(MY_WME))))
    die("Out of memory");
  else
    dest->alloced_len= src->alloced_len;

  /* Copy str_val data to dest */
  dest->str_val_len= src->str_val_len;
  if (src->str_val_len)
    memcpy(dest->str_val, src->str_val, src->str_val_len);
}


void eval_expr(VAR *v, const char *p, const char **p_end)
{

  DBUG_ENTER("eval_expr");
  DBUG_PRINT("enter", ("p: '%s'", p));

  if (*p == '$')
  {
    VAR *vp;
    const char* expected_end= *p_end; // Remember var end
    if ((vp= var_get(p, p_end, 0, 0)))
      var_copy(v, vp);

    /* Apparently it is not safe to assume null-terminated string */
    v->str_val[v->str_val_len]= 0;

    /* Make sure there was just a $variable and nothing else */
    const char* end= *p_end + 1;
    if (end < expected_end)
      die("Found junk '%.*s' after $variable in expression",
          (int)(expected_end - end - 1), end);

    DBUG_VOID_RETURN;
  }

  if (*p == '`')
  {
    var_query_set(v, p, p_end);
    DBUG_VOID_RETURN;
  }

  {
    /* Check if this is a "let $var= query_get_value()" */
    const char* get_value_str= "query_get_value";
    const size_t len= strlen(get_value_str);
    if (strncmp(p, get_value_str, len)==0)
    {
      struct st_command command;
      memset(&command, 0, sizeof(command));
      command.query= (char*)p;
      command.first_word_len= len;
      command.first_argument= command.query + len;
      command.end= (char*)*p_end;
      var_set_query_get_value(&command, v);
      DBUG_VOID_RETURN;
    }
  }

  {
    int new_val_len = (p_end && *p_end) ?
      (int) (*p_end - p) : (int) strlen(p);
    if (new_val_len + 1 >= v->alloced_len)
    {
      static int MIN_VAR_ALLOC= 32;
      v->alloced_len = (new_val_len < MIN_VAR_ALLOC - 1) ?
        MIN_VAR_ALLOC : new_val_len + 1;
      if (!(v->str_val =
            v->str_val ?
            (char*)my_realloc(v->str_val, v->alloced_len+1, MYF(MY_WME)) :
            (char*)my_malloc(v->alloced_len+1, MYF(MY_WME))))
        die("Out of memory");
    }
    v->str_val_len = new_val_len;
    memcpy(v->str_val, p, new_val_len);
    v->str_val[new_val_len] = 0;
    var_set_int(v, p);
  }
  DBUG_VOID_RETURN;
}


int open_file(const char *name)
{
  char buff[FN_REFLEN];
  size_t length;
  DBUG_ENTER("open_file");
  DBUG_PRINT("enter", ("name: %s", name));

  /* Extract path from current file and try it as base first */
  if (dirname_part(buff, cur_file->file_name, &length))
  {
    strxmov(buff, buff, name, NullS);
    if (access(buff, F_OK) == 0){
      DBUG_PRINT("info", ("The file exists"));
      name= buff;
    }
  }
  if (!test_if_hard_path(name))
  {
    strxmov(buff, opt_basedir, name, NullS);
    name=buff;
  }
  fn_format(buff, name, "", "", MY_UNPACK_FILENAME);

  if (cur_file == file_stack_end)
    die("Source directives are nesting too deep");
  cur_file++;
  if (!(cur_file->file = fopen(buff, "rb")))
  {
    cur_file--;
    die("Could not open '%s' for reading, errno: %d", buff, errno);
  }
  cur_file->file_name= my_strdup(buff, MYF(MY_FAE));
  cur_file->lineno=1;
  DBUG_RETURN(0);
}


/*
  Source and execute the given file

  SYNOPSIS
  do_source()
  query	called command

  DESCRIPTION
  source <file_name>

  Open the file <file_name> and execute it

*/

void do_source(struct st_command *command)
{
  static DYNAMIC_STRING ds_filename;
  const struct command_arg source_args[] = {
    { "filename", ARG_STRING, TRUE, &ds_filename, "File to source" }
  };
  DBUG_ENTER("do_source");

  check_command_args(command, command->first_argument, source_args,
                     sizeof(source_args)/sizeof(struct command_arg),
                     ' ');

  /*
    If this file has already been sourced, don't source it again.
    It's already available in the q_lines cache.
  */
  if (parser.current_line < (parser.read_lines - 1))
    ; /* Do nothing */
  else
  {
    DBUG_PRINT("info", ("sourcing file: %s", ds_filename.str));
    open_file(ds_filename.str);
  }

  dynstr_free(&ds_filename);
  DBUG_VOID_RETURN;
}


#if defined __WIN__

#ifdef USE_CYGWIN
/* Variables used for temporary sh files used for emulating Unix on Windows */
char tmp_sh_name[64], tmp_sh_cmd[70];
#endif

void init_tmp_sh_file()
{
#ifdef USE_CYGWIN
  /* Format a name for the tmp sh file that is unique for this process */
  my_snprintf(tmp_sh_name, sizeof(tmp_sh_name), "tmp_%d.sh", getpid());
  /* Format the command to execute in order to run the script */
  my_snprintf(tmp_sh_cmd, sizeof(tmp_sh_cmd), "sh %s", tmp_sh_name);
#endif
}


void free_tmp_sh_file()
{
#ifdef USE_CYGWIN
  my_delete(tmp_sh_name, MYF(0));
#endif
}
#endif


FILE* my_popen(DYNAMIC_STRING *ds_cmd, const char *mode)
{
#if defined __WIN__ && defined USE_CYGWIN
  /* Dump the command into a sh script file and execute with popen */
  str_to_file(tmp_sh_name, ds_cmd->str, ds_cmd->length);
  return popen(tmp_sh_cmd, mode);
#else
  return popen(ds_cmd->str, mode);
#endif
}


static void init_builtin_echo(void)
{
#ifdef __WIN__
  size_t echo_length;

  /* Look for "echo.exe" in same dir as mysqltest was started from */
  dirname_part(builtin_echo, my_progname, &echo_length);
  fn_format(builtin_echo, ".\\echo.exe",
            builtin_echo, "", MYF(MY_REPLACE_DIR));

  /* Make sure echo.exe exists */
  if (access(builtin_echo, F_OK) != 0)
    builtin_echo[0]= 0;
  return;

#else

  builtin_echo[0]= 0;
  return;

#endif
}


/*
  Replace a substring

  SYNOPSIS
    replace
    ds_str      The string to search and perform the replace in
    search_str  The string to search for
    search_len  Length of the string to search for
    replace_str The string to replace with
    replace_len Length of the string to replace with

  RETURN
    0 String replaced
    1 Could not find search_str in str
*/

static int replace(DYNAMIC_STRING *ds_str,
                   const char *search_str, ulong search_len,
                   const char *replace_str, ulong replace_len)
{
  DYNAMIC_STRING ds_tmp;
  const char *start= strstr(ds_str->str, search_str);
  if (!start)
    return 1;
  init_dynamic_string(&ds_tmp, "",
                      ds_str->length + replace_len, 256);
  dynstr_append_mem(&ds_tmp, ds_str->str, start - ds_str->str);
  dynstr_append_mem(&ds_tmp, replace_str, replace_len);
  dynstr_append(&ds_tmp, start + search_len);
  dynstr_set(ds_str, ds_tmp.str);
  dynstr_free(&ds_tmp);
  return 0;
}


/*
  Execute given command.

  SYNOPSIS
  do_exec()
  query	called command

  DESCRIPTION
  exec <command>

  Execute the text between exec and end of line in a subprocess.
  The error code returned from the subprocess is checked against the
  expected error array, previously set with the --error command.
  It can thus be used to execute a command that shall fail.

  NOTE
  Although mysqltest is executed from cygwin shell, the command will be
  executed in "cmd.exe". Thus commands like "rm" etc can NOT be used, use
  mysqltest commmand(s) like "remove_file" for that
*/

void do_exec(struct st_command *command)
{
  int error;
  char buf[512];
  FILE *res_file;
  char *cmd= command->first_argument;
  DYNAMIC_STRING ds_cmd;
  DBUG_ENTER("do_exec");
  DBUG_PRINT("enter", ("cmd: '%s'", cmd));

  /* Skip leading space */
  while (*cmd && my_isspace(charset_info, *cmd))
    cmd++;
  if (!*cmd)
    die("Missing argument in exec");
  command->last_argument= command->end;

  init_dynamic_string(&ds_cmd, 0, command->query_len+256, 256);
  /* Eval the command, thus replacing all environment variables */
  do_eval(&ds_cmd, cmd, command->end, !is_windows);

  /* Check if echo should be replaced with "builtin" echo */
  if (builtin_echo[0] && strncmp(cmd, "echo", 4) == 0)
  {
    /* Replace echo with our "builtin" echo */
    replace(&ds_cmd, "echo", 4, builtin_echo, strlen(builtin_echo));
  }

#ifdef __WIN__
#ifndef USE_CYGWIN
  /* Replace /dev/null with NUL */
  while(replace(&ds_cmd, "/dev/null", 9, "NUL", 3) == 0)
    ;
  /* Replace "closed stdout" with non existing output fd */
  while(replace(&ds_cmd, ">&-", 3, ">&4", 3) == 0)
    ;
#endif
#endif

  /* exec command is interpreted externally and will not take newlines */
  while(replace(&ds_cmd, "\n", 1, " ", 1) == 0)
    ;
  
  DBUG_PRINT("info", ("Executing '%s' as '%s'",
                      command->first_argument, ds_cmd.str));

  if (!(res_file= my_popen(&ds_cmd, "r")) && command->abort_on_error)
  {
    dynstr_free(&ds_cmd);
    die("popen(\"%s\", \"r\") failed", command->first_argument);
  }

  while (fgets(buf, sizeof(buf), res_file))
  {
    if (disable_result_log)
    {
      buf[strlen(buf)-1]=0;
      DBUG_PRINT("exec_result",("%s", buf));
    }
    else
    {
      replace_dynstr_append(&ds_res, buf);
    }
  }
  error= pclose(res_file);
  if (error > 0)
  {
    uint status= WEXITSTATUS(error);
    int i;

    if (command->abort_on_error)
    {
      log_msg("exec of '%s' failed, error: %d, status: %d, errno: %d",
              ds_cmd.str, error, status, errno);
      dynstr_free(&ds_cmd);
      die("command \"%s\" failed\n\nOutput from before failure:\n%s\n",
          command->first_argument, ds_res.str);
    }

    DBUG_PRINT("info",
               ("error: %d, status: %d", error, status));

    i= match_expected_error(command, status, NULL);

    if (i >= 0)
      DBUG_PRINT("info", ("command \"%s\" failed with expected error: %d",
                          command->first_argument, status));
    else
    {
      dynstr_free(&ds_cmd);
      if (command->expected_errors.count > 0)
        die("command \"%s\" failed with wrong error: %d",
            command->first_argument, status);
    }
  }
  else if (command->expected_errors.err[0].type == ERR_ERRNO &&
           command->expected_errors.err[0].code.errnum != 0)
  {
    /* Error code we wanted was != 0, i.e. not an expected success */
    log_msg("exec of '%s failed, error: %d, errno: %d",
            ds_cmd.str, error, errno);
    dynstr_free(&ds_cmd);
    die("command \"%s\" succeeded - should have failed with errno %d...",
        command->first_argument, command->expected_errors.err[0].code.errnum);
  }

  dynstr_free(&ds_cmd);
  DBUG_VOID_RETURN;
}

enum enum_operator
{
  DO_DEC,
  DO_INC
};


/*
  Decrease or increase the value of a variable

  SYNOPSIS
  do_modify_var()
  query	called command
  op    operation to perform on the var

  DESCRIPTION
  dec $var_name
  inc $var_name

*/

int do_modify_var(struct st_command *command,
                  enum enum_operator op)
{
  const char *p= command->first_argument;
  VAR* v;
  if (!*p)
    die("Missing argument to %.*s", command->first_word_len, command->query);
  if (*p != '$')
    die("The argument to %.*s must be a variable (start with $)",
        command->first_word_len, command->query);
  v= var_get(p, &p, 1, 0);
  if (! v->is_int)
    die("Cannot perform inc/dec on a non-numeric value");
  switch (op) {
  case DO_DEC:
    v->int_val--;
    break;
  case DO_INC:
    v->int_val++;
    break;
  default:
    die("Invalid operator to do_modify_var");
    break;
  }
  v->int_dirty= true;
  command->last_argument= (char*)++p;
  return 0;
}


/*
  Wrapper for 'system' function

  NOTE
  If mysqltest is executed from cygwin shell, the command will be
  executed in the "windows command interpreter" cmd.exe and we prepend "sh"
  to make it be executed by cygwins "bash". Thus commands like "rm",
  "mkdir" as well as shellscripts can executed by "system" in Windows.

*/

int my_system(DYNAMIC_STRING* ds_cmd)
{
#if defined __WIN__ && defined USE_CYGWIN
  /* Dump the command into a sh script file and execute with system */
  str_to_file(tmp_sh_name, ds_cmd->str, ds_cmd->length);
  return system(tmp_sh_cmd);
#else
  return system(ds_cmd->str);
#endif
}


/*
  SYNOPSIS
  do_system
  command	called command

  DESCRIPTION
  system <command>

  Eval the query to expand any $variables in the command.
  Execute the command with the "system" command.

*/

void do_system(struct st_command *command)
{
  DYNAMIC_STRING ds_cmd;
  DBUG_ENTER("do_system");

  if (strlen(command->first_argument) == 0)
    die("Missing arguments to system, nothing to do!");

  init_dynamic_string(&ds_cmd, 0, command->query_len + 64, 256);

  /* Eval the system command, thus replacing all environment variables */
  do_eval(&ds_cmd, command->first_argument, command->end, !is_windows);

#ifdef __WIN__
#ifndef USE_CYGWIN
   /* Replace /dev/null with NUL */
   while(replace(&ds_cmd, "/dev/null", 9, "NUL", 3) == 0)
     ;
#endif
#endif


  DBUG_PRINT("info", ("running system command '%s' as '%s'",
                      command->first_argument, ds_cmd.str));
  if (my_system(&ds_cmd))
  {
    if (command->abort_on_error)
      die("system command '%s' failed", command->first_argument);

    /* If ! abort_on_error, log message and continue */
    dynstr_append(&ds_res, "system command '");
    replace_dynstr_append(&ds_res, command->first_argument);
    dynstr_append(&ds_res, "' failed\n");
  }

  command->last_argument= command->end;
  dynstr_free(&ds_cmd);
  DBUG_VOID_RETURN;
}


/*
  SYNOPSIS
  set_wild_chars
  set  true to set * etc. as wild char, false to reset

  DESCRIPTION
  Auxiliary function to set "our" wild chars before calling wild_compare
  This is needed because the default values are changed to SQL syntax
  in mysqltest_embedded.
*/

void set_wild_chars (my_bool set)
{
  static char old_many= 0, old_one, old_prefix;

  if (set) 
  {
    if (wild_many == '*') return; // No need
    old_many= wild_many;
    old_one= wild_one;
    old_prefix= wild_prefix;
    wild_many= '*';
    wild_one= '?';
    wild_prefix= 0;
  }
  else 
  {
    if (! old_many) return;	// Was not set
    wild_many= old_many;
    wild_one= old_one;
    wild_prefix= old_prefix;
  }
}


/*
  SYNOPSIS
  do_remove_file
  command	called command

  DESCRIPTION
  remove_file <file_name>
  Remove the file <file_name>
*/

void do_remove_file(struct st_command *command)
{
  int error;
  static DYNAMIC_STRING ds_filename;
  const struct command_arg rm_args[] = {
    { "filename", ARG_STRING, TRUE, &ds_filename, "File to delete" }
  };
  DBUG_ENTER("do_remove_file");

  check_command_args(command, command->first_argument,
                     rm_args, sizeof(rm_args)/sizeof(struct command_arg),
                     ' ');

  DBUG_PRINT("info", ("removing file: %s", ds_filename.str));
  error= my_delete(ds_filename.str, MYF(0)) != 0;
  handle_command_error(command, error);
  dynstr_free(&ds_filename);
  DBUG_VOID_RETURN;
}


/*
  SYNOPSIS
  do_remove_files_wildcard
  command	called command

  DESCRIPTION
  remove_files_wildcard <directory> [<file_name_pattern>]
  Remove the files in <directory> optionally matching <file_name_pattern>
*/

void do_remove_files_wildcard(struct st_command *command)
{
  int error= 0;
  uint i;
  MY_DIR *dir_info;
  FILEINFO *file;
  char dir_separator[2];
  static DYNAMIC_STRING ds_directory;
  static DYNAMIC_STRING ds_wild;
  static DYNAMIC_STRING ds_file_to_remove;
  char dirname[FN_REFLEN];
  
  const struct command_arg rm_args[] = {
    { "directory", ARG_STRING, TRUE, &ds_directory,
      "Directory containing files to delete" },
    { "filename", ARG_STRING, FALSE, &ds_wild, "File pattern to delete" }
  };
  DBUG_ENTER("do_remove_files_wildcard");

  check_command_args(command, command->first_argument,
                     rm_args, sizeof(rm_args)/sizeof(struct command_arg),
                     ' ');
  fn_format(dirname, ds_directory.str, "", "", MY_UNPACK_FILENAME);

  DBUG_PRINT("info", ("listing directory: %s", dirname));
  /* Note that my_dir sorts the list if not given any flags */
  if (!(dir_info= my_dir(dirname, MYF(MY_DONT_SORT | MY_WANT_STAT))))
  {
    error= 1;
    goto end;
  }
  init_dynamic_string(&ds_file_to_remove, dirname, 1024, 1024);
  dir_separator[0]= FN_LIBCHAR;
  dir_separator[1]= 0;
  dynstr_append(&ds_file_to_remove, dir_separator);
  
  /* Set default wild chars for wild_compare, is changed in embedded mode */
  set_wild_chars(1);
  
  for (i= 0; i < (uint) dir_info->number_off_files; i++)
  {
    file= dir_info->dir_entry + i;
    /* Remove only regular files, i.e. no directories etc. */
    /* if (!MY_S_ISREG(file->mystat->st_mode)) */
    /* MY_S_ISREG does not work here on Windows, just skip directories */
    if (MY_S_ISDIR(file->mystat->st_mode))
      continue;
    if (ds_wild.length &&
        wild_compare(file->name, ds_wild.str, 0))
      continue;
    ds_file_to_remove.length= ds_directory.length + 1;
    ds_file_to_remove.str[ds_directory.length + 1]= 0;
    dynstr_append(&ds_file_to_remove, file->name);
    DBUG_PRINT("info", ("removing file: %s", ds_file_to_remove.str));
    error= my_delete(ds_file_to_remove.str, MYF(0)) != 0;
    if (error)
      break;
  }
  set_wild_chars(0);
  my_dirend(dir_info);

end:
  handle_command_error(command, error);
  dynstr_free(&ds_directory);
  dynstr_free(&ds_wild);
  dynstr_free(&ds_file_to_remove);
  DBUG_VOID_RETURN;
}


/*
  SYNOPSIS
  do_copy_file
  command	command handle

  DESCRIPTION
  copy_file <from_file> <to_file>
  Copy <from_file> to <to_file>

  NOTE! Will fail if <to_file> exists
*/

void do_copy_file(struct st_command *command)
{
  int error;
  static DYNAMIC_STRING ds_from_file;
  static DYNAMIC_STRING ds_to_file;
  const struct command_arg copy_file_args[] = {
    { "from_file", ARG_STRING, TRUE, &ds_from_file, "Filename to copy from" },
    { "to_file", ARG_STRING, TRUE, &ds_to_file, "Filename to copy to" }
  };
  DBUG_ENTER("do_copy_file");

  check_command_args(command, command->first_argument,
                     copy_file_args,
                     sizeof(copy_file_args)/sizeof(struct command_arg),
                     ' ');

  DBUG_PRINT("info", ("Copy %s to %s", ds_from_file.str, ds_to_file.str));
  error= (my_copy(ds_from_file.str, ds_to_file.str,
                  MYF(MY_DONT_OVERWRITE_FILE)) != 0);
  handle_command_error(command, error);
  dynstr_free(&ds_from_file);
  dynstr_free(&ds_to_file);
  DBUG_VOID_RETURN;
}


/*
  SYNOPSIS
  do_move_file
  command	command handle

  DESCRIPTION
  move_file <from_file> <to_file>
  Move <from_file> to <to_file>
*/

void do_move_file(struct st_command *command)
{
  int error;
  static DYNAMIC_STRING ds_from_file;
  static DYNAMIC_STRING ds_to_file;
  const struct command_arg move_file_args[] = {
    { "from_file", ARG_STRING, TRUE, &ds_from_file, "Filename to move from" },
    { "to_file", ARG_STRING, TRUE, &ds_to_file, "Filename to move to" }
  };
  DBUG_ENTER("do_move_file");

  check_command_args(command, command->first_argument,
                     move_file_args,
                     sizeof(move_file_args)/sizeof(struct command_arg),
                     ' ');

  DBUG_PRINT("info", ("Move %s to %s", ds_from_file.str, ds_to_file.str));
  error= (my_rename(ds_from_file.str, ds_to_file.str,
                    MYF(0)) != 0);
  handle_command_error(command, error);
  dynstr_free(&ds_from_file);
  dynstr_free(&ds_to_file);
  DBUG_VOID_RETURN;
}


/*
  SYNOPSIS
  do_chmod_file
  command	command handle

  DESCRIPTION
  chmod <octal> <file_name>
  Change file permission of <file_name>

*/

void do_chmod_file(struct st_command *command)
{
  long mode= 0;
  int err_code;
  static DYNAMIC_STRING ds_mode;
  static DYNAMIC_STRING ds_file;
  const struct command_arg chmod_file_args[] = {
    { "mode", ARG_STRING, TRUE, &ds_mode, "Mode of file(octal) ex. 0660"}, 
    { "filename", ARG_STRING, TRUE, &ds_file, "Filename of file to modify" }
  };
  DBUG_ENTER("do_chmod_file");

  check_command_args(command, command->first_argument,
                     chmod_file_args,
                     sizeof(chmod_file_args)/sizeof(struct command_arg),
                     ' ');

  /* Parse what mode to set */
  if (ds_mode.length != 4 ||
      str2int(ds_mode.str, 8, 0, INT_MAX, &mode) == NullS)
    die("You must write a 4 digit octal number for mode");

  DBUG_PRINT("info", ("chmod %o %s", (uint)mode, ds_file.str));
  err_code= chmod(ds_file.str, mode);
  if (err_code < 0)
    err_code= 1;
  handle_command_error(command, err_code);
  dynstr_free(&ds_mode);
  dynstr_free(&ds_file);
  DBUG_VOID_RETURN;
}


/*
  SYNOPSIS
  do_file_exists
  command	called command

  DESCRIPTION
  fiile_exist <file_name>
  Check if file <file_name> exists
*/

void do_file_exist(struct st_command *command)
{
  int error;
  static DYNAMIC_STRING ds_filename;
  const struct command_arg file_exist_args[] = {
    { "filename", ARG_STRING, TRUE, &ds_filename, "File to check if it exist" }
  };
  DBUG_ENTER("do_file_exist");

  check_command_args(command, command->first_argument,
                     file_exist_args,
                     sizeof(file_exist_args)/sizeof(struct command_arg),
                     ' ');

  DBUG_PRINT("info", ("Checking for existence of file: %s", ds_filename.str));
  error= (access(ds_filename.str, F_OK) != 0);
  handle_command_error(command, error);
  dynstr_free(&ds_filename);
  DBUG_VOID_RETURN;
}


/*
  SYNOPSIS
  do_mkdir
  command	called command

  DESCRIPTION
  mkdir <dir_name>
  Create the directory <dir_name>
*/

void do_mkdir(struct st_command *command)
{
  int error;
  static DYNAMIC_STRING ds_dirname;
  const struct command_arg mkdir_args[] = {
    {"dirname", ARG_STRING, TRUE, &ds_dirname, "Directory to create"}
  };
  DBUG_ENTER("do_mkdir");

  check_command_args(command, command->first_argument,
                     mkdir_args, sizeof(mkdir_args)/sizeof(struct command_arg),
                     ' ');

  DBUG_PRINT("info", ("creating directory: %s", ds_dirname.str));
  error= my_mkdir(ds_dirname.str, 0777, MYF(0)) != 0;
  handle_command_error(command, error);
  dynstr_free(&ds_dirname);
  DBUG_VOID_RETURN;
}

/*
  SYNOPSIS
  do_rmdir
  command	called command

  DESCRIPTION
  rmdir <dir_name>
  Remove the empty directory <dir_name>
*/

void do_rmdir(struct st_command *command)
{
  int error;
  static DYNAMIC_STRING ds_dirname;
  const struct command_arg rmdir_args[] = {
    {"dirname", ARG_STRING, TRUE, &ds_dirname, "Directory to remove"}
  };
  DBUG_ENTER("do_rmdir");

  check_command_args(command, command->first_argument,
                     rmdir_args, sizeof(rmdir_args)/sizeof(struct command_arg),
                     ' ');

  DBUG_PRINT("info", ("removing directory: %s", ds_dirname.str));
  error= rmdir(ds_dirname.str) != 0;
  handle_command_error(command, error);
  dynstr_free(&ds_dirname);
  DBUG_VOID_RETURN;
}


/*
  SYNOPSIS
  get_list_files
  ds          output
  ds_dirname  dir to list
  ds_wild     wild-card file pattern (can be empty)

  DESCRIPTION
  list all entries in directory (matching ds_wild if given)
*/

static int get_list_files(DYNAMIC_STRING *ds, const DYNAMIC_STRING *ds_dirname,
                          const DYNAMIC_STRING *ds_wild)
{
  uint i;
  MY_DIR *dir_info;
  FILEINFO *file;
  DBUG_ENTER("get_list_files");

  DBUG_PRINT("info", ("listing directory: %s", ds_dirname->str));
  /* Note that my_dir sorts the list if not given any flags */
  if (!(dir_info= my_dir(ds_dirname->str, MYF(0))))
    DBUG_RETURN(1);
  set_wild_chars(1);
  for (i= 0; i < (uint) dir_info->number_off_files; i++)
  {
    file= dir_info->dir_entry + i;
    if (file->name[0] == '.' &&
        (file->name[1] == '\0' ||
         (file->name[1] == '.' && file->name[2] == '\0')))
      continue;                               /* . or .. */
    if (ds_wild && ds_wild->length &&
        wild_compare(file->name, ds_wild->str, 0))
      continue;
    dynstr_append(ds, file->name);
    dynstr_append(ds, "\n");
  }
  set_wild_chars(0);
  my_dirend(dir_info);
  DBUG_RETURN(0);
}


/*
  SYNOPSIS
  do_list_files
  command	called command

  DESCRIPTION
  list_files <dir_name> [<file_name>]
  List files and directories in directory <dir_name> (like `ls`)
  [Matching <file_name>, where wild-cards are allowed]
*/

static void do_list_files(struct st_command *command)
{
  int error;
  static DYNAMIC_STRING ds_dirname;
  static DYNAMIC_STRING ds_wild;
  const struct command_arg list_files_args[] = {
    {"dirname", ARG_STRING, TRUE, &ds_dirname, "Directory to list"},
    {"file", ARG_STRING, FALSE, &ds_wild, "Filename (incl. wildcard)"}
  };
  DBUG_ENTER("do_list_files");

  check_command_args(command, command->first_argument,
                     list_files_args,
                     sizeof(list_files_args)/sizeof(struct command_arg), ' ');

  error= get_list_files(&ds_res, &ds_dirname, &ds_wild);
  handle_command_error(command, error);
  dynstr_free(&ds_dirname);
  dynstr_free(&ds_wild);
  DBUG_VOID_RETURN;
}


/*
  SYNOPSIS
  do_list_files_write_file_command
  command       called command
  append        append file, or create new

  DESCRIPTION
  list_files_{write|append}_file <filename> <dir_name> [<match_file>]
  List files and directories in directory <dir_name> (like `ls`)
  [Matching <match_file>, where wild-cards are allowed]

  Note: File will be truncated if exists and append is not true.
*/

static void do_list_files_write_file_command(struct st_command *command,
                                             my_bool append)
{
  int error;
  static DYNAMIC_STRING ds_content;
  static DYNAMIC_STRING ds_filename;
  static DYNAMIC_STRING ds_dirname;
  static DYNAMIC_STRING ds_wild;
  const struct command_arg list_files_args[] = {
    {"filename", ARG_STRING, TRUE, &ds_filename, "Filename for write"},
    {"dirname", ARG_STRING, TRUE, &ds_dirname, "Directory to list"},
    {"file", ARG_STRING, FALSE, &ds_wild, "Filename (incl. wildcard)"}
  };
  DBUG_ENTER("do_list_files_write_file");

  check_command_args(command, command->first_argument,
                     list_files_args,
                     sizeof(list_files_args)/sizeof(struct command_arg), ' ');

  init_dynamic_string(&ds_content, "", 1024, 1024);
  error= get_list_files(&ds_content, &ds_dirname, &ds_wild);
  handle_command_error(command, error);
  str_to_file2(ds_filename.str, ds_content.str, ds_content.length, append);
  dynstr_free(&ds_content);
  dynstr_free(&ds_filename);
  dynstr_free(&ds_dirname);
  dynstr_free(&ds_wild);
  DBUG_VOID_RETURN;
}


/*
  Read characters from line buffer or file. This is needed to allow
  my_ungetc() to buffer MAX_DELIMITER_LENGTH characters for a file

  NOTE:
  This works as long as one doesn't change files (with 'source file_name')
  when there is things pushed into the buffer.  This should however not
  happen for any tests in the test suite.
*/

int my_getc(FILE *file)
{
  if (line_buffer_pos == line_buffer)
    return fgetc(file);
  return *--line_buffer_pos;
}


void my_ungetc(int c)
{
  *line_buffer_pos++= (char) c;
}


void read_until_delimiter(DYNAMIC_STRING *ds,
                          DYNAMIC_STRING *ds_delimiter)
{
  char c;
  DBUG_ENTER("read_until_delimiter");
  DBUG_PRINT("enter", ("delimiter: %s, length: %u",
                       ds_delimiter->str, (uint) ds_delimiter->length));

  if (ds_delimiter->length > MAX_DELIMITER_LENGTH)
    die("Max delimiter length(%d) exceeded", MAX_DELIMITER_LENGTH);

  /* Read from file until delimiter is found */
  while (1)
  {
    c= my_getc(cur_file->file);

    if (c == '\n')
    {
      cur_file->lineno++;

      /* Skip newline from the same line as the command */
      if (start_lineno == (cur_file->lineno - 1))
        continue;
    }
    else if (start_lineno == cur_file->lineno)
    {
      /*
        No characters except \n are allowed on
        the same line as the command
      */
      die("Trailing characters found after command");
    }

    if (feof(cur_file->file))
      die("End of file encountered before '%s' delimiter was found",
          ds_delimiter->str);

    if (match_delimiter(c, ds_delimiter->str, ds_delimiter->length))
    {
      DBUG_PRINT("exit", ("Found delimiter '%s'", ds_delimiter->str));
      break;
    }
    dynstr_append_mem(ds, (const char*)&c, 1);
  }
  DBUG_PRINT("exit", ("ds: %s", ds->str));
  DBUG_VOID_RETURN;
}


void do_write_file_command(struct st_command *command, my_bool append)
{
  static DYNAMIC_STRING ds_content;
  static DYNAMIC_STRING ds_filename;
  static DYNAMIC_STRING ds_delimiter;
  const struct command_arg write_file_args[] = {
    { "filename", ARG_STRING, TRUE, &ds_filename, "File to write to" },
    { "delimiter", ARG_STRING, FALSE, &ds_delimiter, "Delimiter to read until" }
  };
  DBUG_ENTER("do_write_file");

  check_command_args(command,
                     command->first_argument,
                     write_file_args,
                     sizeof(write_file_args)/sizeof(struct command_arg),
                     ' ');

  if (!append && access(ds_filename.str, F_OK) == 0)
  {
    /* The file should not be overwritten */
    die("File already exist: '%s'", ds_filename.str);
  }

  ds_content= command->content;
  /* If it hasn't been done already by a loop iteration, fill it in */
  if (! ds_content.str)
  {
    /* If no delimiter was provided, use EOF */
    if (ds_delimiter.length == 0)
      dynstr_set(&ds_delimiter, "EOF");

    init_dynamic_string(&ds_content, "", 1024, 1024);
    read_until_delimiter(&ds_content, &ds_delimiter);
    command->content= ds_content;
  }
  /* This function could be called even if "false", so check before printing */
  if (cur_block->ok)
  {
    DBUG_PRINT("info", ("Writing to file: %s", ds_filename.str));
    str_to_file2(ds_filename.str, ds_content.str, ds_content.length, append);
  }
  dynstr_free(&ds_filename);
  dynstr_free(&ds_delimiter);
  DBUG_VOID_RETURN;
}


/*
  SYNOPSIS
  do_write_file
  command	called command

  DESCRIPTION
  write_file <file_name> [<delimiter>];
  <what to write line 1>
  <...>
  < what to write line n>
  EOF

  --write_file <file_name>;
  <what to write line 1>
  <...>
  < what to write line n>
  EOF

  Write everything between the "write_file" command and 'delimiter'
  to "file_name"

  NOTE! Will fail if <file_name> exists

  Default <delimiter> is EOF

*/

void do_write_file(struct st_command *command)
{
  do_write_file_command(command, FALSE);
}


/*
  SYNOPSIS
  do_append_file
  command	called command

  DESCRIPTION
  append_file <file_name> [<delimiter>];
  <what to write line 1>
  <...>
  < what to write line n>
  EOF

  --append_file <file_name>;
  <what to write line 1>
  <...>
  < what to write line n>
  EOF

  Append everything between the "append_file" command
  and 'delimiter' to "file_name"

  Default <delimiter> is EOF

*/

void do_append_file(struct st_command *command)
{
  do_write_file_command(command, TRUE);
}


/*
  SYNOPSIS
  do_cat_file
  command	called command

  DESCRIPTION
  cat_file <file_name>;

  Print the given file to result log

*/

void do_cat_file(struct st_command *command)
{
  int error;
  static DYNAMIC_STRING ds_filename;
  const struct command_arg cat_file_args[] = {
    { "filename", ARG_STRING, TRUE, &ds_filename, "File to read from" }
  };
  DBUG_ENTER("do_cat_file");

  check_command_args(command,
                     command->first_argument,
                     cat_file_args,
                     sizeof(cat_file_args)/sizeof(struct command_arg),
                     ' ');

  DBUG_PRINT("info", ("Reading from, file: %s", ds_filename.str));

  error= cat_file(&ds_res, ds_filename.str);
  handle_command_error(command, error);
  dynstr_free(&ds_filename);
  DBUG_VOID_RETURN;
}


/*
  SYNOPSIS
  do_diff_files
  command	called command

  DESCRIPTION
  diff_files <file1> <file2>;

  Fails if the two files differ.

*/

void do_diff_files(struct st_command *command)
{
  int error= 0;
  static DYNAMIC_STRING ds_filename;
  static DYNAMIC_STRING ds_filename2;
  const struct command_arg diff_file_args[] = {
    { "file1", ARG_STRING, TRUE, &ds_filename, "First file to diff" },
    { "file2", ARG_STRING, TRUE, &ds_filename2, "Second file to diff" }
  };
  DBUG_ENTER("do_diff_files");

  check_command_args(command,
                     command->first_argument,
                     diff_file_args,
                     sizeof(diff_file_args)/sizeof(struct command_arg),
                     ' ');

  if (access(ds_filename.str, F_OK) != 0)
    die("command \"diff_files\" failed, file '%s' does not exist",
        ds_filename.str);

  if (access(ds_filename2.str, F_OK) != 0)
    die("command \"diff_files\" failed, file '%s' does not exist",
        ds_filename2.str);

  if ((error= compare_files(ds_filename.str, ds_filename2.str)) &&
      match_expected_error(command, error, NULL) < 0)
  {
    /* Compare of the two files failed, append them to output
       so the failure can be analyzed, but only if it was not
       expected to fail.
    */
    show_diff(&ds_res, ds_filename.str, ds_filename2.str);
    log_file.write(&ds_res);
    log_file.flush();
    dynstr_set(&ds_res, 0);
  }

  dynstr_free(&ds_filename);
  dynstr_free(&ds_filename2);
  handle_command_error(command, error);
  DBUG_VOID_RETURN;
}


struct st_connection * find_connection_by_name(const char *name)
{
  struct st_connection *con;
  for (con= connections; con < next_con; con++)
  {
    if (!strcmp(con->name, name))
    {
      return con;
    }
  }
  return 0; /* Connection not found */
}


/*
  SYNOPSIS
  do_send_quit
  command	called command

  DESCRIPTION
  Sends a simple quit command to the server for the named connection.

*/

void do_send_quit(struct st_command *command)
{
  char *p= command->first_argument, *name;
  struct st_connection *con;

  DBUG_ENTER("do_send_quit");
  DBUG_PRINT("enter",("name: '%s'",p));

  if (!*p)
    die("Missing connection name in send_quit");
  name= p;
  while (*p && !my_isspace(charset_info,*p))
    p++;

  if (*p)
    *p++= 0;
  command->last_argument= p;

  if (!(con= find_connection_by_name(name)))
    die("connection '%s' not found in connection pool", name);

  simple_command(&con->mysql,COM_QUIT,0,0,1);

  DBUG_VOID_RETURN;
}


/*
  SYNOPSIS
  do_change_user
  command       called command

  DESCRIPTION
  change_user [<user>], [<passwd>], [<db>]
  <user> - user to change to
  <passwd> - user password
  <db> - default database

  Changes the user and causes the database specified by db to become
  the default (current) database for the the current connection.

*/

void do_change_user(struct st_command *command)
{
  MYSQL *mysql = &cur_con->mysql;
  static DYNAMIC_STRING ds_user, ds_passwd, ds_db;
  const struct command_arg change_user_args[] = {
    { "user", ARG_STRING, FALSE, &ds_user, "User to connect as" },
    { "password", ARG_STRING, FALSE, &ds_passwd, "Password used when connecting" },
    { "database", ARG_STRING, FALSE, &ds_db, "Database to select after connect" },
  };

  DBUG_ENTER("do_change_user");

  check_command_args(command, command->first_argument,
                     change_user_args,
                     sizeof(change_user_args)/sizeof(struct command_arg),
                     ',');

  if (cur_con->stmt)
  {
    mysql_stmt_close(cur_con->stmt);
    cur_con->stmt= NULL;
  }

  if (!ds_user.length)
    dynstr_set(&ds_user, mysql->user);

  if (!ds_passwd.length)
    dynstr_set(&ds_passwd, mysql->passwd);

  if (!ds_db.length)
    dynstr_set(&ds_db, mysql->db);

  DBUG_PRINT("info",("connection: '%s' user: '%s' password: '%s' database: '%s'",
                      cur_con->name, ds_user.str, ds_passwd.str, ds_db.str));

  if (mysql_change_user(mysql, ds_user.str, ds_passwd.str, ds_db.str))
    die("change user failed: %s", mysql_error(mysql));

  dynstr_free(&ds_user);
  dynstr_free(&ds_passwd);
  dynstr_free(&ds_db);

  DBUG_VOID_RETURN;
}


/*
  SYNOPSIS
  do_perl
  command	command handle

  DESCRIPTION
  perl [<delimiter>];
  <perlscript line 1>
  <...>
  <perlscript line n>
  EOF

  Execute everything after "perl" until <delimiter> as perl.
  Useful for doing more advanced things
  but still being able to execute it on all platforms.

  Default <delimiter> is EOF
*/

void do_perl(struct st_command *command)
{
  int error;
  File fd;
  FILE *res_file;
  char buf[FN_REFLEN];
  char temp_file_path[FN_REFLEN];
  static DYNAMIC_STRING ds_script;
  static DYNAMIC_STRING ds_delimiter;
  const struct command_arg perl_args[] = {
    { "delimiter", ARG_STRING, FALSE, &ds_delimiter, "Delimiter to read until" }
  };
  DBUG_ENTER("do_perl");

  check_command_args(command,
                     command->first_argument,
                     perl_args,
                     sizeof(perl_args)/sizeof(struct command_arg),
                     ' ');

  ds_script= command->content;
  /* If it hasn't been done already by a loop iteration, fill it in */
  if (! ds_script.str)
  {
    /* If no delimiter was provided, use EOF */
    if (ds_delimiter.length == 0)
      dynstr_set(&ds_delimiter, "EOF");

    init_dynamic_string(&ds_script, "", 1024, 1024);
    read_until_delimiter(&ds_script, &ds_delimiter);
    command->content= ds_script;
  }

  /* This function could be called even if "false", so check before doing */
  if (cur_block->ok)
  {
    DBUG_PRINT("info", ("Executing perl: %s", ds_script.str));

    /* Create temporary file name */
    if ((fd= create_temp_file(temp_file_path, getenv("MYSQLTEST_VARDIR"),
                              "tmp", O_CREAT | O_SHARE | O_RDWR,
                              MYF(MY_WME))) < 0)
      die("Failed to create temporary file for perl command");
    my_close(fd, MYF(0));

    str_to_file(temp_file_path, ds_script.str, ds_script.length);

    /* Format the "perl <filename>" command */
    my_snprintf(buf, sizeof(buf), "perl %s", temp_file_path);

    if (!(res_file= popen(buf, "r")) && command->abort_on_error)
     die("popen(\"%s\", \"r\") failed", buf);

    while (fgets(buf, sizeof(buf), res_file))
    {
      if (disable_result_log)
      {
	buf[strlen(buf)-1]=0;
	DBUG_PRINT("exec_result",("%s", buf));
      }
      else
      {
	replace_dynstr_append(&ds_res, buf);
      }
    }
    error= pclose(res_file);

    /* Remove the temporary file, but keep it if perl failed */
    if (!error)
      my_delete(temp_file_path, MYF(0));

    /* Check for error code that indicates perl could not be started */
    int exstat= WEXITSTATUS(error);
#ifdef __WIN__
    if (exstat == 1)
      /* Text must begin 'perl not found' as mtr looks for it */
      abort_not_supported_test("perl not found in path or did not start");
#else
    if (exstat == 127)
      abort_not_supported_test("perl not found in path");
#endif
    else
      handle_command_error(command, exstat);
  }
  dynstr_free(&ds_delimiter);
  DBUG_VOID_RETURN;
}


/*
  Print the content between echo and <delimiter> to result file.
  Evaluate all variables in the string before printing, allow
  for variable names to be escaped using \

  SYNOPSIS
  do_echo()
  command  called command

  DESCRIPTION
  echo text
  Print the text after echo until end of command to result file

  echo $<var_name>
  Print the content of the variable <var_name> to result file

  echo Some text $<var_name>
  Print "Some text" plus the content of the variable <var_name> to
  result file

  echo Some text \$<var_name>
  Print "Some text" plus $<var_name> to result file
*/

int do_echo(struct st_command *command)
{
  DYNAMIC_STRING ds_echo;
  DBUG_ENTER("do_echo");

  init_dynamic_string(&ds_echo, "", command->query_len, 256);
  do_eval(&ds_echo, command->first_argument, command->end, FALSE);
  dynstr_append_mem(&ds_res, ds_echo.str, ds_echo.length);
  dynstr_append_mem(&ds_res, "\n", 1);
  dynstr_free(&ds_echo);
  command->last_argument= command->end;
  DBUG_RETURN(0);
}


void do_wait_for_slave_to_stop(struct st_command *c __attribute__((unused)))
{
  static int SLAVE_POLL_INTERVAL= 300000;
  MYSQL* mysql = &cur_con->mysql;
  for (;;)
  {
    MYSQL_RES *UNINIT_VAR(res);
    MYSQL_ROW row;
    int done;

    if (mysql_query(mysql,"show status like 'Slave_running'") ||
	!(res=mysql_store_result(mysql)))
      die("Query failed while probing slave for stop: %s",
	  mysql_error(mysql));
    if (!(row=mysql_fetch_row(res)) || !row[1])
    {
      mysql_free_result(res);
      die("Strange result from query while probing slave for stop");
    }
    done = !strcmp(row[1],"OFF");
    mysql_free_result(res);
    if (done)
      break;
    my_sleep(SLAVE_POLL_INTERVAL);
  }
  return;
}


void do_sync_with_master2(struct st_command *command, long offset)
{
  MYSQL_RES *res;
  MYSQL_ROW row;
  MYSQL *mysql= &cur_con->mysql;
  char query_buf[FN_REFLEN+128];
  int timeout= 300; /* seconds */

  if (!master_pos.file[0])
    die("Calling 'sync_with_master' without calling 'save_master_pos'");

  sprintf(query_buf, "select master_pos_wait('%s', %ld, %d)",
          master_pos.file, master_pos.pos + offset, timeout);

  if (mysql_query(mysql, query_buf))
    die("failed in '%s': %d: %s", query_buf, mysql_errno(mysql),
        mysql_error(mysql));

  if (!(res= mysql_store_result(mysql)))
    die("mysql_store_result() returned NULL for '%s'", query_buf);
  if (!(row= mysql_fetch_row(res)))
  {
    mysql_free_result(res);
    die("empty result in %s", query_buf);
  }

  int result= -99;
  const char* result_str= row[0];
  if (result_str)
    result= atoi(result_str);

  mysql_free_result(res);

  if (!result_str || result < 0)
  {
    /* master_pos_wait returned NULL or < 0 */
    show_query(mysql, "SHOW MASTER STATUS");
    show_query(mysql, "SHOW SLAVE STATUS");
    show_query(mysql, "SHOW PROCESSLIST");
    fprintf(stderr, "analyze: sync_with_master\n");

    if (!result_str)
    {
      /*
        master_pos_wait returned NULL. This indicates that
        slave SQL thread is not started, the slave's master
        information is not initialized, the arguments are
        incorrect, or an error has occured
      */
      die("%.*s failed: '%s' returned NULL "\
          "indicating slave SQL thread failure",
          command->first_word_len, command->query, query_buf);

    }

    if (result == -1)
      die("%.*s failed: '%s' returned -1 "\
          "indicating timeout after %d seconds",
          command->first_word_len, command->query, query_buf, timeout);
    else
      die("%.*s failed: '%s' returned unknown result :%d",
          command->first_word_len, command->query, query_buf, result);
  }

  return;
}

void do_sync_with_master(struct st_command *command)
{
  long offset= 0;
  char *p= command->first_argument;
  const char *offset_start= p;
  if (*offset_start)
  {
    for (; my_isdigit(charset_info, *p); p++)
      offset = offset * 10 + *p - '0';

    if(*p && !my_isspace(charset_info, *p))
      die("Invalid integer argument \"%s\"", offset_start);
    command->last_argument= p;
  }
  do_sync_with_master2(command, offset);
  return;
}


/*
  when ndb binlog is on, this call will wait until last updated epoch
  (locally in the mysqld) has been received into the binlog
*/
int do_save_master_pos()
{
  MYSQL_RES *res;
  MYSQL_ROW row;
  MYSQL *mysql = &cur_con->mysql;
  const char *query;
  DBUG_ENTER("do_save_master_pos");

#ifdef HAVE_NDB_BINLOG
  /*
    Wait for ndb binlog to be up-to-date with all changes
    done on the local mysql server
  */
  {
    ulong have_ndbcluster;
    if (mysql_query(mysql, query= "show variables like 'have_ndbcluster'"))
      die("'%s' failed: %d %s", query,
          mysql_errno(mysql), mysql_error(mysql));
    if (!(res= mysql_store_result(mysql)))
      die("mysql_store_result() returned NULL for '%s'", query);
    if (!(row= mysql_fetch_row(res)))
      die("Query '%s' returned empty result", query);

    have_ndbcluster= strcmp("YES", row[1]) == 0;
    mysql_free_result(res);

    if (have_ndbcluster)
    {
      ulonglong start_epoch= 0, handled_epoch= 0,
	latest_epoch=0, latest_trans_epoch=0,
	latest_handled_binlog_epoch= 0, latest_received_binlog_epoch= 0,
	latest_applied_binlog_epoch= 0;
      int count= 0;
      int do_continue= 1;
      while (do_continue)
      {
        const char binlog[]= "binlog";
	const char latest_epoch_str[]=
          "latest_epoch=";
        const char latest_trans_epoch_str[]=
          "latest_trans_epoch=";
	const char latest_received_binlog_epoch_str[]=
	  "latest_received_binlog_epoch";
        const char latest_handled_binlog_epoch_str[]=
          "latest_handled_binlog_epoch=";
        const char latest_applied_binlog_epoch_str[]=
          "latest_applied_binlog_epoch=";
        if (count)
          sleep(1);
        if (mysql_query(mysql, query= "show engine ndb status"))
          die("failed in '%s': %d %s", query,
              mysql_errno(mysql), mysql_error(mysql));
        if (!(res= mysql_store_result(mysql)))
          die("mysql_store_result() returned NULL for '%s'", query);
        while ((row= mysql_fetch_row(res)))
        {
          if (strcmp(row[1], binlog) == 0)
          {
            const char *status= row[2];

	    /* latest_epoch */
	    while (*status && strncmp(status, latest_epoch_str,
				      sizeof(latest_epoch_str)-1))
	      status++;
	    if (*status)
            {
	      status+= sizeof(latest_epoch_str)-1;
	      latest_epoch= strtoull(status, (char**) 0, 10);
	    }
	    else
	      die("result does not contain '%s' in '%s'",
		  latest_epoch_str, query);
	    /* latest_trans_epoch */
	    while (*status && strncmp(status, latest_trans_epoch_str,
				      sizeof(latest_trans_epoch_str)-1))
	      status++;
	    if (*status)
	    {
	      status+= sizeof(latest_trans_epoch_str)-1;
	      latest_trans_epoch= strtoull(status, (char**) 0, 10);
	    }
	    else
	      die("result does not contain '%s' in '%s'",
		  latest_trans_epoch_str, query);
	    /* latest_received_binlog_epoch */
	    while (*status &&
		   strncmp(status, latest_received_binlog_epoch_str,
			   sizeof(latest_received_binlog_epoch_str)-1))
	      status++;
	    if (*status)
	    {
	      status+= sizeof(latest_received_binlog_epoch_str)-1;
	      latest_received_binlog_epoch= strtoull(status, (char**) 0, 10);
	    }
	    else
	      die("result does not contain '%s' in '%s'",
		  latest_received_binlog_epoch_str, query);
	    /* latest_handled_binlog */
	    while (*status &&
		   strncmp(status, latest_handled_binlog_epoch_str,
			   sizeof(latest_handled_binlog_epoch_str)-1))
	      status++;
	    if (*status)
	    {
	      status+= sizeof(latest_handled_binlog_epoch_str)-1;
	      latest_handled_binlog_epoch= strtoull(status, (char**) 0, 10);
	    }
	    else
	      die("result does not contain '%s' in '%s'",
		  latest_handled_binlog_epoch_str, query);
	    /* latest_applied_binlog_epoch */
	    while (*status &&
		   strncmp(status, latest_applied_binlog_epoch_str,
			   sizeof(latest_applied_binlog_epoch_str)-1))
	      status++;
	    if (*status)
	    {
	      status+= sizeof(latest_applied_binlog_epoch_str)-1;
	      latest_applied_binlog_epoch= strtoull(status, (char**) 0, 10);
	    }
	    else
	      die("result does not contain '%s' in '%s'",
		  latest_applied_binlog_epoch_str, query);
	    if (count == 0)
	      start_epoch= latest_trans_epoch;
	    break;
	  }
	}
	if (!row)
	  die("result does not contain '%s' in '%s'",
	      binlog, query);
	if (latest_handled_binlog_epoch > handled_epoch)
	  count= 0;
	handled_epoch= latest_handled_binlog_epoch;
	count++;
	if (latest_handled_binlog_epoch >= start_epoch)
          do_continue= 0;
        else if (count > 30)
	{
	  break;
        }
        mysql_free_result(res);
      }
    }
  }
#endif
  if (mysql_query(mysql, query= "show master status"))
    die("failed in 'show master status': %d %s",
	mysql_errno(mysql), mysql_error(mysql));

  if (!(res = mysql_store_result(mysql)))
    die("mysql_store_result() retuned NULL for '%s'", query);
  if (!(row = mysql_fetch_row(res)))
    die("empty result in show master status");
  strnmov(master_pos.file, row[0], sizeof(master_pos.file)-1);
  master_pos.pos = strtoul(row[1], (char**) 0, 10);
  mysql_free_result(res);
  DBUG_RETURN(0);
}


/*
  Assign the variable <var_name> with <var_val>

  SYNOPSIS
  do_let()
  query	called command

  DESCRIPTION
  let $<var_name>=<var_val><delimiter>

  <var_name>  - is the string string found between the $ and =
  <var_val>   - is the content between the = and <delimiter>, it may span
  multiple line and contain any characters except <delimiter>
  <delimiter> - is a string containing of one or more chars, default is ;

  RETURN VALUES
  Program will die if error detected
*/

void do_let(struct st_command *command)
{
  char *p= command->first_argument;
  char *var_name, *var_name_end;
  DYNAMIC_STRING let_rhs_expr;
  DBUG_ENTER("do_let");

  init_dynamic_string(&let_rhs_expr, "", 512, 2048);

  /* Find <var_name> */
  if (!*p)
    die("Missing arguments to let");
  var_name= p;
  while (*p && (*p != '=') && !my_isspace(charset_info,*p))
    p++;
  var_name_end= p;
  if (var_name == var_name_end ||
      (var_name+1 == var_name_end && *var_name == '$'))
    die("Missing variable name in let");
  while (my_isspace(charset_info,*p))
    p++;
  if (*p++ != '=')
    die("Missing assignment operator in let");

  /* Find start of <var_val> */
  while (*p && my_isspace(charset_info,*p))
    p++;

  do_eval(&let_rhs_expr, p, command->end, FALSE);

  command->last_argument= command->end;
  /* Assign var_val to var_name */
  var_set(var_name, var_name_end, let_rhs_expr.str,
          (let_rhs_expr.str + let_rhs_expr.length));
  dynstr_free(&let_rhs_expr);
  DBUG_VOID_RETURN;
}


/*
  Sleep the number of specified seconds

  SYNOPSIS
  do_sleep()
  q	       called command
  real_sleep   use the value from opt_sleep as number of seconds to sleep
               if real_sleep is false

  DESCRIPTION
  sleep <seconds>
  real_sleep <seconds>

  The difference between the sleep and real_sleep commands is that sleep
  uses the delay from the --sleep command-line option if there is one.
  (If the --sleep option is not given, the sleep command uses the delay
  specified by its argument.) The real_sleep command always uses the
  delay specified by its argument.  The logic is that sometimes delays are
  cpu-dependent, and --sleep can be used to set this delay.  real_sleep is
  used for cpu-independent delays.
*/

int do_sleep(struct st_command *command, my_bool real_sleep)
{
  int error= 0;
  char *sleep_start, *sleep_end;
  double sleep_val;
  char *p;
  static DYNAMIC_STRING ds_sleep;
  const struct command_arg sleep_args[] = {
    { "sleep_delay", ARG_STRING, TRUE, &ds_sleep, "Number of seconds to sleep." }
  };
  check_command_args(command, command->first_argument, sleep_args,
                     sizeof(sleep_args)/sizeof(struct command_arg),
                     ' ');

  p= ds_sleep.str;
  sleep_end= ds_sleep.str + ds_sleep.length;
  while (my_isspace(charset_info, *p))
    p++;
  if (!*p)
    die("Missing argument to %.*s", command->first_word_len, command->query);
  sleep_start= p;
  /* Check that arg starts with a digit, not handled by my_strtod */
  if (!my_isdigit(charset_info, *sleep_start))
    die("Invalid argument to %.*s \"%s\"", command->first_word_len,
        command->query, sleep_start);
  sleep_val= my_strtod(sleep_start, &sleep_end, &error);
  check_eol_junk_line(sleep_end);
  if (error)
    die("Invalid argument to %.*s \"%s\"", command->first_word_len,
        command->query, command->first_argument);
  dynstr_free(&ds_sleep);

  /* Fixed sleep time selected by --sleep option */
  if (opt_sleep >= 0 && !real_sleep)
    sleep_val= opt_sleep;

  DBUG_PRINT("info", ("sleep_val: %f", sleep_val));
  if (sleep_val)
    my_sleep((ulong) (sleep_val * 1000000L));
  return 0;
}


void do_get_file_name(struct st_command *command,
                      char* dest, uint dest_max_len)
{
  char *p= command->first_argument, *name;
  if (!*p)
    die("Missing file name argument");
  name= p;
  while (*p && !my_isspace(charset_info,*p))
    p++;
  if (*p)
    *p++= 0;
  command->last_argument= p;
  strmake(dest, name, dest_max_len - 1);
}


void do_set_charset(struct st_command *command)
{
  char *charset_name= command->first_argument;
  char *p;

  if (!charset_name || !*charset_name)
    die("Missing charset name in 'character_set'");
  /* Remove end space */
  p= charset_name;
  while (*p && !my_isspace(charset_info,*p))
    p++;
  if(*p)
    *p++= 0;
  command->last_argument= p;
  charset_info= get_charset_by_csname(charset_name,MY_CS_PRIMARY,MYF(MY_WME));
  if (!charset_info)
    abort_not_supported_test("Test requires charset '%s'", charset_name);
}


/*
  Run query and return one field in the result set from the
  first row and <column>
*/

int query_get_string(MYSQL* mysql, const char* query,
                     int column, DYNAMIC_STRING* ds)
{
  MYSQL_RES *res= NULL;
  MYSQL_ROW row;

  if (mysql_query(mysql, query))
    die("'%s' failed: %d %s", query,
        mysql_errno(mysql), mysql_error(mysql));
  if ((res= mysql_store_result(mysql)) == NULL)
    die("Failed to store result: %d %s",
        mysql_errno(mysql), mysql_error(mysql));

  if ((row= mysql_fetch_row(res)) == NULL)
  {
    mysql_free_result(res);
    ds= 0;
    return 1;
  }
  init_dynamic_string(ds, (row[column] ? row[column] : "NULL"), ~0, 32);
  mysql_free_result(res);
  return 0;
}


static int my_kill(int pid, int sig)
{
#ifdef __WIN__
  HANDLE proc;
  if ((proc= OpenProcess(PROCESS_TERMINATE, FALSE, pid)) == NULL)
    return -1;
  if (sig == 0)
  {
    CloseHandle(proc);
    return 0;
  }
  (void)TerminateProcess(proc, 201);
  CloseHandle(proc);
  return 1;
#else
  return kill(pid, sig);
#endif
}



/*
  Shutdown the server of current connection and
  make sure it goes away within <timeout> seconds

  NOTE! Currently only works with local server

  SYNOPSIS
  do_shutdown_server()
  command  called command

  DESCRIPTION
  shutdown [<timeout>]

*/

void do_shutdown_server(struct st_command *command)
{
  int timeout=60, pid;
  DYNAMIC_STRING ds_pidfile_name;
  MYSQL* mysql = &cur_con->mysql;
  static DYNAMIC_STRING ds_timeout;
  const struct command_arg shutdown_args[] = {
    {"timeout", ARG_STRING, FALSE, &ds_timeout, "Timeout before killing server"}
  };
  DBUG_ENTER("do_shutdown_server");

  check_command_args(command, command->first_argument, shutdown_args,
                     sizeof(shutdown_args)/sizeof(struct command_arg),
                     ' ');

  if (ds_timeout.length)
  {
    timeout= atoi(ds_timeout.str);
    if (timeout == 0)
      die("Illegal argument for timeout: '%s'", ds_timeout.str);
  }
  dynstr_free(&ds_timeout);

  /* Get the servers pid_file name and use it to read pid */
  if (query_get_string(mysql, "SHOW VARIABLES LIKE 'pid_file'", 1,
                       &ds_pidfile_name))
    die("Failed to get pid_file from server");

  /* Read the pid from the file */
  {
    int fd;
    char buff[32];

    if ((fd= my_open(ds_pidfile_name.str, O_RDONLY, MYF(0))) < 0)
      die("Failed to open file '%s'", ds_pidfile_name.str);
    dynstr_free(&ds_pidfile_name);

    if (my_read(fd, (uchar*)&buff,
                sizeof(buff), MYF(0)) <= 0){
      my_close(fd, MYF(0));
      die("pid file was empty");
    }
    my_close(fd, MYF(0));

    pid= atoi(buff);
    if (pid == 0)
      die("Pidfile didn't contain a valid number");
  }
  DBUG_PRINT("info", ("Got pid %d", pid));

  /* Tell server to shutdown if timeout > 0*/
  if (timeout && mysql_shutdown(mysql, SHUTDOWN_DEFAULT))
    die("mysql_shutdown failed");

  /* Check that server dies */
  while(timeout--){
    if (my_kill(pid, 0) < 0){
      DBUG_PRINT("info", ("Process %d does not exist anymore", pid));
      DBUG_VOID_RETURN;
    }
    DBUG_PRINT("info", ("Sleeping, timeout: %d", timeout));
    my_sleep(1000000L);
  }

  /* Kill the server */
  DBUG_PRINT("info", ("Killing server, pid: %d", pid));
  (void)my_kill(pid, 9);

  DBUG_VOID_RETURN;

}


#if MYSQL_VERSION_ID >= 50000
/* List of error names to error codes, available from 5.0 */
typedef struct
{
  const char *name;
  uint        code;
  const char *text;
} st_error;

static st_error global_error_names[] =
{
#include <mysqld_ername.h>
  { 0, 0, 0 }
};

uint get_errcode_from_name(char *error_name, char *error_end)
{
  /* SQL error as string */
  st_error *e= global_error_names;

  DBUG_ENTER("get_errcode_from_name");
  DBUG_PRINT("enter", ("error_name: %s", error_name));

  /* Loop through the array of known error names */
  for (; e->name; e++)
  {
    /*
      If we get a match, we need to check the length of the name we
      matched against in case it was longer than what we are checking
      (as in ER_WRONG_VALUE vs. ER_WRONG_VALUE_COUNT).
    */
    if (!strncmp(error_name, e->name, (int) (error_end - error_name)) &&
        (uint) strlen(e->name) == (uint) (error_end - error_name))
    {
      DBUG_RETURN(e->code);
    }
  }
  if (!e->name)
    die("Unknown SQL error name '%s'", error_name);
  DBUG_RETURN(0);
}
#else
uint get_errcode_from_name(char *error_name __attribute__((unused)),
                           char *error_end __attribute__((unused)))
{
  abort_not_in_this_version();
  return 0; /* Never reached */
}
#endif



void do_get_errcodes(struct st_command *command)
{
  struct st_match_err *to= saved_expected_errors.err;
  char *p= command->first_argument;
  uint count= 0;

  DBUG_ENTER("do_get_errcodes");

  if (!*p)
    die("Missing argument(s) to 'error'");

  do
  {
    char *end;

    /* Skip leading spaces */
    while (*p && *p == ' ')
      p++;

    /* Find end */
    end= p;
    while (*end && *end != ',' && *end != ' ')
      end++;

    if (*p == 'S')
    {
      char *to_ptr= to->code.sqlstate;

      /*
        SQLSTATE string
        - Must be SQLSTATE_LENGTH long
        - May contain only digits[0-9] and _uppercase_ letters
      */
      p++; /* Step past the S */
      if ((end - p) != SQLSTATE_LENGTH)
        die("The sqlstate must be exactly %d chars long", SQLSTATE_LENGTH);

      /* Check sqlstate string validity */
      while (*p && p < end)
      {
        if (my_isdigit(charset_info, *p) || my_isupper(charset_info, *p))
          *to_ptr++= *p++;
        else
          die("The sqlstate may only consist of digits[0-9] " \
              "and _uppercase_ letters");
      }

      *to_ptr= 0;
      to->type= ERR_SQLSTATE;
      DBUG_PRINT("info", ("ERR_SQLSTATE: %s", to->code.sqlstate));
    }
    else if (*p == 's')
    {
      die("The sqlstate definition must start with an uppercase S");
    }
    else if (*p == 'E')
    {
      /* Error name string */

      DBUG_PRINT("info", ("Error name: %s", p));
      to->code.errnum= get_errcode_from_name(p, end);
      to->type= ERR_ERRNO;
      DBUG_PRINT("info", ("ERR_ERRNO: %d", to->code.errnum));
    }
    else if (*p == 'e')
    {
      die("The error name definition must start with an uppercase E");
    }
    else
    {
      long val;
      char *start= p;
      /* Check that the string passed to str2int only contain digits */
      while (*p && p != end)
      {
        if (!my_isdigit(charset_info, *p))
          die("Invalid argument to error: '%s' - "\
              "the errno may only consist of digits[0-9]",
              command->first_argument);
        p++;
      }

      /* Convert the sting to int */
      if (!str2int(start, 10, (long) INT_MIN, (long) INT_MAX, &val))
	die("Invalid argument to error: '%s'", command->first_argument);

      to->code.errnum= (uint) val;
      to->type= ERR_ERRNO;
      DBUG_PRINT("info", ("ERR_ERRNO: %d", to->code.errnum));
    }
    to++;
    count++;

    if (count >= (sizeof(saved_expected_errors.err) /
                  sizeof(struct st_match_err)))
      die("Too many errorcodes specified");

    /* Set pointer to the end of the last error code */
    p= end;

    /* Find next ',' */
    while (*p && *p != ',')
      p++;

    if (*p)
      p++; /* Step past ',' */

  } while (*p);

  command->last_argument= p;
  to->type= ERR_EMPTY;                        /* End of data */

  DBUG_PRINT("info", ("Expected errors: %d", count));
  saved_expected_errors.count= count;
  DBUG_VOID_RETURN;
}


/*
  Get a string;  Return ptr to end of string
  Strings may be surrounded by " or '

  If string is a '$variable', return the value of the variable.
*/

char *get_string(char **to_ptr, char **from_ptr,
                 struct st_command *command)
{
  char c, sep;
  char *to= *to_ptr, *from= *from_ptr, *start=to;
  DBUG_ENTER("get_string");

  /* Find separator */
  if (*from == '"' || *from == '\'')
    sep= *from++;
  else
    sep=' ';				/* Separated with space */

  for ( ; (c=*from) ; from++)
  {
    if (c == '\\' && from[1])
    {					/* Escaped character */
      /* We can't translate \0 -> ASCII 0 as replace can't handle ASCII 0 */
      switch (*++from) {
      case 'n':
	*to++= '\n';
	break;
      case 't':
	*to++= '\t';
	break;
      case 'r':
	*to++ = '\r';
	break;
      case 'b':
	*to++ = '\b';
	break;
      case 'Z':				/* ^Z must be escaped on Win32 */
	*to++='\032';
	break;
      default:
	*to++ = *from;
	break;
      }
    }
    else if (c == sep)
    {
      if (c == ' ' || c != *++from)
	break;				/* Found end of string */
      *to++=c;				/* Copy duplicated separator */
    }
    else
      *to++=c;
  }
  if (*from != ' ' && *from)
    die("Wrong string argument in %s", command->query);

  while (my_isspace(charset_info,*from))	/* Point to next string */
    from++;

  *to =0;				/* End of string marker */
  *to_ptr= to+1;			/* Store pointer to end */
  *from_ptr= from;

  /* Check if this was a variable */
  if (*start == '$')
  {
    const char *end= to;
    VAR *var=var_get(start, &end, 0, 1);
    if (var && to == (char*) end+1)
    {
      DBUG_PRINT("info",("var: '%s' -> '%s'", start, var->str_val));
      DBUG_RETURN(var->str_val);	/* return found variable value */
    }
  }
  DBUG_RETURN(start);
}


void set_reconnect(MYSQL* mysql, int val)
{
  my_bool reconnect= val;
  DBUG_ENTER("set_reconnect");
  DBUG_PRINT("info", ("val: %d", val));
#if MYSQL_VERSION_ID < 50000
  mysql->reconnect= reconnect;
#else
  mysql_options(mysql, MYSQL_OPT_RECONNECT, (char *)&reconnect);
#endif
  DBUG_VOID_RETURN;
}


/**
  Change the current connection to the given st_connection, and update
  $mysql_get_server_version and $CURRENT_CONNECTION accordingly.
*/
void set_current_connection(struct st_connection *con)
{
  cur_con= con;
  /* Update $mysql_get_server_version to that of current connection */
  var_set_int("$mysql_get_server_version",
              mysql_get_server_version(&con->mysql));
  /* Update $CURRENT_CONNECTION to the name of the current connection */
  var_set_string("$CURRENT_CONNECTION", con->name);
}


void select_connection_name(const char *name)
{
  DBUG_ENTER("select_connection_name");
  DBUG_PRINT("enter",("name: '%s'", name));
  st_connection *con= find_connection_by_name(name);

  if (!con)
    die("connection '%s' not found in connection pool", name);

  set_current_connection(con);

  /* Connection logging if enabled */
  if (!disable_connect_log && !disable_query_log)
  {
    DYNAMIC_STRING *ds= &ds_res;

    dynstr_append_mem(ds, "connection ", 11);
    replace_dynstr_append(ds, name);
    dynstr_append_mem(ds, ";\n", 2);
  }

  DBUG_VOID_RETURN;
}


void select_connection(struct st_command *command)
{
  DBUG_ENTER("select_connection");
  static DYNAMIC_STRING ds_connection;
  const struct command_arg connection_args[] = {
    { "connection_name", ARG_STRING, TRUE, &ds_connection, "Name of the connection that we switch to." }
  };
  check_command_args(command, command->first_argument, connection_args,
                     sizeof(connection_args)/sizeof(struct command_arg),
                     ' ');

  DBUG_PRINT("info", ("changing connection: %s", ds_connection.str));
  select_connection_name(ds_connection.str);
  dynstr_free(&ds_connection);
  DBUG_VOID_RETURN;
}


void do_close_connection(struct st_command *command)
{
  DBUG_ENTER("close_connection");

  struct st_connection *con;
  static DYNAMIC_STRING ds_connection;
  const struct command_arg close_connection_args[] = {
    { "connection_name", ARG_STRING, TRUE, &ds_connection,
      "Name of the connection to close." }
  };
  check_command_args(command, command->first_argument,
                     close_connection_args,
                     sizeof(close_connection_args)/sizeof(struct command_arg),
                     ' ');

  DBUG_PRINT("enter",("connection name: '%s'", ds_connection.str));

  if (!(con= find_connection_by_name(ds_connection.str)))
    die("connection '%s' not found in connection pool", ds_connection.str);

  DBUG_PRINT("info", ("Closing connection %s", con->name));
#ifndef EMBEDDED_LIBRARY
  if (command->type == Q_DIRTY_CLOSE)
  {
    if (con->mysql.net.vio)
    {
      vio_delete(con->mysql.net.vio);
      con->mysql.net.vio = 0;
    }
  }
#else
  /*
    As query could be still executed in a separate theread
    we need to check if the query's thread was finished and probably wait
    (embedded-server specific)
  */
  emb_close_connection(con);
#endif /*EMBEDDED_LIBRARY*/
  if (con->stmt)
    mysql_stmt_close(con->stmt);
  con->stmt= 0;

  mysql_close(&con->mysql);

  if (con->util_mysql)
    mysql_close(con->util_mysql);
  con->util_mysql= 0;
  con->pending= FALSE;
  
  my_free(con->name);

  /*
    When the connection is closed set name to "-closed_connection-"
    to make it possible to reuse the connection name.
  */
  if (!(con->name = my_strdup("-closed_connection-", MYF(MY_WME))))
    die("Out of memory");

  if (con == cur_con)
  {
    /* Current connection was closed */
    var_set_int("$mysql_get_server_version", 0xFFFFFFFF);
    var_set_string("$CURRENT_CONNECTION", con->name);
  }

  /* Connection logging if enabled */
  if (!disable_connect_log && !disable_query_log)
  {
    DYNAMIC_STRING *ds= &ds_res;

    dynstr_append_mem(ds, "disconnect ", 11);
    replace_dynstr_append(ds, ds_connection.str);
    dynstr_append_mem(ds, ";\n", 2);
  }

  DBUG_VOID_RETURN;
}


/*
  Connect to a server doing several retries if needed.

  SYNOPSIS
  safe_connect()
  con               - connection structure to be used
  host, user, pass, - connection parameters
  db, port, sock

  NOTE

  Sometimes in a test the client starts before
  the server - to solve the problem, we try again
  after some sleep if connection fails the first
  time

  This function will try to connect to the given server
  "opt_max_connect_retries" times and sleep "connection_retry_sleep"
  seconds between attempts before finally giving up.
  This helps in situation when the client starts
  before the server (which happens sometimes).
  It will only ignore connection errors during these retries.

*/

void safe_connect(MYSQL* mysql, const char *name, const char *host,
                  const char *user, const char *pass, const char *db,
                  int port, const char *sock)
{
  int failed_attempts= 0;

  DBUG_ENTER("safe_connect");

  verbose_msg("Connecting to server %s:%d (socket %s) as '%s'"
              ", connection '%s', attempt %d ...", 
              host, port, sock, user, name, failed_attempts);
  while(!mysql_real_connect(mysql, host,user, pass, db, port, sock,
                            CLIENT_MULTI_STATEMENTS | CLIENT_REMEMBER_OPTIONS))
  {
    /*
      Connect failed

      Only allow retry if this was an error indicating the server
      could not be contacted. Error code differs depending
      on protocol/connection type
    */

    if ((mysql_errno(mysql) == CR_CONN_HOST_ERROR ||
         mysql_errno(mysql) == CR_CONNECTION_ERROR) &&
        failed_attempts < opt_max_connect_retries)
    {
      verbose_msg("Connect attempt %d/%d failed: %d: %s", failed_attempts,
                  opt_max_connect_retries, mysql_errno(mysql),
                  mysql_error(mysql));
      my_sleep(connection_retry_sleep);
    }
    else
    {
      if (failed_attempts > 0)
        die("Could not open connection '%s' after %d attempts: %d %s", name,
            failed_attempts, mysql_errno(mysql), mysql_error(mysql));
      else
        die("Could not open connection '%s': %d %s", name,
            mysql_errno(mysql), mysql_error(mysql));
    }
    failed_attempts++;
  }
  verbose_msg("... Connected.");
  DBUG_VOID_RETURN;
}


/*
  Connect to a server and handle connection errors in case they occur.

  SYNOPSIS
  connect_n_handle_errors()
  q                 - context of connect "query" (command)
  con               - connection structure to be used
  host, user, pass, - connection parameters
  db, port, sock

  DESCRIPTION
  This function will try to establish a connection to server and handle
  possible errors in the same manner as if "connect" was usual SQL-statement
  (If error is expected it will ignore it once it occurs and log the
  "statement" to the query log).
  Unlike safe_connect() it won't do several attempts.

  RETURN VALUES
  1 - Connected
  0 - Not connected

*/

int connect_n_handle_errors(struct st_command *command,
                            MYSQL* con, const char* host,
                            const char* user, const char* pass,
                            const char* db, int port, const char* sock)
{
  DYNAMIC_STRING *ds;
  int failed_attempts= 0;

  ds= &ds_res;

  /* Only log if an error is expected */
  if (command->expected_errors.count > 0 &&
      !disable_query_log)
  {
    /*
      Log the connect to result log
    */
    dynstr_append_mem(ds, "connect(", 8);
    replace_dynstr_append(ds, host);
    dynstr_append_mem(ds, ",", 1);
    replace_dynstr_append(ds, user);
    dynstr_append_mem(ds, ",", 1);
    replace_dynstr_append(ds, pass);
    dynstr_append_mem(ds, ",", 1);
    if (db)
      replace_dynstr_append(ds, db);
    dynstr_append_mem(ds, ",", 1);
    replace_dynstr_append_uint(ds, port);
    dynstr_append_mem(ds, ",", 1);
    if (sock)
      replace_dynstr_append(ds, sock);
    dynstr_append_mem(ds, ")", 1);
    dynstr_append_mem(ds, delimiter, delimiter_length);
    dynstr_append_mem(ds, "\n", 1);
  }
  /* Simlified logging if enabled */
  if (!disable_connect_log && !disable_query_log)
  {
    replace_dynstr_append(ds, command->query);
    dynstr_append_mem(ds, ";\n", 2);
  }
  
  while (!mysql_real_connect(con, host, user, pass, db, port, sock ? sock: 0,
                          CLIENT_MULTI_STATEMENTS))
  {
    /*
      If we have used up all our connections check whether this
      is expected (by --error). If so, handle the error right away.
      Otherwise, give it some extra time to rule out race-conditions.
      If extra-time doesn't help, we have an unexpected error and
      must abort -- just proceeding to handle_error() when second
      and third chances are used up will handle that for us.

      There are various user-limits of which only max_user_connections
      and max_connections_per_hour apply at connect time. For the
      the second to create a race in our logic, we'd need a limits
      test that runs without a FLUSH for longer than an hour, so we'll
      stay clear of trying to work out which exact user-limit was
      exceeded.
    */

    if (((mysql_errno(con) == ER_TOO_MANY_USER_CONNECTIONS) ||
         (mysql_errno(con) == ER_USER_LIMIT_REACHED)) &&
        (failed_attempts++ < opt_max_connect_retries))
    {
      int i;

      i= match_expected_error(command, mysql_errno(con), mysql_sqlstate(con));

      if (i >= 0)
        goto do_handle_error;                 /* expected error, handle */

      my_sleep(connection_retry_sleep);       /* unexpected error, wait */
      continue;                               /* and give it 1 more chance */
    }

do_handle_error:
    var_set_errno(mysql_errno(con));
    handle_error(command, mysql_errno(con), mysql_error(con),
		 mysql_sqlstate(con), ds);
    return 0; /* Not connected */
  }

  var_set_errno(0);
  handle_no_error(command);
  return 1; /* Connected */
}


/*
  Open a new connection to MySQL Server with the parameters
  specified. Make the new connection the current connection.

  SYNOPSIS
  do_connect()
  q	       called command

  DESCRIPTION
  connect(<name>,<host>,<user>,[<pass>,[<db>,[<port>,<sock>[<opts>]]]]);
  connect <name>,<host>,<user>,[<pass>,[<db>,[<port>,<sock>[<opts>]]]];

  <name> - name of the new connection
  <host> - hostname of server
  <user> - user to connect as
  <pass> - password used when connecting
  <db>   - initial db when connected
  <port> - server port
  <sock> - server socket
  <opts> - options to use for the connection
   * SSL - use SSL if available
   * COMPRESS - use compression if available
   * SHM - use shared memory if available
   * PIPE - use named pipe if available

*/

void do_connect(struct st_command *command)
{
  int con_port= opt_port;
  char *con_options;
  my_bool con_ssl= 0, con_compress= 0;
  my_bool con_pipe= 0, con_shm= 0;
  struct st_connection* con_slot;

  static DYNAMIC_STRING ds_connection_name;
  static DYNAMIC_STRING ds_host;
  static DYNAMIC_STRING ds_user;
  static DYNAMIC_STRING ds_password;
  static DYNAMIC_STRING ds_database;
  static DYNAMIC_STRING ds_port;
  static DYNAMIC_STRING ds_sock;
  static DYNAMIC_STRING ds_options;
#ifdef HAVE_SMEM
  static DYNAMIC_STRING ds_shm;
#endif
  const struct command_arg connect_args[] = {
    { "connection name", ARG_STRING, TRUE, &ds_connection_name, "Name of the connection" },
    { "host", ARG_STRING, TRUE, &ds_host, "Host to connect to" },
    { "user", ARG_STRING, FALSE, &ds_user, "User to connect as" },
    { "passsword", ARG_STRING, FALSE, &ds_password, "Password used when connecting" },
    { "database", ARG_STRING, FALSE, &ds_database, "Database to select after connect" },
    { "port", ARG_STRING, FALSE, &ds_port, "Port to connect to" },
    { "socket", ARG_STRING, FALSE, &ds_sock, "Socket to connect with" },
    { "options", ARG_STRING, FALSE, &ds_options, "Options to use while connecting" }
  };

  DBUG_ENTER("do_connect");
  DBUG_PRINT("enter",("connect: %s", command->first_argument));

  strip_parentheses(command);
  check_command_args(command, command->first_argument, connect_args,
                     sizeof(connect_args)/sizeof(struct command_arg),
                     ',');

  /* Port */
  if (ds_port.length)
  {
    con_port= atoi(ds_port.str);
    if (con_port == 0)
      die("Illegal argument for port: '%s'", ds_port.str);
  }

#ifdef HAVE_SMEM
  /* Shared memory */
  init_dynamic_string(&ds_shm, ds_sock.str, 0, 0);
#endif

  /* Sock */
  if (ds_sock.length)
  {
    /*
      If the socket is specified just as a name without path
      append tmpdir in front
    */
    if (*ds_sock.str != FN_LIBCHAR)
    {
      char buff[FN_REFLEN];
      fn_format(buff, ds_sock.str, TMPDIR, "", 0);
      dynstr_set(&ds_sock, buff);
    }
  }
  else
  {
    /* No socket specified, use default */
    dynstr_set(&ds_sock, unix_sock);
  }
  DBUG_PRINT("info", ("socket: %s", ds_sock.str));


  /* Options */
  con_options= ds_options.str;
  while (*con_options)
  {
    char* end;
    /* Step past any spaces in beginning of option*/
    while (*con_options && my_isspace(charset_info, *con_options))
     con_options++;
    /* Find end of this option */
    end= con_options;
    while (*end && !my_isspace(charset_info, *end))
      end++;
    if (!strncmp(con_options, "SSL", 3))
      con_ssl= 1;
    else if (!strncmp(con_options, "COMPRESS", 8))
      con_compress= 1;
    else if (!strncmp(con_options, "PIPE", 4))
      con_pipe= 1;
    else if (!strncmp(con_options, "SHM", 3))
      con_shm= 1;
    else
      die("Illegal option to connect: %.*s", 
          (int) (end - con_options), con_options);
    /* Process next option */
    con_options= end;
  }

  if (find_connection_by_name(ds_connection_name.str))
    die("Connection %s already exists", ds_connection_name.str);
    
  if (next_con != connections_end)
    con_slot= next_con;
  else
  {
    if (!(con_slot= find_connection_by_name("-closed_connection-")))
      die("Connection limit exhausted, you can have max %d connections",
          opt_max_connections);
  }

#ifdef EMBEDDED_LIBRARY
<<<<<<< HEAD
  con_slot->query_done= 1;
  con_slot->has_thread= FALSE;
#endif
=======
  init_connection_thd(con_slot);
#endif /*EMBEDDED_LIBRARY*/

>>>>>>> 4cce72a9
  if (!mysql_init(&con_slot->mysql))
    die("Failed on mysql_init()");

  if (opt_connect_timeout)
    mysql_options(&con_slot->mysql, MYSQL_OPT_CONNECT_TIMEOUT,
                  (void *) &opt_connect_timeout);

  if (opt_compress || con_compress)
    mysql_options(&con_slot->mysql, MYSQL_OPT_COMPRESS, NullS);
  mysql_options(&con_slot->mysql, MYSQL_OPT_LOCAL_INFILE, 0);
  mysql_options(&con_slot->mysql, MYSQL_SET_CHARSET_NAME,
                charset_info->csname);
  if (opt_charsets_dir)
    mysql_options(&con_slot->mysql, MYSQL_SET_CHARSET_DIR,
                  opt_charsets_dir);

#if defined(HAVE_OPENSSL) && !defined(EMBEDDED_LIBRARY)
  if (opt_use_ssl || con_ssl)
  {
    mysql_ssl_set(&con_slot->mysql, opt_ssl_key, opt_ssl_cert, opt_ssl_ca,
		  opt_ssl_capath, opt_ssl_cipher);
#if MYSQL_VERSION_ID >= 50000
    /* Turn on ssl_verify_server_cert only if host is "localhost" */
    opt_ssl_verify_server_cert= !strcmp(ds_host.str, "localhost");
    mysql_options(&con_slot->mysql, MYSQL_OPT_SSL_VERIFY_SERVER_CERT,
                  &opt_ssl_verify_server_cert);
#endif
  }
#endif

#ifdef __WIN__
  if (con_pipe)
  {
    opt_protocol= MYSQL_PROTOCOL_PIPE;
  }
#endif

  if (opt_protocol)
    mysql_options(&con_slot->mysql, MYSQL_OPT_PROTOCOL, (char*) &opt_protocol);

#ifdef HAVE_SMEM
  if (con_shm)
  {
    uint protocol= MYSQL_PROTOCOL_MEMORY;
    if (!ds_shm.length)
      die("Missing shared memory base name");
    mysql_options(&con_slot->mysql, MYSQL_SHARED_MEMORY_BASE_NAME, ds_shm.str);
    mysql_options(&con_slot->mysql, MYSQL_OPT_PROTOCOL, &protocol);
  }
  else if(shared_memory_base_name)
  {
    mysql_options(&con_slot->mysql, MYSQL_SHARED_MEMORY_BASE_NAME,
      shared_memory_base_name);
  }
#endif


  /* Use default db name */
  if (ds_database.length == 0)
    dynstr_set(&ds_database, opt_db);

  /* Special database to allow one to connect without a database name */
  if (ds_database.length && !strcmp(ds_database.str,"*NO-ONE*"))
    dynstr_set(&ds_database, "");

  if (connect_n_handle_errors(command, &con_slot->mysql,
                              ds_host.str,ds_user.str,
                              ds_password.str, ds_database.str,
                              con_port, ds_sock.str))
  {
    DBUG_PRINT("info", ("Inserting connection %s in connection pool",
                        ds_connection_name.str));
    if (!(con_slot->name= my_strdup(ds_connection_name.str, MYF(MY_WME))))
      die("Out of memory");
    con_slot->name_len= strlen(con_slot->name);
    set_current_connection(con_slot);

    if (con_slot == next_con)
      next_con++; /* if we used the next_con slot, advance the pointer */
  }

  dynstr_free(&ds_connection_name);
  dynstr_free(&ds_host);
  dynstr_free(&ds_user);
  dynstr_free(&ds_password);
  dynstr_free(&ds_database);
  dynstr_free(&ds_port);
  dynstr_free(&ds_sock);
  dynstr_free(&ds_options);
#ifdef HAVE_SMEM
  dynstr_free(&ds_shm);
#endif
  DBUG_VOID_RETURN;
}


int do_done(struct st_command *command)
{
  /* Check if empty block stack */
  if (cur_block == block_stack)
  {
    if (*command->query != '}')
      die("Stray 'end' command - end of block before beginning");
    die("Stray '}' - end of block before beginning");
  }

  /* Test if inner block has been executed */
  if (cur_block->ok && cur_block->cmd == cmd_while)
  {
    /* Pop block from stack, re-execute outer block */
    cur_block--;
    parser.current_line = cur_block->line;
  }
  else
  {
    if (*cur_block->delim) 
    {
      /* Restore "old" delimiter after false if block */
      strcpy (delimiter, cur_block->delim);
      delimiter_length= strlen(delimiter);
    }
    /* Pop block from stack, goto next line */
    cur_block--;
    parser.current_line++;
  }
  return 0;
}


/*
  Process start of a "if" or "while" statement

  SYNOPSIS
  do_block()
  cmd        Type of block
  q	       called command

  DESCRIPTION
  if ([!]<expr>)
  {
  <block statements>
  }

  while ([!]<expr>)
  {
  <block statements>
  }

  Evaluates the <expr> and if it evaluates to
  greater than zero executes the following code block.
  A '!' can be used before the <expr> to indicate it should
  be executed if it evaluates to zero.

*/

void do_block(enum block_cmd cmd, struct st_command* command)
{
  char *p= command->first_argument;
  const char *expr_start, *expr_end;
  VAR v;
  const char *cmd_name= (cmd == cmd_while ? "while" : "if");
  my_bool not_expr= FALSE;
  DBUG_ENTER("do_block");
  DBUG_PRINT("enter", ("%s", cmd_name));

  /* Check stack overflow */
  if (cur_block == block_stack_end)
    die("Nesting too deeply");

  /* Set way to find outer block again, increase line counter */
  cur_block->line= parser.current_line++;

  /* If this block is ignored */
  if (!cur_block->ok)
  {
    /* Inner block should be ignored too */
    cur_block++;
    cur_block->cmd= cmd;
    cur_block->ok= FALSE;
    cur_block->delim[0]= '\0';
    DBUG_VOID_RETURN;
  }

  /* Parse and evaluate test expression */
  expr_start= strchr(p, '(');
  if (!expr_start++)
    die("missing '(' in %s", cmd_name);

  /* Check for !<expr> */
  if (*expr_start == '!')
  {
    not_expr= TRUE;
    expr_start++; /* Step past the '!' */
  }
  /* Find ending ')' */
  expr_end= strrchr(expr_start, ')');
  if (!expr_end)
    die("missing ')' in %s", cmd_name);
  p= (char*)expr_end+1;

  while (*p && my_isspace(charset_info, *p))
    p++;
  if (*p && *p != '{')
    die("Missing '{' after %s. Found \"%s\"", cmd_name, p);

  var_init(&v,0,0,0,0);
  eval_expr(&v, expr_start, &expr_end);

  /* Define inner block */
  cur_block++;
  cur_block->cmd= cmd;
  if (v.int_val)
  {
    cur_block->ok= TRUE;
  } else
  /* Any non-empty string which does not begin with 0 is also TRUE */
  {
    p= v.str_val;
    /* First skip any leading white space or unary -+ */
    while (*p && ((my_isspace(charset_info, *p) || *p == '-' || *p == '+')))
      p++;

    cur_block->ok= (*p && *p != '0') ? TRUE : FALSE;
  }
  
  if (not_expr)
    cur_block->ok = !cur_block->ok;

  if (cur_block->ok) 
  {
    cur_block->delim[0]= '\0';
  } else
  {
    /* Remember "old" delimiter if entering a false if block */
    strcpy (cur_block->delim, delimiter);
  }
  
  DBUG_PRINT("info", ("OK: %d", cur_block->ok));

  var_free(&v);
  DBUG_VOID_RETURN;
}


void do_delimiter(struct st_command* command)
{
  char* p= command->first_argument;
  DBUG_ENTER("do_delimiter");
  DBUG_PRINT("enter", ("first_argument: %s", command->first_argument));

  while (*p && my_isspace(charset_info, *p))
    p++;

  if (!(*p))
    die("Can't set empty delimiter");

  strmake(delimiter, p, sizeof(delimiter) - 1);
  delimiter_length= strlen(delimiter);

  DBUG_PRINT("exit", ("delimiter: %s", delimiter));
  command->last_argument= p + delimiter_length;
  DBUG_VOID_RETURN;
}


my_bool match_delimiter(int c, const char *delim, uint length)
{
  uint i;
  char tmp[MAX_DELIMITER_LENGTH];

  if (c != *delim)
    return 0;

  for (i= 1; i < length &&
	 (c= my_getc(cur_file->file)) == *(delim + i);
       i++)
    tmp[i]= c;

  if (i == length)
    return 1;					/* Found delimiter */

  /* didn't find delimiter, push back things that we read */
  my_ungetc(c);
  while (i > 1)
    my_ungetc(tmp[--i]);
  return 0;
}


my_bool end_of_query(int c)
{
  return match_delimiter(c, delimiter, delimiter_length);
}


/*
  Read one "line" from the file

  SYNOPSIS
  read_line
  buf     buffer for the read line
  size    size of the buffer i.e max size to read

  DESCRIPTION
  This function actually reads several lines and adds them to the
  buffer buf. It continues to read until it finds what it believes
  is a complete query.

  Normally that means it will read lines until it reaches the
  "delimiter" that marks end of query. Default delimiter is ';'
  The function should be smart enough not to detect delimiter's
  found inside strings surrounded with '"' and '\'' escaped strings.

  If the first line in a query starts with '#' or '-' this line is treated
  as a comment. A comment is always terminated when end of line '\n' is
  reached.

*/

int read_line(char *buf, int size)
{
  char c, UNINIT_VAR(last_quote), last_char= 0;
  char *p= buf, *buf_end= buf + size - 1;
  int skip_char= 0;
  my_bool have_slash= FALSE;
  
  enum {R_NORMAL, R_Q, R_SLASH_IN_Q,
        R_COMMENT, R_LINE_START} state= R_LINE_START;
  DBUG_ENTER("read_line");

  start_lineno= cur_file->lineno;
  DBUG_PRINT("info", ("Starting to read at lineno: %d", start_lineno));
  for (; p < buf_end ;)
  {
    skip_char= 0;
    c= my_getc(cur_file->file);
    if (feof(cur_file->file))
    {
  found_eof:
      if (cur_file->file != stdin)
      {
	fclose(cur_file->file);
        cur_file->file= 0;
      }
      my_free(cur_file->file_name);
      cur_file->file_name= 0;
      if (cur_file == file_stack)
      {
        /* We're back at the first file, check if
           all { have matching }
        */
        if (cur_block != block_stack)
          die("Missing end of block");

        *p= 0;
        DBUG_PRINT("info", ("end of file at line %d", cur_file->lineno));
        DBUG_RETURN(1);
      }
      cur_file--;
      start_lineno= cur_file->lineno;
      continue;
    }

    if (c == '\n')
    {
      /* Line counting is independent of state */
      cur_file->lineno++;

      /* Convert cr/lf to lf */
      if (p != buf && *(p-1) == '\r')
        p--;
    }

    switch(state) {
    case R_NORMAL:
      if (end_of_query(c))
      {
	*p= 0;
        DBUG_PRINT("exit", ("Found delimiter '%s' at line %d",
                            delimiter, cur_file->lineno));
	DBUG_RETURN(0);
      }
      else if ((c == '{' &&
                (!my_strnncoll_simple(charset_info, (const uchar*) "while", 5,
                                      (uchar*) buf, min(5, p - buf), 0) ||
                 !my_strnncoll_simple(charset_info, (const uchar*) "if", 2,
                                      (uchar*) buf, min(2, p - buf), 0))))
      {
        /* Only if and while commands can be terminated by { */
        *p++= c;
	*p= 0;
        DBUG_PRINT("exit", ("Found '{' indicating start of block at line %d",
                            cur_file->lineno));
	DBUG_RETURN(0);
      }
      else if (c == '\'' || c == '"' || c == '`')
      {
        if (! have_slash) 
        {
	  last_quote= c;
	  state= R_Q;
	}
      }
      have_slash= (c == '\\');
      break;

    case R_COMMENT:
      if (c == '\n')
      {
        /* Comments are terminated by newline */
	*p= 0;
        DBUG_PRINT("exit", ("Found newline in comment at line: %d",
                            cur_file->lineno));
	DBUG_RETURN(0);
      }
      break;

    case R_LINE_START:
      if (c == '#' || c == '-')
      {
        /* A # or - in the first position of the line - this is a comment */
	state = R_COMMENT;
      }
      else if (my_isspace(charset_info, c))
      {
	if (c == '\n')
        {
          if (last_char == '\n')
          {
            /* Two new lines in a row, return empty line */
            DBUG_PRINT("info", ("Found two new lines in a row"));
            *p++= c;
            *p= 0;
            DBUG_RETURN(0);
          }

          /* Query hasn't started yet */
	  start_lineno= cur_file->lineno;
          DBUG_PRINT("info", ("Query hasn't started yet, start_lineno: %d",
                              start_lineno));
        }

        /* Skip all space at begining of line */
	skip_char= 1;
      }
      else if (end_of_query(c))
      {
	*p= 0;
        DBUG_PRINT("exit", ("Found delimiter '%s' at line: %d",
                            delimiter, cur_file->lineno));
	DBUG_RETURN(0);
      }
      else if (c == '}')
      {
        /* A "}" need to be by itself in the begining of a line to terminate */
        *p++= c;
	*p= 0;
        DBUG_PRINT("exit", ("Found '}' in begining of a line at line: %d",
                            cur_file->lineno));
	DBUG_RETURN(0);
      }
      else if (c == '\'' || c == '"' || c == '`')
      {
        last_quote= c;
	state= R_Q;
      }
      else
	state= R_NORMAL;
      break;

    case R_Q:
      if (c == last_quote)
	state= R_NORMAL;
      else if (c == '\\')
	state= R_SLASH_IN_Q;
      break;

    case R_SLASH_IN_Q:
      state= R_Q;
      break;

    }

    last_char= c;

    if (!skip_char)
    {
      /* Could be a multibyte character */
      /* This code is based on the code in "sql_load.cc" */
#ifdef USE_MB
      int charlen = my_mbcharlen(charset_info, (unsigned char) c);
      /* We give up if multibyte character is started but not */
      /* completed before we pass buf_end */
      if ((charlen > 1) && (p + charlen) <= buf_end)
      {
	int i;
	char* mb_start = p;

	*p++ = c;

	for (i= 1; i < charlen; i++)
	{
	  c= my_getc(cur_file->file);
	  if (feof(cur_file->file))
	    goto found_eof;
	  *p++ = c;
	}
	if (! my_ismbchar(charset_info, mb_start, p))
	{
	  /* It was not a multiline char, push back the characters */
	  /* We leave first 'c', i.e. pretend it was a normal char */
	  while (p-1 > mb_start)
	    my_ungetc(*--p);
	}
      }
      else
#endif
	*p++= c;
    }
  }
  die("The input buffer is too small for this query.x\n" \
      "check your query or increase MAX_QUERY and recompile");
  DBUG_RETURN(0);
}


/*
  Convert the read query to result format version 1

  That is: After newline, all spaces need to be skipped
  unless the previous char was a quote

  This is due to an old bug that has now been fixed, but the
  version 1 output format is preserved by using this function

*/

void convert_to_format_v1(char* query)
{
  int last_c_was_quote= 0;
  char *p= query, *to= query;
  char *end= strend(query);
  char last_c;

  while (p <= end)
  {
    if (*p == '\n' && !last_c_was_quote)
    {
      *to++ = *p++; /* Save the newline */

      /* Skip any spaces on next line */
      while (*p && my_isspace(charset_info, *p))
        p++;

      last_c_was_quote= 0;
    }
    else if (*p == '\'' || *p == '"' || *p == '`')
    {
      last_c= *p;
      *to++ = *p++;

      /* Copy anything until the next quote of same type */
      while (*p && *p != last_c)
        *to++ = *p++;

      *to++ = *p++;

      last_c_was_quote= 1;
    }
    else
    {
      *to++ = *p++;
      last_c_was_quote= 0;
    }
  }
}


/*
  Check for unexpected "junk" after the end of query
  This is normally caused by missing delimiters or when
  switching between different delimiters
*/

void check_eol_junk_line(const char *line)
{
  const char *p= line;
  DBUG_ENTER("check_eol_junk_line");
  DBUG_PRINT("enter", ("line: %s", line));

  /* Check for extra delimiter */
  if (*p && !strncmp(p, delimiter, delimiter_length))
    die("Extra delimiter \"%s\" found", delimiter);

  /* Allow trailing # comment */
  if (*p && *p != '#')
  {
    if (*p == '\n')
      die("Missing delimiter");
    die("End of line junk detected: \"%s\"", p);
  }
  DBUG_VOID_RETURN;
}

void check_eol_junk(const char *eol)
{
  const char *p= eol;
  DBUG_ENTER("check_eol_junk");
  DBUG_PRINT("enter", ("eol: %s", eol));

  /* Skip past all spacing chars and comments */
  while (*p && (my_isspace(charset_info, *p) || *p == '#' || *p == '\n'))
  {
    /* Skip past comments started with # and ended with newline */
    if (*p && *p == '#')
    {
      p++;
      while (*p && *p != '\n')
        p++;
    }

    /* Check this line */
    if (*p && *p == '\n')
      check_eol_junk_line(p);

    if (*p)
      p++;
  }

  check_eol_junk_line(p);

  DBUG_VOID_RETURN;
}


bool is_delimiter(const char* p)
{
  uint match= 0;
  char* delim= delimiter;
  while (*p && *p == *delim++)
  {
    match++;
    p++;
  }

  return (match == delimiter_length);
}


/*
  Create a command from a set of lines

  SYNOPSIS
    read_command()
    command_ptr pointer where to return the new query

  DESCRIPTION
    Converts lines returned by read_line into a command, this involves
    parsing the first word in the read line to find the command type.

  A -- comment may contain a valid query as the first word after the
  comment start. Thus it's always checked to see if that is the case.
  The advantage with this approach is to be able to execute commands
  terminated by new line '\n' regardless how many "delimiter" it contain.
*/

#define MAX_QUERY (256*1024*2) /* 256K -- a test in sp-big is >128K */
static char read_command_buf[MAX_QUERY];

int read_command(struct st_command** command_ptr)
{
  char *p= read_command_buf;
  struct st_command* command;
  DBUG_ENTER("read_command");

  if (parser.current_line < parser.read_lines)
  {
    get_dynamic(&q_lines, (uchar*) command_ptr, parser.current_line) ;
    DBUG_RETURN(0);
  }
  if (!(*command_ptr= command=
        (struct st_command*) my_malloc(sizeof(*command),
                                       MYF(MY_WME|MY_ZEROFILL))) ||
      insert_dynamic(&q_lines, (uchar*) &command))
    die("Out of memory");
  command->type= Q_UNKNOWN;

  read_command_buf[0]= 0;
  if (read_line(read_command_buf, sizeof(read_command_buf)))
  {
    check_eol_junk(read_command_buf);
    DBUG_RETURN(1);
  }

  if (opt_result_format_version == 1)
    convert_to_format_v1(read_command_buf);

  DBUG_PRINT("info", ("query: '%s'", read_command_buf));
  if (*p == '#')
  {
    command->type= Q_COMMENT;
  }
  else if (p[0] == '-' && p[1] == '-')
  {
    command->type= Q_COMMENT_WITH_COMMAND;
    p+= 2; /* Skip past -- */
  }
  else if (*p == '\n')
  {
    command->type= Q_EMPTY_LINE;
  }

  /* Skip leading spaces */
  while (*p && my_isspace(charset_info, *p))
    p++;

  if (!(command->query_buf= command->query= my_strdup(p, MYF(MY_WME))))
    die("Out of memory");

  /*
    Calculate first word length(the command), terminated
    by 'space' , '(' or 'delimiter' */
  p= command->query;
  while (*p && !my_isspace(charset_info, *p) && *p != '(' && !is_delimiter(p))
    p++;
  command->first_word_len= (uint) (p - command->query);
  DBUG_PRINT("info", ("first_word: %.*s",
                      command->first_word_len, command->query));

  /* Skip spaces between command and first argument */
  while (*p && my_isspace(charset_info, *p))
    p++;
  command->first_argument= p;

  command->end= strend(command->query);
  command->query_len= (command->end - command->query);
  parser.read_lines++;
  DBUG_RETURN(0);
}


static struct my_option my_long_options[] =
{
  {"help", '?', "Display this help and exit.", 0, 0, 0, GET_NO_ARG, NO_ARG,
   0, 0, 0, 0, 0, 0},
  {"basedir", 'b', "Basedir for tests.", &opt_basedir,
   &opt_basedir, 0, GET_STR, REQUIRED_ARG, 0, 0, 0, 0, 0, 0},
  {"character-sets-dir", OPT_CHARSETS_DIR,
   "Directory for character set files.", &opt_charsets_dir,
   &opt_charsets_dir, 0, GET_STR, REQUIRED_ARG, 0, 0, 0, 0, 0, 0},
  {"compress", 'C', "Use the compressed server/client protocol.",
   &opt_compress, &opt_compress, 0, GET_BOOL, NO_ARG, 0, 0, 0,
   0, 0, 0},
  {"cursor-protocol", OPT_CURSOR_PROTOCOL, "Use cursors for prepared statements.",
   &cursor_protocol, &cursor_protocol, 0,
   GET_BOOL, NO_ARG, 0, 0, 0, 0, 0, 0},
  {"database", 'D', "Database to use.", &opt_db, &opt_db, 0,
   GET_STR, REQUIRED_ARG, 0, 0, 0, 0, 0, 0},
#ifdef DBUG_OFF
  {"debug", '#', "This is a non-debug version. Catch this and exit",
   0,0, 0, GET_DISABLED, OPT_ARG, 0, 0, 0, 0, 0, 0},
#else
  {"debug", '#', "Output debug log. Often this is 'd:t:o,filename'.",
   0, 0, 0, GET_STR, OPT_ARG, 0, 0, 0, 0, 0, 0},
#endif
  {"debug-check", OPT_DEBUG_CHECK, "Check memory and open file usage at exit.",
   &debug_check_flag, &debug_check_flag, 0,
   GET_BOOL, NO_ARG, 0, 0, 0, 0, 0, 0},
  {"debug-info", OPT_DEBUG_INFO, "Print some debug info at exit.",
   &debug_info_flag, &debug_info_flag,
   0, GET_BOOL, NO_ARG, 0, 0, 0, 0, 0, 0},
  {"host", 'h', "Connect to host.", &opt_host, &opt_host, 0,
   GET_STR, REQUIRED_ARG, 0, 0, 0, 0, 0, 0},
  {"include", 'i', "Include SQL before each test case.", &opt_include,
   &opt_include, 0, GET_STR, REQUIRED_ARG, 0, 0, 0, 0, 0, 0},
  {"logdir", OPT_LOG_DIR, "Directory for log files", &opt_logdir,
   &opt_logdir, 0, GET_STR, REQUIRED_ARG, 0, 0, 0, 0, 0, 0},
  {"mark-progress", OPT_MARK_PROGRESS,
   "Write line number and elapsed time to <testname>.progress.",
   &opt_mark_progress, &opt_mark_progress, 0,
   GET_BOOL, NO_ARG, 0, 0, 0, 0, 0, 0},
  {"max-connect-retries", OPT_MAX_CONNECT_RETRIES,
   "Maximum number of attempts to connect to server.",
   &opt_max_connect_retries, &opt_max_connect_retries, 0,
   GET_INT, REQUIRED_ARG, 500, 1, 10000, 0, 0, 0},
  {"max-connections", OPT_MAX_CONNECTIONS,
   "Max number of open connections to server",
   &opt_max_connections, &opt_max_connections, 0,
   GET_INT, REQUIRED_ARG, 128, 8, 5120, 0, 0, 0},
  {"password", 'p', "Password to use when connecting to server.",
   0, 0, 0, GET_STR, OPT_ARG, 0, 0, 0, 0, 0, 0},
  {"protocol", OPT_MYSQL_PROTOCOL, "The protocol of connection (tcp,socket,pipe,memory).",
   0, 0, 0, GET_STR,  REQUIRED_ARG, 0, 0, 0, 0, 0, 0},
  {"port", 'P', "Port number to use for connection or 0 for default to, in "
   "order of preference, my.cnf, $MYSQL_TCP_PORT, "
#if MYSQL_PORT_DEFAULT == 0
   "/etc/services, "
#endif
   "built-in default (" STRINGIFY_ARG(MYSQL_PORT) ").",
   &opt_port, &opt_port, 0, GET_INT, REQUIRED_ARG, 0, 0, 0, 0, 0, 0},
  {"ps-protocol", OPT_PS_PROTOCOL, 
   "Use prepared-statement protocol for communication.",
   &ps_protocol, &ps_protocol, 0,
   GET_BOOL, NO_ARG, 0, 0, 0, 0, 0, 0},
  {"quiet", 's', "Suppress all normal output.", &silent,
   &silent, 0, GET_BOOL, NO_ARG, 0, 0, 0, 0, 0, 0},
  {"record", 'r', "Record output of test_file into result file.",
   0, 0, 0, GET_NO_ARG, NO_ARG, 0, 0, 0, 0, 0, 0},
  {"result-file", 'R', "Read/store result from/in this file.",
   &result_file_name, &result_file_name, 0,
   GET_STR, REQUIRED_ARG, 0, 0, 0, 0, 0, 0},
  {"result-format-version", OPT_RESULT_FORMAT_VERSION,
   "Version of the result file format to use",
   &opt_result_format_version,
   &opt_result_format_version, 0,
   GET_INT, REQUIRED_ARG, 1, 1, 2, 0, 0, 0},
  {"server-arg", 'A', "Send option value to embedded server as a parameter.",
   0, 0, 0, GET_STR, REQUIRED_ARG, 0, 0, 0, 0, 0, 0},
  {"server-file", 'F', "Read embedded server arguments from file.",
   0, 0, 0, GET_STR, REQUIRED_ARG, 0, 0, 0, 0, 0, 0},
  {"shared-memory-base-name", OPT_SHARED_MEMORY_BASE_NAME,
   "Base name of shared memory.", &shared_memory_base_name, 
   &shared_memory_base_name, 0, GET_STR, REQUIRED_ARG, 0, 0, 0, 
   0, 0, 0},
  {"silent", 's', "Suppress all normal output. Synonym for --quiet.",
   &silent, &silent, 0, GET_BOOL, NO_ARG, 0, 0, 0, 0, 0, 0},
  {"sleep", 'T', "Always sleep this many seconds on sleep commands.",
   &opt_sleep, &opt_sleep, 0, GET_INT, REQUIRED_ARG, -1, -1, 0,
   0, 0, 0},
  {"socket", 'S', "The socket file to use for connection.",
   &unix_sock, &unix_sock, 0, GET_STR, REQUIRED_ARG, 0, 0, 0,
   0, 0, 0},
  {"sp-protocol", OPT_SP_PROTOCOL, "Use stored procedures for select.",
   &sp_protocol, &sp_protocol, 0,
   GET_BOOL, NO_ARG, 0, 0, 0, 0, 0, 0},
#include "sslopt-longopts.h"
  {"tail-lines", OPT_TAIL_LINES,
   "Number of lines of the result to include in a failure report.",
   &opt_tail_lines, &opt_tail_lines, 0,
   GET_INT, REQUIRED_ARG, 0, 0, 10000, 0, 0, 0},
  {"test-file", 'x', "Read test from/in this file (default stdin).",
   0, 0, 0, GET_STR, REQUIRED_ARG, 0, 0, 0, 0, 0, 0},
  {"timer-file", 'm', "File where the timing in microseconds is stored.",
   0, 0, 0, GET_STR, REQUIRED_ARG, 0, 0, 0, 0, 0, 0},
  {"tmpdir", 't', "Temporary directory where sockets are put.",
   0, 0, 0, GET_STR, REQUIRED_ARG, 0, 0, 0, 0, 0, 0},
  {"user", 'u', "User for login.", &opt_user, &opt_user, 0,
   GET_STR, REQUIRED_ARG, 0, 0, 0, 0, 0, 0},
  {"verbose", 'v', "Write more.", &verbose, &verbose, 0,
   GET_BOOL, NO_ARG, 0, 0, 0, 0, 0, 0},
  {"version", 'V', "Output version information and exit.",
   0, 0, 0, GET_NO_ARG, NO_ARG, 0, 0, 0, 0, 0, 0},
  {"view-protocol", OPT_VIEW_PROTOCOL, "Use views for select.",
   &view_protocol, &view_protocol, 0,
   GET_BOOL, NO_ARG, 0, 0, 0, 0, 0, 0},
  {"connect_timeout", OPT_CONNECT_TIMEOUT,
   "Number of seconds before connection timeout.",
   &opt_connect_timeout, &opt_connect_timeout, 0, GET_UINT, REQUIRED_ARG,
   120, 0, 3600 * 12, 0, 0, 0},
  { 0, 0, 0, 0, 0, 0, GET_NO_ARG, NO_ARG, 0, 0, 0, 0, 0, 0}
};


void print_version(void)
{
  printf("%s  Ver %s Distrib %s, for %s (%s)\n",my_progname,MTEST_VERSION,
	 MYSQL_SERVER_VERSION,SYSTEM_TYPE,MACHINE_TYPE);
}

void usage()
{
  print_version();
  printf("MySQL AB, by Sasha, Matt, Monty & Jani\n");
  printf("This software comes with ABSOLUTELY NO WARRANTY\n\n");
  printf("Runs a test against the mysql server and compares output with a results file.\n\n");
  printf("Usage: %s [OPTIONS] [database] < test_file\n", my_progname);
  my_print_help(my_long_options);
  printf("  --no-defaults       Don't read default options from any options file.\n");
  my_print_variables(my_long_options);
}


/*
  Read arguments for embedded server and put them into
  embedded_server_args[]
*/

void read_embedded_server_arguments(const char *name)
{
  char argument[1024],buff[FN_REFLEN], *str=0;
  FILE *file;

  if (!test_if_hard_path(name))
  {
    strxmov(buff, opt_basedir, name, NullS);
    name=buff;
  }
  fn_format(buff, name, "", "", MY_UNPACK_FILENAME);

  if (!embedded_server_arg_count)
  {
    embedded_server_arg_count=1;
    embedded_server_args[0]= (char*) "";		/* Progname */
  }
  if (!(file=my_fopen(buff, O_RDONLY | FILE_BINARY, MYF(MY_WME))))
    die("Failed to open file '%s'", buff);

  while (embedded_server_arg_count < MAX_EMBEDDED_SERVER_ARGS &&
	 (str=fgets(argument,sizeof(argument), file)))
  {
    *(strend(str)-1)=0;				/* Remove end newline */
    if (!(embedded_server_args[embedded_server_arg_count]=
	  (char*) my_strdup(str,MYF(MY_WME))))
    {
      my_fclose(file,MYF(0));
      die("Out of memory");

    }
    embedded_server_arg_count++;
  }
  my_fclose(file,MYF(0));
  if (str)
    die("Too many arguments in option file: %s",name);

  return;
}


static my_bool
get_one_option(int optid, const struct my_option *opt, char *argument)
{
  switch(optid) {
  case '#':
#ifndef DBUG_OFF
    DBUG_PUSH(argument ? argument : "d:t:S:i:O,/tmp/mysqltest.trace");
    debug_check_flag= 1;
#endif
    break;
  case 'r':
    record = 1;
    break;
  case 'x':
  {
    char buff[FN_REFLEN];
    if (!test_if_hard_path(argument))
    {
      strxmov(buff, opt_basedir, argument, NullS);
      argument= buff;
    }
    fn_format(buff, argument, "", "", MY_UNPACK_FILENAME);
    DBUG_ASSERT(cur_file == file_stack && cur_file->file == 0);
    if (!(cur_file->file=
          fopen(buff, "rb")))
      die("Could not open '%s' for reading, errno: %d", buff, errno);
    cur_file->file_name= my_strdup(buff, MYF(MY_FAE));
    cur_file->lineno= 1;
    break;
  }
  case 'm':
  {
    static char buff[FN_REFLEN];
    if (!test_if_hard_path(argument))
    {
      strxmov(buff, opt_basedir, argument, NullS);
      argument= buff;
    }
    fn_format(buff, argument, "", "", MY_UNPACK_FILENAME);
    timer_file= buff;
    unlink(timer_file);	     /* Ignore error, may not exist */
    break;
  }
  case 'p':
    if (argument == disabled_my_option)
      argument= (char*) "";			// Don't require password
    if (argument)
    {
      my_free(opt_pass);
      opt_pass= my_strdup(argument, MYF(MY_FAE));
      while (*argument) *argument++= 'x';		/* Destroy argument */
      tty_password= 0;
    }
    else
      tty_password= 1;
    break;
#include <sslopt-case.h>
  case 't':
    strnmov(TMPDIR, argument, sizeof(TMPDIR));
    break;
  case 'A':
    if (!embedded_server_arg_count)
    {
      embedded_server_arg_count=1;
      embedded_server_args[0]= (char*) "";
    }
    if (embedded_server_arg_count == MAX_EMBEDDED_SERVER_ARGS-1 ||
        !(embedded_server_args[embedded_server_arg_count++]=
          my_strdup(argument, MYF(MY_FAE))))
    {
      die("Can't use server argument");
    }
    break;
  case OPT_LOG_DIR:
    /* Check that the file exists */
    if (access(opt_logdir, F_OK) != 0)
      die("The specified log directory does not exist: '%s'", opt_logdir);
    break;
  case 'F':
    read_embedded_server_arguments(argument);
    break;
  case OPT_RESULT_FORMAT_VERSION:
    set_result_format_version(opt_result_format_version);
    break;
  case 'V':
    print_version();
    exit(0);
  case OPT_MYSQL_PROTOCOL:
#ifndef EMBEDDED_LIBRARY
    opt_protocol= find_type_or_exit(argument, &sql_protocol_typelib,
                                    opt->name);
#endif
    break;
  case '?':
    usage();
    exit(0);
  }
  return 0;
}


int parse_args(int argc, char **argv)
{
  if (load_defaults("my",load_default_groups,&argc,&argv))
    exit(1);

  default_argv= argv;

  if ((handle_options(&argc, &argv, my_long_options, get_one_option)))
    exit(1);

  if (argc > 1)
  {
    usage();
    exit(1);
  }
  if (argc == 1)
    opt_db= *argv;
  if (tty_password)
    opt_pass= get_tty_password(NullS);          /* purify tested */
  if (debug_info_flag)
    my_end_arg= MY_CHECK_ERROR | MY_GIVE_INFO;
  if (debug_check_flag)
    my_end_arg= MY_CHECK_ERROR;


  if (!record)
  {
    /* Check that the result file exists */
    if (result_file_name && access(result_file_name, F_OK) != 0)
      die("The specified result file '%s' does not exist", result_file_name);
  }

  return 0;
}

/*
  Write the content of str into file

  SYNOPSIS
  str_to_file2
  fname - name of file to truncate/create and write to
  str - content to write to file
  size - size of content witten to file
  append - append to file instead of overwriting old file
*/

void str_to_file2(const char *fname, char *str, int size, my_bool append)
{
  int fd;
  char buff[FN_REFLEN];
  int flags= O_WRONLY | O_CREAT;
  if (!test_if_hard_path(fname))
  {
    strxmov(buff, opt_basedir, fname, NullS);
    fname= buff;
  }
  fn_format(buff, fname, "", "", MY_UNPACK_FILENAME);

  if (!append)
    flags|= O_TRUNC;
  if ((fd= my_open(buff, flags,
                   MYF(MY_WME | MY_FFNF))) < 0)
    die("Could not open '%s' for writing, errno: %d", buff, errno);
  if (append && my_seek(fd, 0, SEEK_END, MYF(0)) == MY_FILEPOS_ERROR)
    die("Could not find end of file '%s', errno: %d", buff, errno);
  if (my_write(fd, (uchar*)str, size, MYF(MY_WME|MY_FNABP)))
    die("write failed, errno: %d", errno);
  my_close(fd, MYF(0));
}

/*
  Write the content of str into file

  SYNOPSIS
  str_to_file
  fname - name of file to truncate/create and write to
  str - content to write to file
  size - size of content witten to file
*/

void str_to_file(const char *fname, char *str, int size)
{
  str_to_file2(fname, str, size, FALSE);
}


void check_regerr(my_regex_t* r, int err)
{
  char err_buf[1024];

  if (err)
  {
    my_regerror(err,r,err_buf,sizeof(err_buf));
    die("Regex error: %s\n", err_buf);
  }
}


#ifdef __WIN__

DYNAMIC_ARRAY patterns;

/*
  init_win_path_patterns

  DESCRIPTION
  Setup string patterns that will be used to detect filenames that
  needs to be converted from Win to Unix format

*/

void init_win_path_patterns()
{
  /* List of string patterns to match in order to find paths */
  const char* paths[] = { "$MYSQL_TEST_DIR",
                          "$MYSQL_TMP_DIR",
                          "$MYSQLTEST_VARDIR",
                          "$MASTER_MYSOCK",
                          "$MYSQL_SHAREDIR",
                          "$MYSQL_LIBDIR",
                          "./test/" };
  int num_paths= sizeof(paths)/sizeof(char*);
  int i;
  char* p;

  DBUG_ENTER("init_win_path_patterns");

  my_init_dynamic_array(&patterns, sizeof(const char*), 16, 16);

  /* Loop through all paths in the array */
  for (i= 0; i < num_paths; i++)
  {
    VAR* v;
    if (*(paths[i]) == '$')
    {
      v= var_get(paths[i], 0, 0, 0);
      p= my_strdup(v->str_val, MYF(MY_FAE));
    }
    else
      p= my_strdup(paths[i], MYF(MY_FAE));

    /* Don't insert zero length strings in patterns array */
    if (strlen(p) == 0)
    {
      my_free(p);
      continue;
    }

    if (insert_dynamic(&patterns, (uchar*) &p))
      die("Out of memory");

    DBUG_PRINT("info", ("p: %s", p));
    while (*p)
    {
      if (*p == '/')
        *p='\\';
      p++;
    }
  }
  DBUG_VOID_RETURN;
}

void free_win_path_patterns()
{
  uint i= 0;
  for (i=0 ; i < patterns.elements ; i++)
  {
    const char** pattern= dynamic_element(&patterns, i, const char**);
    my_free((void *) *pattern);
  }
  delete_dynamic(&patterns);
}

/*
  fix_win_paths

  DESCRIPTION
  Search the string 'val' for the patterns that are known to be
  strings that contain filenames. Convert all \ to / in the
  filenames that are found.

  Ex:
  val = 'Error "c:\mysql\mysql-test\var\test\t1.frm" didn't exist'
  => $MYSQL_TEST_DIR is found by strstr
  => all \ from c:\mysql\m... until next space is converted into /
*/

void fix_win_paths(const char *val, int len)
{
  uint i;
  char *p;

  DBUG_ENTER("fix_win_paths");
  for (i= 0; i < patterns.elements; i++)
  {
    const char** pattern= dynamic_element(&patterns, i, const char**);
    DBUG_PRINT("info", ("pattern: %s", *pattern));

    /* Search for the path in string */
    while ((p= strstr((char*)val, *pattern)))
    {
      DBUG_PRINT("info", ("Found %s in val p: %s", *pattern, p));

      while (*p && !my_isspace(charset_info, *p))
      {
        if (*p == '\\')
          *p= '/';
        p++;
      }
      DBUG_PRINT("info", ("Converted \\ to /, p: %s", p));
    }
  }
  DBUG_PRINT("exit", (" val: %s, len: %d", val, len));
  DBUG_VOID_RETURN;
}
#endif



/*
  Append the result for one field to the dynamic string ds
*/

void append_field(DYNAMIC_STRING *ds, uint col_idx, MYSQL_FIELD* field,
                  char* val, ulonglong len, my_bool is_null)
{
  char null[]= "NULL";

  if (col_idx < max_replace_column && replace_column[col_idx])
  {
    val= replace_column[col_idx];
    len= strlen(val);
  }
  else if (is_null)
  {
    val= null;
    len= 4;
  }
#ifdef __WIN__
  else if ((field->type == MYSQL_TYPE_DOUBLE ||
            field->type == MYSQL_TYPE_FLOAT ) &&
           field->decimals >= 31)
  {
    /* Convert 1.2e+018 to 1.2e+18 and 1.2e-018 to 1.2e-18 */
    char *start= strchr(val, 'e');
    if (start && strlen(start) >= 5 &&
        (start[1] == '-' || start[1] == '+') && start[2] == '0')
    {
      start+=2; /* Now points at first '0' */
      if (field->flags & ZEROFILL_FLAG)
      {
        /* Move all chars before the first '0' one step right */
        memmove(val + 1, val, start - val);
        *val= '0';
      }
      else
      {
        /* Move all chars after the first '0' one step left */
        memmove(start, start + 1, strlen(start));
        len--;
      }
    }
  }
#endif

  if (!display_result_vertically)
  {
    if (col_idx)
      dynstr_append_mem(ds, "\t", 1);
    replace_dynstr_append_mem(ds, val, (int)len);
  }
  else
  {
    dynstr_append(ds, field->name);
    dynstr_append_mem(ds, "\t", 1);
    replace_dynstr_append_mem(ds, val, (int)len);
    dynstr_append_mem(ds, "\n", 1);
  }
}


/*
  Append all results to the dynamic string separated with '\t'
  Values may be converted with 'replace_column'
*/

void append_result(DYNAMIC_STRING *ds, MYSQL_RES *res)
{
  MYSQL_ROW row;
  uint num_fields= mysql_num_fields(res);
  MYSQL_FIELD *fields= mysql_fetch_fields(res);
  ulong *lengths;

  while ((row = mysql_fetch_row(res)))
  {
    uint i;
    lengths = mysql_fetch_lengths(res);
    for (i = 0; i < num_fields; i++)
      append_field(ds, i, &fields[i],
                   row[i], lengths[i], !row[i]);
    if (!display_result_vertically)
      dynstr_append_mem(ds, "\n", 1);
  }
}


/*
  Append all results from ps execution to the dynamic string separated
  with '\t'. Values may be converted with 'replace_column'
*/

void append_stmt_result(DYNAMIC_STRING *ds, MYSQL_STMT *stmt,
                        MYSQL_FIELD *fields, uint num_fields)
{
  MYSQL_BIND *my_bind;
  my_bool *is_null;
  ulong *length;
  uint i;

  /* Allocate array with bind structs, lengths and NULL flags */
  my_bind= (MYSQL_BIND*) my_malloc(num_fields * sizeof(MYSQL_BIND),
				MYF(MY_WME | MY_FAE | MY_ZEROFILL));
  length= (ulong*) my_malloc(num_fields * sizeof(ulong),
			     MYF(MY_WME | MY_FAE));
  is_null= (my_bool*) my_malloc(num_fields * sizeof(my_bool),
				MYF(MY_WME | MY_FAE));

  /* Allocate data for the result of each field */
  for (i= 0; i < num_fields; i++)
  {
    uint max_length= fields[i].max_length + 1;
    my_bind[i].buffer_type= MYSQL_TYPE_STRING;
    my_bind[i].buffer= my_malloc(max_length, MYF(MY_WME | MY_FAE));
    my_bind[i].buffer_length= max_length;
    my_bind[i].is_null= &is_null[i];
    my_bind[i].length= &length[i];

    DBUG_PRINT("bind", ("col[%d]: buffer_type: %d, buffer_length: %lu",
			i, my_bind[i].buffer_type, my_bind[i].buffer_length));
  }

  if (mysql_stmt_bind_result(stmt, my_bind))
    die("mysql_stmt_bind_result failed: %d: %s",
	mysql_stmt_errno(stmt), mysql_stmt_error(stmt));

  while (mysql_stmt_fetch(stmt) == 0)
  {
    for (i= 0; i < num_fields; i++)
      append_field(ds, i, &fields[i], (char*)my_bind[i].buffer,
                   *my_bind[i].length, *my_bind[i].is_null);
    if (!display_result_vertically)
      dynstr_append_mem(ds, "\n", 1);
  }

  if (mysql_stmt_fetch(stmt) != MYSQL_NO_DATA)
    die("fetch didn't end with MYSQL_NO_DATA from statement: %d %s",
	mysql_stmt_errno(stmt), mysql_stmt_error(stmt));

  for (i= 0; i < num_fields; i++)
  {
    /* Free data for output */
    my_free(my_bind[i].buffer);
  }
  /* Free array with bind structs, lengths and NULL flags */
  my_free(my_bind);
  my_free(length);
  my_free(is_null);
}


/*
  Append metadata for fields to output
*/

void append_metadata(DYNAMIC_STRING *ds,
                     MYSQL_FIELD *field,
                     uint num_fields)
{
  MYSQL_FIELD *field_end;
  dynstr_append(ds,"Catalog\tDatabase\tTable\tTable_alias\tColumn\t"
                "Column_alias\tType\tLength\tMax length\tIs_null\t"
                "Flags\tDecimals\tCharsetnr\n");

  for (field_end= field+num_fields ;
       field < field_end ;
       field++)
  {
    dynstr_append_mem(ds, field->catalog,
                      field->catalog_length);
    dynstr_append_mem(ds, "\t", 1);
    dynstr_append_mem(ds, field->db, field->db_length);
    dynstr_append_mem(ds, "\t", 1);
    dynstr_append_mem(ds, field->org_table,
                      field->org_table_length);
    dynstr_append_mem(ds, "\t", 1);
    dynstr_append_mem(ds, field->table,
                      field->table_length);
    dynstr_append_mem(ds, "\t", 1);
    dynstr_append_mem(ds, field->org_name,
                      field->org_name_length);
    dynstr_append_mem(ds, "\t", 1);
    dynstr_append_mem(ds, field->name, field->name_length);
    dynstr_append_mem(ds, "\t", 1);
    replace_dynstr_append_uint(ds, field->type);
    dynstr_append_mem(ds, "\t", 1);
    replace_dynstr_append_uint(ds, field->length);
    dynstr_append_mem(ds, "\t", 1);
    replace_dynstr_append_uint(ds, field->max_length);
    dynstr_append_mem(ds, "\t", 1);
    dynstr_append_mem(ds, (char*) (IS_NOT_NULL(field->flags) ?
                                   "N" : "Y"), 1);
    dynstr_append_mem(ds, "\t", 1);
    replace_dynstr_append_uint(ds, field->flags);
    dynstr_append_mem(ds, "\t", 1);
    replace_dynstr_append_uint(ds, field->decimals);
    dynstr_append_mem(ds, "\t", 1);
    replace_dynstr_append_uint(ds, field->charsetnr);
    dynstr_append_mem(ds, "\n", 1);
  }
}


/*
  Append affected row count and other info to output
*/

void append_info(DYNAMIC_STRING *ds, ulonglong affected_rows,
                 const char *info)
{
  char buf[40], buff2[21];
  sprintf(buf,"affected rows: %s\n", llstr(affected_rows, buff2));
  dynstr_append(ds, buf);
  if (info)
  {
    dynstr_append(ds, "info: ");
    dynstr_append(ds, info);
    dynstr_append_mem(ds, "\n", 1);
  }
}


/*
  Display the table headings with the names tab separated
*/

void append_table_headings(DYNAMIC_STRING *ds,
                           MYSQL_FIELD *field,
                           uint num_fields)
{
  uint col_idx;
  for (col_idx= 0; col_idx < num_fields; col_idx++)
  {
    if (col_idx)
      dynstr_append_mem(ds, "\t", 1);
    replace_dynstr_append(ds, field[col_idx].name);
  }
  dynstr_append_mem(ds, "\n", 1);
}

/*
  Fetch warnings from server and append to ds

  RETURN VALUE
  Number of warnings appended to ds
*/

int append_warnings(DYNAMIC_STRING *ds, MYSQL* mysql)
{
  uint count;
  MYSQL_RES *warn_res;
  DBUG_ENTER("append_warnings");

  if (!(count= mysql_warning_count(mysql)))
    DBUG_RETURN(0);

  /*
    If one day we will support execution of multi-statements
    through PS API we should not issue SHOW WARNINGS until
    we have not read all results...
  */
  DBUG_ASSERT(!mysql_more_results(mysql));

  if (mysql_real_query(mysql, "SHOW WARNINGS", 13))
    die("Error running query \"SHOW WARNINGS\": %s", mysql_error(mysql));

  if (!(warn_res= mysql_store_result(mysql)))
    die("Warning count is %u but didn't get any warnings",
	count);

  append_result(ds, warn_res);
  mysql_free_result(warn_res);

  DBUG_PRINT("warnings", ("%s", ds->str));

  DBUG_RETURN(count);
}


/*
  Run query using MySQL C API

  SYNOPSIS
    run_query_normal()
    mysql	mysql handle
    command	current command pointer
    flags	flags indicating if we should SEND and/or REAP
    query	query string to execute
    query_len	length query string to execute
    ds		output buffer where to store result form query
*/

void run_query_normal(struct st_connection *cn, struct st_command *command,
                      int flags, char *query, int query_len,
                      DYNAMIC_STRING *ds, DYNAMIC_STRING *ds_warnings)
{
  MYSQL_RES *res= 0;
  MYSQL *mysql= &cn->mysql;
  int err= 0, counter= 0;
  DBUG_ENTER("run_query_normal");
  DBUG_PRINT("enter",("flags: %d", flags));
  DBUG_PRINT("enter", ("query: '%-.60s'", query));

  if (flags & QUERY_SEND_FLAG)
  {
    /*
      Send the query
    */
    if (do_send_query(cn, query, query_len))
    {
      handle_error(command, mysql_errno(mysql), mysql_error(mysql),
		   mysql_sqlstate(mysql), ds);
      goto end;
    }
  }
  if (!(flags & QUERY_REAP_FLAG))
  {
    cn->pending= TRUE;
    DBUG_VOID_RETURN;
  }
  
  do
  {
    /*
      When  on first result set, call mysql_read_query_result to retrieve
      answer to the query sent earlier
    */
    if ((counter==0) && do_read_query_result(cn))
    {
      handle_error(command, mysql_errno(mysql), mysql_error(mysql),
		   mysql_sqlstate(mysql), ds);
      goto end;

    }

    /*
      Store the result of the query if it will return any fields
    */
    if (mysql_field_count(mysql) && ((res= mysql_store_result(mysql)) == 0))
    {
      handle_error(command, mysql_errno(mysql), mysql_error(mysql),
		   mysql_sqlstate(mysql), ds);
      goto end;
    }

    if (!disable_result_log)
    {
      if (res)
      {
	MYSQL_FIELD *fields= mysql_fetch_fields(res);
	uint num_fields= mysql_num_fields(res);

	if (display_metadata)
          append_metadata(ds, fields, num_fields);

	if (!display_result_vertically)
	  append_table_headings(ds, fields, num_fields);

	append_result(ds, res);
      }

      /*
        Need to call mysql_affected_rows() before the "new"
        query to find the warnings.
      */
      if (!disable_info)
	append_info(ds, mysql_affected_rows(mysql), mysql_info(mysql));

      /*
        Add all warnings to the result. We can't do this if we are in
        the middle of processing results from multi-statement, because
        this will break protocol.
      */
      if (!disable_warnings && !mysql_more_results(mysql))
      {
	if (append_warnings(ds_warnings, mysql) || ds_warnings->length)
	{
	  dynstr_append_mem(ds, "Warnings:\n", 10);
	  dynstr_append_mem(ds, ds_warnings->str, ds_warnings->length);
	}
      }
    }

    if (res)
    {
      mysql_free_result(res);
      res= 0;
    }
    counter++;
  } while (!(err= mysql_next_result(mysql)));
  if (err > 0)
  {
    /* We got an error from mysql_next_result, maybe expected */
    handle_error(command, mysql_errno(mysql), mysql_error(mysql),
		 mysql_sqlstate(mysql), ds);
    goto end;
  }
  DBUG_ASSERT(err == -1); /* Successful and there are no more results */

  /* If we come here the query is both executed and read successfully */
  handle_no_error(command);

end:

  cn->pending= FALSE;
  /*
    We save the return code (mysql_errno(mysql)) from the last call sent
    to the server into the mysqltest builtin variable $mysql_errno. This
    variable then can be used from the test case itself.
  */
  var_set_errno(mysql_errno(mysql));
  DBUG_VOID_RETURN;
}


/*
  Check whether given error is in list of expected errors

  SYNOPSIS
    match_expected_error()

  PARAMETERS
    command        the current command (and its expect-list)
    err_errno      error number of the error that actually occurred
    err_sqlstate   SQL-state that was thrown, or NULL for impossible
                   (file-ops, diff, etc.)

  RETURNS
    -1 for not in list, index in list of expected errors otherwise

  NOTE
    If caller needs to know whether the list was empty, they should
    check command->expected_errors.count.
*/

static int match_expected_error(struct st_command *command,
                                unsigned int err_errno,
                                const char *err_sqlstate)
{
  uint i;

  for (i= 0 ; (uint) i < command->expected_errors.count ; i++)
  {
    if ((command->expected_errors.err[i].type == ERR_ERRNO) &&
        (command->expected_errors.err[i].code.errnum == err_errno))
      return i;

    if (command->expected_errors.err[i].type == ERR_SQLSTATE)
    {
      /*
        NULL is quite likely, but not in conjunction with a SQL-state expect!
      */
      if (unlikely(err_sqlstate == NULL))
        die("expecting a SQL-state (%s) from query '%s' which cannot produce one...",
            command->expected_errors.err[i].code.sqlstate, command->query);

      if (strncmp(command->expected_errors.err[i].code.sqlstate,
                  err_sqlstate, SQLSTATE_LENGTH) == 0)
        return i;
    }
  }
  return -1;
}


/*
  Handle errors which occurred during execution

  SYNOPSIS
  handle_error()
  q     - query context
  err_errno - error number
  err_error - error message
  err_sqlstate - sql state
  ds    - dynamic string which is used for output buffer

  NOTE
    If there is an unexpected error this function will abort mysqltest
    immediately.
*/

void handle_error(struct st_command *command,
                  unsigned int err_errno, const char *err_error,
                  const char *err_sqlstate, DYNAMIC_STRING *ds)
{
  int i;

  DBUG_ENTER("handle_error");

  if (command->require_file[0])
  {
    /*
      The query after a "--require" failed. This is fine as long the server
      returned a valid reponse. Don't allow 2013 or 2006 to trigger an
      abort_not_supported_test
    */
    if (err_errno == CR_SERVER_LOST ||
        err_errno == CR_SERVER_GONE_ERROR)
      die("require query '%s' failed: %d: %s", command->query,
          err_errno, err_error);

    /* Abort the run of this test, pass the failed query as reason */
    abort_not_supported_test("Query '%s' failed, required functionality " \
                             "not supported", command->query);
  }

  if (command->abort_on_error)
    die("query '%s' failed: %d: %s", command->query, err_errno, err_error);

  DBUG_PRINT("info", ("expected_errors.count: %d",
                      command->expected_errors.count));

  i= match_expected_error(command, err_errno, err_sqlstate);

  if (i >= 0)
  {
    if (!disable_result_log)
    {
      if (command->expected_errors.count == 1)
      {
        /* Only log error if there is one possible error */
        dynstr_append_mem(ds, "ERROR ", 6);
        replace_dynstr_append(ds, err_sqlstate);
        dynstr_append_mem(ds, ": ", 2);
        replace_dynstr_append(ds, err_error);
        dynstr_append_mem(ds,"\n",1);
      }
      /* Don't log error if we may not get an error */
      else if (command->expected_errors.err[0].type == ERR_SQLSTATE ||
               (command->expected_errors.err[0].type == ERR_ERRNO &&
                command->expected_errors.err[0].code.errnum != 0))
        dynstr_append(ds,"Got one of the listed errors\n");
    }
    /* OK */
    DBUG_VOID_RETURN;
  }

  DBUG_PRINT("info",("i: %d  expected_errors: %d", i,
                     command->expected_errors.count));

  if (!disable_result_log)
  {
    dynstr_append_mem(ds, "ERROR ",6);
    replace_dynstr_append(ds, err_sqlstate);
    dynstr_append_mem(ds, ": ", 2);
    replace_dynstr_append(ds, err_error);
    dynstr_append_mem(ds, "\n", 1);
  }

  if (command->expected_errors.count > 0)
  {
    if (command->expected_errors.err[0].type == ERR_ERRNO)
      die("query '%s' failed with wrong errno %d: '%s', instead of %d...",
          command->query, err_errno, err_error,
          command->expected_errors.err[0].code.errnum);
    else
      die("query '%s' failed with wrong sqlstate %s: '%s', instead of %s...",
          command->query, err_sqlstate, err_error,
	  command->expected_errors.err[0].code.sqlstate);
  }

  DBUG_VOID_RETURN;
}


/*
  Handle absence of errors after execution

  SYNOPSIS
  handle_no_error()
  q - context of query

  RETURN VALUE
  error - function will not return
*/

void handle_no_error(struct st_command *command)
{
  DBUG_ENTER("handle_no_error");

  if (command->expected_errors.err[0].type == ERR_ERRNO &&
      command->expected_errors.err[0].code.errnum != 0)
  {
    /* Error code we wanted was != 0, i.e. not an expected success */
    die("query '%s' succeeded - should have failed with errno %d...",
        command->query, command->expected_errors.err[0].code.errnum);
  }
  else if (command->expected_errors.err[0].type == ERR_SQLSTATE &&
           strcmp(command->expected_errors.err[0].code.sqlstate,"00000") != 0)
  {
    /* SQLSTATE we wanted was != "00000", i.e. not an expected success */
    die("query '%s' succeeded - should have failed with sqlstate %s...",
        command->query, command->expected_errors.err[0].code.sqlstate);
  }

  DBUG_VOID_RETURN;
}


/*
  Run query using prepared statement C API

  SYNPOSIS
  run_query_stmt
  mysql - mysql handle
  command - currrent command pointer
  query - query string to execute
  query_len - length query string to execute
  ds - output buffer where to store result form query

  RETURN VALUE
  error - function will not return
*/

void run_query_stmt(MYSQL *mysql, struct st_command *command,
                    char *query, int query_len, DYNAMIC_STRING *ds,
                    DYNAMIC_STRING *ds_warnings)
{
  MYSQL_RES *res= NULL;     /* Note that here 'res' is meta data result set */
  MYSQL_STMT *stmt;
  DYNAMIC_STRING ds_prepare_warnings;
  DYNAMIC_STRING ds_execute_warnings;
  DBUG_ENTER("run_query_stmt");
  DBUG_PRINT("query", ("'%-.60s'", query));

  /*
    Init a new stmt if it's not already one created for this connection
  */
  if(!(stmt= cur_con->stmt))
  {
    if (!(stmt= mysql_stmt_init(mysql)))
      die("unable to init stmt structure");
    cur_con->stmt= stmt;
  }

  /* Init dynamic strings for warnings */
  if (!disable_warnings)
  {
    init_dynamic_string(&ds_prepare_warnings, NULL, 0, 256);
    init_dynamic_string(&ds_execute_warnings, NULL, 0, 256);
  }

  /*
    Prepare the query
  */
  if (mysql_stmt_prepare(stmt, query, query_len))
  {
    handle_error(command,  mysql_stmt_errno(stmt),
                 mysql_stmt_error(stmt), mysql_stmt_sqlstate(stmt), ds);
    goto end;
  }

  /*
    Get the warnings from mysql_stmt_prepare and keep them in a
    separate string
  */
  if (!disable_warnings)
    append_warnings(&ds_prepare_warnings, mysql);

  /*
    No need to call mysql_stmt_bind_param() because we have no
    parameter markers.
  */

#if MYSQL_VERSION_ID >= 50000
  if (cursor_protocol_enabled)
  {
    /*
      Use cursor when retrieving result
    */
    ulong type= CURSOR_TYPE_READ_ONLY;
    if (mysql_stmt_attr_set(stmt, STMT_ATTR_CURSOR_TYPE, (void*) &type))
      die("mysql_stmt_attr_set(STMT_ATTR_CURSOR_TYPE) failed': %d %s",
          mysql_stmt_errno(stmt), mysql_stmt_error(stmt));
  }
#endif

  /*
    Execute the query
  */
  if (mysql_stmt_execute(stmt))
  {
    handle_error(command, mysql_stmt_errno(stmt),
                 mysql_stmt_error(stmt), mysql_stmt_sqlstate(stmt), ds);
    goto end;
  }

  /*
    When running in cursor_protocol get the warnings from execute here
    and keep them in a separate string for later.
  */
  if (cursor_protocol_enabled && !disable_warnings)
    append_warnings(&ds_execute_warnings, mysql);

  /*
    We instruct that we want to update the "max_length" field in
    mysql_stmt_store_result(), this is our only way to know how much
    buffer to allocate for result data
  */
  {
    my_bool one= 1;
    if (mysql_stmt_attr_set(stmt, STMT_ATTR_UPDATE_MAX_LENGTH, (void*) &one))
      die("mysql_stmt_attr_set(STMT_ATTR_UPDATE_MAX_LENGTH) failed': %d %s",
          mysql_stmt_errno(stmt), mysql_stmt_error(stmt));
  }

  /*
    If we got here the statement succeeded and was expected to do so,
    get data. Note that this can still give errors found during execution!
    Store the result of the query if if will return any fields
  */
  if (mysql_stmt_field_count(stmt) && mysql_stmt_store_result(stmt))
  {
    handle_error(command, mysql_stmt_errno(stmt),
                 mysql_stmt_error(stmt), mysql_stmt_sqlstate(stmt), ds);
    goto end;
  }

  /* If we got here the statement was both executed and read successfully */
  handle_no_error(command);
  if (!disable_result_log)
  {
    /*
      Not all statements creates a result set. If there is one we can
      now create another normal result set that contains the meta
      data. This set can be handled almost like any other non prepared
      statement result set.
    */
    if ((res= mysql_stmt_result_metadata(stmt)) != NULL)
    {
      /* Take the column count from meta info */
      MYSQL_FIELD *fields= mysql_fetch_fields(res);
      uint num_fields= mysql_num_fields(res);

      if (display_metadata)
        append_metadata(ds, fields, num_fields);

      if (!display_result_vertically)
        append_table_headings(ds, fields, num_fields);

      append_stmt_result(ds, stmt, fields, num_fields);

      mysql_free_result(res);     /* Free normal result set with meta data */

      /* Clear prepare warnings */
      dynstr_set(&ds_prepare_warnings, NULL);
    }
    else
    {
      /*
	This is a query without resultset
      */
    }

    /*
      Fetch info before fetching warnings, since it will be reset
      otherwise.
    */

    if (!disable_info)
      append_info(ds, mysql_stmt_affected_rows(stmt), mysql_info(mysql));

    if (!disable_warnings)
    {
      /* Get the warnings from execute */

      /* Append warnings to ds - if there are any */
      if (append_warnings(&ds_execute_warnings, mysql) ||
          ds_execute_warnings.length ||
          ds_prepare_warnings.length ||
          ds_warnings->length)
      {
        dynstr_append_mem(ds, "Warnings:\n", 10);
        if (ds_warnings->length)
          dynstr_append_mem(ds, ds_warnings->str,
                            ds_warnings->length);
        if (ds_prepare_warnings.length)
          dynstr_append_mem(ds, ds_prepare_warnings.str,
                            ds_prepare_warnings.length);
        if (ds_execute_warnings.length)
          dynstr_append_mem(ds, ds_execute_warnings.str,
                            ds_execute_warnings.length);
      }
    }
  }

end:
  if (!disable_warnings)
  {
    dynstr_free(&ds_prepare_warnings);
    dynstr_free(&ds_execute_warnings);
  }


  /* Close the statement if - no reconnect, need new prepare */
  if (mysql->reconnect)
  {
    mysql_stmt_close(stmt);
    cur_con->stmt= NULL;
  }

  /*
    We save the return code (mysql_stmt_errno(stmt)) from the last call sent
    to the server into the mysqltest builtin variable $mysql_errno. This
    variable then can be used from the test case itself.
  */

  var_set_errno(mysql_stmt_errno(stmt));

  DBUG_VOID_RETURN;
}



/*
  Create a util connection if one does not already exists
  and use that to run the query
  This is done to avoid implict commit when creating/dropping objects such
  as view, sp etc.
*/

int util_query(MYSQL* org_mysql, const char* query){

  MYSQL* mysql;
  DBUG_ENTER("util_query");

  if(!(mysql= cur_con->util_mysql))
  {
    DBUG_PRINT("info", ("Creating util_mysql"));
    if (!(mysql= mysql_init(mysql)))
      die("Failed in mysql_init()");

    if (opt_connect_timeout)
      mysql_options(mysql, MYSQL_OPT_CONNECT_TIMEOUT,
                    (void *) &opt_connect_timeout);

    /* enable local infile, in non-binary builds often disabled by default */
    mysql_options(mysql, MYSQL_OPT_LOCAL_INFILE, 0);
    safe_connect(mysql, "util", org_mysql->host, org_mysql->user,
                 org_mysql->passwd, org_mysql->db, org_mysql->port,
                 org_mysql->unix_socket);

    cur_con->util_mysql= mysql;
  }

 DBUG_RETURN(mysql_query(mysql, query));
}



/*
  Run query

  SYNPOSIS
    run_query()
     mysql	mysql handle
     command	currrent command pointer

  flags control the phased/stages of query execution to be performed
  if QUERY_SEND_FLAG bit is on, the query will be sent. If QUERY_REAP_FLAG
  is on the result will be read - for regular query, both bits must be on
*/

void run_query(struct st_connection *cn, struct st_command *command, int flags)
{
  MYSQL *mysql= &cn->mysql;
  DYNAMIC_STRING *ds;
  DYNAMIC_STRING *save_ds= NULL;
  DYNAMIC_STRING ds_result;
  DYNAMIC_STRING ds_sorted;
  DYNAMIC_STRING ds_warnings;
  DYNAMIC_STRING eval_query;
  char *query;
  int query_len;
  my_bool view_created= 0, sp_created= 0;
  my_bool complete_query= ((flags & QUERY_SEND_FLAG) &&
                           (flags & QUERY_REAP_FLAG));
  DBUG_ENTER("run_query");

  if (cn->pending && (flags & QUERY_SEND_FLAG))
    die ("Cannot run query on connection between send and reap");

  if (!(flags & QUERY_SEND_FLAG) && !cn->pending)
    die ("Cannot reap on a connection without pending send");
  
  init_dynamic_string(&ds_warnings, NULL, 0, 256);
  /*
    Evaluate query if this is an eval command
  */
  if (command->type == Q_EVAL || command->type == Q_SEND_EVAL)
  {
    init_dynamic_string(&eval_query, "", command->query_len+256, 1024);
    do_eval(&eval_query, command->query, command->end, FALSE);
    query = eval_query.str;
    query_len = eval_query.length;
  }
  else
  {
    query = command->query;
    query_len = strlen(query);
  }

  /*
    When command->require_file is set the output of _this_ query
    should be compared with an already existing file
    Create a temporary dynamic string to contain the output from
    this query.
  */
  if (command->require_file[0])
  {
    init_dynamic_string(&ds_result, "", 1024, 1024);
    ds= &ds_result;
  }
  else
    ds= &ds_res;

  /*
    Log the query into the output buffer
  */
  if (!disable_query_log && (flags & QUERY_SEND_FLAG))
  {
    replace_dynstr_append_mem(ds, query, query_len);
    dynstr_append_mem(ds, delimiter, delimiter_length);
    dynstr_append_mem(ds, "\n", 1);
  }

  if (view_protocol_enabled &&
      complete_query &&
      match_re(&view_re, query))
  {
    /*
      Create the query as a view.
      Use replace since view can exist from a failed mysqltest run
    */
    DYNAMIC_STRING query_str;
    init_dynamic_string(&query_str,
			"CREATE OR REPLACE VIEW mysqltest_tmp_v AS ",
			query_len+64, 256);
    dynstr_append_mem(&query_str, query, query_len);
    if (util_query(mysql, query_str.str))
    {
      /*
	Failed to create the view, this is not fatal
	just run the query the normal way
      */
      DBUG_PRINT("view_create_error",
		 ("Failed to create view '%s': %d: %s", query_str.str,
		  mysql_errno(mysql), mysql_error(mysql)));

      /* Log error to create view */
      verbose_msg("Failed to create view '%s' %d: %s", query_str.str,
		  mysql_errno(mysql), mysql_error(mysql));
    }
    else
    {
      /*
	Yes, it was possible to create this query as a view
      */
      view_created= 1;
      query= (char*)"SELECT * FROM mysqltest_tmp_v";
      query_len = strlen(query);

      /*
        Collect warnings from create of the view that should otherwise
        have been produced when the SELECT was executed
      */
      append_warnings(&ds_warnings, cur_con->util_mysql);
    }

    dynstr_free(&query_str);

  }

  if (sp_protocol_enabled &&
      complete_query &&
      match_re(&sp_re, query))
  {
    /*
      Create the query as a stored procedure
      Drop first since sp can exist from a failed mysqltest run
    */
    DYNAMIC_STRING query_str;
    init_dynamic_string(&query_str,
			"DROP PROCEDURE IF EXISTS mysqltest_tmp_sp;",
			query_len+64, 256);
    util_query(mysql, query_str.str);
    dynstr_set(&query_str, "CREATE PROCEDURE mysqltest_tmp_sp()\n");
    dynstr_append_mem(&query_str, query, query_len);
    if (util_query(mysql, query_str.str))
    {
      /*
	Failed to create the stored procedure for this query,
	this is not fatal just run the query the normal way
      */
      DBUG_PRINT("sp_create_error",
		 ("Failed to create sp '%s': %d: %s", query_str.str,
		  mysql_errno(mysql), mysql_error(mysql)));

      /* Log error to create sp */
      verbose_msg("Failed to create sp '%s' %d: %s", query_str.str,
		  mysql_errno(mysql), mysql_error(mysql));

    }
    else
    {
      sp_created= 1;

      query= (char*)"CALL mysqltest_tmp_sp()";
      query_len = strlen(query);
    }
    dynstr_free(&query_str);
  }

  if (display_result_sorted)
  {
    /*
       Collect the query output in a separate string
       that can be sorted before it's added to the
       global result string
    */
    init_dynamic_string(&ds_sorted, "", 1024, 1024);
    save_ds= ds; /* Remember original ds */
    ds= &ds_sorted;
  }

  /*
    Find out how to run this query

    Always run with normal C API if it's not a complete
    SEND + REAP

    If it is a '?' in the query it may be a SQL level prepared
    statement already and we can't do it twice
  */
  if (ps_protocol_enabled &&
      complete_query &&
      match_re(&ps_re, query))
    run_query_stmt(mysql, command, query, query_len, ds, &ds_warnings);
  else
    run_query_normal(cn, command, flags, query, query_len,
		     ds, &ds_warnings);

  dynstr_free(&ds_warnings);
  if (command->type == Q_EVAL)
    dynstr_free(&eval_query);

  if (display_result_sorted)
  {
    /* Sort the result set and append it to result */
    dynstr_append_sorted(save_ds, &ds_sorted);
    ds= save_ds;
    dynstr_free(&ds_sorted);
  }

  if (sp_created)
  {
    if (util_query(mysql, "DROP PROCEDURE mysqltest_tmp_sp "))
      die("Failed to drop sp: %d: %s", mysql_errno(mysql), mysql_error(mysql));
  }

  if (view_created)
  {
    if (util_query(mysql, "DROP VIEW mysqltest_tmp_v "))
      die("Failed to drop view: %d: %s",
	  mysql_errno(mysql), mysql_error(mysql));
  }

  if (command->require_file[0])
  {
    /* A result file was specified for _this_ query
       and the output should be checked against an already
       existing file which has been specified using --require or --result
    */
    check_require(ds, command->require_file);
  }

  if (ds == &ds_result)
    dynstr_free(&ds_result);
  DBUG_VOID_RETURN;
}

/****************************************************************************/
/*
  Functions to detect different SQL statements
*/

char *re_eprint(int err)
{
  static char epbuf[100];
  size_t len= my_regerror(REG_ITOA|err, (my_regex_t *)NULL,
			  epbuf, sizeof(epbuf));
  assert(len <= sizeof(epbuf));
  return(epbuf);
}

void init_re_comp(my_regex_t *re, const char* str)
{
  int err= my_regcomp(re, str, (REG_EXTENDED | REG_ICASE | REG_NOSUB),
                      &my_charset_latin1);
  if (err)
  {
    char erbuf[100];
    int len= my_regerror(err, re, erbuf, sizeof(erbuf));
    die("error %s, %d/%d `%s'\n",
	re_eprint(err), (int)len, (int)sizeof(erbuf), erbuf);
  }
}

void init_re(void)
{
  /*
    Filter for queries that can be run using the
    MySQL Prepared Statements C API
  */
  const char *ps_re_str =
    "^("
    "[[:space:]]*REPLACE[[:space:]]|"
    "[[:space:]]*INSERT[[:space:]]|"
    "[[:space:]]*UPDATE[[:space:]]|"
    "[[:space:]]*DELETE[[:space:]]|"
    "[[:space:]]*SELECT[[:space:]]|"
    "[[:space:]]*CREATE[[:space:]]+TABLE[[:space:]]|"
    "[[:space:]]*DO[[:space:]]|"
    "[[:space:]]*SET[[:space:]]+OPTION[[:space:]]|"
    "[[:space:]]*DELETE[[:space:]]+MULTI[[:space:]]|"
    "[[:space:]]*UPDATE[[:space:]]+MULTI[[:space:]]|"
    "[[:space:]]*INSERT[[:space:]]+SELECT[[:space:]])";

  /*
    Filter for queries that can be run using the
    Stored procedures
  */
  const char *sp_re_str =ps_re_str;

  /*
    Filter for queries that can be run as views
  */
  const char *view_re_str =
    "^("
    "[[:space:]]*SELECT[[:space:]])";

  init_re_comp(&ps_re, ps_re_str);
  init_re_comp(&sp_re, sp_re_str);
  init_re_comp(&view_re, view_re_str);
}


int match_re(my_regex_t *re, char *str)
{
  int err= my_regexec(re, str, (size_t)0, NULL, 0);

  if (err == 0)
    return 1;
  else if (err == REG_NOMATCH)
    return 0;

  {
    char erbuf[100];
    int len= my_regerror(err, re, erbuf, sizeof(erbuf));
    die("error %s, %d/%d `%s'\n",
	re_eprint(err), (int)len, (int)sizeof(erbuf), erbuf);
  }
  return 0;
}

void free_re(void)
{
  my_regfree(&ps_re);
  my_regfree(&sp_re);
  my_regfree(&view_re);
  my_regex_end();
}

/****************************************************************************/

void get_command_type(struct st_command* command)
{
  char save;
  uint type;
  DBUG_ENTER("get_command_type");

  if (*command->query == '}')
  {
    command->type = Q_END_BLOCK;
    DBUG_VOID_RETURN;
  }

  save= command->query[command->first_word_len];
  command->query[command->first_word_len]= 0;
  type= find_type(command->query, &command_typelib, 1+2);
  command->query[command->first_word_len]= save;
  if (type > 0)
  {
    command->type=(enum enum_commands) type;		/* Found command */

    /*
      Look for case where "query" was explicitly specified to
      force command being sent to server
    */
    if (type == Q_QUERY)
    {
      /* Skip the "query" part */
      command->query= command->first_argument;
    }
  }
  else
  {
    /* No mysqltest command matched */

    if (command->type != Q_COMMENT_WITH_COMMAND)
    {
      /* A query that will sent to mysqld */
      command->type= Q_QUERY;
    }
    else
    {
      /* -- "comment" that didn't contain a mysqltest command */
      die("Found line beginning with --  that didn't contain "\
          "a valid mysqltest command, check your syntax or "\
          "use # if you intended to write a comment");
    }
  }

  /* Set expected error on command */
  memcpy(&command->expected_errors, &saved_expected_errors,
         sizeof(saved_expected_errors));
  DBUG_PRINT("info", ("There are %d expected errors",
                      command->expected_errors.count));
  DBUG_VOID_RETURN;
}



/*
  Record how many milliseconds it took to execute the test file
  up until the current line and write it to .progress file

*/

void mark_progress(struct st_command* command __attribute__((unused)),
                   int line)
{
  static ulonglong progress_start= 0; // < Beware
  DYNAMIC_STRING ds_progress;

  char buf[32], *end;
  ulonglong timer= timer_now();
  if (!progress_start)
    progress_start= timer;
  timer-= progress_start;

  if (init_dynamic_string(&ds_progress, "", 256, 256))
    die("Out of memory");

  /* Milliseconds since start */
  end= longlong2str(timer, buf, 10);
  dynstr_append_mem(&ds_progress, buf, (int)(end-buf));
  dynstr_append_mem(&ds_progress, "\t", 1);

  /* Parser line number */
  end= int10_to_str(line, buf, 10);
  dynstr_append_mem(&ds_progress, buf, (int)(end-buf));
  dynstr_append_mem(&ds_progress, "\t", 1);

  /* Filename */
  dynstr_append(&ds_progress, cur_file->file_name);
  dynstr_append_mem(&ds_progress, ":", 1);

  /* Line in file */
  end= int10_to_str(cur_file->lineno, buf, 10);
  dynstr_append_mem(&ds_progress, buf, (int)(end-buf));


  dynstr_append_mem(&ds_progress, "\n", 1);

  progress_file.write(&ds_progress);

  dynstr_free(&ds_progress);

}

#ifdef HAVE_STACKTRACE

static void dump_backtrace(void)
{
  struct st_connection *conn= cur_con;

  my_safe_print_str("read_command_buf", read_command_buf,
                    sizeof(read_command_buf));
  if (conn)
  {
    my_safe_print_str("conn->name", conn->name, conn->name_len);
#ifdef EMBEDDED_LIBRARY
    my_safe_print_str("conn->cur_query", conn->cur_query, conn->cur_query_len);
#endif
  }
  fputs("Attempting backtrace...\n", stderr);
  my_print_stacktrace(NULL, my_thread_stack_size);
}

#else

static void dump_backtrace(void)
{
  fputs("Backtrace not available.\n", stderr);
}

#endif

static sig_handler signal_handler(int sig)
{
  fprintf(stderr, "mysqltest got " SIGNAL_FMT "\n", sig);
  dump_backtrace();

  fprintf(stderr, "Writing a core file...\n");
  fflush(stderr);
  my_write_core(sig);
#ifndef __WIN__
  exit(1);			// Shouldn't get here but just in case
#endif
}

#ifdef __WIN__

LONG WINAPI exception_filter(EXCEPTION_POINTERS *exp)
{
  __try
  {
    my_set_exception_pointers(exp);
    signal_handler(exp->ExceptionRecord->ExceptionCode);
  }
  __except(EXCEPTION_EXECUTE_HANDLER)
  {
    fputs("Got exception in exception handler!\n", stderr);
  }

  return EXCEPTION_CONTINUE_SEARCH;
}


static void init_signal_handling(void)
{
  UINT mode;

  /* Set output destination of messages to the standard error stream. */
  _CrtSetReportMode(_CRT_WARN, _CRTDBG_MODE_FILE);
  _CrtSetReportFile(_CRT_WARN, _CRTDBG_FILE_STDERR);
  _CrtSetReportMode(_CRT_ERROR, _CRTDBG_MODE_FILE);
  _CrtSetReportFile(_CRT_ERROR, _CRTDBG_FILE_STDERR);
  _CrtSetReportMode(_CRT_ASSERT, _CRTDBG_MODE_FILE);
  _CrtSetReportFile(_CRT_ASSERT, _CRTDBG_FILE_STDERR);

  /* Do not not display the a error message box. */
  mode= SetErrorMode(0) | SEM_FAILCRITICALERRORS | SEM_NOOPENFILEERRORBOX;
  SetErrorMode(mode);

  SetUnhandledExceptionFilter(exception_filter);
}

#else /* __WIN__ */

static void init_signal_handling(void)
{
  struct sigaction sa;
  DBUG_ENTER("init_signal_handling");

#ifdef HAVE_STACKTRACE
  my_init_stacktrace();
#endif

  sa.sa_flags = SA_RESETHAND | SA_NODEFER;
  sigemptyset(&sa.sa_mask);
  sigprocmask(SIG_SETMASK, &sa.sa_mask, NULL);

  sa.sa_handler= signal_handler;

  sigaction(SIGSEGV, &sa, NULL);
  sigaction(SIGABRT, &sa, NULL);
#ifdef SIGBUS
  sigaction(SIGBUS, &sa, NULL);
#endif
  sigaction(SIGILL, &sa, NULL);
  sigaction(SIGFPE, &sa, NULL);

  DBUG_VOID_RETURN;
}

#endif /* !__WIN__ */

int main(int argc, char **argv)
{
  struct st_command *command;
  my_bool q_send_flag= 0, abort_flag= 0;
  uint command_executed= 0, last_command_executed= 0;
  char save_file[FN_REFLEN];
  MY_INIT(argv[0]);

  save_file[0]= 0;
  TMPDIR[0]= 0;

  init_signal_handling();

  /* Init expected errors */
  memset(&saved_expected_errors, 0, sizeof(saved_expected_errors));

#ifdef EMBEDDED_LIBRARY
  /* set appropriate stack for the 'query' threads */
  (void) pthread_attr_init(&cn_thd_attrib);
  pthread_attr_setstacksize(&cn_thd_attrib, DEFAULT_THREAD_STACK);
#endif /*EMBEDDED_LIBRARY*/

  /* Init file stack */
  memset(file_stack, 0, sizeof(file_stack));
  file_stack_end=
    file_stack + (sizeof(file_stack)/sizeof(struct st_test_file)) - 1;
  cur_file= file_stack;

  /* Init block stack */
  memset(block_stack, 0, sizeof(block_stack));
  block_stack_end=
    block_stack + (sizeof(block_stack)/sizeof(struct st_block)) - 1;
  cur_block= block_stack;
  cur_block->ok= TRUE; /* Outer block should always be executed */
  cur_block->cmd= cmd_none;

  my_init_dynamic_array(&q_lines, sizeof(struct st_command*), 1024, 1024);

  if (my_hash_init(&var_hash, charset_info,
                   1024, 0, 0, get_var_key, var_free, MYF(0)))
    die("Variable hash initialization failed");

  var_set_string("MYSQL_SERVER_VERSION", MYSQL_SERVER_VERSION);
  var_set_string("MYSQL_SYSTEM_TYPE", SYSTEM_TYPE);
  var_set_string("MYSQL_MACHINE_TYPE", MACHINE_TYPE);
  if (sizeof(void *) == 8) {
    var_set_string("MYSQL_SYSTEM_ARCHITECTURE", "64");
  } else {
    var_set_string("MYSQL_SYSTEM_ARCHITECTURE", "32");
  }

  memset(&master_pos, 0, sizeof(master_pos));

  parser.current_line= parser.read_lines= 0;
  memset(&var_reg, 0, sizeof(var_reg));

  init_builtin_echo();
#ifdef __WIN__
#ifndef USE_CYGWIN
  is_windows= 1;
#endif
  init_tmp_sh_file();
  init_win_path_patterns();
#endif

  init_dynamic_string(&ds_res, "", 2048, 2048);

  parse_args(argc, argv);

  log_file.open(opt_logdir, result_file_name, ".log");
  verbose_msg("Logging to '%s'.", log_file.file_name());
  if (opt_mark_progress)
  {
    progress_file.open(opt_logdir, result_file_name, ".progress");
    verbose_msg("Tracing progress in '%s'.", progress_file.file_name());
  }

  /* Init connections, allocate 1 extra as buffer + 1 for default */
  connections= (struct st_connection*)
    my_malloc((opt_max_connections+2) * sizeof(struct st_connection),
              MYF(MY_WME | MY_ZEROFILL));
  connections_end= connections + opt_max_connections +1;
  next_con= connections + 1;
  
  var_set_int("$PS_PROTOCOL", ps_protocol);
  var_set_int("$SP_PROTOCOL", sp_protocol);
  var_set_int("$VIEW_PROTOCOL", view_protocol);
  var_set_int("$CURSOR_PROTOCOL", cursor_protocol);

  DBUG_PRINT("info",("result_file: '%s'",
                     result_file_name ? result_file_name : ""));
  verbose_msg("Results saved in '%s'.", 
              result_file_name ? result_file_name : "");
  if (mysql_server_init(embedded_server_arg_count,
			embedded_server_args,
			(char**) embedded_server_groups))
    die("Can't initialize MySQL server");
  server_initialized= 1;
  if (cur_file == file_stack && cur_file->file == 0)
  {
    cur_file->file= stdin;
    cur_file->file_name= my_strdup("<stdin>", MYF(MY_WME));
    cur_file->lineno= 1;
  }
  var_set_string("MYSQLTEST_FILE", cur_file->file_name);
  init_re();
  ps_protocol_enabled= ps_protocol;
  sp_protocol_enabled= sp_protocol;
  view_protocol_enabled= view_protocol;
  cursor_protocol_enabled= cursor_protocol;
  /* Cursor protcol implies ps protocol */
  if (cursor_protocol_enabled)
    ps_protocol_enabled= 1;

  st_connection *con= connections;
#ifdef EMBEDDED_LIBRARY
  init_connection_thd(con);
#endif /*EMBEDDED_LIBRARY*/
  if (!( mysql_init(&con->mysql)))
    die("Failed in mysql_init()");
  if (opt_connect_timeout)
    mysql_options(&con->mysql, MYSQL_OPT_CONNECT_TIMEOUT,
                  (void *) &opt_connect_timeout);
  if (opt_compress)
    mysql_options(&con->mysql,MYSQL_OPT_COMPRESS,NullS);
  mysql_options(&con->mysql, MYSQL_OPT_LOCAL_INFILE, 0);
  mysql_options(&con->mysql, MYSQL_SET_CHARSET_NAME,
                charset_info->csname);
  if (opt_charsets_dir)
    mysql_options(&con->mysql, MYSQL_SET_CHARSET_DIR,
                  opt_charsets_dir);

  if (opt_protocol)
    mysql_options(&con->mysql,MYSQL_OPT_PROTOCOL,(char*)&opt_protocol);

#if defined(HAVE_OPENSSL) && !defined(EMBEDDED_LIBRARY)

  if (opt_use_ssl)
  {
    mysql_ssl_set(&con->mysql, opt_ssl_key, opt_ssl_cert, opt_ssl_ca,
		  opt_ssl_capath, opt_ssl_cipher);
#if MYSQL_VERSION_ID >= 50000
    /* Turn on ssl_verify_server_cert only if host is "localhost" */
    opt_ssl_verify_server_cert= opt_host && !strcmp(opt_host, "localhost");
    mysql_options(&con->mysql, MYSQL_OPT_SSL_VERIFY_SERVER_CERT,
                  &opt_ssl_verify_server_cert);
#endif
  }
#endif

#ifdef HAVE_SMEM
  if (shared_memory_base_name)
    mysql_options(&con->mysql,MYSQL_SHARED_MEMORY_BASE_NAME,shared_memory_base_name);
#endif

  if (!(con->name = my_strdup("default", MYF(MY_WME))))
    die("Out of memory");

  safe_connect(&con->mysql, con->name, opt_host, opt_user, opt_pass,
               opt_db, opt_port, unix_sock);

  /* Use all time until exit if no explicit 'start_timer' */
  timer_start= timer_now();

  /*
    Initialize $mysql_errno with -1, so we can
    - distinguish it from valid values ( >= 0 ) and
    - detect if there was never a command sent to the server
  */
  var_set_errno(-1);

  set_current_connection(con);

  if (opt_include)
  {
    open_file(opt_include);
  }

  verbose_msg("Start processing test commands from '%s' ...", cur_file->file_name);
  while (!read_command(&command) && !abort_flag)
  {
    int current_line_inc = 1, processed = 0;
    if (command->type == Q_UNKNOWN || command->type == Q_COMMENT_WITH_COMMAND)
      get_command_type(command);

    if (parsing_disabled &&
        command->type != Q_ENABLE_PARSING &&
        command->type != Q_DISABLE_PARSING)
    {
      /* Parsing is disabled, silently convert this line to a comment */
      command->type= Q_COMMENT;
    }

    /* (Re-)set abort_on_error for this command */
    command->abort_on_error= (command->expected_errors.count == 0 &&
                              abort_on_error);
    
    /* delimiter needs to be executed so we can continue to parse */
    my_bool ok_to_do= cur_block->ok || command->type == Q_DELIMITER;
    /*
      Some commands need to be "done" the first time if they may get
      re-iterated over in a true context. This can only happen if there's 
      a while loop at some level above the current block.
    */
    if (!ok_to_do)
    {
      if (command->type == Q_SOURCE ||
          command->type == Q_ERROR ||
          command->type == Q_WRITE_FILE ||
          command->type == Q_APPEND_FILE ||
	  command->type == Q_PERL)
      {
	for (struct st_block *stb= cur_block-1; stb >= block_stack; stb--)
	{
	  if (stb->cmd == cmd_while)
	  {
	    ok_to_do= 1;
	    break;
	  }
	}
      }
    }

    if (ok_to_do)
    {
      command->last_argument= command->first_argument;
      processed = 1;
      switch (command->type) {
      case Q_CONNECT:
        do_connect(command);
        break;
      case Q_CONNECTION: select_connection(command); break;
      case Q_DISCONNECT:
      case Q_DIRTY_CLOSE:
	do_close_connection(command); break;
      case Q_ENABLE_QUERY_LOG:   disable_query_log=0; break;
      case Q_DISABLE_QUERY_LOG:  disable_query_log=1; break;
      case Q_ENABLE_ABORT_ON_ERROR:  abort_on_error=1; break;
      case Q_DISABLE_ABORT_ON_ERROR: abort_on_error=0; break;
      case Q_ENABLE_RESULT_LOG:  disable_result_log=0; break;
      case Q_DISABLE_RESULT_LOG: disable_result_log=1; break;
      case Q_ENABLE_CONNECT_LOG:   disable_connect_log=0; break;
      case Q_DISABLE_CONNECT_LOG:  disable_connect_log=1; break;
      case Q_ENABLE_WARNINGS:    disable_warnings=0; break;
      case Q_DISABLE_WARNINGS:   disable_warnings=1; break;
      case Q_ENABLE_INFO:        disable_info=0; break;
      case Q_DISABLE_INFO:       disable_info=1; break;
      case Q_ENABLE_METADATA:    display_metadata=1; break;
      case Q_DISABLE_METADATA:   display_metadata=0; break;
      case Q_SOURCE: do_source(command); break;
      case Q_SLEEP: do_sleep(command, 0); break;
      case Q_REAL_SLEEP: do_sleep(command, 1); break;
      case Q_WAIT_FOR_SLAVE_TO_STOP: do_wait_for_slave_to_stop(command); break;
      case Q_INC: do_modify_var(command, DO_INC); break;
      case Q_DEC: do_modify_var(command, DO_DEC); break;
      case Q_ECHO: do_echo(command); command_executed++; break;
      case Q_SYSTEM: do_system(command); break;
      case Q_REMOVE_FILE: do_remove_file(command); break;
      case Q_REMOVE_FILES_WILDCARD: do_remove_files_wildcard(command); break;
      case Q_MKDIR: do_mkdir(command); break;
      case Q_RMDIR: do_rmdir(command); break;
      case Q_LIST_FILES: do_list_files(command); break;
      case Q_LIST_FILES_WRITE_FILE:
        do_list_files_write_file_command(command, FALSE);
        break;
      case Q_LIST_FILES_APPEND_FILE:
        do_list_files_write_file_command(command, TRUE);
        break;
      case Q_FILE_EXIST: do_file_exist(command); break;
      case Q_WRITE_FILE: do_write_file(command); break;
      case Q_APPEND_FILE: do_append_file(command); break;
      case Q_DIFF_FILES: do_diff_files(command); break;
      case Q_SEND_QUIT: do_send_quit(command); break;
      case Q_CHANGE_USER: do_change_user(command); break;
      case Q_CAT_FILE: do_cat_file(command); break;
      case Q_COPY_FILE: do_copy_file(command); break;
      case Q_MOVE_FILE: do_move_file(command); break;
      case Q_CHMOD_FILE: do_chmod_file(command); break;
      case Q_PERL: do_perl(command); break;
      case Q_RESULT_FORMAT_VERSION: do_result_format_version(command); break;
      case Q_DELIMITER:
        do_delimiter(command);
	break;
      case Q_DISPLAY_VERTICAL_RESULTS:
        display_result_vertically= TRUE;
        break;
      case Q_DISPLAY_HORIZONTAL_RESULTS:
	display_result_vertically= FALSE;
        break;
      case Q_SORTED_RESULT:
        /*
          Turn on sorting of result set, will be reset after next
          command
        */
	display_result_sorted= TRUE;
        break;
      case Q_LOWERCASE:
        /*
          Turn on lowercasing of result, will be reset after next
          command
        */
        display_result_lower= TRUE;
        break;
      case Q_LET: do_let(command); break;
      case Q_EVAL_RESULT:
        die("'eval_result' command  is deprecated");
      case Q_EVAL:
      case Q_QUERY_VERTICAL:
      case Q_QUERY_HORIZONTAL:
	if (command->query == command->query_buf)
        {
          /* Skip the first part of command, i.e query_xxx */
	  command->query= command->first_argument;
          command->first_word_len= 0;
        }
	/* fall through */
      case Q_QUERY:
      case Q_REAP:
      {
	my_bool old_display_result_vertically= display_result_vertically;
        /* Default is full query, both reap and send  */
        int flags= QUERY_REAP_FLAG | QUERY_SEND_FLAG;

        if (q_send_flag)
        {
          /* Last command was an empty 'send' */
          flags= QUERY_SEND_FLAG;
          q_send_flag= 0;
        }
        else if (command->type == Q_REAP)
        {
          flags= QUERY_REAP_FLAG;
        }

        /* Check for special property for this query */
        display_result_vertically|= (command->type == Q_QUERY_VERTICAL);

	if (save_file[0])
	{
	  strmake(command->require_file, save_file, sizeof(save_file) - 1);
	  save_file[0]= 0;
	}
	run_query(cur_con, command, flags);
	command_executed++;
        command->last_argument= command->end;

        /* Restore settings */
	display_result_vertically= old_display_result_vertically;

	break;
      }
      case Q_SEND:
      case Q_SEND_EVAL:
        if (!*command->first_argument)
        {
          /*
            This is a send without arguments, it indicates that _next_ query
            should be send only
          */
          q_send_flag= 1;
          break;
        }

        /* Remove "send" if this is first iteration */
	if (command->query == command->query_buf)
	  command->query= command->first_argument;

	/*
	  run_query() can execute a query partially, depending on the flags.
	  QUERY_SEND_FLAG flag without QUERY_REAP_FLAG tells it to just send
          the query and read the result some time later when reap instruction
	  is given on this connection.
        */
	run_query(cur_con, command, QUERY_SEND_FLAG);
	command_executed++;
        command->last_argument= command->end;
	break;
      case Q_REQUIRE:
	do_get_file_name(command, save_file, sizeof(save_file));
	break;
      case Q_ERROR:
        do_get_errcodes(command);
	break;
      case Q_REPLACE:
	do_get_replace(command);
	break;
      case Q_REPLACE_REGEX:
        do_get_replace_regex(command);
        break;
      case Q_REPLACE_COLUMN:
	do_get_replace_column(command);
	break;
      case Q_SAVE_MASTER_POS: do_save_master_pos(); break;
      case Q_SYNC_WITH_MASTER: do_sync_with_master(command); break;
      case Q_SYNC_SLAVE_WITH_MASTER:
      {
	do_save_master_pos();
	if (*command->first_argument)
	  select_connection(command);
	else
	  select_connection_name("slave");
	do_sync_with_master2(command, 0);
	break;
      }
      case Q_COMMENT:
      {
        command->last_argument= command->end;

        /* Don't output comments in v1 */
        if (opt_result_format_version == 1)
          break;

        /* Don't output comments if query logging is off */
        if (disable_query_log)
          break;

        /* Write comment's with two starting #'s to result file */
        const char* p= command->query;
        if (p && *p == '#' && *(p+1) == '#')
        {
          dynstr_append_mem(&ds_res, command->query, command->query_len);
          dynstr_append(&ds_res, "\n");
        }
	break;
      }
      case Q_EMPTY_LINE:
        /* Don't output newline in v1 */
        if (opt_result_format_version == 1)
          break;

        /* Don't output newline if query logging is off */
        if (disable_query_log)
          break;

        dynstr_append(&ds_res, "\n");
        break;
      case Q_PING:
        handle_command_error(command, mysql_ping(&cur_con->mysql));
        break;
      case Q_SEND_SHUTDOWN:
        handle_command_error(command,
                             mysql_shutdown(&cur_con->mysql,
                                            SHUTDOWN_DEFAULT));
        break;
      case Q_SHUTDOWN_SERVER:
        do_shutdown_server(command);
        break;
      case Q_EXEC:
	do_exec(command);
	command_executed++;
	break;
      case Q_START_TIMER:
	/* Overwrite possible earlier start of timer */
	timer_start= timer_now();
	break;
      case Q_END_TIMER:
	/* End timer before ending mysqltest */
	timer_output();
	break;
      case Q_CHARACTER_SET:
	do_set_charset(command);
	break;
      case Q_DISABLE_PS_PROTOCOL:
        ps_protocol_enabled= 0;
        /* Close any open statements */
        close_statements();
        break;
      case Q_ENABLE_PS_PROTOCOL:
        ps_protocol_enabled= ps_protocol;
        break;
      case Q_DISABLE_RECONNECT:
        set_reconnect(&cur_con->mysql, 0);
        break;
      case Q_ENABLE_RECONNECT:
        set_reconnect(&cur_con->mysql, 1);
        /* Close any open statements - no reconnect, need new prepare */
        close_statements();
        break;
      case Q_DISABLE_PARSING:
        if (parsing_disabled == 0)
          parsing_disabled= 1;
        else
          die("Parsing is already disabled");
        break;
      case Q_ENABLE_PARSING:
        /*
          Ensure we don't get parsing_disabled < 0 as this would accidentally
          disable code we don't want to have disabled
        */
        if (parsing_disabled == 1)
          parsing_disabled= 0;
        else
          die("Parsing is already enabled");
        break;
      case Q_DIE:
        /* Abort test with error code and error message */
        die("%s", command->first_argument);
        break;
      case Q_EXIT:
        /* Stop processing any more commands */
        abort_flag= 1;
        break;
      case Q_SKIP:
        abort_not_supported_test("%s", command->first_argument);
        break;

      case Q_RESULT:
        die("result, deprecated command");
        break;

      default:
        processed= 0;
        break;
      }
    }

    if (!processed)
    {
      current_line_inc= 0;
      switch (command->type) {
      case Q_WHILE: do_block(cmd_while, command); break;
      case Q_IF: do_block(cmd_if, command); break;
      case Q_END_BLOCK: do_done(command); break;
      default: current_line_inc = 1; break;
      }
    }
    else
      check_eol_junk(command->last_argument);

    if (command->type != Q_ERROR &&
        command->type != Q_COMMENT)
    {
      /*
        As soon as any non "error" command or comment has been executed,
        the array with expected errors should be cleared
      */
      memset(&saved_expected_errors, 0, sizeof(saved_expected_errors));
    }

    if (command_executed != last_command_executed)
    {
      /*
        As soon as any command has been executed,
        the replace structures should be cleared
      */
      free_all_replace();

      /* Also reset "sorted_result" and "lowercase"*/
      display_result_sorted= FALSE;
      display_result_lower= FALSE;
    }
    last_command_executed= command_executed;

    parser.current_line += current_line_inc;
    if ( opt_mark_progress )
      mark_progress(command, parser.current_line);

    /* Write result from command to log file immediately */
    log_file.write(&ds_res);
    log_file.flush();
    dynstr_set(&ds_res, 0);
  }

  log_file.close();

  start_lineno= 0;
  verbose_msg("... Done processing test commands.");

  if (parsing_disabled)
    die("Test ended with parsing disabled");

  my_bool empty_result= FALSE;
  
  /*
    The whole test has been executed _sucessfully_.
    Time to compare result or save it to record file.
    The entire output from test is in the log file
  */
  if (log_file.bytes_written())
  {
    if (result_file_name)
    {
      /* A result file has been specified */

      if (record)
      {
	/* Recording */

        /* save a copy of the log to result file */
        if (my_copy(log_file.file_name(), result_file_name, MYF(0)) != 0)
          die("Failed to copy '%s' to '%s', errno: %d",
              log_file.file_name(), result_file_name, errno);

      }
      else
      {
	/* Check that the output from test is equal to result file */
	check_result();
      }
    }
  }
  else
  {
    /* Empty output is an error *unless* we also have an empty result file */
    if (! result_file_name || record ||
        compare_files (log_file.file_name(), result_file_name))
    {
      die("The test didn't produce any output");
    }
    else 
    {
      empty_result= TRUE;  /* Meaning empty was expected */
    }
  }

  if (!command_executed && result_file_name && !empty_result)
    die("No queries executed but non-empty result file found!");

  verbose_msg("Test has succeeded!");
  timer_output();
  /* Yes, if we got this far the test has suceeded! Sakila smiles */
  cleanup_and_exit(0);
  return 0; /* Keep compiler happy too */
}


/*
  A primitive timer that give results in milliseconds if the
  --timer-file=<filename> is given. The timer result is written
  to that file when the result is available. To not confuse
  mysql-test-run with an old obsolete result, we remove the file
  before executing any commands. The time we measure is

  - If no explicit 'start_timer' or 'end_timer' is given in the
  test case, the timer measure how long we execute in mysqltest.

  - If only 'start_timer' is given we measure how long we execute
  from that point until we terminate mysqltest.

  - If only 'end_timer' is given we measure how long we execute
  from that we enter mysqltest to the 'end_timer' is command is
  executed.

  - If both 'start_timer' and 'end_timer' are given we measure
  the time between executing the two commands.
*/

void timer_output(void)
{
  if (timer_file)
  {
    char buf[32], *end;
    ulonglong timer= timer_now() - timer_start;
    end= longlong2str(timer, buf, 10);
    str_to_file(timer_file,buf, (int) (end-buf));
    /* Timer has been written to the file, don't use it anymore */
    timer_file= 0;
  }
}


ulonglong timer_now(void)
{
  return my_micro_time() / 1000;
}


/*
  Get arguments for replace_columns. The syntax is:
  replace-column column_number to_string [column_number to_string ...]
  Where each argument may be quoted with ' or "
  A argument may also be a variable, in which case the value of the
  variable is replaced.
*/

void do_get_replace_column(struct st_command *command)
{
  char *from= command->first_argument;
  char *buff, *start;
  DBUG_ENTER("get_replace_columns");

  free_replace_column();
  if (!*from)
    die("Missing argument in %s", command->query);

  /* Allocate a buffer for results */
  start= buff= (char*)my_malloc(strlen(from)+1,MYF(MY_WME | MY_FAE));
  while (*from)
  {
    char *to;
    uint column_number;
    to= get_string(&buff, &from, command);
    if (!(column_number= atoi(to)) || column_number > MAX_COLUMNS)
      die("Wrong column number to replace_column in '%s'", command->query);
    if (!*from)
      die("Wrong number of arguments to replace_column in '%s'", command->query);
    to= get_string(&buff, &from, command);
    my_free(replace_column[column_number-1]);
    replace_column[column_number-1]= my_strdup(to, MYF(MY_WME | MY_FAE));
    set_if_bigger(max_replace_column, column_number);
  }
  my_free(start);
  command->last_argument= command->end;

  DBUG_VOID_RETURN;
}


void free_replace_column()
{
  uint i;
  for (i=0 ; i < max_replace_column ; i++)
  {
    if (replace_column[i])
    {
      my_free(replace_column[i]);
      replace_column[i]= 0;
    }
  }
  max_replace_column= 0;
}


/****************************************************************************/
/*
  Replace functions
*/

/* Definitions for replace result */

typedef struct st_pointer_array {		/* when using array-strings */
  TYPELIB typelib;				/* Pointer to strings */
  uchar	*str;					/* Strings is here */
  uint8 *flag;					/* Flag about each var. */
  uint	array_allocs,max_count,length,max_length;
} POINTER_ARRAY;

struct st_replace;
struct st_replace *init_replace(char * *from, char * *to, uint count,
				char * word_end_chars);
int insert_pointer_name(reg1 POINTER_ARRAY *pa,char * name);
void replace_strings_append(struct st_replace *rep, DYNAMIC_STRING* ds,
                            const char *from, int len);
void free_pointer_array(POINTER_ARRAY *pa);

struct st_replace *glob_replace;

/*
  Get arguments for replace. The syntax is:
  replace from to [from to ...]
  Where each argument may be quoted with ' or "
  A argument may also be a variable, in which case the value of the
  variable is replaced.
*/

void do_get_replace(struct st_command *command)
{
  uint i;
  char *from= command->first_argument;
  char *buff, *start;
  char word_end_chars[256], *pos;
  POINTER_ARRAY to_array, from_array;
  DBUG_ENTER("get_replace");

  free_replace();

  bzero((char*) &to_array,sizeof(to_array));
  bzero((char*) &from_array,sizeof(from_array));
  if (!*from)
    die("Missing argument in %s", command->query);
  start= buff= (char*)my_malloc(strlen(from)+1,MYF(MY_WME | MY_FAE));
  while (*from)
  {
    char *to= buff;
    to= get_string(&buff, &from, command);
    if (!*from)
      die("Wrong number of arguments to replace_result in '%s'",
          command->query);
#ifdef __WIN__
    fix_win_paths(to, from - to);
#endif
    insert_pointer_name(&from_array,to);
    to= get_string(&buff, &from, command);
    insert_pointer_name(&to_array,to);
  }
  for (i= 1,pos= word_end_chars ; i < 256 ; i++)
    if (my_isspace(charset_info,i))
      *pos++= i;
  *pos=0;					/* End pointer */
  if (!(glob_replace= init_replace((char**) from_array.typelib.type_names,
				  (char**) to_array.typelib.type_names,
				  (uint) from_array.typelib.count,
				  word_end_chars)))
    die("Can't initialize replace from '%s'", command->query);
  free_pointer_array(&from_array);
  free_pointer_array(&to_array);
  my_free(start);
  command->last_argument= command->end;
  DBUG_VOID_RETURN;
}


void free_replace()
{
  DBUG_ENTER("free_replace");
  my_free(glob_replace);
  glob_replace= NULL;
  DBUG_VOID_RETURN;
}


typedef struct st_replace {
  my_bool found;
  struct st_replace *next[256];
} REPLACE;

typedef struct st_replace_found {
  my_bool found;
  char *replace_string;
  uint to_offset;
  int from_offset;
} REPLACE_STRING;


void replace_strings_append(REPLACE *rep, DYNAMIC_STRING* ds,
                            const char *str,
                            int len __attribute__((unused)))
{
  reg1 REPLACE *rep_pos;
  reg2 REPLACE_STRING *rep_str;
  const char *start, *from;
  DBUG_ENTER("replace_strings_append");

  start= from= str;
  rep_pos=rep+1;
  for (;;)
  {
    /* Loop through states */
    DBUG_PRINT("info", ("Looping through states"));
    while (!rep_pos->found)
      rep_pos= rep_pos->next[(uchar) *from++];

    /* Does this state contain a string to be replaced */
    if (!(rep_str = ((REPLACE_STRING*) rep_pos))->replace_string)
    {
      /* No match found */
      dynstr_append_mem(ds, start, from - start - 1);
      DBUG_PRINT("exit", ("Found no more string to replace, appended: %s", start));
      DBUG_VOID_RETURN;
    }

    /* Found a string that needs to be replaced */
    DBUG_PRINT("info", ("found: %d, to_offset: %d, from_offset: %d, string: %s",
                        rep_str->found, rep_str->to_offset,
                        rep_str->from_offset, rep_str->replace_string));

    /* Append part of original string before replace string */
    dynstr_append_mem(ds, start, (from - rep_str->to_offset) - start);

    /* Append replace string */
    dynstr_append_mem(ds, rep_str->replace_string,
                      strlen(rep_str->replace_string));

    if (!*(from-=rep_str->from_offset) && rep_pos->found != 2)
    {
      /* End of from string */
      DBUG_PRINT("exit", ("Found end of from string"));
      DBUG_VOID_RETURN;
    }
    DBUG_ASSERT(from <= str+len);
    start= from;
    rep_pos=rep;
  }
}


/*
  Regex replace  functions
*/


/* Stores regex substitutions */

struct st_regex
{
  char* pattern; /* Pattern to be replaced */
  char* replace; /* String or expression to replace the pattern with */
  int icase; /* true if the match is case insensitive */
};

struct st_replace_regex
{
  DYNAMIC_ARRAY regex_arr; /* stores a list of st_regex subsitutions */

  /*
    Temporary storage areas for substitutions. To reduce unnessary copying
    and memory freeing/allocation, we pre-allocate two buffers, and alternate
    their use, one for input/one for output, the roles changing on the next
    st_regex substition. At the end of substitutions  buf points to the
    one containing the final result.
  */
  char* buf;
  char* even_buf;
  char* odd_buf;
  int even_buf_len;
  int odd_buf_len;
};

struct st_replace_regex *glob_replace_regex= 0;

int reg_replace(char** buf_p, int* buf_len_p, char *pattern, char *replace,
                char *string, int icase);



/*
  Finds the next (non-escaped) '/' in the expression.
  (If the character '/' is needed, it can be escaped using '\'.)
*/

#define PARSE_REGEX_ARG                         \
  while (p < expr_end)                          \
  {                                             \
    char c= *p;                                 \
    if (c == '/')                               \
    {                                           \
      if (last_c == '\\')                       \
      {                                         \
        buf_p[-1]= '/';                         \
      }                                         \
      else                                      \
      {                                         \
        *buf_p++ = 0;                           \
        break;                                  \
      }                                         \
    }                                           \
    else                                        \
      *buf_p++ = c;                             \
                                                \
    last_c= c;                                  \
    p++;                                        \
  }                                             \
                                                \
/*
  Initializes the regular substitution expression to be used in the
  result output of test.

  Returns: st_replace_regex struct with pairs of substitutions
*/

struct st_replace_regex* init_replace_regex(char* expr)
{
  struct st_replace_regex* res;
  char* buf,*expr_end;
  char* p;
  char* buf_p;
  uint expr_len= strlen(expr);
  char last_c = 0;
  struct st_regex reg;

  /* my_malloc() will die on fail with MY_FAE */
  res=(struct st_replace_regex*)my_malloc(
                                          sizeof(*res)+expr_len ,MYF(MY_FAE+MY_WME));
  my_init_dynamic_array(&res->regex_arr,sizeof(struct st_regex),128,128);

  buf= (char*)res + sizeof(*res);
  expr_end= expr + expr_len;
  p= expr;
  buf_p= buf;

  /* for each regexp substitution statement */
  while (p < expr_end)
  {
    bzero(&reg,sizeof(reg));
    /* find the start of the statement */
    while (p < expr_end)
    {
      if (*p == '/')
        break;
      p++;
    }

    if (p == expr_end || ++p == expr_end)
    {
      if (res->regex_arr.elements)
        break;
      else
        goto err;
    }
    /* we found the start */
    reg.pattern= buf_p;

    /* Find first argument -- pattern string to be removed */
    PARSE_REGEX_ARG

      if (p == expr_end || ++p == expr_end)
        goto err;

    /* buf_p now points to the replacement pattern terminated with \0 */
    reg.replace= buf_p;

    /* Find second argument -- replace string to replace pattern */
    PARSE_REGEX_ARG

      if (p == expr_end)
        goto err;

    /* skip the ending '/' in the statement */
    p++;

    /* Check if we should do matching case insensitive */
    if (p < expr_end && *p == 'i')
      reg.icase= 1;

    /* done parsing the statement, now place it in regex_arr */
    if (insert_dynamic(&res->regex_arr,(uchar*) &reg))
      die("Out of memory");
  }
  res->odd_buf_len= res->even_buf_len= 8192;
  res->even_buf= (char*)my_malloc(res->even_buf_len,MYF(MY_WME+MY_FAE));
  res->odd_buf= (char*)my_malloc(res->odd_buf_len,MYF(MY_WME+MY_FAE));
  res->buf= res->even_buf;

  return res;

err:
  my_free(res);
  die("Error parsing replace_regex \"%s\"", expr);
  return 0;
}

/*
  Execute all substitutions on val.

  Returns: true if substituition was made, false otherwise
  Side-effect: Sets r->buf to be the buffer with all substitutions done.

  IN:
  struct st_replace_regex* r
  char* val
  Out:
  struct st_replace_regex* r
  r->buf points at the resulting buffer
  r->even_buf and r->odd_buf might have been reallocated
  r->even_buf_len and r->odd_buf_len might have been changed

  TODO:  at some point figure out if there is a way to do everything
  in one pass
*/

int multi_reg_replace(struct st_replace_regex* r,char* val)
{
  uint i;
  char* in_buf, *out_buf;
  int* buf_len_p;

  in_buf= val;
  out_buf= r->even_buf;
  buf_len_p= &r->even_buf_len;
  r->buf= 0;

  /* For each substitution, do the replace */
  for (i= 0; i < r->regex_arr.elements; i++)
  {
    struct st_regex re;
    char* save_out_buf= out_buf;

    get_dynamic(&r->regex_arr,(uchar*)&re,i);

    if (!reg_replace(&out_buf, buf_len_p, re.pattern, re.replace,
                     in_buf, re.icase))
    {
      /* if the buffer has been reallocated, make adjustements */
      if (save_out_buf != out_buf)
      {
        if (save_out_buf == r->even_buf)
          r->even_buf= out_buf;
        else
          r->odd_buf= out_buf;
      }

      r->buf= out_buf;
      if (in_buf == val)
        in_buf= r->odd_buf;

      swap_variables(char*,in_buf,out_buf);

      buf_len_p= (out_buf == r->even_buf) ? &r->even_buf_len :
        &r->odd_buf_len;
    }
  }

  return (r->buf == 0);
}

/*
  Parse the regular expression to be used in all result files
  from now on.

  The syntax is --replace_regex /from/to/i /from/to/i ...
  i means case-insensitive match. If omitted, the match is
  case-sensitive

*/
void do_get_replace_regex(struct st_command *command)
{
  char *expr= command->first_argument;
  free_replace_regex();
  if (!(glob_replace_regex=init_replace_regex(expr)))
    die("Could not init replace_regex");
  command->last_argument= command->end;
}

void free_replace_regex()
{
  if (glob_replace_regex)
  {
    delete_dynamic(&glob_replace_regex->regex_arr);
    my_free(glob_replace_regex->even_buf);
    my_free(glob_replace_regex->odd_buf);
    my_free(glob_replace_regex);
    glob_replace_regex=0;
  }
}



/*
  auxiluary macro used by reg_replace
  makes sure the result buffer has sufficient length
*/
#define SECURE_REG_BUF   if (buf_len < need_buf_len)                    \
  {                                                                     \
    int off= res_p - buf;                                               \
    buf= (char*)my_realloc(buf,need_buf_len,MYF(MY_WME+MY_FAE));        \
    res_p= buf + off;                                                   \
    buf_len= need_buf_len;                                              \
  }                                                                     \
                                                                        \
/*
  Performs a regex substitution

  IN:

  buf_p - result buffer pointer. Will change if reallocated
  buf_len_p - result buffer length. Will change if the buffer is reallocated
  pattern - regexp pattern to match
  replace - replacement expression
  string - the string to perform substituions in
  icase - flag, if set to 1 the match is case insensitive
*/
int reg_replace(char** buf_p, int* buf_len_p, char *pattern,
                char *replace, char *string, int icase)
{
  my_regex_t r;
  my_regmatch_t *subs;
  char *replace_end;
  char *buf= *buf_p;
  int len;
  int buf_len, need_buf_len;
  int cflags= REG_EXTENDED;
  int err_code;
  char *res_p,*str_p,*str_end;

  buf_len= *buf_len_p;
  len= strlen(string);
  str_end= string + len;

  /* start with a buffer of a reasonable size that hopefully will not
     need to be reallocated
  */
  need_buf_len= len * 2 + 1;
  res_p= buf;

  SECURE_REG_BUF

  if (icase)
    cflags|= REG_ICASE;

  if ((err_code= my_regcomp(&r,pattern,cflags,&my_charset_latin1)))
  {
    check_regerr(&r,err_code);
    return 1;
  }

  subs= (my_regmatch_t*)my_malloc(sizeof(my_regmatch_t) * (r.re_nsub+1),
                                  MYF(MY_WME+MY_FAE));

  *res_p= 0;
  str_p= string;
  replace_end= replace + strlen(replace);

  /* for each pattern match instance perform a replacement */
  while (!err_code)
  {
    /* find the match */
    err_code= my_regexec(&r,str_p, r.re_nsub+1, subs,
                         (str_p == string) ? REG_NOTBOL : 0);

    /* if regular expression error (eg. bad syntax, or out of memory) */
    if (err_code && err_code != REG_NOMATCH)
    {
      check_regerr(&r,err_code);
      my_regfree(&r);
      return 1;
    }

    /* if match found */
    if (!err_code)
    {
      char* expr_p= replace;
      int c;

      /*
        we need at least what we have so far in the buffer + the part
        before this match
      */
      need_buf_len= (res_p - buf) + (int) subs[0].rm_so;

      /* on this pass, calculate the memory for the result buffer */
      while (expr_p < replace_end)
      {
        int back_ref_num= -1;
        c= *expr_p;

        if (c == '\\' && expr_p + 1 < replace_end)
        {
          back_ref_num= (int) (expr_p[1] - '0');
        }

        /* found a valid back_ref (eg. \1)*/
        if (back_ref_num >= 0 && back_ref_num <= (int)r.re_nsub)
        {
          regoff_t start_off, end_off;
          if ((start_off=subs[back_ref_num].rm_so) > -1 &&
              (end_off=subs[back_ref_num].rm_eo) > -1)
          {
            need_buf_len += (int) (end_off - start_off);
          }
          expr_p += 2;
        }
        else
        {
          expr_p++;
          need_buf_len++;
        }
      }
      need_buf_len++;
      /*
        now that we know the size of the buffer,
        make sure it is big enough
      */
      SECURE_REG_BUF

        /* copy the pre-match part */
        if (subs[0].rm_so)
        {
          memcpy(res_p, str_p, (size_t) subs[0].rm_so);
          res_p+= subs[0].rm_so;
        }

      expr_p= replace;

      /* copy the match and expand back_refs */
      while (expr_p < replace_end)
      {
        int back_ref_num= -1;
        c= *expr_p;

        if (c == '\\' && expr_p + 1 < replace_end)
        {
          back_ref_num= expr_p[1] - '0';
        }

        if (back_ref_num >= 0 && back_ref_num <= (int)r.re_nsub)
        {
          regoff_t start_off, end_off;
          if ((start_off=subs[back_ref_num].rm_so) > -1 &&
              (end_off=subs[back_ref_num].rm_eo) > -1)
          {
            int block_len= (int) (end_off - start_off);
            memcpy(res_p,str_p + start_off, block_len);
            res_p += block_len;
          }
          expr_p += 2;
        }
        else
        {
          *res_p++ = *expr_p++;
        }
      }

      /* handle the post-match part */
      if (subs[0].rm_so == subs[0].rm_eo)
      {
        if (str_p + subs[0].rm_so >= str_end)
          break;
        str_p += subs[0].rm_eo ;
        *res_p++ = *str_p++;
      }
      else
      {
        str_p += subs[0].rm_eo;
      }
    }
    else /* no match this time, just copy the string as is */
    {
      int left_in_str= str_end-str_p;
      need_buf_len= (res_p-buf) + left_in_str;
      SECURE_REG_BUF
        memcpy(res_p,str_p,left_in_str);
      res_p += left_in_str;
      str_p= str_end;
    }
  }
  my_free(subs);
  my_regfree(&r);
  *res_p= 0;
  *buf_p= buf;
  *buf_len_p= buf_len;
  return 0;
}


#ifndef WORD_BIT
#define WORD_BIT (8*sizeof(uint))
#endif

#define SET_MALLOC_HUNC 64
#define LAST_CHAR_CODE 259

typedef struct st_rep_set {
  uint	*bits;				/* Pointer to used sets */
  short next[LAST_CHAR_CODE];		/* Pointer to next sets */
  uint	found_len;			/* Best match to date */
  int	found_offset;
  uint	table_offset;
  uint	size_of_bits;			/* For convinience */
} REP_SET;

typedef struct st_rep_sets {
  uint		count;			/* Number of sets */
  uint		extra;			/* Extra sets in buffer */
  uint		invisible;		/* Sets not chown */
  uint		size_of_bits;
  REP_SET	*set,*set_buffer;
  uint		*bit_buffer;
} REP_SETS;

typedef struct st_found_set {
  uint table_offset;
  int found_offset;
} FOUND_SET;

typedef struct st_follow {
  int chr;
  uint table_offset;
  uint len;
} FOLLOWS;


int init_sets(REP_SETS *sets,uint states);
REP_SET *make_new_set(REP_SETS *sets);
void make_sets_invisible(REP_SETS *sets);
void free_last_set(REP_SETS *sets);
void free_sets(REP_SETS *sets);
void internal_set_bit(REP_SET *set, uint bit);
void internal_clear_bit(REP_SET *set, uint bit);
void or_bits(REP_SET *to,REP_SET *from);
void copy_bits(REP_SET *to,REP_SET *from);
int cmp_bits(REP_SET *set1,REP_SET *set2);
int get_next_bit(REP_SET *set,uint lastpos);
int find_set(REP_SETS *sets,REP_SET *find);
int find_found(FOUND_SET *found_set,uint table_offset,
               int found_offset);
uint start_at_word(char * pos);
uint end_of_word(char * pos);

static uint found_sets=0;


uint replace_len(char * str)
{
  uint len=0;
  while (*str)
  {
    str++;
    len++;
  }
  return len;
}

/* Init a replace structure for further calls */

REPLACE *init_replace(char * *from, char * *to,uint count,
		      char * word_end_chars)
{
  static const int SPACE_CHAR= 256;
  static const int END_OF_LINE= 258;

  uint i,j,states,set_nr,len,result_len,max_length,found_end,bits_set,bit_nr;
  int used_sets,chr,default_state;
  char used_chars[LAST_CHAR_CODE],is_word_end[256];
  char * pos, *to_pos, **to_array;
  REP_SETS sets;
  REP_SET *set,*start_states,*word_states,*new_set;
  FOLLOWS *follow,*follow_ptr;
  REPLACE *replace;
  FOUND_SET *found_set;
  REPLACE_STRING *rep_str;
  DBUG_ENTER("init_replace");

  /* Count number of states */
  for (i=result_len=max_length=0 , states=2 ; i < count ; i++)
  {
    len=replace_len(from[i]);
    if (!len)
    {
      errno=EINVAL;
      DBUG_RETURN(0);
    }
    states+=len+1;
    result_len+=(uint) strlen(to[i])+1;
    if (len > max_length)
      max_length=len;
  }
  bzero((char*) is_word_end,sizeof(is_word_end));
  for (i=0 ; word_end_chars[i] ; i++)
    is_word_end[(uchar) word_end_chars[i]]=1;

  if (init_sets(&sets,states))
    DBUG_RETURN(0);
  found_sets=0;
  if (!(found_set= (FOUND_SET*) my_malloc(sizeof(FOUND_SET)*max_length*count,
					  MYF(MY_WME))))
  {
    free_sets(&sets);
    DBUG_RETURN(0);
  }
  (void) make_new_set(&sets);			/* Set starting set */
  make_sets_invisible(&sets);			/* Hide previus sets */
  used_sets=-1;
  word_states=make_new_set(&sets);		/* Start of new word */
  start_states=make_new_set(&sets);		/* This is first state */
  if (!(follow=(FOLLOWS*) my_malloc((states+2)*sizeof(FOLLOWS),MYF(MY_WME))))
  {
    free_sets(&sets);
    my_free(found_set);
    DBUG_RETURN(0);
  }

  /* Init follow_ptr[] */
  for (i=0, states=1, follow_ptr=follow+1 ; i < count ; i++)
  {
    if (from[i][0] == '\\' && from[i][1] == '^')
    {
      internal_set_bit(start_states,states+1);
      if (!from[i][2])
      {
	start_states->table_offset=i;
	start_states->found_offset=1;
      }
    }
    else if (from[i][0] == '\\' && from[i][1] == '$')
    {
      internal_set_bit(start_states,states);
      internal_set_bit(word_states,states);
      if (!from[i][2] && start_states->table_offset == (uint) ~0)
      {
	start_states->table_offset=i;
	start_states->found_offset=0;
      }
    }
    else
    {
      internal_set_bit(word_states,states);
      if (from[i][0] == '\\' && (from[i][1] == 'b' && from[i][2]))
	internal_set_bit(start_states,states+1);
      else
	internal_set_bit(start_states,states);
    }
    for (pos=from[i], len=0; *pos ; pos++)
    {
      follow_ptr->chr= (uchar) *pos;
      follow_ptr->table_offset=i;
      follow_ptr->len= ++len;
      follow_ptr++;
    }
    follow_ptr->chr=0;
    follow_ptr->table_offset=i;
    follow_ptr->len=len;
    follow_ptr++;
    states+=(uint) len+1;
  }


  for (set_nr=0,pos=0 ; set_nr < sets.count ; set_nr++)
  {
    set=sets.set+set_nr;
    default_state= 0;				/* Start from beginning */

    /* If end of found-string not found or start-set with current set */

    for (i= (uint) ~0; (i=get_next_bit(set,i)) ;)
    {
      if (!follow[i].chr)
      {
	if (! default_state)
	  default_state= find_found(found_set,set->table_offset,
				    set->found_offset+1);
      }
    }
    copy_bits(sets.set+used_sets,set);		/* Save set for changes */
    if (!default_state)
      or_bits(sets.set+used_sets,sets.set);	/* Can restart from start */

    /* Find all chars that follows current sets */
    bzero((char*) used_chars,sizeof(used_chars));
    for (i= (uint) ~0; (i=get_next_bit(sets.set+used_sets,i)) ;)
    {
      used_chars[follow[i].chr]=1;
      if ((follow[i].chr == SPACE_CHAR && !follow[i+1].chr &&
	   follow[i].len > 1) || follow[i].chr == END_OF_LINE)
	used_chars[0]=1;
    }

    /* Mark word_chars used if \b is in state */
    if (used_chars[SPACE_CHAR])
      for (pos= word_end_chars ; *pos ; pos++)
	used_chars[(int) (uchar) *pos] = 1;

    /* Handle other used characters */
    for (chr= 0 ; chr < 256 ; chr++)
    {
      if (! used_chars[chr])
	set->next[chr]= chr ? default_state : -1;
      else
      {
	new_set=make_new_set(&sets);
	set=sets.set+set_nr;			/* if realloc */
	new_set->table_offset=set->table_offset;
	new_set->found_len=set->found_len;
	new_set->found_offset=set->found_offset+1;
	found_end=0;

	for (i= (uint) ~0 ; (i=get_next_bit(sets.set+used_sets,i)) ; )
	{
	  if (!follow[i].chr || follow[i].chr == chr ||
	      (follow[i].chr == SPACE_CHAR &&
	       (is_word_end[chr] ||
		(!chr && follow[i].len > 1 && ! follow[i+1].chr))) ||
	      (follow[i].chr == END_OF_LINE && ! chr))
	  {
	    if ((! chr || (follow[i].chr && !follow[i+1].chr)) &&
		follow[i].len > found_end)
	      found_end=follow[i].len;
	    if (chr && follow[i].chr)
	      internal_set_bit(new_set,i+1);		/* To next set */
	    else
	      internal_set_bit(new_set,i);
	  }
	}
	if (found_end)
	{
	  new_set->found_len=0;			/* Set for testing if first */
	  bits_set=0;
	  for (i= (uint) ~0; (i=get_next_bit(new_set,i)) ;)
	  {
	    if ((follow[i].chr == SPACE_CHAR ||
		 follow[i].chr == END_OF_LINE) && ! chr)
	      bit_nr=i+1;
	    else
	      bit_nr=i;
	    if (follow[bit_nr-1].len < found_end ||
		(new_set->found_len &&
		 (chr == 0 || !follow[bit_nr].chr)))
	      internal_clear_bit(new_set,i);
	    else
	    {
	      if (chr == 0 || !follow[bit_nr].chr)
	      {					/* best match  */
		new_set->table_offset=follow[bit_nr].table_offset;
		if (chr || (follow[i].chr == SPACE_CHAR ||
			    follow[i].chr == END_OF_LINE))
		  new_set->found_offset=found_end;	/* New match */
		new_set->found_len=found_end;
	      }
	      bits_set++;
	    }
	  }
	  if (bits_set == 1)
	  {
	    set->next[chr] = find_found(found_set,
					new_set->table_offset,
					new_set->found_offset);
	    free_last_set(&sets);
	  }
	  else
	    set->next[chr] = find_set(&sets,new_set);
	}
	else
	  set->next[chr] = find_set(&sets,new_set);
      }
    }
  }

  /* Alloc replace structure for the replace-state-machine */

  if ((replace=(REPLACE*) my_malloc(sizeof(REPLACE)*(sets.count)+
				    sizeof(REPLACE_STRING)*(found_sets+1)+
				    sizeof(char *)*count+result_len,
				    MYF(MY_WME | MY_ZEROFILL))))
  {
    rep_str=(REPLACE_STRING*) (replace+sets.count);
    to_array= (char **) (rep_str+found_sets+1);
    to_pos=(char *) (to_array+count);
    for (i=0 ; i < count ; i++)
    {
      to_array[i]=to_pos;
      to_pos=strmov(to_pos,to[i])+1;
    }
    rep_str[0].found=1;
    rep_str[0].replace_string=0;
    for (i=1 ; i <= found_sets ; i++)
    {
      pos=from[found_set[i-1].table_offset];
      rep_str[i].found= !memcmp(pos, "\\^", 3) ? 2 : 1;
      rep_str[i].replace_string=to_array[found_set[i-1].table_offset];
      rep_str[i].to_offset=found_set[i-1].found_offset-start_at_word(pos);
      rep_str[i].from_offset=found_set[i-1].found_offset-replace_len(pos)+
	end_of_word(pos);
    }
    for (i=0 ; i < sets.count ; i++)
    {
      for (j=0 ; j < 256 ; j++)
	if (sets.set[i].next[j] >= 0)
	  replace[i].next[j]=replace+sets.set[i].next[j];
	else
	  replace[i].next[j]=(REPLACE*) (rep_str+(-sets.set[i].next[j]-1));
    }
  }
  my_free(follow);
  free_sets(&sets);
  my_free(found_set);
  DBUG_PRINT("exit",("Replace table has %d states",sets.count));
  DBUG_RETURN(replace);
}


int init_sets(REP_SETS *sets,uint states)
{
  bzero((char*) sets,sizeof(*sets));
  sets->size_of_bits=((states+7)/8);
  if (!(sets->set_buffer=(REP_SET*) my_malloc(sizeof(REP_SET)*SET_MALLOC_HUNC,
					      MYF(MY_WME))))
    return 1;
  if (!(sets->bit_buffer=(uint*) my_malloc(sizeof(uint)*sets->size_of_bits*
					   SET_MALLOC_HUNC,MYF(MY_WME))))
  {
    my_free(sets->set);
    return 1;
  }
  return 0;
}

/* Make help sets invisible for nicer codeing */

void make_sets_invisible(REP_SETS *sets)
{
  sets->invisible=sets->count;
  sets->set+=sets->count;
  sets->count=0;
}

REP_SET *make_new_set(REP_SETS *sets)
{
  uint i,count,*bit_buffer;
  REP_SET *set;
  if (sets->extra)
  {
    sets->extra--;
    set=sets->set+ sets->count++;
    bzero((char*) set->bits,sizeof(uint)*sets->size_of_bits);
    bzero((char*) &set->next[0],sizeof(set->next[0])*LAST_CHAR_CODE);
    set->found_offset=0;
    set->found_len=0;
    set->table_offset= (uint) ~0;
    set->size_of_bits=sets->size_of_bits;
    return set;
  }
  count=sets->count+sets->invisible+SET_MALLOC_HUNC;
  if (!(set=(REP_SET*) my_realloc((uchar*) sets->set_buffer,
                                  sizeof(REP_SET)*count,
				  MYF(MY_WME))))
    return 0;
  sets->set_buffer=set;
  sets->set=set+sets->invisible;
  if (!(bit_buffer=(uint*) my_realloc((uchar*) sets->bit_buffer,
				      (sizeof(uint)*sets->size_of_bits)*count,
				      MYF(MY_WME))))
    return 0;
  sets->bit_buffer=bit_buffer;
  for (i=0 ; i < count ; i++)
  {
    sets->set_buffer[i].bits=bit_buffer;
    bit_buffer+=sets->size_of_bits;
  }
  sets->extra=SET_MALLOC_HUNC;
  return make_new_set(sets);
}

void free_last_set(REP_SETS *sets)
{
  sets->count--;
  sets->extra++;
  return;
}

void free_sets(REP_SETS *sets)
{
  my_free(sets->set_buffer);
  my_free(sets->bit_buffer);
  return;
}

void internal_set_bit(REP_SET *set, uint bit)
{
  set->bits[bit / WORD_BIT] |= 1 << (bit % WORD_BIT);
  return;
}

void internal_clear_bit(REP_SET *set, uint bit)
{
  set->bits[bit / WORD_BIT] &= ~ (1 << (bit % WORD_BIT));
  return;
}


void or_bits(REP_SET *to,REP_SET *from)
{
  reg1 uint i;
  for (i=0 ; i < to->size_of_bits ; i++)
    to->bits[i]|=from->bits[i];
  return;
}

void copy_bits(REP_SET *to,REP_SET *from)
{
  memcpy((uchar*) to->bits,(uchar*) from->bits,
	 (size_t) (sizeof(uint) * to->size_of_bits));
}

int cmp_bits(REP_SET *set1,REP_SET *set2)
{
  return memcmp(set1->bits, set2->bits,
                sizeof(uint) * set1->size_of_bits);
}


/* Get next set bit from set. */

int get_next_bit(REP_SET *set,uint lastpos)
{
  uint pos,*start,*end,bits;

  start=set->bits+ ((lastpos+1) / WORD_BIT);
  end=set->bits + set->size_of_bits;
  bits=start[0] & ~((1 << ((lastpos+1) % WORD_BIT)) -1);

  while (! bits && ++start < end)
    bits=start[0];
  if (!bits)
    return 0;
  pos=(uint) (start-set->bits)*WORD_BIT;
  while (! (bits & 1))
  {
    bits>>=1;
    pos++;
  }
  return pos;
}

/* find if there is a same set in sets. If there is, use it and
   free given set, else put in given set in sets and return its
   position */

int find_set(REP_SETS *sets,REP_SET *find)
{
  uint i;
  for (i=0 ; i < sets->count-1 ; i++)
  {
    if (!cmp_bits(sets->set+i,find))
    {
      free_last_set(sets);
      return i;
    }
  }
  return i;				/* return new postion */
}

/* find if there is a found_set with same table_offset & found_offset
   If there is return offset to it, else add new offset and return pos.
   Pos returned is -offset-2 in found_set_structure because it is
   saved in set->next and set->next[] >= 0 points to next set and
   set->next[] == -1 is reserved for end without replaces.
*/

int find_found(FOUND_SET *found_set,uint table_offset, int found_offset)
{
  int i;
  for (i=0 ; (uint) i < found_sets ; i++)
    if (found_set[i].table_offset == table_offset &&
	found_set[i].found_offset == found_offset)
      return -i-2;
  found_set[i].table_offset=table_offset;
  found_set[i].found_offset=found_offset;
  found_sets++;
  return -i-2;				/* return new postion */
}

/* Return 1 if regexp starts with \b or ends with \b*/

uint start_at_word(char * pos)
{
  return (((!memcmp(pos, "\\b",2) && pos[2]) ||
           !memcmp(pos, "\\^", 2)) ? 1 : 0);
}

uint end_of_word(char * pos)
{
  char * end=strend(pos);
  return ((end > pos+2 && !memcmp(end-2, "\\b", 2)) ||
	  (end >= pos+2 && !memcmp(end-2, "\\$",2))) ? 1 : 0;
}

/****************************************************************************
 * Handle replacement of strings
 ****************************************************************************/

#define PC_MALLOC		256	/* Bytes for pointers */
#define PS_MALLOC		512	/* Bytes for data */

int insert_pointer_name(reg1 POINTER_ARRAY *pa,char * name)
{
  uint i,length,old_count;
  uchar *new_pos;
  const char **new_array;
  DBUG_ENTER("insert_pointer_name");

  if (! pa->typelib.count)
  {
    if (!(pa->typelib.type_names=(const char **)
	  my_malloc(((PC_MALLOC-MALLOC_OVERHEAD)/
		     (sizeof(char *)+sizeof(*pa->flag))*
		     (sizeof(char *)+sizeof(*pa->flag))),MYF(MY_WME))))
      DBUG_RETURN(-1);
    if (!(pa->str= (uchar*) my_malloc((uint) (PS_MALLOC-MALLOC_OVERHEAD),
				     MYF(MY_WME))))
    {
      my_free(pa->typelib.type_names);
      DBUG_RETURN (-1);
    }
    pa->max_count=(PC_MALLOC-MALLOC_OVERHEAD)/(sizeof(uchar*)+
					       sizeof(*pa->flag));
    pa->flag= (uint8*) (pa->typelib.type_names+pa->max_count);
    pa->length=0;
    pa->max_length=PS_MALLOC-MALLOC_OVERHEAD;
    pa->array_allocs=1;
  }
  length=(uint) strlen(name)+1;
  if (pa->length+length >= pa->max_length)
  {
    if (!(new_pos= (uchar*) my_realloc((uchar*) pa->str,
                                      (uint) (pa->length+length+PS_MALLOC),
				      MYF(MY_WME))))
      DBUG_RETURN(1);
    if (new_pos != pa->str)
    {
      my_ptrdiff_t diff=PTR_BYTE_DIFF(new_pos,pa->str);
      for (i=0 ; i < pa->typelib.count ; i++)
	pa->typelib.type_names[i]= ADD_TO_PTR(pa->typelib.type_names[i],diff,
					      char*);
      pa->str=new_pos;
    }
    pa->max_length= pa->length+length+PS_MALLOC;
  }
  if (pa->typelib.count >= pa->max_count-1)
  {
    int len;
    pa->array_allocs++;
    len=(PC_MALLOC*pa->array_allocs - MALLOC_OVERHEAD);
    if (!(new_array=(const char **) my_realloc((uchar*) pa->typelib.type_names,
					       (uint) len/
                                               (sizeof(uchar*)+sizeof(*pa->flag))*
                                               (sizeof(uchar*)+sizeof(*pa->flag)),
                                               MYF(MY_WME))))
      DBUG_RETURN(1);
    pa->typelib.type_names=new_array;
    old_count=pa->max_count;
    pa->max_count=len/(sizeof(uchar*) + sizeof(*pa->flag));
    pa->flag= (uint8*) (pa->typelib.type_names+pa->max_count);
    memcpy((uchar*) pa->flag,(char *) (pa->typelib.type_names+old_count),
	   old_count*sizeof(*pa->flag));
  }
  pa->flag[pa->typelib.count]=0;			/* Reset flag */
  pa->typelib.type_names[pa->typelib.count++]= (char*) pa->str+pa->length;
  pa->typelib.type_names[pa->typelib.count]= NullS;	/* Put end-mark */
  (void) strmov((char*) pa->str+pa->length,name);
  pa->length+=length;
  DBUG_RETURN(0);
} /* insert_pointer_name */


/* free pointer array */

void free_pointer_array(POINTER_ARRAY *pa)
{
  if (pa->typelib.count)
  {
    pa->typelib.count=0;
    my_free(pa->typelib.type_names);
    pa->typelib.type_names=0;
    my_free(pa->str);
  }
} /* free_pointer_array */


/* Functions that uses replace and replace_regex */

/* Append the string to ds, with optional replace */
void replace_dynstr_append_mem(DYNAMIC_STRING *ds,
                               const char *val, int len)
{
  char lower[512];
#ifdef __WIN__
  fix_win_paths(val, len);
#endif

  if (display_result_lower) 
  {
    /* Convert to lower case, and do this first */
    char *c= lower;
    for (const char *v= val;  *v;  v++)
      *c++= my_tolower(charset_info, *v);
    *c= '\0';
    /* Copy from this buffer instead */
    val= lower;
  }
  
  if (glob_replace_regex)
  {
    /* Regex replace */
    if (!multi_reg_replace(glob_replace_regex, (char*)val))
    {
      val= glob_replace_regex->buf;
      len= strlen(val);
    }
  }

  if (glob_replace)
  {
    /* Normal replace */
    replace_strings_append(glob_replace, ds, val, len);
  }
  else
    dynstr_append_mem(ds, val, len);
}


/* Append zero-terminated string to ds, with optional replace */
void replace_dynstr_append(DYNAMIC_STRING *ds, const char *val)
{
  replace_dynstr_append_mem(ds, val, strlen(val));
}

/* Append uint to ds, with optional replace */
void replace_dynstr_append_uint(DYNAMIC_STRING *ds, uint val)
{
  char buff[22]; /* This should be enough for any int */
  char *end= longlong10_to_str(val, buff, 10);
  replace_dynstr_append_mem(ds, buff, end - buff);
}



/*
  Build a list of pointer to each line in ds_input, sort
  the list and use the sorted list to append the strings
  sorted to the output ds

  SYNOPSIS
  dynstr_append_sorted
  ds - string where the sorted output will be appended
  ds_input - string to be sorted

*/

static int comp_lines(const char **a, const char **b)
{
  return (strcmp(*a,*b));
}

void dynstr_append_sorted(DYNAMIC_STRING* ds, DYNAMIC_STRING *ds_input)
{
  unsigned i;
  char *start= ds_input->str;
  DYNAMIC_ARRAY lines;
  DBUG_ENTER("dynstr_append_sorted");

  if (!*start)
    DBUG_VOID_RETURN;  /* No input */

  my_init_dynamic_array(&lines, sizeof(const char*), 32, 32);

  /* First line is result header, skip past it */
  while (*start && *start != '\n')
    start++;
  start++; /* Skip past \n */
  dynstr_append_mem(ds, ds_input->str, start - ds_input->str);

  /* Insert line(s) in array */
  while (*start)
  {
    char* line_end= (char*)start;

    /* Find end of line */
    while (*line_end && *line_end != '\n')
      line_end++;
    *line_end= 0;

    /* Insert pointer to the line in array */
    if (insert_dynamic(&lines, (uchar*) &start))
      die("Out of memory inserting lines to sort");

    start= line_end+1;
  }

  /* Sort array */
  qsort(lines.buffer, lines.elements,
        sizeof(char**), (qsort_cmp)comp_lines);

  /* Create new result */
  for (i= 0; i < lines.elements ; i++)
  {
    const char **line= dynamic_element(&lines, i, const char**);
    dynstr_append(ds, *line);
    dynstr_append(ds, "\n");
  }

  delete_dynamic(&lines);
  DBUG_VOID_RETURN;
}

#ifndef HAVE_SETENV
static int setenv(const char *name, const char *value, int overwrite)
{
  size_t buflen= strlen(name) + strlen(value) + 2;
  char *envvar= (char *)malloc(buflen);
  if(!envvar)
    return ENOMEM;
  strcpy(envvar, name);
  strcat(envvar, "=");
  strcat(envvar, value);
  putenv(envvar);
  return 0;
}
#endif<|MERGE_RESOLUTION|>--- conflicted
+++ resolved
@@ -253,17 +253,11 @@
   pthread_t tid;
   const char *cur_query;
   int cur_query_len;
-<<<<<<< HEAD
-  pthread_mutex_t mutex;
-  pthread_cond_t cond;
-  pthread_t tid;
-=======
   int command, result;
   pthread_mutex_t query_mutex;
   pthread_cond_t query_cond;
   pthread_mutex_t result_mutex;
   pthread_cond_t result_cond;
->>>>>>> 4cce72a9
   int query_done;
   my_bool has_thread;
 #endif /*EMBEDDED_LIBRARY*/
@@ -775,10 +769,9 @@
   return 0;
 }
 
-
 static void wait_query_thread_done(struct st_connection *con)
 {
-  DBUG_ASSERT(con->tid);
+  DBUG_ASSERT(con->has_thread);
   if (!con->query_done)
   {
     pthread_mutex_lock(&con->result_mutex);
@@ -791,11 +784,7 @@
 
 static void signal_connection_thd(struct st_connection *cn, int command)
 {
-<<<<<<< HEAD
-  if (flags & QUERY_REAP_FLAG)
-    return mysql_send_query(&cn->mysql, q, q_len);
-=======
-  DBUG_ASSERT(cn->tid);
+  DBUG_ASSERT(cn->has_thread);
   cn->query_done= 0;
   cn->command= command;
   pthread_mutex_lock(&cn->query_mutex);
@@ -803,51 +792,27 @@
   pthread_mutex_unlock(&cn->query_mutex);
 }
 
->>>>>>> 4cce72a9
 
 /*
   Sometimes we try to execute queries when the connection is closed.
   It's done to make sure it was closed completely.
-  So that if our connection is closed (cn->tid == 0), we just return
+  So that if our connection is closed (cn->has_thread == 0), we just return
   the mysql_send_query() result which is an error in this case.
 */
 
 static int do_send_query(struct st_connection *cn, const char *q, int q_len)
 {
-  if (!cn->tid)
+  if (!cn->has_thread)
     return mysql_send_query(&cn->mysql, q, q_len);
   cn->cur_query= q;
   cn->cur_query_len= q_len;
-<<<<<<< HEAD
-  cn->query_done= 0;
-  if (pthread_create(&cn->tid, &cn_thd_attrib, send_one_query, (void*)cn))
-    die("Cannot start new thread for query");
-
-  cn->has_thread= TRUE;
-=======
   signal_connection_thd(cn, EMB_SEND_QUERY);
->>>>>>> 4cce72a9
   return 0;
 }
 
-
 static int do_read_query_result(struct st_connection *cn)
 {
-<<<<<<< HEAD
-  if (!con->query_done)
-  {
-    pthread_mutex_lock(&con->mutex);
-    while (!con->query_done)
-      pthread_cond_wait(&con->cond, &con->mutex);
-    pthread_mutex_unlock(&con->mutex);
-  }
-  if (con->has_thread)
-  {
-    pthread_join(con->tid, NULL);
-    con->has_thread= FALSE;
-  }
-=======
-  DBUG_ASSERT(cn->tid);
+  DBUG_ASSERT(cn->has_thread);
   wait_query_thread_done(cn);
   signal_connection_thd(cn, EMB_READ_QUERY_RESULT);
   wait_query_thread_done(cn);
@@ -858,17 +823,16 @@
 
 static void emb_close_connection(struct st_connection *cn)
 {
-  if (!cn->tid)
+  if (!cn->has_thread)
     return;
   wait_query_thread_done(cn);
   signal_connection_thd(cn, EMB_END_CONNECTION);
   pthread_join(cn->tid, NULL);
-  cn->tid= 0;
+  cn->has_thread= FALSE;
   pthread_mutex_destroy(&cn->query_mutex);
   pthread_cond_destroy(&cn->query_cond);
   pthread_mutex_destroy(&cn->result_mutex);
   pthread_cond_destroy(&cn->result_cond);
->>>>>>> 4cce72a9
 }
 
 
@@ -882,8 +846,8 @@
       pthread_cond_init(&cn->result_cond, NULL) ||
       pthread_create(&cn->tid, &cn_thd_attrib, connection_thread, (void*)cn))
     die("Error in the thread library");
-}
-
+  cn->has_thread=TRUE;
+}
 
 #else /*EMBEDDED_LIBRARY*/
 
@@ -5403,15 +5367,9 @@
   }
 
 #ifdef EMBEDDED_LIBRARY
-<<<<<<< HEAD
-  con_slot->query_done= 1;
-  con_slot->has_thread= FALSE;
-#endif
-=======
   init_connection_thd(con_slot);
 #endif /*EMBEDDED_LIBRARY*/
 
->>>>>>> 4cce72a9
   if (!mysql_init(&con_slot->mysql))
     die("Failed on mysql_init()");
 
