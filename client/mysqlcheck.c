--- conflicted
+++ resolved
@@ -1023,16 +1023,12 @@
   }
 
   if (opt_auto_repair &&
-<<<<<<< HEAD
       (my_init_dynamic_array(&tables4repair, sizeof(char)*(NAME_LEN*2+2),16,
                              64, MYF(0)) ||
        my_init_dynamic_array(&tables4rebuild, sizeof(char)*(NAME_LEN*2+2),16,
-                             64, MYF(0))))
-=======
-      (my_init_dynamic_array(&tables4repair, sizeof(char)*(NAME_LEN*2+2),16,64) ||
-       my_init_dynamic_array(&tables4rebuild, sizeof(char)*(NAME_LEN*2+2),16,64) ||
-       my_init_dynamic_array(&alter_table_cmds, MAX_ALTER_STR_SIZE, 0, 1)))
->>>>>>> 33ef9937
+                             64, MYF(0)) ||
+       my_init_dynamic_array(&alter_table_cmds, MAX_ALTER_STR_SIZE, 0,
+                             1, MYF(0))))
     goto end;
 
   if (opt_alldbs)
