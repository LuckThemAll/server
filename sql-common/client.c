/* Copyright (C) 2000-2003 MySQL AB

   This program is free software; you can redistribute it and/or modify
   it under the terms of the GNU General Public License as published by
   the Free Software Foundation; version 2 of the License.

   This program is distributed in the hope that it will be useful,
   but WITHOUT ANY WARRANTY; without even the implied warranty of
   MERCHANTABILITY or FITNESS FOR A PARTICULAR PURPOSE.  See the
   GNU General Public License for more details.

   You should have received a copy of the GNU General Public License
   along with this program; if not, write to the Free Software
   Foundation, Inc., 59 Temple Place, Suite 330, Boston, MA  02111-1307  USA */

/*
  This file is included by both libmysql.c (the MySQL client C API)
  and the mysqld server to connect to another MYSQL server.

  The differences for the two cases are:

  - Things that only works for the client:
  - Trying to automaticly determinate user name if not supplied to
    mysql_real_connect()
  - Support for reading local file with LOAD DATA LOCAL
  - SHARED memory handling
  - Protection against sigpipe
  - Prepared statements
  
  - Things that only works for the server
  - Alarm handling on connect
  
  In all other cases, the code should be idential for the client and
  server.
*/ 

#include <my_global.h>

#include "mysql.h"

/* Remove client convenience wrappers */
#undef max_allowed_packet
#undef net_buffer_length

#ifdef EMBEDDED_LIBRARY

#undef MYSQL_SERVER

#ifndef MYSQL_CLIENT
#define MYSQL_CLIENT
#endif

#define CLI_MYSQL_REAL_CONNECT STDCALL cli_mysql_real_connect

#undef net_flush
my_bool	net_flush(NET *net);

#else  /*EMBEDDED_LIBRARY*/
#define CLI_MYSQL_REAL_CONNECT STDCALL mysql_real_connect
#endif /*EMBEDDED_LIBRARY*/
#include <my_sys.h>
#include <mysys_err.h>
#include <m_string.h>
#include <m_ctype.h>
#include "mysql_version.h"
#include "mysqld_error.h"
#include "errmsg.h"
#include <violite.h>
#if defined(THREAD) && !defined(__WIN__)
#include <my_pthread.h>				/* because of signal()	*/
#endif /* defined(THREAD) && !defined(__WIN__) */

#include <sys/stat.h>
#include <signal.h>
#include <time.h>
#ifdef	 HAVE_PWD_H
#include <pwd.h>
#endif
#if !defined(MSDOS) && !defined(__WIN__)
#include <sys/socket.h>
#include <netinet/in.h>
#include <arpa/inet.h>
#include <netdb.h>
#ifdef HAVE_SELECT_H
#  include <select.h>
#endif
#ifdef HAVE_SYS_SELECT_H
#include <sys/select.h>
#endif
#endif /*!defined(MSDOS) && !defined(__WIN__) */
#ifdef HAVE_SYS_UN_H
#  include <sys/un.h>
#endif

#if defined(MSDOS) || defined(__WIN__)
#define perror(A)
#else
#include <errno.h>
#define SOCKET_ERROR -1
#endif

#ifdef __WIN__
#define CONNECT_TIMEOUT 20
#else
#define CONNECT_TIMEOUT 0
#endif

#include "client_settings.h"
#include <sql_common.h>

uint		mysql_port=0;
char		*mysql_unix_port= 0;
const char	*unknown_sqlstate= "HY000";
const char	*not_error_sqlstate= "00000";
const char	*cant_connect_sqlstate= "08001";
#ifdef HAVE_SMEM
char		 *shared_memory_base_name= 0;
const char 	*def_shared_memory_base_name= default_shared_memory_base_name;
#endif

static void mysql_close_free_options(MYSQL *mysql);
static void mysql_close_free(MYSQL *mysql);

#if !(defined(__WIN__) || defined(__NETWARE__))
static int wait_for_data(my_socket fd, uint timeout);
#endif

CHARSET_INFO *default_client_charset_info = &my_charset_latin1;

/* Server error code and message */
unsigned int mysql_server_last_errno;
char mysql_server_last_error[MYSQL_ERRMSG_SIZE];

/****************************************************************************
  A modified version of connect().  my_connect() allows you to specify
  a timeout value, in seconds, that we should wait until we
  derermine we can't connect to a particular host.  If timeout is 0,
  my_connect() will behave exactly like connect().

  Base version coded by Steve Bernacki, Jr. <steve@navinet.net>
*****************************************************************************/

int my_connect(my_socket fd, const struct sockaddr *name, uint namelen,
	       uint timeout)
{
#if defined(__WIN__) || defined(__NETWARE__)
  return connect(fd, (struct sockaddr*) name, namelen);
#else
  int flags, res, s_err;

  /*
    If they passed us a timeout of zero, we should behave
    exactly like the normal connect() call does.
  */

  if (timeout == 0)
    return connect(fd, (struct sockaddr*) name, namelen);

  flags = fcntl(fd, F_GETFL, 0);	  /* Set socket to not block */
#ifdef O_NONBLOCK
  fcntl(fd, F_SETFL, flags | O_NONBLOCK);  /* and save the flags..  */
#endif

  res= connect(fd, (struct sockaddr*) name, namelen);
  s_err= errno;			/* Save the error... */
  fcntl(fd, F_SETFL, flags);
  if ((res != 0) && (s_err != EINPROGRESS))
  {
    errno= s_err;			/* Restore it */
    return(-1);
  }
  if (res == 0)				/* Connected quickly! */
    return(0);
  return wait_for_data(fd, timeout);
#endif
}


/*
  Wait up to timeout seconds for a connection to be established.

  We prefer to do this with poll() as there is no limitations with this.
  If not, we will use select()
*/

#if !(defined(__WIN__) || defined(__NETWARE__))

static int wait_for_data(my_socket fd, uint timeout)
{
#ifdef HAVE_POLL
  struct pollfd ufds;
  int res;

  ufds.fd= fd;
  ufds.events= POLLIN | POLLPRI;
  if (!(res= poll(&ufds, 1, (int) timeout*1000)))
  {
    errno= EINTR;
    return -1;
  }
  if (res < 0 || !(ufds.revents & (POLLIN | POLLPRI)))
    return -1;
  return 0;
#else
  SOCKOPT_OPTLEN_TYPE s_err_size = sizeof(uint);
  fd_set sfds;
  struct timeval tv;
  time_t start_time, now_time;
  int res, s_err;

  if (fd >= FD_SETSIZE)				/* Check if wrong error */
    return 0;					/* Can't use timeout */

  /*
    Our connection is "in progress."  We can use the select() call to wait
    up to a specified period of time for the connection to suceed.
    If select() returns 0 (after waiting howevermany seconds), our socket
    never became writable (host is probably unreachable.)  Otherwise, if
    select() returns 1, then one of two conditions exist:
   
    1. An error occured.  We use getsockopt() to check for this.
    2. The connection was set up sucessfully: getsockopt() will
    return 0 as an error.
   
    Thanks goes to Andrew Gierth <andrew@erlenstar.demon.co.uk>
    who posted this method of timing out a connect() in
    comp.unix.programmer on August 15th, 1997.
  */

  FD_ZERO(&sfds);
  FD_SET(fd, &sfds);
  /*
    select could be interrupted by a signal, and if it is, 
    the timeout should be adjusted and the select restarted
    to work around OSes that don't restart select and 
    implementations of select that don't adjust tv upon
    failure to reflect the time remaining
   */
  start_time= my_time(0);
  for (;;)
  {
    tv.tv_sec = (long) timeout;
    tv.tv_usec = 0;
#if defined(HPUX10) && defined(THREAD)
    if ((res = select(fd+1, NULL, (int*) &sfds, NULL, &tv)) > 0)
      break;
#else
    if ((res = select(fd+1, NULL, &sfds, NULL, &tv)) > 0)
      break;
#endif
    if (res == 0)					/* timeout */
      return -1;
    now_time= my_time(0);
    timeout-= (uint) (now_time - start_time);
    if (errno != EINTR || (int) timeout <= 0)
      return -1;
  }

  /*
    select() returned something more interesting than zero, let's
    see if we have any errors.  If the next two statements pass,
    we've got an open socket!
  */

  s_err=0;
  if (getsockopt(fd, SOL_SOCKET, SO_ERROR, (char*) &s_err, &s_err_size) != 0)
    return(-1);

  if (s_err)
  {						/* getsockopt could succeed */
    errno = s_err;
    return(-1);					/* but return an error... */
  }
  return (0);					/* ok */
#endif /* HAVE_POLL */
}
#endif /* defined(__WIN__) || defined(__NETWARE__) */

/**
  Set the internal error message to mysql handler

  @param mysql    connection handle (client side)
  @param errcode  CR_ error code, passed to ER macro to get
                  error text
  @parma sqlstate SQL standard sqlstate
*/

void set_mysql_error(MYSQL *mysql, int errcode, const char *sqlstate)
{
  NET *net;
  DBUG_ENTER("set_mysql_error");
  DBUG_PRINT("enter", ("error :%d '%s'", errcode, ER(errcode)));
  DBUG_ASSERT(mysql != 0);

  net= &mysql->net;
  net->client_last_errno= errcode;
  strmov(net->client_last_error, ER(errcode));
  strmov(net->sqlstate, sqlstate);

  DBUG_VOID_RETURN;
}

/**
  Clear possible error state of struct NET

  @param net  clear the state of the argument
*/

void net_clear_error(NET *net)
{
  net->client_last_errno= 0;
  net->client_last_error[0]= '\0';
  strmov(net->sqlstate, not_error_sqlstate);
}

/**
  Set an error message on the client.

  @param mysql     connection handle
  @param errcode   CR_* errcode, for client errors
  @param sqlstate  SQL standard sql state, unknown_sqlstate for the
                   majority of client errors.
  @param format    error message template, in sprintf format
  @param ...       variable number of arguments
*/

static void set_mysql_extended_error(MYSQL *mysql, int errcode,
                                     const char *sqlstate,
                                     const char *format, ...)
{
  NET *net;
  va_list args;
  DBUG_ENTER("set_mysql_extended_error");
  DBUG_PRINT("enter", ("error :%d '%s'", errcode, format));
  DBUG_ASSERT(mysql != 0);

  net= &mysql->net;
  net->client_last_errno= errcode;
  va_start(args, format);
  my_vsnprintf(net->client_last_error, sizeof(net->client_last_error)-1,
               format, args);
  va_end(args);
  strmov(net->sqlstate, sqlstate);

  DBUG_VOID_RETURN;
}



/*
  Create a named pipe connection
*/

#ifdef __WIN__

HANDLE create_named_pipe(MYSQL *mysql, uint connect_timeout, char **arg_host,
			 char **arg_unix_socket)
{
  HANDLE hPipe=INVALID_HANDLE_VALUE;
  char pipe_name[1024];
  DWORD dwMode;
  int i;
  my_bool testing_named_pipes=0;
  char *host= *arg_host, *unix_socket= *arg_unix_socket;

  if ( ! unix_socket || (unix_socket)[0] == 0x00)
    unix_socket = mysql_unix_port;
  if (!host || !strcmp(host,LOCAL_HOST))
    host=LOCAL_HOST_NAMEDPIPE;

  
  pipe_name[sizeof(pipe_name)-1]= 0;		/* Safety if too long string */
  strxnmov(pipe_name, sizeof(pipe_name)-1, "\\\\", host, "\\pipe\\",
	   unix_socket, NullS);
  DBUG_PRINT("info",("Server name: '%s'.  Named Pipe: %s", host, unix_socket));

  for (i=0 ; i < 100 ; i++)			/* Don't retry forever */
  {
    if ((hPipe = CreateFile(pipe_name,
			    GENERIC_READ | GENERIC_WRITE,
			    0,
			    NULL,
			    OPEN_EXISTING,
			    0,
			    NULL )) != INVALID_HANDLE_VALUE)
      break;
    if (GetLastError() != ERROR_PIPE_BUSY)
    {
      set_mysql_extended_error(mysql, CR_NAMEDPIPEOPEN_ERROR,
                               unknown_sqlstate, ER(CR_NAMEDPIPEOPEN_ERROR),
                               host, unix_socket, (ulong) GetLastError());
      return INVALID_HANDLE_VALUE;
    }
    /* wait for for an other instance */
    if (! WaitNamedPipe(pipe_name, connect_timeout*1000) )
    {
      set_mysql_extended_error(mysql, CR_NAMEDPIPEWAIT_ERROR, unknown_sqlstate,
                               ER(CR_NAMEDPIPEWAIT_ERROR),
                               host, unix_socket, (ulong) GetLastError());
      return INVALID_HANDLE_VALUE;
    }
  }
  if (hPipe == INVALID_HANDLE_VALUE)
  {
    set_mysql_extended_error(mysql, CR_NAMEDPIPEOPEN_ERROR, unknown_sqlstate,
                             ER(CR_NAMEDPIPEOPEN_ERROR), host, unix_socket,
                             (ulong) GetLastError());
    return INVALID_HANDLE_VALUE;
  }
  dwMode = PIPE_READMODE_BYTE | PIPE_WAIT;
  if ( !SetNamedPipeHandleState(hPipe, &dwMode, NULL, NULL) )
  {
    CloseHandle( hPipe );
    set_mysql_extended_error(mysql, CR_NAMEDPIPESETSTATE_ERROR,
                             unknown_sqlstate, ER(CR_NAMEDPIPESETSTATE_ERROR),
                             host, unix_socket, (ulong) GetLastError());
    return INVALID_HANDLE_VALUE;
  }
  *arg_host=host ; *arg_unix_socket=unix_socket;	/* connect arg */
  return (hPipe);
}
#endif


/*
  Create new shared memory connection, return handler of connection

  SYNOPSIS
    create_shared_memory()
    mysql		Pointer of mysql structure
    net			Pointer of net structure
    connect_timeout	Timeout of connection
*/

#ifdef HAVE_SMEM
HANDLE create_shared_memory(MYSQL *mysql,NET *net, uint connect_timeout)
{
  ulong smem_buffer_length = shared_memory_buffer_length + 4;
  /*
    event_connect_request is event object for start connection actions
    event_connect_answer is event object for confirm, that server put data
    handle_connect_file_map is file-mapping object, use for create shared
    memory
    handle_connect_map is pointer on shared memory
    handle_map is pointer on shared memory for client
    event_server_wrote,
    event_server_read,
    event_client_wrote,
    event_client_read are events for transfer data between server and client
    handle_file_map is file-mapping object, use for create shared memory
  */
  HANDLE event_connect_request = NULL;
  HANDLE event_connect_answer = NULL;
  HANDLE handle_connect_file_map = NULL;
  char *handle_connect_map = NULL;

  char *handle_map = NULL;
  HANDLE event_server_wrote = NULL;
  HANDLE event_server_read = NULL;
  HANDLE event_client_wrote = NULL;
  HANDLE event_client_read = NULL;
  HANDLE event_conn_closed = NULL;
  HANDLE handle_file_map = NULL;
  ulong connect_number;
  char connect_number_char[22], *p;
  char *tmp= NULL;
  char *suffix_pos;
  DWORD error_allow = 0;
  DWORD error_code = 0;
  DWORD event_access_rights= SYNCHRONIZE | EVENT_MODIFY_STATE;
  char *shared_memory_base_name = mysql->options.shared_memory_base_name;

  /*
     get enough space base-name + '_' + longest suffix we might ever send
   */
  if (!(tmp= (char *)my_malloc(strlen(shared_memory_base_name) + 32L, MYF(MY_FAE))))
    goto err;

  /*
    The name of event and file-mapping events create agree next rule:
    shared_memory_base_name+unique_part
    Where:
    shared_memory_base_name is unique value for each server
    unique_part is uniquel value for each object (events and file-mapping)
  */
  suffix_pos = strxmov(tmp, "Global\\", shared_memory_base_name, "_", NullS);
  strmov(suffix_pos, "CONNECT_REQUEST");
  if (!(event_connect_request= OpenEvent(event_access_rights, FALSE, tmp)))
  {
    error_allow = CR_SHARED_MEMORY_CONNECT_REQUEST_ERROR;
    goto err;
  }
  strmov(suffix_pos, "CONNECT_ANSWER");
  if (!(event_connect_answer= OpenEvent(event_access_rights,FALSE,tmp)))
  {
    error_allow = CR_SHARED_MEMORY_CONNECT_ANSWER_ERROR;
    goto err;
  }
  strmov(suffix_pos, "CONNECT_DATA");
  if (!(handle_connect_file_map= OpenFileMapping(FILE_MAP_WRITE,FALSE,tmp)))
  {
    error_allow = CR_SHARED_MEMORY_CONNECT_FILE_MAP_ERROR;
    goto err;
  }
  if (!(handle_connect_map= MapViewOfFile(handle_connect_file_map,
					  FILE_MAP_WRITE,0,0,sizeof(DWORD))))
  {
    error_allow = CR_SHARED_MEMORY_CONNECT_MAP_ERROR;
    goto err;
  }

  /* Send to server request of connection */
  if (!SetEvent(event_connect_request))
  {
    error_allow = CR_SHARED_MEMORY_CONNECT_SET_ERROR;
    goto err;
  }

  /* Wait of answer from server */
  if (WaitForSingleObject(event_connect_answer,connect_timeout*1000) !=
      WAIT_OBJECT_0)
  {
    error_allow = CR_SHARED_MEMORY_CONNECT_ABANDONED_ERROR;
    goto err;
  }

  /* Get number of connection */
  connect_number = uint4korr(handle_connect_map);/*WAX2*/
  p= int10_to_str(connect_number, connect_number_char, 10);

  /*
    The name of event and file-mapping events create agree next rule:
    shared_memory_base_name+unique_part+number_of_connection

    Where:
    shared_memory_base_name is uniquel value for each server
    unique_part is uniquel value for each object (events and file-mapping)
    number_of_connection is number of connection between server and client
  */
  suffix_pos = strxmov(tmp, "Global\\", shared_memory_base_name, "_", connect_number_char,
		       "_", NullS);
  strmov(suffix_pos, "DATA");
  if ((handle_file_map = OpenFileMapping(FILE_MAP_WRITE,FALSE,tmp)) == NULL)
  {
    error_allow = CR_SHARED_MEMORY_FILE_MAP_ERROR;
    goto err2;
  }
  if ((handle_map = MapViewOfFile(handle_file_map,FILE_MAP_WRITE,0,0,
				  smem_buffer_length)) == NULL)
  {
    error_allow = CR_SHARED_MEMORY_MAP_ERROR;
    goto err2;
  }

  strmov(suffix_pos, "SERVER_WROTE");
  if ((event_server_wrote = OpenEvent(event_access_rights,FALSE,tmp)) == NULL)
  {
    error_allow = CR_SHARED_MEMORY_EVENT_ERROR;
    goto err2;
  }

  strmov(suffix_pos, "SERVER_READ");
  if ((event_server_read = OpenEvent(event_access_rights,FALSE,tmp)) == NULL)
  {
    error_allow = CR_SHARED_MEMORY_EVENT_ERROR;
    goto err2;
  }

  strmov(suffix_pos, "CLIENT_WROTE");
  if ((event_client_wrote = OpenEvent(event_access_rights,FALSE,tmp)) == NULL)
  {
    error_allow = CR_SHARED_MEMORY_EVENT_ERROR;
    goto err2;
  }

  strmov(suffix_pos, "CLIENT_READ");
  if ((event_client_read = OpenEvent(event_access_rights,FALSE,tmp)) == NULL)
  {
    error_allow = CR_SHARED_MEMORY_EVENT_ERROR;
    goto err2;
  }

  strmov(suffix_pos, "CONNECTION_CLOSED");
  if ((event_conn_closed = OpenEvent(event_access_rights,FALSE,tmp)) == NULL)
  {
    error_allow = CR_SHARED_MEMORY_EVENT_ERROR;
    goto err2;
  }
  /*
    Set event that server should send data
  */
  SetEvent(event_server_read);

err2:
  if (error_allow == 0)
  {
    net->vio= vio_new_win32shared_memory(net,handle_file_map,handle_map,
                                         event_server_wrote,
                                         event_server_read,event_client_wrote,
                                         event_client_read,event_conn_closed);
  }
  else
  {
    error_code = GetLastError();
    if (event_server_read)
      CloseHandle(event_server_read);
    if (event_server_wrote)
      CloseHandle(event_server_wrote);
    if (event_client_read)
      CloseHandle(event_client_read);
    if (event_client_wrote)
      CloseHandle(event_client_wrote);
    if (event_conn_closed)
      CloseHandle(event_conn_closed);
    if (handle_map)
      UnmapViewOfFile(handle_map);
    if (handle_file_map)
      CloseHandle(handle_file_map);
  }
err:
  if (tmp)
    my_free(tmp, MYF(0));
  if (error_allow)
    error_code = GetLastError();
  if (event_connect_request)
    CloseHandle(event_connect_request);
  if (event_connect_answer)
    CloseHandle(event_connect_answer);
  if (handle_connect_map)
    UnmapViewOfFile(handle_connect_map);
  if (handle_connect_file_map)
    CloseHandle(handle_connect_file_map);
  if (error_allow)
  {
    if (error_allow == CR_SHARED_MEMORY_EVENT_ERROR)
      set_mysql_extended_error(mysql, error_allow, unknown_sqlstate,
                               ER(error_allow), suffix_pos, error_code);
    else
      set_mysql_extended_error(mysql, error_allow, unknown_sqlstate,
                               ER(error_allow), error_code);
    return(INVALID_HANDLE_VALUE);
  }
  return(handle_map);
}
#endif

/*****************************************************************************
  Read a packet from server. Give error message if socket was down
  or packet is an error message
*****************************************************************************/

ulong
cli_safe_read(MYSQL *mysql)
{
  NET *net= &mysql->net;
  ulong len=0;
  init_sigpipe_variables

  /* Don't give sigpipe errors if the client doesn't want them */
  set_sigpipe(mysql);
  if (net->vio != 0)
    len=my_net_read(net);
  reset_sigpipe(mysql);

  if (len == packet_error || len == 0)
  {
    DBUG_PRINT("error",("Wrong connection or packet. fd: %s  len: %lu",
			vio_description(net->vio),len));
#ifdef MYSQL_SERVER
    if (net->vio && vio_was_interrupted(net->vio))
      return (packet_error);
#endif /*MYSQL_SERVER*/
    end_server(mysql);
    set_mysql_error(mysql, net->client_last_errno == ER_NET_PACKET_TOO_LARGE ?
                    CR_NET_PACKET_TOO_LARGE: CR_SERVER_LOST, unknown_sqlstate);
    return (packet_error);
  }
  if (net->read_pos[0] == 255)
  {
    if (len > 3)
    {
      char *pos=(char*) net->read_pos+1;
      net->client_last_errno=uint2korr(pos);
      pos+=2;
      len-=2;
      if (protocol_41(mysql) && pos[0] == '#')
      {
	strmake(net->sqlstate, pos+1, SQLSTATE_LENGTH);
	pos+= SQLSTATE_LENGTH+1;
      }
      (void) strmake(net->client_last_error,(char*) pos,
		     min((uint) len,(uint) sizeof(net->client_last_error)-1));
    }
    else
      set_mysql_error(mysql, CR_UNKNOWN_ERROR, unknown_sqlstate);
    /*
      Cover a protocol design error: error packet does not
      contain the server status. Therefore, the client has no way
      to find out whether there are more result sets of
      a multiple-result-set statement pending. Luckily, in 5.0 an
      error always aborts execution of a statement, wherever it is
      a multi-statement or a stored procedure, so it should be
      safe to unconditionally turn off the flag here.
    */
    mysql->server_status&= ~SERVER_MORE_RESULTS_EXISTS;

    DBUG_PRINT("error",("Got error: %d/%s (%s)",
                        net->client_last_errno,
                        net->sqlstate,
                        net->client_last_error));
    return(packet_error);
  }
  return len;
}

void free_rows(MYSQL_DATA *cur)
{
  if (cur)
  {
    free_root(&cur->alloc,MYF(0));
    my_free((uchar*) cur,MYF(0));
  }
}

my_bool
cli_advanced_command(MYSQL *mysql, enum enum_server_command command,
		     const uchar *header, ulong header_length,
		     const uchar *arg, ulong arg_length, my_bool skip_check,
                     MYSQL_STMT *stmt __attribute__((unused)))
{
  NET *net= &mysql->net;
  my_bool result= 1;
  init_sigpipe_variables
  DBUG_ENTER("cli_advanced_command");

  /* Don't give sigpipe errors if the client doesn't want them */
  set_sigpipe(mysql);

  if (mysql->net.vio == 0)
  {						/* Do reconnect if possible */
    if (mysql_reconnect(mysql))
      DBUG_RETURN(1);
  }
  if (mysql->status != MYSQL_STATUS_READY ||
      mysql->server_status & SERVER_MORE_RESULTS_EXISTS)
  {
    DBUG_PRINT("error",("state: %d", mysql->status));
    set_mysql_error(mysql, CR_COMMANDS_OUT_OF_SYNC, unknown_sqlstate);
    DBUG_RETURN(1);
  }

  net_clear_error(net);
  mysql->info=0;
  mysql->affected_rows= ~(my_ulonglong) 0;
  /*
    We don't want to clear the protocol buffer on COM_QUIT, because if
    the previous command was a shutdown command, we may have the
    response for the COM_QUIT already in the communication buffer
  */
  net_clear(&mysql->net, (command != COM_QUIT));

  if (net_write_command(net,(uchar) command, header, header_length,
			arg, arg_length))
  {
    DBUG_PRINT("error",("Can't send command to server. Error: %d",
			socket_errno));
    if (net->client_last_errno == ER_NET_PACKET_TOO_LARGE)
    {
      set_mysql_error(mysql, CR_NET_PACKET_TOO_LARGE, unknown_sqlstate);
      goto end;
    }
    end_server(mysql);
    if (mysql_reconnect(mysql))
      goto end;
    if (net_write_command(net,(uchar) command, header, header_length,
			  arg, arg_length))
    {
      set_mysql_error(mysql, CR_SERVER_GONE_ERROR, unknown_sqlstate);
      goto end;
    }
  }
  result=0;
  if (!skip_check)
    result= ((mysql->packet_length=cli_safe_read(mysql)) == packet_error ?
	     1 : 0);
end:
  reset_sigpipe(mysql);
  DBUG_PRINT("exit",("result: %d", result));
  DBUG_RETURN(result);
}

void free_old_query(MYSQL *mysql)
{
  DBUG_ENTER("free_old_query");
  if (mysql->fields)
    free_root(&mysql->field_alloc,MYF(0));
  init_alloc_root(&mysql->field_alloc,8192,0); /* Assume rowlength < 8192 */
  mysql->fields= 0;
  mysql->field_count= 0;			/* For API */
  mysql->warning_count= 0;
  mysql->info= 0;
  DBUG_VOID_RETURN;
}

/*
<<<<<<< HEAD
=======
  Set the internal error message to mysql handler
*/

void set_mysql_error(MYSQL *mysql, int errcode, const char *sqlstate)
{
  NET *net;
  DBUG_ENTER("set_mysql_error");
  DBUG_PRINT("enter", ("error :%d '%s'", errcode, ER(errcode)));
  DBUG_ASSERT(mysql != 0);

  if (mysql)
  {
    net= &mysql->net;
    net->last_errno= errcode;
    strmov(net->last_error, ER(errcode));
    strmov(net->sqlstate, sqlstate);
  }
  else
  {
    mysql_server_last_errno= errcode;
    strmov(mysql_server_last_error, ER(errcode));
  }

  DBUG_VOID_RETURN;
}


static void set_mysql_extended_error(MYSQL *mysql, int errcode,
                                     const char *sqlstate,
                                     const char *format, ...)
{
  NET *net;
  va_list args;
  DBUG_ENTER("set_mysql_extended_error");
  DBUG_PRINT("enter", ("error :%d '%s'", errcode, format));
  DBUG_ASSERT(mysql != 0);

  net= &mysql->net;
  net->last_errno= errcode;
  va_start(args, format);
  my_vsnprintf(net->last_error, sizeof(net->last_error)-1,
               format, args);
  va_end(args);
  strmov(net->sqlstate, sqlstate);

  DBUG_VOID_RETURN;
}


/*
>>>>>>> a4b0a2cf
  Flush result set sent from server
*/

static void cli_flush_use_result(MYSQL *mysql)
{
  /* Clear the current execution status */
  DBUG_ENTER("cli_flush_use_result");
  DBUG_PRINT("warning",("Not all packets read, clearing them"));
  for (;;)
  {
    ulong pkt_len;
    if ((pkt_len=cli_safe_read(mysql)) == packet_error)
      break;
    if (pkt_len <= 8 && mysql->net.read_pos[0] == 254)
    {
      if (protocol_41(mysql))
      {
        char *pos= (char*) mysql->net.read_pos + 1;
        mysql->warning_count=uint2korr(pos); pos+=2;
        mysql->server_status=uint2korr(pos); pos+=2;
      }
      break;                            /* End of data */
    }
  }
  DBUG_VOID_RETURN;
}


#ifdef __WIN__
static my_bool is_NT(void)
{
  char *os=getenv("OS");
  return (os && !strcmp(os, "Windows_NT")) ? 1 : 0;
}
#endif


#ifdef CHECK_LICENSE
/**
  Check server side variable 'license'.

  If the variable does not exist or does not contain 'Commercial',
  we're talking to non-commercial server from commercial client.

  @retval  0   success
  @retval  !0  network error or the server is not commercial.
               Error code is saved in mysql->net.client_last_errno.
*/

static int check_license(MYSQL *mysql)
{
  MYSQL_ROW row;
  MYSQL_RES *res;
  NET *net= &mysql->net;
  static const char query[]= "SELECT @@license";
  static const char required_license[]= STRINGIFY_ARG(LICENSE);

  if (mysql_real_query(mysql, query, sizeof(query)-1))
  {
    if (net->client_last_errno == ER_UNKNOWN_SYSTEM_VARIABLE)
    {
      set_mysql_extended_error(mysql, CR_WRONG_LICENSE, unknown_sqlstate,
                               ER(CR_WRONG_LICENSE), required_license);
    }
    return 1;
  }
  if (!(res= mysql_use_result(mysql)))
    return 1;
  row= mysql_fetch_row(res);
  /* 
    If no rows in result set, or column value is NULL (none of these
    two is ever true for server variables now), or column value
    mismatch, set wrong license error.
  */
  if (!net->client_last_errno &&
      (!row || !row[0] ||
       strncmp(row[0], required_license, sizeof(required_license))))
  {
    set_mysql_extended_error(mysql, CR_WRONG_LICENSE, unknown_sqlstate,
                             ER(CR_WRONG_LICENSE), required_license);
  }
  mysql_free_result(res);
  return net->client_last_errno;
}
#endif /* CHECK_LICENSE */


/**************************************************************************
  Shut down connection
**************************************************************************/

void end_server(MYSQL *mysql)
{
  int save_errno= errno;
  DBUG_ENTER("end_server");
  if (mysql->net.vio != 0)
  {
    init_sigpipe_variables
    DBUG_PRINT("info",("Net: %s", vio_description(mysql->net.vio)));
    set_sigpipe(mysql);
    vio_delete(mysql->net.vio);
    reset_sigpipe(mysql);
    mysql->net.vio= 0;          /* Marker */
  }
  net_end(&mysql->net);
  free_old_query(mysql);
  errno= save_errno;
  DBUG_VOID_RETURN;
}


void STDCALL
mysql_free_result(MYSQL_RES *result)
{
  DBUG_ENTER("mysql_free_result");
  DBUG_PRINT("enter",("mysql_res: 0x%lx", (long) result));
  if (result)
  {
    MYSQL *mysql= result->handle;
    if (mysql)
    {
      if (mysql->unbuffered_fetch_owner == &result->unbuffered_fetch_cancelled)
        mysql->unbuffered_fetch_owner= 0;
      if (mysql->status == MYSQL_STATUS_USE_RESULT)
      {
        (*mysql->methods->flush_use_result)(mysql);
        mysql->status=MYSQL_STATUS_READY;
        if (mysql->unbuffered_fetch_owner)
          *mysql->unbuffered_fetch_owner= TRUE;
      }
    }
    free_rows(result->data);
    if (result->fields)
      free_root(&result->field_alloc,MYF(0));
    if (result->row)
      my_free((uchar*) result->row,MYF(0));
    my_free((uchar*) result,MYF(0));
  }
  DBUG_VOID_RETURN;
}

/****************************************************************************
  Get options from my.cnf
****************************************************************************/

static const char *default_options[]=
{
  "port","socket","compress","password","pipe", "timeout", "user",
  "init-command", "host", "database", "debug", "return-found-rows",
  "ssl-key" ,"ssl-cert" ,"ssl-ca" ,"ssl-capath",
  "character-sets-dir", "default-character-set", "interactive-timeout",
  "connect-timeout", "local-infile", "disable-local-infile",
  "replication-probe", "enable-reads-from-master", "repl-parse-query",
  "ssl-cipher", "max-allowed-packet", "protocol", "shared-memory-base-name",
  "multi-results", "multi-statements", "multi-queries", "secure-auth",
  "report-data-truncation",
  NullS
};

static TYPELIB option_types={array_elements(default_options)-1,
			     "options",default_options, NULL};

const char *sql_protocol_names_lib[] =
{ "TCP", "SOCKET", "PIPE", "MEMORY", NullS };
TYPELIB sql_protocol_typelib = {array_elements(sql_protocol_names_lib)-1,"",
				sql_protocol_names_lib, NULL};

static int add_init_command(struct st_mysql_options *options, const char *cmd)
{
  char *tmp;

  if (!options->init_commands)
  {
    options->init_commands= (DYNAMIC_ARRAY*)my_malloc(sizeof(DYNAMIC_ARRAY),
						      MYF(MY_WME));
    init_dynamic_array(options->init_commands,sizeof(char*),0,5 CALLER_INFO);
  }

  if (!(tmp= my_strdup(cmd,MYF(MY_WME))) ||
      insert_dynamic(options->init_commands, (uchar*)&tmp))
  {
    my_free(tmp, MYF(MY_ALLOW_ZERO_PTR));
    return 1;
  }

  return 0;
}

void mysql_read_default_options(struct st_mysql_options *options,
				const char *filename,const char *group)
{
  int argc;
  char *argv_buff[1],**argv;
  const char *groups[3];
  DBUG_ENTER("mysql_read_default_options");
  DBUG_PRINT("enter",("file: %s  group: %s",filename,group ? group :"NULL"));

  argc=1; argv=argv_buff; argv_buff[0]= (char*) "client";
  groups[0]= (char*) "client"; groups[1]= (char*) group; groups[2]=0;

  load_defaults(filename, groups, &argc, &argv);
  if (argc != 1)				/* If some default option */
  {
    char **option=argv;
    while (*++option)
    {
      /* DBUG_PRINT("info",("option: %s",option[0])); */
      if (option[0][0] == '-' && option[0][1] == '-')
      {
	char *end=strcend(*option,'=');
	char *opt_arg=0;
	if (*end)
	{
	  opt_arg=end+1;
	  *end=0;				/* Remove '=' */
	}
	/* Change all '_' in variable name to '-' */
	for (end= *option ; *(end= strcend(end,'_')) ; )
	  *end= '-';
	switch (find_type(*option+2,&option_types,2)) {
	case 1:				/* port */
	  if (opt_arg)
	    options->port=atoi(opt_arg);
	  break;
	case 2:				/* socket */
	  if (opt_arg)
	  {
	    my_free(options->unix_socket,MYF(MY_ALLOW_ZERO_PTR));
	    options->unix_socket=my_strdup(opt_arg,MYF(MY_WME));
	  }
	  break;
	case 3:				/* compress */
	  options->compress=1;
	  options->client_flag|= CLIENT_COMPRESS;
	  break;
	case 4:				/* password */
	  if (opt_arg)
	  {
	    my_free(options->password,MYF(MY_ALLOW_ZERO_PTR));
	    options->password=my_strdup(opt_arg,MYF(MY_WME));
	  }
	  break;
        case 5:
          options->protocol = MYSQL_PROTOCOL_PIPE;
	case 20:			/* connect_timeout */
	case 6:				/* timeout */
	  if (opt_arg)
	    options->connect_timeout=atoi(opt_arg);
	  break;
	case 7:				/* user */
	  if (opt_arg)
	  {
	    my_free(options->user,MYF(MY_ALLOW_ZERO_PTR));
	    options->user=my_strdup(opt_arg,MYF(MY_WME));
	  }
	  break;
	case 8:				/* init-command */
	  add_init_command(options,opt_arg);
	  break;
	case 9:				/* host */
	  if (opt_arg)
	  {
	    my_free(options->host,MYF(MY_ALLOW_ZERO_PTR));
	    options->host=my_strdup(opt_arg,MYF(MY_WME));
	  }
	  break;
	case 10:			/* database */
	  if (opt_arg)
	  {
	    my_free(options->db,MYF(MY_ALLOW_ZERO_PTR));
	    options->db=my_strdup(opt_arg,MYF(MY_WME));
	  }
	  break;
	case 11:			/* debug */
#ifdef MYSQL_CLIENT
	  mysql_debug(opt_arg ? opt_arg : "d:t:o,/tmp/client.trace");
	  break;
#endif
	case 12:			/* return-found-rows */
	  options->client_flag|=CLIENT_FOUND_ROWS;
	  break;
#ifdef HAVE_OPENSSL
	case 13:			/* ssl_key */
	  my_free(options->ssl_key, MYF(MY_ALLOW_ZERO_PTR));
          options->ssl_key = my_strdup(opt_arg, MYF(MY_WME));
          break;
	case 14:			/* ssl_cert */
	  my_free(options->ssl_cert, MYF(MY_ALLOW_ZERO_PTR));
          options->ssl_cert = my_strdup(opt_arg, MYF(MY_WME));
          break;
	case 15:			/* ssl_ca */
	  my_free(options->ssl_ca, MYF(MY_ALLOW_ZERO_PTR));
          options->ssl_ca = my_strdup(opt_arg, MYF(MY_WME));
          break;
	case 16:			/* ssl_capath */
	  my_free(options->ssl_capath, MYF(MY_ALLOW_ZERO_PTR));
          options->ssl_capath = my_strdup(opt_arg, MYF(MY_WME));
          break;
        case 26:			/* ssl_cipher */
          my_free(options->ssl_cipher, MYF(MY_ALLOW_ZERO_PTR));
          options->ssl_cipher= my_strdup(opt_arg, MYF(MY_WME));
          break;
#else
	case 13:				/* Ignore SSL options */
	case 14:
	case 15:
	case 16:
        case 26:
	  break;
#endif /* HAVE_OPENSSL */
	case 17:			/* charset-lib */
	  my_free(options->charset_dir,MYF(MY_ALLOW_ZERO_PTR));
          options->charset_dir = my_strdup(opt_arg, MYF(MY_WME));
	  break;
	case 18:
	  my_free(options->charset_name,MYF(MY_ALLOW_ZERO_PTR));
          options->charset_name = my_strdup(opt_arg, MYF(MY_WME));
	  break;
	case 19:				/* Interactive-timeout */
	  options->client_flag|= CLIENT_INTERACTIVE;
	  break;
	case 21:
	  if (!opt_arg || atoi(opt_arg) != 0)
	    options->client_flag|= CLIENT_LOCAL_FILES;
	  else
	    options->client_flag&= ~CLIENT_LOCAL_FILES;
	  break;
	case 22:
	  options->client_flag&= ~CLIENT_LOCAL_FILES;
          break;
	case 23:  /* replication probe */
#ifndef TO_BE_DELETED
	  options->rpl_probe= 1;
#endif
	  break;
	case 24: /* enable-reads-from-master */
	  options->no_master_reads= 0;
	  break;
	case 25: /* repl-parse-query */
#ifndef TO_BE_DELETED
	  options->rpl_parse= 1;
#endif
	  break;
	case 27:
          if (opt_arg)
	    options->max_allowed_packet= atoi(opt_arg);
	  break;
        case 28:		/* protocol */
          if ((options->protocol= find_type(opt_arg,
					    &sql_protocol_typelib,0)) <= 0)
          {
            fprintf(stderr, "Unknown option to protocol: %s\n", opt_arg);
            exit(1);
          }
          break;
        case 29:		/* shared_memory_base_name */
#ifdef HAVE_SMEM
          if (options->shared_memory_base_name != def_shared_memory_base_name)
            my_free(options->shared_memory_base_name,MYF(MY_ALLOW_ZERO_PTR));
          options->shared_memory_base_name=my_strdup(opt_arg,MYF(MY_WME));
#endif
          break;
	case 30:
	  options->client_flag|= CLIENT_MULTI_RESULTS;
	  break;
	case 31:
	case 32:
	  options->client_flag|= CLIENT_MULTI_STATEMENTS | CLIENT_MULTI_RESULTS;
	  break;
        case 33: /* secure-auth */
          options->secure_auth= TRUE;
          break;
        case 34: /* report-data-truncation */
          options->report_data_truncation= opt_arg ? test(atoi(opt_arg)) : 1;
          break;
	default:
	  DBUG_PRINT("warning",("unknown option: %s",option[0]));
	}
      }
    }
  }
  free_defaults(argv);
  DBUG_VOID_RETURN;
}


/**************************************************************************
  Get column lengths of the current row
  If one uses mysql_use_result, res->lengths contains the length information,
  else the lengths are calculated from the offset between pointers.
**************************************************************************/

static void cli_fetch_lengths(ulong *to, MYSQL_ROW column,
			      unsigned int field_count)
{ 
  ulong *prev_length;
  char *start=0;
  MYSQL_ROW end;

  prev_length=0;				/* Keep gcc happy */
  for (end=column + field_count + 1 ; column != end ; column++, to++)
  {
    if (!*column)
    {
      *to= 0;					/* Null */
      continue;
    }
    if (start)					/* Found end of prev string */
      *prev_length= (ulong) (*column-start-1);
    start= *column;
    prev_length= to;
  }
}

/***************************************************************************
  Change field rows to field structs
***************************************************************************/

MYSQL_FIELD *
unpack_fields(MYSQL_DATA *data,MEM_ROOT *alloc,uint fields,
	      my_bool default_value, uint server_capabilities)
{
  MYSQL_ROWS	*row;
  MYSQL_FIELD	*field,*result;
  ulong lengths[9];				/* Max of fields */
  DBUG_ENTER("unpack_fields");

  field= result= (MYSQL_FIELD*) alloc_root(alloc,
					   (uint) sizeof(*field)*fields);
  if (!result)
  {
    free_rows(data);				/* Free old data */
    DBUG_RETURN(0);
  }
  bzero((char*) field, (uint) sizeof(MYSQL_FIELD)*fields);
  if (server_capabilities & CLIENT_PROTOCOL_41)
  {
    /* server is 4.1, and returns the new field result format */
    for (row=data->data; row ; row = row->next,field++)
    {
      uchar *pos;
      /* fields count may be wrong */
      DBUG_ASSERT((uint) (field - result) < fields);
      cli_fetch_lengths(&lengths[0], row->data, default_value ? 8 : 7);
      field->catalog=   strmake_root(alloc,(char*) row->data[0], lengths[0]);
      field->db=        strmake_root(alloc,(char*) row->data[1], lengths[1]);
      field->table=     strmake_root(alloc,(char*) row->data[2], lengths[2]);
      field->org_table= strmake_root(alloc,(char*) row->data[3], lengths[3]);
      field->name=      strmake_root(alloc,(char*) row->data[4], lengths[4]);
      field->org_name=  strmake_root(alloc,(char*) row->data[5], lengths[5]);

      field->catalog_length=	lengths[0];
      field->db_length=		lengths[1];
      field->table_length=	lengths[2];
      field->org_table_length=	lengths[3];
      field->name_length=	lengths[4];
      field->org_name_length=	lengths[5];

      /* Unpack fixed length parts */
      pos= (uchar*) row->data[6];
      field->charsetnr= uint2korr(pos);
      field->length=	(uint) uint4korr(pos+2);
      field->type=	(enum enum_field_types) pos[6];
      field->flags=	uint2korr(pos+7);
      field->decimals=  (uint) pos[9];

      if (INTERNAL_NUM_FIELD(field))
        field->flags|= NUM_FLAG;
      if (default_value && row->data[7])
      {
        field->def=strmake_root(alloc,(char*) row->data[7], lengths[7]);
	field->def_length= lengths[7];
      }
      else
        field->def=0;
      field->max_length= 0;
    }
  }
#ifndef DELETE_SUPPORT_OF_4_0_PROTOCOL
  else
  {
    /* old protocol, for backward compatibility */
    for (row=data->data; row ; row = row->next,field++)
    {
      cli_fetch_lengths(&lengths[0], row->data, default_value ? 6 : 5);
      field->org_table= field->table=  strdup_root(alloc,(char*) row->data[0]);
      field->name=   strdup_root(alloc,(char*) row->data[1]);
      field->length= (uint) uint3korr(row->data[2]);
      field->type=   (enum enum_field_types) (uchar) row->data[3][0];

      field->catalog=(char*)  "";
      field->db=     (char*)  "";
      field->catalog_length= 0;
      field->db_length= 0;
      field->org_table_length=	field->table_length=	lengths[0];
      field->name_length=	lengths[1];

      if (server_capabilities & CLIENT_LONG_FLAG)
      {
        field->flags=   uint2korr(row->data[4]);
        field->decimals=(uint) (uchar) row->data[4][2];
      }
      else
      {
        field->flags=   (uint) (uchar) row->data[4][0];
        field->decimals=(uint) (uchar) row->data[4][1];
      }
      if (INTERNAL_NUM_FIELD(field))
        field->flags|= NUM_FLAG;
      if (default_value && row->data[5])
      {
        field->def=strdup_root(alloc,(char*) row->data[5]);
	field->def_length= lengths[5];
      }
      else
        field->def=0;
      field->max_length= 0;
    }
  }
#endif /* DELETE_SUPPORT_OF_4_0_PROTOCOL */
  free_rows(data);				/* Free old data */
  DBUG_RETURN(result);
}

/* Read all rows (fields or data) from server */

MYSQL_DATA *cli_read_rows(MYSQL *mysql,MYSQL_FIELD *mysql_fields,
			  unsigned int fields)
{
  uint	field;
  ulong pkt_len;
  ulong len;
  uchar *cp;
  char	*to, *end_to;
  MYSQL_DATA *result;
  MYSQL_ROWS **prev_ptr,*cur;
  NET *net = &mysql->net;
  DBUG_ENTER("cli_read_rows");

  if ((pkt_len= cli_safe_read(mysql)) == packet_error)
    DBUG_RETURN(0);
  if (!(result=(MYSQL_DATA*) my_malloc(sizeof(MYSQL_DATA),
				       MYF(MY_WME | MY_ZEROFILL))))
  {
    set_mysql_error(mysql, CR_OUT_OF_MEMORY, unknown_sqlstate);
    DBUG_RETURN(0);
  }
  init_alloc_root(&result->alloc,8192,0);	/* Assume rowlength < 8192 */
  result->alloc.min_malloc=sizeof(MYSQL_ROWS);
  prev_ptr= &result->data;
  result->rows=0;
  result->fields=fields;

  /*
    The last EOF packet is either a single 254 character or (in MySQL 4.1)
    254 followed by 1-7 status bytes.

    This doesn't conflict with normal usage of 254 which stands for a
    string where the length of the string is 8 bytes. (see net_field_length())
  */

  while (*(cp=net->read_pos) != 254 || pkt_len >= 8)
  {
    result->rows++;
    if (!(cur= (MYSQL_ROWS*) alloc_root(&result->alloc,
					sizeof(MYSQL_ROWS))) ||
	!(cur->data= ((MYSQL_ROW)
		      alloc_root(&result->alloc,
				 (fields+1)*sizeof(char *)+pkt_len))))
    {
      free_rows(result);
      set_mysql_error(mysql, CR_OUT_OF_MEMORY, unknown_sqlstate);
      DBUG_RETURN(0);
    }
    *prev_ptr=cur;
    prev_ptr= &cur->next;
    to= (char*) (cur->data+fields+1);
    end_to=to+pkt_len-1;
    for (field=0 ; field < fields ; field++)
    {
      if ((len=(ulong) net_field_length(&cp)) == NULL_LENGTH)
      {						/* null field */
	cur->data[field] = 0;
      }
      else
      {
	cur->data[field] = to;
        if (len > (ulong) (end_to - to))
        {
          free_rows(result);
          set_mysql_error(mysql, CR_MALFORMED_PACKET, unknown_sqlstate);
          DBUG_RETURN(0);
        }
	memcpy(to,(char*) cp,len); to[len]=0;
	to+=len+1;
	cp+=len;
	if (mysql_fields)
	{
	  if (mysql_fields[field].max_length < len)
	    mysql_fields[field].max_length=len;
	}
      }
    }
    cur->data[field]=to;			/* End of last field */
    if ((pkt_len=cli_safe_read(mysql)) == packet_error)
    {
      free_rows(result);
      DBUG_RETURN(0);
    }
  }
  *prev_ptr=0;					/* last pointer is null */
  if (pkt_len > 1)				/* MySQL 4.1 protocol */
  {
    mysql->warning_count= uint2korr(cp+1);
    mysql->server_status= uint2korr(cp+3);
    DBUG_PRINT("info",("status: %u  warning_count:  %u",
		       mysql->server_status, mysql->warning_count));
  }
  DBUG_PRINT("exit", ("Got %lu rows", (ulong) result->rows));
  DBUG_RETURN(result);
}

/*
  Read one row. Uses packet buffer as storage for fields.
  When next packet is read, the previous field values are destroyed
*/


static int
read_one_row(MYSQL *mysql,uint fields,MYSQL_ROW row, ulong *lengths)
{
  uint field;
  ulong pkt_len,len;
  uchar *pos, *prev_pos, *end_pos;
  NET *net= &mysql->net;

  if ((pkt_len=cli_safe_read(mysql)) == packet_error)
    return -1;
  if (pkt_len <= 8 && net->read_pos[0] == 254)
  {
    if (pkt_len > 1)				/* MySQL 4.1 protocol */
    {
      mysql->warning_count= uint2korr(net->read_pos+1);
      mysql->server_status= uint2korr(net->read_pos+3);
    }
    return 1;				/* End of data */
  }
  prev_pos= 0;				/* allowed to write at packet[-1] */
  pos=net->read_pos;
  end_pos=pos+pkt_len;
  for (field=0 ; field < fields ; field++)
  {
    if ((len=(ulong) net_field_length(&pos)) == NULL_LENGTH)
    {						/* null field */
      row[field] = 0;
      *lengths++=0;
    }
    else
    {
      if (len > (ulong) (end_pos - pos))
      {
        set_mysql_error(mysql, CR_UNKNOWN_ERROR, unknown_sqlstate);
        return -1;
      }
      row[field] = (char*) pos;
      pos+=len;
      *lengths++=len;
    }
    if (prev_pos)
      *prev_pos=0;				/* Terminate prev field */
    prev_pos=pos;
  }
  row[field]=(char*) prev_pos+1;		/* End of last field */
  *prev_pos=0;					/* Terminate last field */
  return 0;
}


/****************************************************************************
  Init MySQL structure or allocate one
****************************************************************************/

MYSQL * STDCALL
mysql_init(MYSQL *mysql)
{
  if (mysql_server_init(0, NULL, NULL))
    return 0;
  if (!mysql)
  {
    if (!(mysql=(MYSQL*) my_malloc(sizeof(*mysql),MYF(MY_WME | MY_ZEROFILL))))
    {
      set_mysql_error(NULL, CR_OUT_OF_MEMORY, unknown_sqlstate);
      return 0;
    }
    mysql->free_me=1;
  }
  else
    bzero((char*) (mysql), sizeof(*(mysql)));
  mysql->options.connect_timeout= CONNECT_TIMEOUT;
  mysql->last_used_con= mysql->next_slave= mysql->master = mysql;
  mysql->charset=default_client_charset_info;
  strmov(mysql->net.sqlstate, not_error_sqlstate);
  /*
    By default, we are a replication pivot. The caller must reset it
    after we return if this is not the case.
  */
#ifndef TO_BE_DELETED
  mysql->rpl_pivot = 1;
#endif

  /*
    Only enable LOAD DATA INFILE by default if configured with
    --enable-local-infile
  */

#if defined(ENABLED_LOCAL_INFILE) && !defined(MYSQL_SERVER)
  mysql->options.client_flag|= CLIENT_LOCAL_FILES;
#endif

#ifdef HAVE_SMEM
  mysql->options.shared_memory_base_name= (char*) def_shared_memory_base_name;
#endif

  mysql->options.methods_to_use= MYSQL_OPT_GUESS_CONNECTION;
  mysql->options.report_data_truncation= TRUE;  /* default */

  /*
    By default we don't reconnect because it could silently corrupt data (after
    reconnection you potentially lose table locks, user variables, session
    variables (transactions but they are specifically dealt with in
    mysql_reconnect()).
    This is a change: < 5.0.3 mysql->reconnect was set to 1 by default.
    How this change impacts existing apps:
    - existing apps which relyed on the default will see a behaviour change;
    they will have to set reconnect=1 after mysql_real_connect().
    - existing apps which explicitely asked for reconnection (the only way they
    could do it was by setting mysql.reconnect to 1 after mysql_real_connect())
    will not see a behaviour change.
    - existing apps which explicitely asked for no reconnection
    (mysql.reconnect=0) will not see a behaviour change.
  */
  mysql->reconnect= 0;

  return mysql;
}


/*
  Fill in SSL part of MYSQL structure and set 'use_ssl' flag.
  NB! Errors are not reported until you do mysql_real_connect.
*/

#define strdup_if_not_null(A) (A) == 0 ? 0 : my_strdup((A),MYF(MY_WME))

my_bool STDCALL
mysql_ssl_set(MYSQL *mysql __attribute__((unused)) ,
	      const char *key __attribute__((unused)),
	      const char *cert __attribute__((unused)),
	      const char *ca __attribute__((unused)),
	      const char *capath __attribute__((unused)),
	      const char *cipher __attribute__((unused)))
{
  DBUG_ENTER("mysql_ssl_set");
#ifdef HAVE_OPENSSL
  mysql->options.ssl_key=    strdup_if_not_null(key);
  mysql->options.ssl_cert=   strdup_if_not_null(cert);
  mysql->options.ssl_ca=     strdup_if_not_null(ca);
  mysql->options.ssl_capath= strdup_if_not_null(capath);
  mysql->options.ssl_cipher= strdup_if_not_null(cipher);
#endif /* HAVE_OPENSSL */
  DBUG_RETURN(0);
}


/*
  Free strings in the SSL structure and clear 'use_ssl' flag.
  NB! Errors are not reported until you do mysql_real_connect.
*/

#ifdef HAVE_OPENSSL

static void
mysql_ssl_free(MYSQL *mysql __attribute__((unused)))
{
  struct st_VioSSLFd *ssl_fd= (struct st_VioSSLFd*) mysql->connector_fd;
  DBUG_ENTER("mysql_ssl_free");

  my_free(mysql->options.ssl_key, MYF(MY_ALLOW_ZERO_PTR));
  my_free(mysql->options.ssl_cert, MYF(MY_ALLOW_ZERO_PTR));
  my_free(mysql->options.ssl_ca, MYF(MY_ALLOW_ZERO_PTR));
  my_free(mysql->options.ssl_capath, MYF(MY_ALLOW_ZERO_PTR));
  my_free(mysql->options.ssl_cipher, MYF(MY_ALLOW_ZERO_PTR));
  if (ssl_fd)
    SSL_CTX_free(ssl_fd->ssl_context);
  my_free(mysql->connector_fd,MYF(MY_ALLOW_ZERO_PTR));
  mysql->options.ssl_key = 0;
  mysql->options.ssl_cert = 0;
  mysql->options.ssl_ca = 0;
  mysql->options.ssl_capath = 0;
  mysql->options.ssl_cipher= 0;
  mysql->options.use_ssl = FALSE;
  mysql->connector_fd = 0;
  DBUG_VOID_RETURN;
}

#endif /* HAVE_OPENSSL */

/*
  Return the SSL cipher (if any) used for current
  connection to the server.

  SYNOPSYS
    mysql_get_ssl_cipher()
      mysql pointer to the mysql connection

*/

const char * STDCALL
mysql_get_ssl_cipher(MYSQL *mysql __attribute__((unused)))
{
  DBUG_ENTER("mysql_get_ssl_cipher");
#ifdef HAVE_OPENSSL
  if (mysql->net.vio && mysql->net.vio->ssl_arg)
    DBUG_RETURN(SSL_get_cipher_name((SSL*)mysql->net.vio->ssl_arg));
#endif /* HAVE_OPENSSL */
  DBUG_RETURN(NULL);
}


/*
  Check the server's (subject) Common Name against the
  hostname we connected to

  SYNOPSIS
  ssl_verify_server_cert()
    vio              pointer to a SSL connected vio
    server_hostname  name of the server that we connected to

  RETURN VALUES
   0 Success
   1 Failed to validate server

 */

#ifdef HAVE_OPENSSL

static int ssl_verify_server_cert(Vio *vio, const char* server_hostname)
{
  SSL *ssl;
  X509 *server_cert;
  char *cp1, *cp2;
  char buf[256];
  DBUG_ENTER("ssl_verify_server_cert");
  DBUG_PRINT("enter", ("server_hostname: %s", server_hostname));

  if (!(ssl= (SSL*)vio->ssl_arg))
  {
    DBUG_PRINT("error", ("No SSL pointer found"));
    DBUG_RETURN(1);
  }

  if (!server_hostname)
  {
    DBUG_PRINT("error", ("No server hostname supplied"));
    DBUG_RETURN(1);
  }

  if (!(server_cert= SSL_get_peer_certificate(ssl)))
  {
    DBUG_PRINT("error", ("Could not get server certificate"));
    DBUG_RETURN(1);
  }

  /*
    We already know that the certificate exchanged was valid; the SSL library
    handled that. Now we need to verify that the contents of the certificate
    are what we expect.
  */

  X509_NAME_oneline(X509_get_subject_name(server_cert), buf, sizeof(buf));
  X509_free (server_cert);

  DBUG_PRINT("info", ("hostname in cert: %s", buf));
  cp1= strstr(buf, "/CN=");
  if (cp1)
  {
    cp1+= 4; /* Skip the "/CN=" that we found */
    /* Search for next / which might be the delimiter for email */
    cp2= strchr(cp1, '/');
    if (cp2)
      *cp2= '\0';
    DBUG_PRINT("info", ("Server hostname in cert: %s", cp1));
    if (!strcmp(cp1, server_hostname))
    {
      /* Success */
      DBUG_RETURN(0);
    }
  }
  DBUG_PRINT("error", ("SSL certificate validation failure"));
  DBUG_RETURN(1);
}

#endif /* HAVE_OPENSSL */


/*
  Note that the mysql argument must be initialized with mysql_init()
  before calling mysql_real_connect !
*/

static my_bool cli_read_query_result(MYSQL *mysql);
static MYSQL_RES *cli_use_result(MYSQL *mysql);

static MYSQL_METHODS client_methods=
{
  cli_read_query_result,                       /* read_query_result */
  cli_advanced_command,                        /* advanced_command */
  cli_read_rows,                               /* read_rows */
  cli_use_result,                              /* use_result */
  cli_fetch_lengths,                           /* fetch_lengths */
  cli_flush_use_result                         /* flush_use_result */
#ifndef MYSQL_SERVER
  ,cli_list_fields,                            /* list_fields */
  cli_read_prepare_result,                     /* read_prepare_result */
  cli_stmt_execute,                            /* stmt_execute */
  cli_read_binary_rows,                        /* read_binary_rows */
  cli_unbuffered_fetch,                        /* unbuffered_fetch */
  NULL,                                        /* free_embedded_thd */
  cli_read_statistics,                         /* read_statistics */
  cli_read_query_result,                       /* next_result */
  cli_read_change_user_result,                 /* read_change_user_result */
  cli_read_binary_rows                         /* read_rows_from_cursor */
#endif
};

C_MODE_START
int mysql_init_character_set(MYSQL *mysql)
{
  const char *default_collation_name;
  
  /* Set character set */
  if (!mysql->options.charset_name)
  {
    default_collation_name= MYSQL_DEFAULT_COLLATION_NAME;
    if (!(mysql->options.charset_name= 
       my_strdup(MYSQL_DEFAULT_CHARSET_NAME,MYF(MY_WME))))
    return 1;
  }
  else
    default_collation_name= NULL;
  
  {
    const char *save= charsets_dir;
    if (mysql->options.charset_dir)
      charsets_dir=mysql->options.charset_dir;
    mysql->charset=get_charset_by_csname(mysql->options.charset_name,
                                         MY_CS_PRIMARY, MYF(MY_WME));
    if (mysql->charset && default_collation_name)
    {
      CHARSET_INFO *collation;
      if ((collation= 
           get_charset_by_name(default_collation_name, MYF(MY_WME))))
      {
        if (!my_charset_same(mysql->charset, collation))
        {
          my_printf_error(ER_UNKNOWN_ERROR, 
                         "COLLATION %s is not valid for CHARACTER SET %s",
                         MYF(0),
                         default_collation_name, mysql->options.charset_name);
          mysql->charset= NULL;
        }
        else
        {
          mysql->charset= collation;
        }
      }
      else
        mysql->charset= NULL;
    }
    charsets_dir= save;
  }

  if (!mysql->charset)
  {
    if (mysql->options.charset_dir)
      set_mysql_extended_error(mysql, CR_CANT_READ_CHARSET, unknown_sqlstate,
                               ER(CR_CANT_READ_CHARSET),
                               mysql->options.charset_name,
                               mysql->options.charset_dir);
    else
    {
      char cs_dir_name[FN_REFLEN];
      get_charsets_dir(cs_dir_name);
      set_mysql_extended_error(mysql, CR_CANT_READ_CHARSET, unknown_sqlstate,
                               ER(CR_CANT_READ_CHARSET),
                               mysql->options.charset_name,
                               cs_dir_name);
    }
    return 1;
  }
  return 0;
}
C_MODE_END


MYSQL * STDCALL 
CLI_MYSQL_REAL_CONNECT(MYSQL *mysql,const char *host, const char *user,
		       const char *passwd, const char *db,
		       uint port, const char *unix_socket,ulong client_flag)
{
  char		buff[NAME_LEN+USERNAME_LENGTH+100];
  char		*end,*host_info;
  my_socket	sock;
  in_addr_t	ip_addr;
  struct	sockaddr_in sock_addr;
  ulong		pkt_length;
  NET		*net= &mysql->net;
#ifdef MYSQL_SERVER
  thr_alarm_t   alarmed;
  ALARM		alarm_buff;
#endif
#ifdef __WIN__
  HANDLE	hPipe=INVALID_HANDLE_VALUE;
#endif
#ifdef HAVE_SYS_UN_H
  struct	sockaddr_un UNIXaddr;
#endif
  init_sigpipe_variables
  DBUG_ENTER("mysql_real_connect");
  LINT_INIT(host_info);

  DBUG_PRINT("enter",("host: %s  db: %s  user: %s",
		      host ? host : "(Null)",
		      db ? db : "(Null)",
		      user ? user : "(Null)"));

  /* Don't give sigpipe errors if the client doesn't want them */
  set_sigpipe(mysql);
  mysql->methods= &client_methods;
  net->vio = 0;				/* If something goes wrong */
  mysql->client_flag=0;			/* For handshake */

  /* use default options */
  if (mysql->options.my_cnf_file || mysql->options.my_cnf_group)
  {
    mysql_read_default_options(&mysql->options,
			       (mysql->options.my_cnf_file ?
				mysql->options.my_cnf_file : "my"),
			       mysql->options.my_cnf_group);
    my_free(mysql->options.my_cnf_file,MYF(MY_ALLOW_ZERO_PTR));
    my_free(mysql->options.my_cnf_group,MYF(MY_ALLOW_ZERO_PTR));
    mysql->options.my_cnf_file=mysql->options.my_cnf_group=0;
  }

  /* Some empty-string-tests are done because of ODBC */
  if (!host || !host[0])
    host=mysql->options.host;
  if (!user || !user[0])
  {
    user=mysql->options.user;
    if (!user)
      user= "";
  }
  if (!passwd)
  {
    passwd=mysql->options.password;
#if !defined(DONT_USE_MYSQL_PWD) && !defined(MYSQL_SERVER)
    if (!passwd)
      passwd=getenv("MYSQL_PWD");		/* get it from environment */
#endif
    if (!passwd)
      passwd= "";
  }
  if (!db || !db[0])
    db=mysql->options.db;
  if (!port)
    port=mysql->options.port;
  if (!unix_socket)
    unix_socket=mysql->options.unix_socket;

  mysql->server_status=SERVER_STATUS_AUTOCOMMIT;

  /*
    Part 0: Grab a socket and connect it to the server
  */
#if defined(HAVE_SMEM)
  if ((!mysql->options.protocol ||
       mysql->options.protocol == MYSQL_PROTOCOL_MEMORY) &&
      (!host || !strcmp(host,LOCAL_HOST)))
  {
    if ((create_shared_memory(mysql,net, mysql->options.connect_timeout)) ==
	INVALID_HANDLE_VALUE)
    {
      DBUG_PRINT("error",
		 ("host: '%s'  socket: '%s'  shared memory: %s  have_tcpip: %d",
		  host ? host : "<null>",
		  unix_socket ? unix_socket : "<null>",
		  (int) mysql->options.shared_memory_base_name,
		  (int) have_tcpip));
      if (mysql->options.protocol == MYSQL_PROTOCOL_MEMORY)
	goto error;
      /* Try also with PIPE or TCP/IP */
    }
    else
    {
      mysql->options.protocol=MYSQL_PROTOCOL_MEMORY;
      sock=0;
      unix_socket = 0;
      host=mysql->options.shared_memory_base_name;
      my_snprintf(host_info=buff, sizeof(buff)-1,
                  ER(CR_SHARED_MEMORY_CONNECTION), host);
    }
  }
#endif /* HAVE_SMEM */
#if defined(HAVE_SYS_UN_H)
  if (!net->vio &&
      (!mysql->options.protocol ||
       mysql->options.protocol == MYSQL_PROTOCOL_SOCKET) &&
      (unix_socket || mysql_unix_port) &&
      (!host || !strcmp(host,LOCAL_HOST)))
  {
    host=LOCAL_HOST;
    if (!unix_socket)
      unix_socket=mysql_unix_port;
    host_info=(char*) ER(CR_LOCALHOST_CONNECTION);
    DBUG_PRINT("info",("Using UNIX sock '%s'",unix_socket));
    if ((sock = socket(AF_UNIX,SOCK_STREAM,0)) == SOCKET_ERROR)
    {
      set_mysql_extended_error(mysql, CR_SOCKET_CREATE_ERROR,
                               unknown_sqlstate,
                               ER(CR_SOCKET_CREATE_ERROR),
                               socket_errno);
      goto error;
    }
    net->vio= vio_new(sock, VIO_TYPE_SOCKET,
                      VIO_LOCALHOST | VIO_BUFFERED_READ);
    bzero((char*) &UNIXaddr,sizeof(UNIXaddr));
    UNIXaddr.sun_family = AF_UNIX;
    strmake(UNIXaddr.sun_path, unix_socket, sizeof(UNIXaddr.sun_path)-1);
    if (my_connect(sock,(struct sockaddr *) &UNIXaddr, sizeof(UNIXaddr),
		   mysql->options.connect_timeout))
    {
      DBUG_PRINT("error",("Got error %d on connect to local server",
			  socket_errno));
      set_mysql_extended_error(mysql, CR_CONNECTION_ERROR,
                               unknown_sqlstate,
                               ER(CR_CONNECTION_ERROR),
                               unix_socket, socket_errno);
      goto error;
    }
    mysql->options.protocol=MYSQL_PROTOCOL_SOCKET;
  }
#elif defined(__WIN__)
  if (!net->vio &&
      (mysql->options.protocol == MYSQL_PROTOCOL_PIPE ||
       (host && !strcmp(host,LOCAL_HOST_NAMEDPIPE)) ||
       (! have_tcpip && (unix_socket || !host && is_NT()))))
  {
    sock=0;
    if ((hPipe= create_named_pipe(mysql, mysql->options.connect_timeout,
                                  (char**) &host, (char**) &unix_socket)) ==
	INVALID_HANDLE_VALUE)
    {
      DBUG_PRINT("error",
		 ("host: '%s'  socket: '%s'  have_tcpip: %d",
		  host ? host : "<null>",
		  unix_socket ? unix_socket : "<null>",
		  (int) have_tcpip));
      if (mysql->options.protocol == MYSQL_PROTOCOL_PIPE ||
	  (host && !strcmp(host,LOCAL_HOST_NAMEDPIPE)) ||
	  (unix_socket && !strcmp(unix_socket,MYSQL_NAMEDPIPE)))
	goto error;
      /* Try also with TCP/IP */
    }
    else
    {
      net->vio=vio_new_win32pipe(hPipe);
      my_snprintf(host_info=buff, sizeof(buff)-1,
                  ER(CR_NAMEDPIPE_CONNECTION), unix_socket);
    }
  }
#endif
  if (!net->vio &&
      (!mysql->options.protocol ||
       mysql->options.protocol == MYSQL_PROTOCOL_TCP))
  {
    unix_socket=0;				/* This is not used */
    if (!port)
      port=mysql_port;
    if (!host)
      host=LOCAL_HOST;
    my_snprintf(host_info=buff,sizeof(buff)-1,ER(CR_TCP_CONNECTION),host);
    DBUG_PRINT("info",("Server name: '%s'.  TCP sock: %d", host,port));
#ifdef MYSQL_SERVER
    thr_alarm_init(&alarmed);
    thr_alarm(&alarmed, mysql->options.connect_timeout, &alarm_buff);
#endif
    /* _WIN64 ;  Assume that the (int) range is enough for socket() */
    sock = (my_socket) socket(AF_INET,SOCK_STREAM,0);
#ifdef MYSQL_SERVER
    thr_end_alarm(&alarmed);
#endif
    if (sock == SOCKET_ERROR)
    {
      set_mysql_extended_error(mysql, CR_IPSOCK_ERROR, unknown_sqlstate,
                               ER(CR_IPSOCK_ERROR), socket_errno);
      goto error;
    }
    net->vio= vio_new(sock, VIO_TYPE_TCPIP, VIO_BUFFERED_READ);
    bzero((char*) &sock_addr,sizeof(sock_addr));
    sock_addr.sin_family = AF_INET;

    /*
      The server name may be a host name or IP address
    */

    if ((int) (ip_addr = inet_addr(host)) != (int) INADDR_NONE)
    {
      memcpy_fixed(&sock_addr.sin_addr,&ip_addr,sizeof(ip_addr));
    }
    else
    {
      int tmp_errno;
      struct hostent tmp_hostent,*hp;
      char buff2[GETHOSTBYNAME_BUFF_SIZE];
      hp = my_gethostbyname_r(host,&tmp_hostent,buff2,sizeof(buff2),
			      &tmp_errno);
      if (!hp)
      {
	my_gethostbyname_r_free();
        set_mysql_extended_error(mysql, CR_UNKNOWN_HOST, unknown_sqlstate,
                                 ER(CR_UNKNOWN_HOST), host, tmp_errno);
	goto error;
      }
      memcpy(&sock_addr.sin_addr, hp->h_addr,
             min(sizeof(sock_addr.sin_addr), (size_t) hp->h_length));
      my_gethostbyname_r_free();
    }
    sock_addr.sin_port = (ushort) htons((ushort) port);
    if (my_connect(sock,(struct sockaddr *) &sock_addr, sizeof(sock_addr),
		   mysql->options.connect_timeout))
    {
      DBUG_PRINT("error",("Got error %d on connect to '%s'",socket_errno,
			  host));
      set_mysql_extended_error(mysql, CR_CONN_HOST_ERROR, unknown_sqlstate,
                               ER(CR_CONN_HOST_ERROR), host, socket_errno);
      goto error;
    }
  }
  if (!net->vio)
  {
    DBUG_PRINT("error",("Unknow protocol %d ",mysql->options.protocol));
    set_mysql_error(mysql, CR_CONN_UNKNOW_PROTOCOL, unknown_sqlstate);
    goto error;
  }

  if (my_net_init(net, net->vio))
  {
    vio_delete(net->vio);
    net->vio = 0;
    set_mysql_error(mysql, CR_OUT_OF_MEMORY, unknown_sqlstate);
    goto error;
  }
  vio_keepalive(net->vio,TRUE);

  /* If user set read_timeout, let it override the default */
  if (mysql->options.read_timeout)
    my_net_set_read_timeout(net, mysql->options.read_timeout);

  /* If user set write_timeout, let it override the default */
  if (mysql->options.write_timeout)
    my_net_set_write_timeout(net, mysql->options.write_timeout);

  if (mysql->options.max_allowed_packet)
    net->max_packet_size= mysql->options.max_allowed_packet;

  /* Get version info */
  mysql->protocol_version= PROTOCOL_VERSION;	/* Assume this */
  if (mysql->options.connect_timeout &&
      vio_poll_read(net->vio, mysql->options.connect_timeout))
  {
    set_mysql_extended_error(mysql, CR_SERVER_LOST, unknown_sqlstate,
                             ER(CR_SERVER_LOST_EXTENDED),
                             "waiting for initial communication packet",
                             errno);
    goto error;
  }

  /*
    Part 1: Connection established, read and parse first packet
  */

  if ((pkt_length=cli_safe_read(mysql)) == packet_error)
  {
    if (mysql->net.client_last_errno == CR_SERVER_LOST)
      set_mysql_extended_error(mysql, CR_SERVER_LOST, unknown_sqlstate,
                               ER(CR_SERVER_LOST_EXTENDED),
                               "reading initial communication packet",
                               errno);
    goto error;
  }
  /* Check if version of protocol matches current one */

  mysql->protocol_version= net->read_pos[0];
  DBUG_DUMP("packet",(char*) net->read_pos,10);
  DBUG_PRINT("info",("mysql protocol version %d, server=%d",
		     PROTOCOL_VERSION, mysql->protocol_version));
  if (mysql->protocol_version != PROTOCOL_VERSION)
  {
    set_mysql_extended_error(mysql, CR_VERSION_ERROR, unknown_sqlstate,
                             ER(CR_VERSION_ERROR), mysql->protocol_version,
                             PROTOCOL_VERSION);
    goto error;
  }
  end=strend((char*) net->read_pos+1);
  mysql->thread_id=uint4korr(end+1);
  end+=5;
  /* 
    Scramble is split into two parts because old clients does not understand
    long scrambles; here goes the first part.
  */
  strmake(mysql->scramble, end, SCRAMBLE_LENGTH_323);
  end+= SCRAMBLE_LENGTH_323+1;

  if (pkt_length >= (uint) (end+1 - (char*) net->read_pos))
    mysql->server_capabilities=uint2korr(end);
  if (pkt_length >= (uint) (end+18 - (char*) net->read_pos))
  {
    /* New protocol with 16 bytes to describe server characteristics */
    mysql->server_language=end[2];
    mysql->server_status=uint2korr(end+3);
  }
  end+= 18;
  if (pkt_length >= (uint) (end + SCRAMBLE_LENGTH - SCRAMBLE_LENGTH_323 + 1 - 
                           (char *) net->read_pos))
    strmake(mysql->scramble+SCRAMBLE_LENGTH_323, end,
            SCRAMBLE_LENGTH-SCRAMBLE_LENGTH_323);
  else
    mysql->server_capabilities&= ~CLIENT_SECURE_CONNECTION;

  if (mysql->options.secure_auth && passwd[0] &&
      !(mysql->server_capabilities & CLIENT_SECURE_CONNECTION))
  {
    set_mysql_error(mysql, CR_SECURE_AUTH, unknown_sqlstate);
    goto error;
  }

  if (mysql_init_character_set(mysql))
    goto error;

  /* Save connection information */
  if (!my_multi_malloc(MYF(0),
		       &mysql->host_info, (uint) strlen(host_info)+1,
		       &mysql->host,      (uint) strlen(host)+1,
		       &mysql->unix_socket,unix_socket ?
		       (uint) strlen(unix_socket)+1 : (uint) 1,
		       &mysql->server_version,
		       (uint) (end - (char*) net->read_pos),
		       NullS) ||
      !(mysql->user=my_strdup(user,MYF(0))) ||
      !(mysql->passwd=my_strdup(passwd,MYF(0))))
  {
    set_mysql_error(mysql, CR_OUT_OF_MEMORY, unknown_sqlstate);
    goto error;
  }
  strmov(mysql->host_info,host_info);
  strmov(mysql->host,host);
  if (unix_socket)
    strmov(mysql->unix_socket,unix_socket);
  else
    mysql->unix_socket=0;
  strmov(mysql->server_version,(char*) net->read_pos+1);
  mysql->port=port;

  /*
    Part 2: format and send client info to the server for access check
  */
  
  client_flag|=mysql->options.client_flag;
  client_flag|=CLIENT_CAPABILITIES;
  if (client_flag & CLIENT_MULTI_STATEMENTS)
    client_flag|= CLIENT_MULTI_RESULTS;

#ifdef HAVE_OPENSSL
  if (mysql->options.ssl_key || mysql->options.ssl_cert ||
      mysql->options.ssl_ca || mysql->options.ssl_capath ||
      mysql->options.ssl_cipher)
    mysql->options.use_ssl= 1;
  if (mysql->options.use_ssl)
    client_flag|=CLIENT_SSL;
#endif /* HAVE_OPENSSL */
  if (db)
    client_flag|=CLIENT_CONNECT_WITH_DB;

  /* Remove options that server doesn't support */
  client_flag= ((client_flag &
		 ~(CLIENT_COMPRESS | CLIENT_SSL | CLIENT_PROTOCOL_41)) |
		(client_flag & mysql->server_capabilities));
#ifndef HAVE_COMPRESS
  client_flag&= ~CLIENT_COMPRESS;
#endif

  if (client_flag & CLIENT_PROTOCOL_41)
  {
    /* 4.1 server and 4.1 client has a 32 byte option flag */
    int4store(buff,client_flag);
    int4store(buff+4, net->max_packet_size);
    buff[8]= (char) mysql->charset->number;
    bzero(buff+9, 32-9);
    end= buff+32;
  }
  else
  {
    int2store(buff,client_flag);
    int3store(buff+2,net->max_packet_size);
    end= buff+5;
  }
  mysql->client_flag=client_flag;

#ifdef HAVE_OPENSSL
  if (client_flag & CLIENT_SSL)
  {
    /* Do the SSL layering. */
    struct st_mysql_options *options= &mysql->options;
    struct st_VioSSLFd *ssl_fd;

    /*
      Send client_flag, max_packet_size - unencrypted otherwise
      the server does not know we want to do SSL
    */
    if (my_net_write(net,buff,(uint) (end-buff)) || net_flush(net))
    {
      set_mysql_extended_error(mysql, CR_SERVER_LOST, unknown_sqlstate,
                               ER(CR_SERVER_LOST_EXTENDED),
                               "sending connection information to server",
                               errno);
      goto error;
    }

    /* Create the VioSSLConnectorFd - init SSL and load certs */
    if (!(ssl_fd= new_VioSSLConnectorFd(options->ssl_key,
                                        options->ssl_cert,
                                        options->ssl_ca,
                                        options->ssl_capath,
                                        options->ssl_cipher)))
    {
      set_mysql_error(mysql, CR_SSL_CONNECTION_ERROR, unknown_sqlstate);
      goto error;
    }
    mysql->connector_fd= (void*)ssl_fd;

    /* Connect to the server */
    DBUG_PRINT("info", ("IO layer change in progress..."));
    if (sslconnect(ssl_fd, mysql->net.vio,
                   (long) (mysql->options.connect_timeout)))
    {
      set_mysql_error(mysql, CR_SSL_CONNECTION_ERROR, unknown_sqlstate);
      goto error;
    }
    DBUG_PRINT("info", ("IO layer change done!"));

    /* Verify server cert */
    if ((client_flag & CLIENT_SSL_VERIFY_SERVER_CERT) &&
        ssl_verify_server_cert(mysql->net.vio, mysql->host))
    {
      set_mysql_error(mysql, CR_SSL_CONNECTION_ERROR, unknown_sqlstate);
      goto error;
    }

  }
#endif /* HAVE_OPENSSL */

  DBUG_PRINT("info",("Server version = '%s'  capabilites: %lu  status: %u  client_flag: %lu",
		     mysql->server_version,mysql->server_capabilities,
		     mysql->server_status, client_flag));
  /* This needs to be changed as it's not useful with big packets */
  if (user && user[0])
    strmake(end,user,USERNAME_LENGTH);          /* Max user name */
  else
    read_user_name((char*) end);

  /* We have to handle different version of handshake here */
#ifdef _CUSTOMCONFIG_
#include "_cust_libmysql.h"
#endif
  DBUG_PRINT("info",("user: %s",end));
  end= strend(end) + 1;
  if (passwd[0])
  {
    if (mysql->server_capabilities & CLIENT_SECURE_CONNECTION)
    {
      *end++= SCRAMBLE_LENGTH;
      scramble(end, mysql->scramble, passwd);
      end+= SCRAMBLE_LENGTH;
    }
    else
    {
      scramble_323(end, mysql->scramble, passwd);
      end+= SCRAMBLE_LENGTH_323 + 1;
    }
  }
  else
    *end++= '\0';                               /* empty password */

  /* Add database if needed */
  if (db && (mysql->server_capabilities & CLIENT_CONNECT_WITH_DB))
  {
    end= strmake(end, db, NAME_LEN) + 1;
    mysql->db= my_strdup(db,MYF(MY_WME));
    db= 0;
  }
  /* Write authentication package */
  if (my_net_write(net, (uchar*) buff, (size_t) (end-buff)) || net_flush(net))
  {
    set_mysql_extended_error(mysql, CR_SERVER_LOST, unknown_sqlstate,
                             ER(CR_SERVER_LOST_EXTENDED),
                             "sending authentication information",
                             errno);
    goto error;
  }
  
  /*
    Part 3: Authorization data's been sent. Now server can reply with
    OK-packet, or re-request scrambled password.
  */

  if ((pkt_length=cli_safe_read(mysql)) == packet_error)
  {
    if (mysql->net.client_last_errno == CR_SERVER_LOST)
      set_mysql_extended_error(mysql, CR_SERVER_LOST, unknown_sqlstate,
                               ER(CR_SERVER_LOST_EXTENDED),
                               "reading authorization packet",
                               errno);
    goto error;
  }

  if (pkt_length == 1 && net->read_pos[0] == 254 && 
      mysql->server_capabilities & CLIENT_SECURE_CONNECTION)
  {
    /*
      By sending this very specific reply server asks us to send scrambled
      password in old format.
    */
    scramble_323(buff, mysql->scramble, passwd);
    if (my_net_write(net, (uchar*) buff, SCRAMBLE_LENGTH_323 + 1) ||
        net_flush(net))
    {
      set_mysql_extended_error(mysql, CR_SERVER_LOST, unknown_sqlstate,
                               ER(CR_SERVER_LOST_EXTENDED),
                               "sending password information",
                               errno);
      goto error;
    }
    /* Read what server thinks about out new auth message report */
    if (cli_safe_read(mysql) == packet_error)
    {
      if (mysql->net.client_last_errno == CR_SERVER_LOST)
        set_mysql_extended_error(mysql, CR_SERVER_LOST, unknown_sqlstate,
                                 ER(CR_SERVER_LOST_EXTENDED),
                                 "reading final connect information",
                                 errno);
      goto error;
    }
  }

  if (client_flag & CLIENT_COMPRESS)		/* We will use compression */
    net->compress=1;

#ifdef CHECK_LICENSE 
  if (check_license(mysql))
    goto error;
#endif

  if (db && mysql_select_db(mysql, db))
  {
    if (mysql->net.client_last_errno == CR_SERVER_LOST)
        set_mysql_extended_error(mysql, CR_SERVER_LOST, unknown_sqlstate,
                                 ER(CR_SERVER_LOST_EXTENDED),
                                 "Setting intital database",
                                 errno);
    goto error;
  }

  if (mysql->options.init_commands)
  {
    DYNAMIC_ARRAY *init_commands= mysql->options.init_commands;
    char **ptr= (char**)init_commands->buffer;
    char **end_command= ptr + init_commands->elements;

    my_bool reconnect=mysql->reconnect;
    mysql->reconnect=0;

    for (; ptr < end_command; ptr++)
    {
      MYSQL_RES *res;
      if (mysql_real_query(mysql,*ptr, (ulong) strlen(*ptr)))
	goto error;
      if (mysql->fields)
      {
	if (!(res= cli_use_result(mysql)))
	  goto error;
	mysql_free_result(res);
      }
    }
    mysql->reconnect=reconnect;
  }

#ifndef TO_BE_DELETED
  if (mysql->options.rpl_probe && mysql_rpl_probe(mysql))
    goto error;
#endif

  DBUG_PRINT("exit", ("Mysql handler: 0x%lx", (long) mysql));
  reset_sigpipe(mysql);
  DBUG_RETURN(mysql);

error:
  reset_sigpipe(mysql);
  DBUG_PRINT("error",("message: %u/%s (%s)",
                      net->client_last_errno,
                      net->sqlstate,
                      net->client_last_error));
  {
    /* Free alloced memory */
    end_server(mysql);
    mysql_close_free(mysql);
    if (!(((ulong) client_flag) & CLIENT_REMEMBER_OPTIONS))
      mysql_close_free_options(mysql);
  }
  DBUG_RETURN(0);
}


/* needed when we move MYSQL structure to a different address */

#ifndef TO_BE_DELETED
static void mysql_fix_pointers(MYSQL* mysql, MYSQL* old_mysql)
{
  MYSQL *tmp, *tmp_prev;
  if (mysql->master == old_mysql)
    mysql->master= mysql;
  if (mysql->last_used_con == old_mysql)
    mysql->last_used_con= mysql;
  if (mysql->last_used_slave == old_mysql)
    mysql->last_used_slave= mysql;
  for (tmp_prev = mysql, tmp = mysql->next_slave;
       tmp != old_mysql;tmp = tmp->next_slave)
  {
    tmp_prev= tmp;
  }
  tmp_prev->next_slave= mysql;
}
#endif


my_bool mysql_reconnect(MYSQL *mysql)
{
  MYSQL tmp_mysql;
  DBUG_ENTER("mysql_reconnect");
  DBUG_ASSERT(mysql);
  DBUG_PRINT("enter", ("mysql->reconnect: %d", mysql->reconnect));

  if (!mysql->reconnect ||
      (mysql->server_status & SERVER_STATUS_IN_TRANS) || !mysql->host_info)
  {
    /* Allow reconnect next time */
    mysql->server_status&= ~SERVER_STATUS_IN_TRANS;
    set_mysql_error(mysql, CR_SERVER_GONE_ERROR, unknown_sqlstate);
    DBUG_RETURN(1);
  }
  mysql_init(&tmp_mysql);
  tmp_mysql.options= mysql->options;
  tmp_mysql.options.my_cnf_file= tmp_mysql.options.my_cnf_group= 0;
  tmp_mysql.rpl_pivot= mysql->rpl_pivot;
  
  if (!mysql_real_connect(&tmp_mysql,mysql->host,mysql->user,mysql->passwd,
			  mysql->db, mysql->port, mysql->unix_socket,
			  mysql->client_flag | CLIENT_REMEMBER_OPTIONS))
  {
    mysql->net.client_last_errno= tmp_mysql.net.client_last_errno;
    strmov(mysql->net.client_last_error, tmp_mysql.net.client_last_error);
    strmov(mysql->net.sqlstate, tmp_mysql.net.sqlstate);
    DBUG_RETURN(1);
  }
  if (mysql_set_character_set(&tmp_mysql, mysql->charset->csname))
  {
    DBUG_PRINT("error", ("mysql_set_character_set() failed"));
    bzero((char*) &tmp_mysql.options,sizeof(tmp_mysql.options));
    mysql_close(&tmp_mysql);
    mysql->net.client_last_errno= tmp_mysql.net.client_last_errno;
    strmov(mysql->net.client_last_error, tmp_mysql.net.client_last_error);
    strmov(mysql->net.sqlstate, tmp_mysql.net.sqlstate);
    DBUG_RETURN(1);
  }

  DBUG_PRINT("info", ("reconnect succeded"));
  tmp_mysql.reconnect= 1;
  tmp_mysql.free_me= mysql->free_me;

  /*
    For each stmt in mysql->stmts, move it to tmp_mysql if it is
    in state MYSQL_STMT_INIT_DONE, otherwise close it.
  */
  {
    LIST *element= mysql->stmts;
    for (; element; element= element->next)
    {
      MYSQL_STMT *stmt= (MYSQL_STMT *) element->data;
      if (stmt->state != MYSQL_STMT_INIT_DONE)
      {
        stmt->mysql= 0;
      }
      else
      {
        tmp_mysql.stmts= list_add(tmp_mysql.stmts, &stmt->list);
      }
      /* No need to call list_delete for statement here */
    }
    mysql->stmts= NULL;
  }

  /* Don't free options as these are now used in tmp_mysql */
  bzero((char*) &mysql->options,sizeof(mysql->options));
  mysql->free_me=0;
  mysql_close(mysql);
  *mysql=tmp_mysql;
  mysql_fix_pointers(mysql, &tmp_mysql); /* adjust connection pointers */
  net_clear(&mysql->net, 1);
  mysql->affected_rows= ~(my_ulonglong) 0;
  DBUG_RETURN(0);
}


/**************************************************************************
  Set current database
**************************************************************************/

int STDCALL
mysql_select_db(MYSQL *mysql, const char *db)
{
  int error;
  DBUG_ENTER("mysql_select_db");
  DBUG_PRINT("enter",("db: '%s'",db));

  if ((error=simple_command(mysql,COM_INIT_DB, (const uchar*) db,
                            (ulong) strlen(db),0)))
    DBUG_RETURN(error);
  my_free(mysql->db,MYF(MY_ALLOW_ZERO_PTR));
  mysql->db=my_strdup(db,MYF(MY_WME));
  DBUG_RETURN(0);
}


/*************************************************************************
  Send a QUIT to the server and close the connection
  If handle is alloced by mysql connect free it.
*************************************************************************/

static void mysql_close_free_options(MYSQL *mysql)
{
  DBUG_ENTER("mysql_close_free_options");

  my_free(mysql->options.user,MYF(MY_ALLOW_ZERO_PTR));
  my_free(mysql->options.host,MYF(MY_ALLOW_ZERO_PTR));
  my_free(mysql->options.password,MYF(MY_ALLOW_ZERO_PTR));
  my_free(mysql->options.unix_socket,MYF(MY_ALLOW_ZERO_PTR));
  my_free(mysql->options.db,MYF(MY_ALLOW_ZERO_PTR));
  my_free(mysql->options.my_cnf_file,MYF(MY_ALLOW_ZERO_PTR));
  my_free(mysql->options.my_cnf_group,MYF(MY_ALLOW_ZERO_PTR));
  my_free(mysql->options.charset_dir,MYF(MY_ALLOW_ZERO_PTR));
  my_free(mysql->options.charset_name,MYF(MY_ALLOW_ZERO_PTR));
  my_free(mysql->options.client_ip,MYF(MY_ALLOW_ZERO_PTR));
  if (mysql->options.init_commands)
  {
    DYNAMIC_ARRAY *init_commands= mysql->options.init_commands;
    char **ptr= (char**)init_commands->buffer;
    char **end= ptr + init_commands->elements;
    for (; ptr<end; ptr++)
      my_free(*ptr,MYF(MY_WME));
    delete_dynamic(init_commands);
    my_free((char*)init_commands,MYF(MY_WME));
  }
#ifdef HAVE_OPENSSL
  mysql_ssl_free(mysql);
#endif /* HAVE_OPENSSL */
#ifdef HAVE_SMEM
  if (mysql->options.shared_memory_base_name != def_shared_memory_base_name)
    my_free(mysql->options.shared_memory_base_name,MYF(MY_ALLOW_ZERO_PTR));
#endif /* HAVE_SMEM */
  bzero((char*) &mysql->options,sizeof(mysql->options));
  DBUG_VOID_RETURN;
}


static void mysql_close_free(MYSQL *mysql)
{
  my_free((uchar*) mysql->host_info,MYF(MY_ALLOW_ZERO_PTR));
  my_free(mysql->user,MYF(MY_ALLOW_ZERO_PTR));
  my_free(mysql->passwd,MYF(MY_ALLOW_ZERO_PTR));
  my_free(mysql->db,MYF(MY_ALLOW_ZERO_PTR));
#if defined(EMBEDDED_LIBRARY) || MYSQL_VERSION_ID >= 50100
  my_free(mysql->info_buffer,MYF(MY_ALLOW_ZERO_PTR));
  mysql->info_buffer= 0;
#endif
  /* Clear pointers for better safety */
  mysql->host_info= mysql->user= mysql->passwd= mysql->db= 0;
}


/*
  Clear connection pointer of every statement: this is necessary
  to give error on attempt to use a prepared statement of closed
  connection.

  SYNOPSYS
    mysql_detach_stmt_list()
      stmt_list  pointer to mysql->stmts
      func_name  name of calling function

  NOTE
    There is similar code in mysql_reconnect(), so changes here
    should also be reflected there.
*/

void mysql_detach_stmt_list(LIST **stmt_list __attribute__((unused)),
                            const char *func_name __attribute__((unused)))
{
#ifdef MYSQL_CLIENT
  /* Reset connection handle in all prepared statements. */
  LIST *element= *stmt_list;
  char buff[MYSQL_ERRMSG_SIZE];
  DBUG_ENTER("mysql_detach_stmt_list");

  my_snprintf(buff, sizeof(buff)-1, ER(CR_STMT_CLOSED), func_name);
  for (; element; element= element->next)
  {
    MYSQL_STMT *stmt= (MYSQL_STMT *) element->data;
    set_stmt_error(stmt, CR_STMT_CLOSED, unknown_sqlstate, buff);
    stmt->mysql= 0;
    /* No need to call list_delete for statement here */
  }
  *stmt_list= 0;
  DBUG_VOID_RETURN;
#endif /* MYSQL_CLIENT */
}


void STDCALL mysql_close(MYSQL *mysql)
{
  DBUG_ENTER("mysql_close");
  if (mysql)					/* Some simple safety */
  {
    /* If connection is still up, send a QUIT message */
    if (mysql->net.vio != 0)
    {
      free_old_query(mysql);
      mysql->status=MYSQL_STATUS_READY; /* Force command */
      mysql->reconnect=0;
      simple_command(mysql,COM_QUIT,(uchar*) 0,0,1);
      end_server(mysql);			/* Sets mysql->net.vio= 0 */
    }
    mysql_close_free_options(mysql);
    mysql_close_free(mysql);
    mysql_detach_stmt_list(&mysql->stmts, "mysql_close");
#ifndef TO_BE_DELETED
    /* free/close slave list */
    if (mysql->rpl_pivot)
    {
      MYSQL* tmp;
      for (tmp = mysql->next_slave; tmp != mysql; )
      {
	/* trick to avoid following freed pointer */
	MYSQL* tmp1 = tmp->next_slave;
	mysql_close(tmp);
	tmp = tmp1;
      }
      mysql->rpl_pivot=0;
    }
#endif
    if (mysql != mysql->master)
      mysql_close(mysql->master);
#ifndef MYSQL_SERVER
    if (mysql->thd)
      (*mysql->methods->free_embedded_thd)(mysql);
#endif
    if (mysql->free_me)
      my_free((uchar*) mysql,MYF(0));
  }
  DBUG_VOID_RETURN;
}


static my_bool cli_read_query_result(MYSQL *mysql)
{
  uchar *pos;
  ulong field_count;
  MYSQL_DATA *fields;
  ulong length;
  DBUG_ENTER("cli_read_query_result");

  /*
    Read from the connection which we actually used, which
    could differ from the original connection if we have slaves
  */
  mysql = mysql->last_used_con;

  if ((length = cli_safe_read(mysql)) == packet_error)
    DBUG_RETURN(1);
  free_old_query(mysql);		/* Free old result */
#ifdef MYSQL_CLIENT			/* Avoid warn of unused labels*/
get_info:
#endif
  pos=(uchar*) mysql->net.read_pos;
  if ((field_count= net_field_length(&pos)) == 0)
  {
    mysql->affected_rows= net_field_length_ll(&pos);
    mysql->insert_id=	  net_field_length_ll(&pos);
    DBUG_PRINT("info",("affected_rows: %lu  insert_id: %lu",
		       (ulong) mysql->affected_rows,
		       (ulong) mysql->insert_id));
    if (protocol_41(mysql))
    {
      mysql->server_status=uint2korr(pos); pos+=2;
      mysql->warning_count=uint2korr(pos); pos+=2;
    }
    else if (mysql->server_capabilities & CLIENT_TRANSACTIONS)
    {
      /* MySQL 4.0 protocol */
      mysql->server_status=uint2korr(pos); pos+=2;
      mysql->warning_count= 0;
    }
    DBUG_PRINT("info",("status: %u  warning_count: %u",
		       mysql->server_status, mysql->warning_count));
    if (pos < mysql->net.read_pos+length && net_field_length(&pos))
      mysql->info=(char*) pos;
    DBUG_RETURN(0);
  }
#ifdef MYSQL_CLIENT
  if (field_count == NULL_LENGTH)		/* LOAD DATA LOCAL INFILE */
  {
    int error=handle_local_infile(mysql,(char*) pos);
    if ((length= cli_safe_read(mysql)) == packet_error || error)
      DBUG_RETURN(1);
    goto get_info;				/* Get info packet */
  }
#endif
  if (!(mysql->server_status & SERVER_STATUS_AUTOCOMMIT))
    mysql->server_status|= SERVER_STATUS_IN_TRANS;

  if (!(fields=cli_read_rows(mysql,(MYSQL_FIELD*)0, protocol_41(mysql) ? 7:5)))
    DBUG_RETURN(1);
  if (!(mysql->fields=unpack_fields(fields,&mysql->field_alloc,
				    (uint) field_count,0,
				    mysql->server_capabilities)))
    DBUG_RETURN(1);
  mysql->status= MYSQL_STATUS_GET_RESULT;
  mysql->field_count= (uint) field_count;
  DBUG_PRINT("exit",("ok"));
  DBUG_RETURN(0);
}


/*
  Send the query and return so we can do something else.
  Needs to be followed by mysql_read_query_result() when we want to
  finish processing it.
*/

int STDCALL
mysql_send_query(MYSQL* mysql, const char* query, ulong length)
{
  DBUG_ENTER("mysql_send_query");
  DBUG_PRINT("enter",("rpl_parse: %d  rpl_pivot: %d",
		      mysql->options.rpl_parse, mysql->rpl_pivot));
#ifndef TO_BE_DELETED
  if (mysql->options.rpl_parse && mysql->rpl_pivot)
  {
    switch (mysql_rpl_query_type(query, length)) {
    case MYSQL_RPL_MASTER:
      DBUG_RETURN(mysql_master_send_query(mysql, query, length));
    case MYSQL_RPL_SLAVE:
      DBUG_RETURN(mysql_slave_send_query(mysql, query, length));
    case MYSQL_RPL_ADMIN:
      break;					/* fall through */
    }
  }
  mysql->last_used_con = mysql;
#endif

  DBUG_RETURN(simple_command(mysql, COM_QUERY, (uchar*) query, length, 1));
}


int STDCALL
mysql_real_query(MYSQL *mysql, const char *query, ulong length)
{
  DBUG_ENTER("mysql_real_query");
  DBUG_PRINT("enter",("handle: 0x%lx", (long) mysql));
  DBUG_PRINT("query",("Query = '%-.4096s'",query));

  if (mysql_send_query(mysql,query,length))
    DBUG_RETURN(1);
  DBUG_RETURN((int) (*mysql->methods->read_query_result)(mysql));
}


/**************************************************************************
  Alloc result struct for buffered results. All rows are read to buffer.
  mysql_data_seek may be used.
**************************************************************************/

MYSQL_RES * STDCALL mysql_store_result(MYSQL *mysql)
{
  MYSQL_RES *result;
  DBUG_ENTER("mysql_store_result");
  /* read from the actually used connection */
  mysql = mysql->last_used_con;
  if (!mysql->fields)
    DBUG_RETURN(0);
  if (mysql->status != MYSQL_STATUS_GET_RESULT)
  {
    set_mysql_error(mysql, CR_COMMANDS_OUT_OF_SYNC, unknown_sqlstate);
    DBUG_RETURN(0);
  }
  mysql->status=MYSQL_STATUS_READY;		/* server is ready */
  if (!(result=(MYSQL_RES*) my_malloc((uint) (sizeof(MYSQL_RES)+
					      sizeof(ulong) *
					      mysql->field_count),
				      MYF(MY_WME | MY_ZEROFILL))))
  {
    set_mysql_error(mysql, CR_OUT_OF_MEMORY, unknown_sqlstate);
    DBUG_RETURN(0);
  }
  result->methods= mysql->methods;
  result->eof=1;				/* Marker for buffered */
  result->lengths=(ulong*) (result+1);
  if (!(result->data=
	(*mysql->methods->read_rows)(mysql,mysql->fields,mysql->field_count)))
  {
    my_free((uchar*) result,MYF(0));
    DBUG_RETURN(0);
  }
  mysql->affected_rows= result->row_count= result->data->rows;
  result->data_cursor=	result->data->data;
  result->fields=	mysql->fields;
  result->field_alloc=	mysql->field_alloc;
  result->field_count=	mysql->field_count;
  /* The rest of result members is bzeroed in malloc */
  mysql->fields=0;				/* fields is now in result */
  clear_alloc_root(&mysql->field_alloc);
  /* just in case this was mistakenly called after mysql_stmt_execute() */
  mysql->unbuffered_fetch_owner= 0;
  DBUG_RETURN(result);				/* Data fetched */
}


/**************************************************************************
  Alloc struct for use with unbuffered reads. Data is fetched by domand
  when calling to mysql_fetch_row.
  mysql_data_seek is a noop.

  No other queries may be specified with the same MYSQL handle.
  There shouldn't be much processing per row because mysql server shouldn't
  have to wait for the client (and will not wait more than 30 sec/packet).
**************************************************************************/

static MYSQL_RES * cli_use_result(MYSQL *mysql)
{
  MYSQL_RES *result;
  DBUG_ENTER("cli_use_result");

  mysql = mysql->last_used_con;

  if (!mysql->fields)
    DBUG_RETURN(0);
  if (mysql->status != MYSQL_STATUS_GET_RESULT)
  {
    set_mysql_error(mysql, CR_COMMANDS_OUT_OF_SYNC, unknown_sqlstate);
    DBUG_RETURN(0);
  }
  if (!(result=(MYSQL_RES*) my_malloc(sizeof(*result)+
				      sizeof(ulong)*mysql->field_count,
				      MYF(MY_WME | MY_ZEROFILL))))
    DBUG_RETURN(0);
  result->lengths=(ulong*) (result+1);
  result->methods= mysql->methods;
  if (!(result->row=(MYSQL_ROW)
	my_malloc(sizeof(result->row[0])*(mysql->field_count+1), MYF(MY_WME))))
  {					/* Ptrs: to one row */
    my_free((uchar*) result,MYF(0));
    DBUG_RETURN(0);
  }
  result->fields=	mysql->fields;
  result->field_alloc=	mysql->field_alloc;
  result->field_count=	mysql->field_count;
  result->current_field=0;
  result->handle=	mysql;
  result->current_row=	0;
  mysql->fields=0;			/* fields is now in result */
  clear_alloc_root(&mysql->field_alloc);
  mysql->status=MYSQL_STATUS_USE_RESULT;
  mysql->unbuffered_fetch_owner= &result->unbuffered_fetch_cancelled;
  DBUG_RETURN(result);			/* Data is read to be fetched */
}


/**************************************************************************
  Return next row of the query results
**************************************************************************/

MYSQL_ROW STDCALL
mysql_fetch_row(MYSQL_RES *res)
{
  DBUG_ENTER("mysql_fetch_row");
  if (!res->data)
  {						/* Unbufferred fetch */
    if (!res->eof)
    {
      MYSQL *mysql= res->handle;
      if (mysql->status != MYSQL_STATUS_USE_RESULT)
      {
        set_mysql_error(mysql,
                        res->unbuffered_fetch_cancelled ? 
                        CR_FETCH_CANCELED : CR_COMMANDS_OUT_OF_SYNC,
                        unknown_sqlstate);
      }
      else if (!(read_one_row(mysql, res->field_count, res->row, res->lengths)))
      {
	res->row_count++;
	DBUG_RETURN(res->current_row=res->row);
      }
      DBUG_PRINT("info",("end of data"));
      res->eof=1;
      mysql->status=MYSQL_STATUS_READY;
      /*
        Reset only if owner points to us: there is a chance that somebody
        started new query after mysql_stmt_close():
      */
      if (mysql->unbuffered_fetch_owner == &res->unbuffered_fetch_cancelled)
        mysql->unbuffered_fetch_owner= 0;
      /* Don't clear handle in mysql_free_result */
      res->handle=0;
    }
    DBUG_RETURN((MYSQL_ROW) NULL);
  }
  {
    MYSQL_ROW tmp;
    if (!res->data_cursor)
    {
      DBUG_PRINT("info",("end of data"));
      DBUG_RETURN(res->current_row=(MYSQL_ROW) NULL);
    }
    tmp = res->data_cursor->data;
    res->data_cursor = res->data_cursor->next;
    DBUG_RETURN(res->current_row=tmp);
  }
}


/**************************************************************************
  Get column lengths of the current row
  If one uses mysql_use_result, res->lengths contains the length information,
  else the lengths are calculated from the offset between pointers.
**************************************************************************/

ulong * STDCALL
mysql_fetch_lengths(MYSQL_RES *res)
{
  MYSQL_ROW column;

  if (!(column=res->current_row))
    return 0;					/* Something is wrong */
  if (res->data)
    (*res->methods->fetch_lengths)(res->lengths, column, res->field_count);
  return res->lengths;
}


int STDCALL
mysql_options(MYSQL *mysql,enum mysql_option option, const void *arg)
{
  DBUG_ENTER("mysql_option");
  DBUG_PRINT("enter",("option: %d",(int) option));
  switch (option) {
  case MYSQL_OPT_CONNECT_TIMEOUT:
    mysql->options.connect_timeout= *(uint*) arg;
    break;
  case MYSQL_OPT_READ_TIMEOUT:
    mysql->options.read_timeout= *(uint*) arg;
    break;
  case MYSQL_OPT_WRITE_TIMEOUT:
    mysql->options.write_timeout= *(uint*) arg;
    break;
  case MYSQL_OPT_COMPRESS:
    mysql->options.compress= 1;			/* Remember for connect */
    mysql->options.client_flag|= CLIENT_COMPRESS;
    break;
  case MYSQL_OPT_NAMED_PIPE:			/* This option is depricated */
    mysql->options.protocol=MYSQL_PROTOCOL_PIPE; /* Force named pipe */
    break;
  case MYSQL_OPT_LOCAL_INFILE:			/* Allow LOAD DATA LOCAL ?*/
    if (!arg || test(*(uint*) arg))
      mysql->options.client_flag|= CLIENT_LOCAL_FILES;
    else
      mysql->options.client_flag&= ~CLIENT_LOCAL_FILES;
    break;
  case MYSQL_INIT_COMMAND:
    add_init_command(&mysql->options,arg);
    break;
  case MYSQL_READ_DEFAULT_FILE:
    my_free(mysql->options.my_cnf_file,MYF(MY_ALLOW_ZERO_PTR));
    mysql->options.my_cnf_file=my_strdup(arg,MYF(MY_WME));
    break;
  case MYSQL_READ_DEFAULT_GROUP:
    my_free(mysql->options.my_cnf_group,MYF(MY_ALLOW_ZERO_PTR));
    mysql->options.my_cnf_group=my_strdup(arg,MYF(MY_WME));
    break;
  case MYSQL_SET_CHARSET_DIR:
    my_free(mysql->options.charset_dir,MYF(MY_ALLOW_ZERO_PTR));
    mysql->options.charset_dir=my_strdup(arg,MYF(MY_WME));
    break;
  case MYSQL_SET_CHARSET_NAME:
    my_free(mysql->options.charset_name,MYF(MY_ALLOW_ZERO_PTR));
    mysql->options.charset_name=my_strdup(arg,MYF(MY_WME));
    break;
  case MYSQL_OPT_PROTOCOL:
    mysql->options.protocol= *(uint*) arg;
    break;
  case MYSQL_SHARED_MEMORY_BASE_NAME:
#ifdef HAVE_SMEM
    if (mysql->options.shared_memory_base_name != def_shared_memory_base_name)
      my_free(mysql->options.shared_memory_base_name,MYF(MY_ALLOW_ZERO_PTR));
    mysql->options.shared_memory_base_name=my_strdup(arg,MYF(MY_WME));
#endif
    break;
  case MYSQL_OPT_USE_REMOTE_CONNECTION:
  case MYSQL_OPT_USE_EMBEDDED_CONNECTION:
  case MYSQL_OPT_GUESS_CONNECTION:
    mysql->options.methods_to_use= option;
    break;
  case MYSQL_SET_CLIENT_IP:
    mysql->options.client_ip= my_strdup(arg, MYF(MY_WME));
    break;
  case MYSQL_SECURE_AUTH:
    mysql->options.secure_auth= *(my_bool *) arg;
    break;
  case MYSQL_REPORT_DATA_TRUNCATION:
    mysql->options.report_data_truncation= test(*(my_bool *) arg);
    break;
  case MYSQL_OPT_RECONNECT:
    mysql->reconnect= *(my_bool *) arg;
    break;
  case MYSQL_OPT_SSL_VERIFY_SERVER_CERT:
    if (*(my_bool*) arg)
      mysql->options.client_flag|= CLIENT_SSL_VERIFY_SERVER_CERT;
    else
      mysql->options.client_flag&= ~CLIENT_SSL_VERIFY_SERVER_CERT;
    break;
  default:
    DBUG_RETURN(1);
  }
  DBUG_RETURN(0);
}


/****************************************************************************
  Functions to get information from the MySQL structure
  These are functions to make shared libraries more usable.
****************************************************************************/

/* MYSQL_RES */
my_ulonglong STDCALL mysql_num_rows(MYSQL_RES *res)
{
  return res->row_count;
}

unsigned int STDCALL mysql_num_fields(MYSQL_RES *res)
{
  return res->field_count;
}

uint STDCALL mysql_errno(MYSQL *mysql)
{
<<<<<<< HEAD
  return mysql->net.client_last_errno;
=======
  return mysql ? mysql->net.last_errno : mysql_server_last_errno;
>>>>>>> a4b0a2cf
}


const char * STDCALL mysql_error(MYSQL *mysql)
{
<<<<<<< HEAD
  return mysql->net.client_last_error;
=======
  return mysql ? mysql->net.last_error : mysql_server_last_error;
>>>>>>> a4b0a2cf
}


/*
  Get version number for server in a form easy to test on

  SYNOPSIS
    mysql_get_server_version()
    mysql		Connection

  EXAMPLE
    4.1.0-alfa ->  40100
  
  NOTES
    We will ensure that a newer server always has a bigger number.

  RETURN
   Signed number > 323000
*/

ulong STDCALL
mysql_get_server_version(MYSQL *mysql)
{
  uint major, minor, version;
  char *pos= mysql->server_version, *end_pos;
  major=   (uint) strtoul(pos, &end_pos, 10);	pos=end_pos+1;
  minor=   (uint) strtoul(pos, &end_pos, 10);	pos=end_pos+1;
  version= (uint) strtoul(pos, &end_pos, 10);
  return (ulong) major*10000L+(ulong) (minor*100+version);
}


/* 
   mysql_set_character_set function sends SET NAMES cs_name to
   the server (which changes character_set_client, character_set_result
   and character_set_connection) and updates mysql->charset so other
   functions like mysql_real_escape will work correctly.
*/
int STDCALL mysql_set_character_set(MYSQL *mysql, const char *cs_name)
{
  struct charset_info_st *cs;
  const char *save_csdir= charsets_dir;

  if (mysql->options.charset_dir)
    charsets_dir= mysql->options.charset_dir;

  if (strlen(cs_name) < MY_CS_NAME_SIZE &&
     (cs= get_charset_by_csname(cs_name, MY_CS_PRIMARY, MYF(0))))
  {
    char buff[MY_CS_NAME_SIZE + 10];
    charsets_dir= save_csdir;
    /* Skip execution of "SET NAMES" for pre-4.1 servers */
    if (mysql_get_server_version(mysql) < 40100)
      return 0;
    sprintf(buff, "SET NAMES %s", cs_name);
    if (!mysql_real_query(mysql, buff, strlen(buff)))
    {
      mysql->charset= cs;
    }
  }
  else
  {
    char cs_dir_name[FN_REFLEN];
    get_charsets_dir(cs_dir_name);
    set_mysql_extended_error(mysql, CR_CANT_READ_CHARSET, unknown_sqlstate,
                             ER(CR_CANT_READ_CHARSET), cs_name, cs_dir_name);
  }
  charsets_dir= save_csdir;
  return mysql->net.client_last_errno;
}

<|MERGE_RESOLUTION|>--- conflicted
+++ resolved
@@ -292,11 +292,18 @@
   DBUG_PRINT("enter", ("error :%d '%s'", errcode, ER(errcode)));
   DBUG_ASSERT(mysql != 0);
 
-  net= &mysql->net;
-  net->client_last_errno= errcode;
-  strmov(net->client_last_error, ER(errcode));
-  strmov(net->sqlstate, sqlstate);
-
+  if (mysql)
+  {
+    net= &mysql->net;
+    net->client_last_errno= errcode;
+    strmov(net->client_last_error, ER(errcode));
+    strmov(net->sqlstate, sqlstate);
+  }
+  else
+  {
+    mysql_server_last_errno= errcode;
+    strmov(mysql_server_last_error, ER(errcode));
+  }
   DBUG_VOID_RETURN;
 }
 
@@ -803,59 +810,6 @@
 }
 
 /*
-<<<<<<< HEAD
-=======
-  Set the internal error message to mysql handler
-*/
-
-void set_mysql_error(MYSQL *mysql, int errcode, const char *sqlstate)
-{
-  NET *net;
-  DBUG_ENTER("set_mysql_error");
-  DBUG_PRINT("enter", ("error :%d '%s'", errcode, ER(errcode)));
-  DBUG_ASSERT(mysql != 0);
-
-  if (mysql)
-  {
-    net= &mysql->net;
-    net->last_errno= errcode;
-    strmov(net->last_error, ER(errcode));
-    strmov(net->sqlstate, sqlstate);
-  }
-  else
-  {
-    mysql_server_last_errno= errcode;
-    strmov(mysql_server_last_error, ER(errcode));
-  }
-
-  DBUG_VOID_RETURN;
-}
-
-
-static void set_mysql_extended_error(MYSQL *mysql, int errcode,
-                                     const char *sqlstate,
-                                     const char *format, ...)
-{
-  NET *net;
-  va_list args;
-  DBUG_ENTER("set_mysql_extended_error");
-  DBUG_PRINT("enter", ("error :%d '%s'", errcode, format));
-  DBUG_ASSERT(mysql != 0);
-
-  net= &mysql->net;
-  net->last_errno= errcode;
-  va_start(args, format);
-  my_vsnprintf(net->last_error, sizeof(net->last_error)-1,
-               format, args);
-  va_end(args);
-  strmov(net->sqlstate, sqlstate);
-
-  DBUG_VOID_RETURN;
-}
-
-
-/*
->>>>>>> a4b0a2cf
   Flush result set sent from server
 */
 
@@ -3139,21 +3093,13 @@
 
 uint STDCALL mysql_errno(MYSQL *mysql)
 {
-<<<<<<< HEAD
-  return mysql->net.client_last_errno;
-=======
-  return mysql ? mysql->net.last_errno : mysql_server_last_errno;
->>>>>>> a4b0a2cf
+  return mysql ? mysql->net.client_last_errno : mysql_server_last_errno;
 }
 
 
 const char * STDCALL mysql_error(MYSQL *mysql)
 {
-<<<<<<< HEAD
-  return mysql->net.client_last_error;
-=======
-  return mysql ? mysql->net.last_error : mysql_server_last_error;
->>>>>>> a4b0a2cf
+  return mysql ? mysql->net.client_last_error : mysql_server_last_error;
 }
 
 
