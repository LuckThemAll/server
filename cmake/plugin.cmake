--- conflicted
+++ resolved
@@ -1,5 +1,5 @@
 # Copyright (c) 2009, 2018, Oracle and/or its affiliates.
-# Copyright (c) 2011, 2018, MariaDB Corporation
+# Copyright (c) 2011, 2019, MariaDB Corporation
 # 
 # This program is free software; you can redistribute it and/or modify
 # it under the terms of the GNU General Public License as published by
@@ -209,11 +209,7 @@
       ELSEIF(NOT CMAKE_SYSTEM_NAME STREQUAL "Linux")
         TARGET_LINK_LIBRARIES (${target} mysqld)
       ENDIF()
-<<<<<<< HEAD
-    ELSEIF(CMAKE_SYSTEM_NAME STREQUAL "Linux" AND NOT WITH_ASAN AND NOT WITH_TSAN)
-=======
-    ELSEIF(CMAKE_SYSTEM_NAME STREQUAL "Linux" AND NOT WITH_ASAN AND NOT WITH_UBSAN)
->>>>>>> 28e713dc
+    ELSEIF(CMAKE_SYSTEM_NAME STREQUAL "Linux" AND NOT WITH_ASAN AND NOT WITH_TSAN AND NOT WITH_UBSAN)
       TARGET_LINK_LIBRARIES (${target} "-Wl,--no-undefined")
     ENDIF()
 
