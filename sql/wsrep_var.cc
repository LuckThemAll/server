/* Copyright 2008-2015 Codership Oy <http://www.codership.com>

   This program is free software; you can redistribute it and/or modify
   it under the terms of the GNU General Public License as published by
   the Free Software Foundation; version 2 of the License.

   This program is distributed in the hope that it will be useful,
   but WITHOUT ANY WARRANTY; without even the implied warranty of
   MERCHANTABILITY or FITNESS FOR A PARTICULAR PURPOSE.  See the
   GNU General Public License for more details.

   You should have received a copy of the GNU General Public License
   along with this program; if not, write to the Free Software
   Foundation, Inc., 51 Franklin Street, Fifth Floor, Boston, MA 02111-1301 USA */

#include "wsrep_var.h"

#include <mysqld.h>
#include <sql_class.h>
#include <set_var.h>
#include <sql_acl.h>
#include "wsrep_priv.h"
#include "wsrep_thd.h"
#include "wsrep_xid.h"
#include <my_dir.h>
#include <cstdio>
#include <cstdlib>

ulong   wsrep_reject_queries;

int wsrep_init_vars()
{
  wsrep_provider        = my_strdup(WSREP_NONE, MYF(MY_WME));
  wsrep_provider_options= my_strdup("", MYF(MY_WME));
  wsrep_cluster_address = my_strdup("", MYF(MY_WME));
  wsrep_cluster_name    = my_strdup(WSREP_CLUSTER_NAME, MYF(MY_WME));
  wsrep_node_name       = my_strdup("", MYF(MY_WME));
  wsrep_node_address    = my_strdup("", MYF(MY_WME));
  wsrep_node_incoming_address= my_strdup(WSREP_NODE_INCOMING_AUTO, MYF(MY_WME));
  wsrep_start_position  = my_strdup(WSREP_START_POSITION_ZERO, MYF(MY_WME));
  return 0;
}

/* This is intentionally declared as a weak global symbol, so that
linking will succeed even if the server is built with a dynamically
linked InnoDB. */
ulong innodb_lock_schedule_algorithm __attribute__((weak));
struct handlerton* innodb_hton_ptr __attribute__((weak));

bool wsrep_on_update (sys_var *self, THD* thd, enum_var_type var_type)
{
  if (var_type == OPT_GLOBAL) {
    // FIXME: this variable probably should be changed only per session
    thd->variables.wsrep_on = global_system_variables.wsrep_on;
  }

  return false;
}

bool wsrep_on_check(sys_var *self, THD* thd, set_var* var)
{
  bool new_wsrep_on= (bool)var->save_result.ulonglong_value;

  if (check_has_super(self, thd, var))
    return true;

  if (new_wsrep_on && innodb_hton_ptr && innodb_lock_schedule_algorithm != 0) {
    my_message(ER_WRONG_ARGUMENTS, " WSREP (galera) can't be enabled "
            "if innodb_lock_schedule_algorithm=VATS. Please configure"
            " innodb_lock_schedule_algorithm=FCFS and restart.", MYF(0));
    return true;
  }
  return false;
}

bool wsrep_causal_reads_update (sys_var *self, THD* thd, enum_var_type var_type)
{
  // global setting should not affect session setting.
  // if (var_type == OPT_GLOBAL) {
  //   thd->variables.wsrep_causal_reads = global_system_variables.wsrep_causal_reads;
  // }
  if (thd->variables.wsrep_causal_reads) {
    thd->variables.wsrep_sync_wait |= WSREP_SYNC_WAIT_BEFORE_READ;
  } else {
    thd->variables.wsrep_sync_wait &= ~WSREP_SYNC_WAIT_BEFORE_READ;
  }

  // update global settings too.
  if (global_system_variables.wsrep_causal_reads) {
      global_system_variables.wsrep_sync_wait |= WSREP_SYNC_WAIT_BEFORE_READ;
  } else {
      global_system_variables.wsrep_sync_wait &= ~WSREP_SYNC_WAIT_BEFORE_READ;
  }

  return false;
}

bool wsrep_sync_wait_update (sys_var* self, THD* thd, enum_var_type var_type)
{
  // global setting should not affect session setting.
  // if (var_type == OPT_GLOBAL) {
  //   thd->variables.wsrep_sync_wait = global_system_variables.wsrep_sync_wait;
  // }
  thd->variables.wsrep_causal_reads = thd->variables.wsrep_sync_wait &
          WSREP_SYNC_WAIT_BEFORE_READ;

  // update global settings too
  global_system_variables.wsrep_causal_reads = global_system_variables.wsrep_sync_wait &
          WSREP_SYNC_WAIT_BEFORE_READ;

  return false;
}


/*
  Verify the format of the given UUID:seqno.

  @return
    true                    Fail
    false                   Pass
*/
static
bool wsrep_start_position_verify (const char* start_str)
{
  size_t        start_len;
  wsrep_uuid_t  uuid;
  ssize_t       uuid_len;

  // Check whether it has minimum acceptable length.
  start_len = strlen (start_str);
  if (start_len < 34)
    return true;

  /*
    Parse the input to check whether UUID length is acceptable
    and seqno has been provided.
  */
  uuid_len = wsrep_uuid_scan (start_str, start_len, &uuid);
  if (uuid_len < 0 || (start_len - uuid_len) < 2)
    return true;

  // Separator must follow the UUID.
  if (start_str[uuid_len] != ':')
    return true;

  char* endptr;
  wsrep_seqno_t const seqno __attribute__((unused)) // to avoid GCC warnings
    (strtoll(&start_str[uuid_len + 1], &endptr, 10));

  // Remaining string was seqno.
  if (*endptr == '\0') return false;

  return true;
}


static
bool wsrep_set_local_position(THD* thd, const char* const value,
                              size_t length, bool const sst)
{
  wsrep_uuid_t uuid;
  size_t const uuid_len = wsrep_uuid_scan(value, length, &uuid);
  wsrep_seqno_t const seqno = strtoll(value + uuid_len + 1, NULL, 10);

  if (sst) {
    wsrep_sst_received (thd, uuid, seqno, NULL, 0);
  } else {
    // initialization
    local_uuid = uuid;
    local_seqno = seqno;
  }
  return false;
}


bool wsrep_start_position_check (sys_var *self, THD* thd, set_var* var)
{
  char start_pos_buf[FN_REFLEN];

  if ((! var->save_result.string_value.str) ||
      (var->save_result.string_value.length > (FN_REFLEN - 1))) // safety
    goto err;

  memcpy(start_pos_buf, var->save_result.string_value.str,
         var->save_result.string_value.length);
  start_pos_buf[var->save_result.string_value.length]= 0;

  // Verify the format.
  if (wsrep_start_position_verify(start_pos_buf)) return true;

  /*
    As part of further verification, we try to update the value and catch
    errors (if any).
  */
  if (wsrep_set_local_position(thd, var->save_result.string_value.str,
                               var->save_result.string_value.length,
                               true))
  {
    goto err;
  }

  return false;

err:
  my_error(ER_WRONG_VALUE_FOR_VAR, MYF(0), var->var->name.str,
           var->save_result.string_value.str ?
           var->save_result.string_value.str : "NULL");
  return true;
}

bool wsrep_start_position_update (sys_var *self, THD* thd, enum_var_type type)
{
  // Print a confirmation that wsrep_start_position has been updated.
  WSREP_INFO ("wsrep_start_position set to '%s'", wsrep_start_position);
  return false;
}

bool wsrep_start_position_init (const char* val)
{
  if (NULL == val || wsrep_start_position_verify (val))
  {
    WSREP_ERROR("Bad initial value for wsrep_start_position: %s", 
                (val ? val : ""));
    return true;
  }

  if (wsrep_set_local_position (NULL, val, strlen(val), false))
  {
    WSREP_ERROR("Failed to set initial wsep_start_position: %s", val);
    return true;
  }

  return false;
}

static int get_provider_option_value(const char* opts,
                                     const char* opt_name,
                                     ulong* opt_value)
{
  int ret= 1;
  ulong opt_value_tmp;
  char *opt_value_str, *s, *opts_copy= my_strdup(opts, MYF(MY_WME));

  if ((opt_value_str= strstr(opts_copy, opt_name)) == NULL)
    goto end;
  opt_value_str= strtok_r(opt_value_str, "=", &s);
  if (opt_value_str == NULL) goto end;
  opt_value_str= strtok_r(NULL, ";", &s);
  if (opt_value_str == NULL) goto end;

  opt_value_tmp= strtoul(opt_value_str, NULL, 10);
  if (errno == ERANGE) goto end;

  *opt_value= opt_value_tmp;
  ret= 0;

end:
  my_free(opts_copy);
  return ret;
}

static bool refresh_provider_options()
{
  WSREP_DEBUG("refresh_provider_options: %s", 
              (wsrep_provider_options) ? wsrep_provider_options : "null");

  try
  {
    std::string opts= Wsrep_server_state::instance().provider().options();
    wsrep_provider_options_init(opts.c_str());
    get_provider_option_value(wsrep_provider_options,
                              (char*)"repl.max_ws_size",
                              &wsrep_max_ws_size);
    return false;
  }
  catch (...)
  {
    WSREP_ERROR("Failed to get provider options");
    return true;
  }
}

static int wsrep_provider_verify (const char* provider_str)
{
  MY_STAT   f_stat;
  char path[FN_REFLEN];

  if (!provider_str || strlen(provider_str)== 0)
    return 1;

  if (!strcmp(provider_str, WSREP_NONE))
    return 0;

  if (!unpack_filename(path, provider_str))
    return 1;

  /* check that provider file exists */
  memset(&f_stat, 0, sizeof(MY_STAT));
  if (!my_stat(path, &f_stat, MYF(0)))
  {
    return 1;
  }
  return 0;
}

bool wsrep_provider_check (sys_var *self, THD* thd, set_var* var)
{
  char wsrep_provider_buf[FN_REFLEN];

  if ((! var->save_result.string_value.str) ||
      (var->save_result.string_value.length > (FN_REFLEN - 1))) // safety
    goto err;

  memcpy(wsrep_provider_buf, var->save_result.string_value.str,
         var->save_result.string_value.length);
  wsrep_provider_buf[var->save_result.string_value.length]= 0;

  if (!wsrep_provider_verify(wsrep_provider_buf)) return 0;

err:
  my_error(ER_WRONG_VALUE_FOR_VAR, MYF(0), var->var->name.str,
           var->save_result.string_value.str ?
           var->save_result.string_value.str : "NULL");
  return 1;
}

bool wsrep_provider_update (sys_var *self, THD* thd, enum_var_type type)
{
  bool rcode= false;


  WSREP_DEBUG("wsrep_provider_update: %s", wsrep_provider);

  /* stop replication is heavy operation, and includes closing all client 
     connections. Closing clients may need to get LOCK_global_system_variables
     at least in MariaDB.

     Note: releasing LOCK_global_system_variables may cause race condition, if 
     there can be several concurrent clients changing wsrep_provider
  */
  mysql_mutex_assert_not_owner(&LOCK_wsrep_thd_pool);
  mysql_mutex_unlock(&LOCK_global_system_variables);
  wsrep_stop_replication(thd);

  /* provider status variables are allocated in provider library
     and need to freed here, otherwise a dangling reference to
     wsrep_status_vars would remain in THD
  */
  wsrep_free_status(thd);

  if (wsrep_inited == 1)
    wsrep_deinit(false);

  char* tmp= strdup(wsrep_provider); // wsrep_init() rewrites provider
                                     //when fails

  if (wsrep_init())
  {
    my_error(ER_CANT_OPEN_LIBRARY, MYF(0), tmp, my_error, "wsrep_init failed");
    rcode = true;
  }
  free(tmp);

  // we sure don't want to use old address with new provider
  wsrep_cluster_address_init(NULL);
  wsrep_provider_options_init(NULL);
  if (!rcode)
    refresh_provider_options();

  mysql_mutex_lock(&LOCK_global_system_variables);

  return rcode;
}

void wsrep_provider_init (const char* value)
{
  WSREP_DEBUG("wsrep_provider_init: %s -> %s", 
              (wsrep_provider) ? wsrep_provider : "null", 
              (value) ? value : "null");
  if (NULL == value || wsrep_provider_verify (value))
  {
    WSREP_ERROR("Bad initial value for wsrep_provider: %s",
                (value ? value : ""));
    return;
  }

  if (wsrep_provider) my_free((void *)wsrep_provider);
  wsrep_provider = my_strdup(value, MYF(0));
}

bool wsrep_provider_options_check(sys_var *self, THD* thd, set_var* var)
{
  return false;
}

bool wsrep_provider_options_update(sys_var *self, THD* thd, enum_var_type type)
{
  enum wsrep::provider::status ret=
    Wsrep_server_state::instance().provider().options(wsrep_provider_options);
  if (ret)
  {
    WSREP_ERROR("Set options returned %d", ret);
    refresh_provider_options();
    return true;
  }
  return refresh_provider_options();
}

void wsrep_provider_options_init(const char* value)
{
  if (wsrep_provider_options && wsrep_provider_options != value) 
    my_free((void *)wsrep_provider_options);
  wsrep_provider_options = (value) ? my_strdup(value, MYF(0)) : NULL;
}

bool wsrep_reject_queries_update(sys_var *self, THD* thd, enum_var_type type)
{
    switch (wsrep_reject_queries) {
        case WSREP_REJECT_NONE:
            WSREP_INFO("Allowing client queries due to manual setting");
            break;
        case WSREP_REJECT_ALL:
            WSREP_INFO("Rejecting client queries due to manual setting");
            break;
        case WSREP_REJECT_ALL_KILL:
            wsrep_close_client_connections(FALSE);
            WSREP_INFO("Rejecting client queries and killing connections due to manual setting");
            break;
        default:
          WSREP_INFO("Unknown value for wsrep_reject_queries: %lu",
                     wsrep_reject_queries);
            return true;
    }
    return false;
}

static int wsrep_cluster_address_verify (const char* cluster_address_str)
{
  /* There is no predefined address format, it depends on provider. */
  return 0;
}

bool wsrep_cluster_address_check (sys_var *self, THD* thd, set_var* var)
{
  char addr_buf[FN_REFLEN];

  if ((! var->save_result.string_value.str) ||
      (var->save_result.string_value.length >= sizeof(addr_buf))) // safety
    goto err;

  strmake(addr_buf, var->save_result.string_value.str,
          MY_MIN(sizeof(addr_buf)-1, var->save_result.string_value.length));

  if (!wsrep_cluster_address_verify(addr_buf))
    return 0;

 err:
  my_error(ER_WRONG_VALUE_FOR_VAR, MYF(0), var->var->name.str,
           var->save_result.string_value.str ?
           var->save_result.string_value.str : "NULL");
  return 1;
}

bool wsrep_cluster_address_update (sys_var *self, THD* thd, enum_var_type type)
{
  /* stop replication is heavy operation, and includes closing all client 
     connections. Closing clients may need to get LOCK_global_system_variables
     at least in MariaDB.

     Note: releasing LOCK_global_system_variables may cause race condition, if 
     there can be several concurrent clients changing wsrep_provider
  */
  mysql_mutex_assert_not_owner(&LOCK_wsrep_thd_pool);
  mysql_mutex_unlock(&LOCK_global_system_variables);
  wsrep_stop_replication(thd);


  if (wsrep_start_replication())
  {
    wsrep_create_rollbacker();
    wsrep_create_appliers(wsrep_slave_threads);
  }

  /* locking order to be enforced is:
     1. LOCK_global_system_variables
     2. LOCK_wsrep_slave_threads
  */
  mysql_mutex_unlock(&LOCK_wsrep_slave_threads);
  mysql_mutex_lock(&LOCK_global_system_variables);
  mysql_mutex_lock(&LOCK_wsrep_slave_threads);

  return false;
}

void wsrep_cluster_address_init (const char* value)
{
  WSREP_DEBUG("wsrep_cluster_address_init: %s -> %s", 
              (wsrep_cluster_address) ? wsrep_cluster_address : "null", 
              (value) ? value : "null");

  my_free((void*) wsrep_cluster_address);
  wsrep_cluster_address= my_strdup(value ? value : "", MYF(0));
}

/* wsrep_cluster_name cannot be NULL or an empty string. */
bool wsrep_cluster_name_check (sys_var *self, THD* thd, set_var* var)
{
  if (!var->save_result.string_value.str ||
      (var->save_result.string_value.length == 0))
  {
    my_error(ER_WRONG_VALUE_FOR_VAR, MYF(0), var->var->name.str,
             (var->save_result.string_value.str ?
              var->save_result.string_value.str : "NULL"));
    return 1;
  }
  return 0;
}

bool wsrep_cluster_name_update (sys_var *self, THD* thd, enum_var_type type)
{
  return 0;
}

bool wsrep_node_name_check (sys_var *self, THD* thd, set_var* var)
{
  // TODO: for now 'allow' 0-length string to be valid (default)
  if (!var->save_result.string_value.str)
  {
    my_error(ER_WRONG_VALUE_FOR_VAR, MYF(0), var->var->name.str,
             (var->save_result.string_value.str ?
              var->save_result.string_value.str : "NULL"));
    return 1;
  }
  return 0;
}

bool wsrep_node_name_update (sys_var *self, THD* thd, enum_var_type type)
{
  return 0;
}

// TODO: do something more elaborate, like checking connectivity
bool wsrep_node_address_check (sys_var *self, THD* thd, set_var* var)
{
  char addr_buf[FN_REFLEN];

  if ((! var->save_result.string_value.str) ||
      (var->save_result.string_value.length > (FN_REFLEN - 1))) // safety
    goto err;

  memcpy(addr_buf, var->save_result.string_value.str,
         var->save_result.string_value.length);
  addr_buf[var->save_result.string_value.length]= 0;

  // TODO: for now 'allow' 0-length string to be valid (default)
  return 0;

err:
  my_error(ER_WRONG_VALUE_FOR_VAR, MYF(0), var->var->name.str,
           var->save_result.string_value.str ?
           var->save_result.string_value.str : "NULL");
  return 1;
}

bool wsrep_node_address_update (sys_var *self, THD* thd, enum_var_type type)
{
  return 0;
}

void wsrep_node_address_init (const char* value)
{
  if (wsrep_node_address && strcmp(wsrep_node_address, value))
    my_free ((void*)wsrep_node_address);

  wsrep_node_address = (value) ? my_strdup(value, MYF(0)) : NULL;
}

static void wsrep_slave_count_change_update ()
{
<<<<<<< HEAD
  // wsrep_running_threads = appliers threads + 2 rollbacker threads
  wsrep_slave_count_change = (wsrep_slave_threads - wsrep_running_threads + 2);
  WSREP_DEBUG("Change on slave threads: New %lu old %lu difference %d",
               wsrep_slave_threads, wsrep_running_threads,
               wsrep_slave_count_change);
=======
  wsrep_slave_count_change = (wsrep_slave_threads - wsrep_prev_slave_threads);
  WSREP_DEBUG("Change on slave threads: New %lu old %lu difference %d",
	  wsrep_slave_threads, wsrep_prev_slave_threads, wsrep_slave_count_change);
  wsrep_prev_slave_threads = wsrep_slave_threads;
>>>>>>> c761b434
}

bool wsrep_slave_threads_update (sys_var *self, THD* thd, enum_var_type type)
{
  wsrep_slave_count_change_update();
  if (wsrep_slave_count_change > 0)
  {
    wsrep_create_appliers(wsrep_slave_count_change);
    wsrep_slave_count_change = 0;
  }
  return false;
}

bool wsrep_desync_check (sys_var *self, THD* thd, set_var* var)
{
  if (!WSREP_ON)
  {
    my_message(ER_WRONG_ARGUMENTS, "WSREP (galera) not started", MYF(0));
    return true;
  }

  if (thd->global_read_lock.is_acquired())
  {
    my_message (ER_CANNOT_USER, "Global read lock acquired. Can't set 'wsrep_desync'", MYF(0));
    return true;
  }

  bool new_wsrep_desync= (bool) var->save_result.ulonglong_value;
  if (wsrep_desync == new_wsrep_desync) {
    if (new_wsrep_desync) {
      push_warning (thd, Sql_condition::WARN_LEVEL_WARN,
                   ER_WRONG_VALUE_FOR_VAR,
                   "'wsrep_desync' is already ON.");
    } else {
      push_warning (thd, Sql_condition::WARN_LEVEL_WARN,
                   ER_WRONG_VALUE_FOR_VAR,
                   "'wsrep_desync' is already OFF.");
    }
    return false;
  }
  int ret= 1;
  if (new_wsrep_desync) {
    ret= Wsrep_server_state::instance().provider().desync();
    if (ret) {
      WSREP_WARN ("SET desync failed %d for schema: %s, query: %s", ret,
                  thd->db.str, WSREP_QUERY(thd));
      my_error (ER_CANNOT_USER, MYF(0), "'desync'", thd->query());
      return true;
    }
  } else {
    ret= Wsrep_server_state::instance().provider().resync();
    if (ret != WSREP_OK) {
      WSREP_WARN ("SET resync failed %d for schema: %s, query: %s", ret,
                  thd->get_db(), thd->query());
      my_error (ER_CANNOT_USER, MYF(0), "'resync'", thd->query());
      return true;
    }
  }
  return false;
}

bool wsrep_desync_update (sys_var *self, THD* thd, enum_var_type type)
{
  return false;
}

bool wsrep_max_ws_size_check(sys_var *self, THD* thd, set_var* var)
{
  return false;
}

bool wsrep_trx_fragment_size_check (sys_var *self, THD* thd, set_var* var)
{
  if (var->value == NULL) {
    return false;
  }

  const ulong new_trx_fragment_size = var->value->val_uint();

  if (!WSREP(thd) && new_trx_fragment_size > 0) {
    push_warning (thd, Sql_condition::WARN_LEVEL_WARN,
                  ER_WRONG_VALUE_FOR_VAR,
                  "Cannot set 'wsrep_trx_fragment_size' to a value other than "
                  "0 because wsrep is switched off.");
    return true;
  }

  if (new_trx_fragment_size > 0 && !wsrep_provider_is_SR_capable()) {
    push_warning (thd, Sql_condition::WARN_LEVEL_WARN,
                  ER_WRONG_VALUE_FOR_VAR,
                  "Cannot set 'wsrep_trx_fragment_size' to a value other than "
                  "0 because the wsrep_provider does not support streaming "
                  "replication.");
    return true;
  }

  return false;
}

bool wsrep_trx_fragment_size_update(sys_var* self, THD *thd, enum_var_type)
{
  WSREP_INFO("wsrep_trx_fragment_size_update: %lu", thd->variables.wsrep_trx_fragment_size);
  if (thd->variables.wsrep_trx_fragment_size)
  {
    return thd->wsrep_cs().enable_streaming(
      thd->wsrep_sr().fragment_unit(),
      thd->variables.wsrep_trx_fragment_size);
  }
  else
  {
    thd->wsrep_cs().disable_streaming();
    return false;
  }
}

bool wsrep_max_ws_size_update (sys_var *self, THD *thd, enum_var_type)
{
  char max_ws_size_opt[128];
  my_snprintf(max_ws_size_opt, sizeof(max_ws_size_opt),
              "repl.max_ws_size=%d", wsrep_max_ws_size);
  enum wsrep::provider::status ret= Wsrep_server_state::instance().provider().options(max_ws_size_opt);
  if (ret)
  {
    WSREP_ERROR("Set options returned %d", ret);
    return true;
  }
  return refresh_provider_options();
}
#if UNUSED /* eaec266eb16c (Sergei Golubchik  2014-09-28) */
static SHOW_VAR wsrep_status_vars[]=
{
  {"connected",         (char*) &wsrep_connected,         SHOW_BOOL},
  {"ready",             (char*) &wsrep_show_ready,        SHOW_FUNC},
  {"cluster_state_uuid",(char*) &wsrep_cluster_state_uuid,SHOW_CHAR_PTR},
  {"cluster_conf_id",   (char*) &wsrep_cluster_conf_id,   SHOW_LONGLONG},
  {"cluster_status",    (char*) &wsrep_cluster_status,    SHOW_CHAR_PTR},
  {"cluster_size",      (char*) &wsrep_cluster_size,      SHOW_LONG_NOFLUSH},
  {"local_index",       (char*) &wsrep_local_index,       SHOW_LONG_NOFLUSH},
  {"local_bf_aborts",   (char*) &wsrep_show_bf_aborts,    SHOW_FUNC},
  {"provider_name",     (char*) &wsrep_provider_name,     SHOW_CHAR_PTR},
  {"provider_version",  (char*) &wsrep_provider_version,  SHOW_CHAR_PTR},
  {"provider_vendor",   (char*) &wsrep_provider_vendor,   SHOW_CHAR_PTR},
  {"wsrep_provider_capabilities", (char*) &wsrep_provider_capabilities, SHOW_CHAR_PTR},
  {"thread_count",      (char*) &wsrep_running_threads,   SHOW_LONG_NOFLUSH}
};

static int show_var_cmp(const void *var1, const void *var2)
{
  return strcasecmp(((SHOW_VAR*)var1)->name, ((SHOW_VAR*)var2)->name);
}
#endif /* UNUSED */
/*
 * Status variables stuff below
 */
static inline void
wsrep_assign_to_mysql (SHOW_VAR* mysql, wsrep_stats_var* wsrep_var)
{
  mysql->name = wsrep_var->name;
  switch (wsrep_var->type) {
  case WSREP_VAR_INT64:
    mysql->value = (char*) &wsrep_var->value._int64;
    mysql->type  = SHOW_LONGLONG;
    break;
  case WSREP_VAR_STRING:
    mysql->value = (char*) &wsrep_var->value._string;
    mysql->type  = SHOW_CHAR_PTR;
    break;
  case WSREP_VAR_DOUBLE:
    mysql->value = (char*) &wsrep_var->value._double;
    mysql->type  = SHOW_DOUBLE;
    break;
  }
}

#ifdef OLD_MARIADB
int wsrep_show_status (THD *thd, SHOW_VAR *var, char *buff,
                       enum enum_var_type scope)
{
  uint i, maxi= SHOW_VAR_FUNC_BUFF_SIZE / sizeof(*var) - 1;
  SHOW_VAR *v= (SHOW_VAR *)buff;

  var->type= SHOW_ARRAY;
  var->value= buff;

  for (i=0; i < array_elements(wsrep_status_vars); i++)
    *v++= wsrep_status_vars[i];

  DBUG_ASSERT(i < maxi);

  if (wsrep != NULL)
  {
    wsrep_stats_var* stats= wsrep->stats_get(wsrep);
    for (wsrep_stats_var *sv= stats;
         i < maxi && sv && sv->name; i++,
           sv++, v++)
    {
      v->name = thd->strdup(sv->name);
      switch (sv->type) {
      case WSREP_VAR_INT64:
        v->value = (char*)thd->memdup(&sv->value._integer64, sizeof(longlong));
        v->type  = SHOW_LONGLONG;
        break;
      case WSREP_VAR_STRING:
        v->value = thd->strdup(sv->value._string);
        v->type  = SHOW_CHAR;
        break;
      case WSREP_VAR_DOUBLE:
        v->value = (char*)thd->memdup(&sv->value._double, sizeof(double));
        v->type  = SHOW_DOUBLE;
        break;
      }
    }
    wsrep->stats_free(wsrep, stats);
  }

  my_qsort(buff, i, sizeof(*v), show_var_cmp);

  v->name= 0;                                   // terminator
  return 0;
<<<<<<< HEAD
}
#endif

#if DYNAMIC
// somehow this mysql status thing works only with statically allocated arrays.
static SHOW_VAR*          mysql_status_vars = NULL;
static int                mysql_status_len  = -1;
#else
static SHOW_VAR           mysql_status_vars[512 + 1];
static const int          mysql_status_len  = 512;
#endif

static void export_wsrep_status_to_mysql(THD* thd)
{
  int wsrep_status_len, i;

  thd->wsrep_status_vars = Wsrep_server_state::instance().status();

  wsrep_status_len= thd->wsrep_status_vars.size();

#if DYNAMIC
  if (wsrep_status_len != mysql_status_len) {
    void* tmp = realloc (mysql_status_vars,
                         (wsrep_status_len + 1) * sizeof(SHOW_VAR));
    if (!tmp) {

      sql_print_error ("Out of memory for wsrep status variables."
                       "Number of variables: %d", wsrep_status_len);
      return;
    }

    mysql_status_len  = wsrep_status_len;
    mysql_status_vars = (SHOW_VAR*)tmp;
  }
  /* @TODO: fix this: */
#else
  if (mysql_status_len < wsrep_status_len) wsrep_status_len= mysql_status_len;
#endif

  for (i = 0; i < wsrep_status_len; i++)
  {
    mysql_status_vars[i].name= (char*)thd->wsrep_status_vars[i].name().c_str();
    mysql_status_vars[i].value= (char*)thd->wsrep_status_vars[i].value().c_str();
    mysql_status_vars[i].type= SHOW_CHAR;
  }

  mysql_status_vars[wsrep_status_len].name  = NullS;
  mysql_status_vars[wsrep_status_len].value = NullS;
  mysql_status_vars[wsrep_status_len].type  = SHOW_LONG;
}

int wsrep_show_status (THD *thd, SHOW_VAR *var, char *buff)
{
  if (WSREP_ON)
  {
    export_wsrep_status_to_mysql(thd);
    var->type= SHOW_ARRAY;
    var->value= (char *) &mysql_status_vars;
  }
  return 0;
}

void wsrep_free_status (THD* thd)
{
  thd->wsrep_status_vars.clear();
=======
>>>>>>> c761b434
}<|MERGE_RESOLUTION|>--- conflicted
+++ resolved
@@ -577,18 +577,10 @@
 
 static void wsrep_slave_count_change_update ()
 {
-<<<<<<< HEAD
   // wsrep_running_threads = appliers threads + 2 rollbacker threads
   wsrep_slave_count_change = (wsrep_slave_threads - wsrep_running_threads + 2);
   WSREP_DEBUG("Change on slave threads: New %lu old %lu difference %d",
-               wsrep_slave_threads, wsrep_running_threads,
-               wsrep_slave_count_change);
-=======
-  wsrep_slave_count_change = (wsrep_slave_threads - wsrep_prev_slave_threads);
-  WSREP_DEBUG("Change on slave threads: New %lu old %lu difference %d",
-	  wsrep_slave_threads, wsrep_prev_slave_threads, wsrep_slave_count_change);
-  wsrep_prev_slave_threads = wsrep_slave_threads;
->>>>>>> c761b434
+      wsrep_slave_threads, wsrep_running_threads, wsrep_slave_count_change);
 }
 
 bool wsrep_slave_threads_update (sys_var *self, THD* thd, enum_var_type type)
@@ -763,55 +755,6 @@
   }
 }
 
-#ifdef OLD_MARIADB
-int wsrep_show_status (THD *thd, SHOW_VAR *var, char *buff,
-                       enum enum_var_type scope)
-{
-  uint i, maxi= SHOW_VAR_FUNC_BUFF_SIZE / sizeof(*var) - 1;
-  SHOW_VAR *v= (SHOW_VAR *)buff;
-
-  var->type= SHOW_ARRAY;
-  var->value= buff;
-
-  for (i=0; i < array_elements(wsrep_status_vars); i++)
-    *v++= wsrep_status_vars[i];
-
-  DBUG_ASSERT(i < maxi);
-
-  if (wsrep != NULL)
-  {
-    wsrep_stats_var* stats= wsrep->stats_get(wsrep);
-    for (wsrep_stats_var *sv= stats;
-         i < maxi && sv && sv->name; i++,
-           sv++, v++)
-    {
-      v->name = thd->strdup(sv->name);
-      switch (sv->type) {
-      case WSREP_VAR_INT64:
-        v->value = (char*)thd->memdup(&sv->value._integer64, sizeof(longlong));
-        v->type  = SHOW_LONGLONG;
-        break;
-      case WSREP_VAR_STRING:
-        v->value = thd->strdup(sv->value._string);
-        v->type  = SHOW_CHAR;
-        break;
-      case WSREP_VAR_DOUBLE:
-        v->value = (char*)thd->memdup(&sv->value._double, sizeof(double));
-        v->type  = SHOW_DOUBLE;
-        break;
-      }
-    }
-    wsrep->stats_free(wsrep, stats);
-  }
-
-  my_qsort(buff, i, sizeof(*v), show_var_cmp);
-
-  v->name= 0;                                   // terminator
-  return 0;
-<<<<<<< HEAD
-}
-#endif
-
 #if DYNAMIC
 // somehow this mysql status thing works only with statically allocated arrays.
 static SHOW_VAR*          mysql_status_vars = NULL;
@@ -874,6 +817,4 @@
 void wsrep_free_status (THD* thd)
 {
   thd->wsrep_status_vars.clear();
-=======
->>>>>>> c761b434
 }