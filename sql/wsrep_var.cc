/* Copyright 2008-2015 Codership Oy <http://www.codership.com>

   This program is free software; you can redistribute it and/or modify
   it under the terms of the GNU General Public License as published by
   the Free Software Foundation; version 2 of the License.

   This program is distributed in the hope that it will be useful,
   but WITHOUT ANY WARRANTY; without even the implied warranty of
   MERCHANTABILITY or FITNESS FOR A PARTICULAR PURPOSE.  See the
   GNU General Public License for more details.

   You should have received a copy of the GNU General Public License
   along with this program; if not, write to the Free Software
   Foundation, Inc., 51 Franklin Street, Fifth Floor, Boston, MA 02111-1301 USA */

#include "wsrep_var.h"

#include <mysqld.h>
#include <sql_class.h>
#include <set_var.h>
#include <sql_acl.h>
#include "wsrep_priv.h"
#include "wsrep_thd.h"
#include "wsrep_xid.h"
#include <my_dir.h>
#include <cstdio>
#include <cstdlib>


static long wsrep_prev_slave_threads = wsrep_slave_threads;

int wsrep_init_vars()
{
  wsrep_provider        = my_strdup(WSREP_NONE, MYF(MY_WME));
  wsrep_provider_options= my_strdup("", MYF(MY_WME));
  wsrep_cluster_address = my_strdup("", MYF(MY_WME));
  wsrep_cluster_name    = my_strdup(WSREP_CLUSTER_NAME, MYF(MY_WME));
  wsrep_node_name       = my_strdup("", MYF(MY_WME));
  wsrep_node_address    = my_strdup("", MYF(MY_WME));
  wsrep_node_incoming_address= my_strdup(WSREP_NODE_INCOMING_AUTO, MYF(MY_WME));
  wsrep_start_position  = my_strdup(WSREP_START_POSITION_ZERO, MYF(MY_WME));
  return 0;
}

extern ulong innodb_lock_schedule_algorithm;

bool wsrep_on_update (sys_var *self, THD* thd, enum_var_type var_type)
{
  if (var_type == OPT_GLOBAL) {
    // FIXME: this variable probably should be changed only per session
    thd->variables.wsrep_on = global_system_variables.wsrep_on;
  }

  return false;
}

bool wsrep_on_check(sys_var *self, THD* thd, set_var* var)
{
  bool new_wsrep_on= (bool)var->save_result.ulonglong_value;

  if (new_wsrep_on && innodb_lock_schedule_algorithm != 0) {
    my_message(ER_WRONG_ARGUMENTS, " WSREP (galera) can't be enabled "
	    "if innodb_lock_schedule_algorithm=VATS. Please configure"
	    " innodb_lock_schedule_algorithm=FCFS and restart.", MYF(0));
    return true;
  }
  return false;
}

bool wsrep_causal_reads_update (sys_var *self, THD* thd, enum_var_type var_type)
{
  // global setting should not affect session setting.
  // if (var_type == OPT_GLOBAL) {
  //   thd->variables.wsrep_causal_reads = global_system_variables.wsrep_causal_reads;
  // }
  if (thd->variables.wsrep_causal_reads) {
    thd->variables.wsrep_sync_wait |= WSREP_SYNC_WAIT_BEFORE_READ;
  } else {
    thd->variables.wsrep_sync_wait &= ~WSREP_SYNC_WAIT_BEFORE_READ;
  }

  // update global settings too.
  if (global_system_variables.wsrep_causal_reads) {
      global_system_variables.wsrep_sync_wait |= WSREP_SYNC_WAIT_BEFORE_READ;
  } else {
      global_system_variables.wsrep_sync_wait &= ~WSREP_SYNC_WAIT_BEFORE_READ;
  }

  return false;
}

bool wsrep_sync_wait_update (sys_var* self, THD* thd, enum_var_type var_type)
{
  // global setting should not affect session setting.
  // if (var_type == OPT_GLOBAL) {
  //   thd->variables.wsrep_sync_wait = global_system_variables.wsrep_sync_wait;
  // }
  thd->variables.wsrep_causal_reads = thd->variables.wsrep_sync_wait &
          WSREP_SYNC_WAIT_BEFORE_READ;

  // update global settings too
  global_system_variables.wsrep_causal_reads = global_system_variables.wsrep_sync_wait &
          WSREP_SYNC_WAIT_BEFORE_READ;

  return false;
}


/*
  Verify the format of the given UUID:seqno.

  @return
    true                    Fail
    false                   Pass
*/
static
bool wsrep_start_position_verify (const char* start_str)
{
  size_t        start_len;
  wsrep_uuid_t  uuid;
  ssize_t       uuid_len;

  // Check whether it has minimum acceptable length.
  start_len = strlen (start_str);
  if (start_len < 34)
    return true;

  /*
    Parse the input to check whether UUID length is acceptable
    and seqno has been provided.
  */
  uuid_len = wsrep_uuid_scan (start_str, start_len, &uuid);
  if (uuid_len < 0 || (start_len - uuid_len) < 2)
    return true;

  // Separator must follow the UUID.
  if (start_str[uuid_len] != ':')
    return true;

  char* endptr;
  wsrep_seqno_t const seqno __attribute__((unused)) // to avoid GCC warnings
    (strtoll(&start_str[uuid_len + 1], &endptr, 10));

  // Remaining string was seqno.
  if (*endptr == '\0') return false;

  return true;
}


static
bool wsrep_set_local_position(THD* thd, const char* const value,
                              size_t length, bool const sst)
{
  wsrep_uuid_t uuid;
  size_t const uuid_len = wsrep_uuid_scan(value, length, &uuid);
  wsrep_seqno_t const seqno = strtoll(value + uuid_len + 1, NULL, 10);

  if (sst) {
    wsrep_sst_received (thd, wsrep, uuid, seqno, NULL, 0, false);
  } else {
    // initialization
    local_uuid = uuid;
    local_seqno = seqno;
  }
  return false;
}


bool wsrep_start_position_check (sys_var *self, THD* thd, set_var* var)
{
  char start_pos_buf[FN_REFLEN];

  if ((! var->save_result.string_value.str) ||
      (var->save_result.string_value.length > (FN_REFLEN - 1))) // safety
    goto err;

  memcpy(start_pos_buf, var->save_result.string_value.str,
         var->save_result.string_value.length);
  start_pos_buf[var->save_result.string_value.length]= 0;

  // Verify the format.
  if (wsrep_start_position_verify(start_pos_buf)) return true;

  /*
    As part of further verification, we try to update the value and catch
    errors (if any).
  */
  if (wsrep_set_local_position(thd, var->save_result.string_value.str,
                               var->save_result.string_value.length,
                               true))
  {
    goto err;
  }

  return false;

err:
  my_error(ER_WRONG_VALUE_FOR_VAR, MYF(0), var->var->name.str,
           var->save_result.string_value.str ?
           var->save_result.string_value.str : "NULL");
  return true;
}

bool wsrep_start_position_update (sys_var *self, THD* thd, enum_var_type type)
{
  // Print a confirmation that wsrep_start_position has been updated.
  WSREP_INFO ("wsrep_start_position set to '%s'", wsrep_start_position);
  return false;
}

bool wsrep_start_position_init (const char* val)
{
  if (NULL == val || wsrep_start_position_verify (val))
  {
    WSREP_ERROR("Bad initial value for wsrep_start_position: %s", 
                (val ? val : ""));
    return true;
  }

  if (wsrep_set_local_position (NULL, val, strlen(val), false))
  {
    WSREP_ERROR("Failed to set initial wsep_start_position: %s", val);
    return true;
  }

  return false;
}

static int get_provider_option_value(const char* opts,
                                     const char* opt_name,
                                     ulong* opt_value)
{
  int ret= 1;
  ulong opt_value_tmp;
  char *opt_value_str, *s, *opts_copy= my_strdup(opts, MYF(MY_WME));

  if ((opt_value_str= strstr(opts_copy, opt_name)) == NULL)
    goto end;
  opt_value_str= strtok_r(opt_value_str, "=", &s);
  if (opt_value_str == NULL) goto end;
  opt_value_str= strtok_r(NULL, ";", &s);
  if (opt_value_str == NULL) goto end;

  opt_value_tmp= strtoul(opt_value_str, NULL, 10);
  if (errno == ERANGE) goto end;

  *opt_value= opt_value_tmp;
  ret= 0;

end:
  my_free(opts_copy);
  return ret;
}

static bool refresh_provider_options()
{
  DBUG_ASSERT(wsrep);

  WSREP_DEBUG("refresh_provider_options: %s", 
              (wsrep_provider_options) ? wsrep_provider_options : "null");
  char* opts= wsrep->options_get(wsrep);
  if (opts)
  {
    wsrep_provider_options_init(opts);
    get_provider_option_value(wsrep_provider_options,
                              (char*)"repl.max_ws_size",
                              &wsrep_max_ws_size);
    free(opts);
  }
  else
  {
    WSREP_ERROR("Failed to get provider options");
    return true;
  }
  return false;
}

static int wsrep_provider_verify (const char* provider_str)
{
  MY_STAT   f_stat;
  char path[FN_REFLEN];

  if (!provider_str || strlen(provider_str)== 0)
    return 1;

  if (!strcmp(provider_str, WSREP_NONE))
    return 0;

  if (!unpack_filename(path, provider_str))
    return 1;

  /* check that provider file exists */
  memset(&f_stat, 0, sizeof(MY_STAT));
  if (!my_stat(path, &f_stat, MYF(0)))
  {
    return 1;
  }
  return 0;
}

bool wsrep_provider_check (sys_var *self, THD* thd, set_var* var)
{
  char wsrep_provider_buf[FN_REFLEN];

  if ((! var->save_result.string_value.str) ||
      (var->save_result.string_value.length > (FN_REFLEN - 1))) // safety
    goto err;

  memcpy(wsrep_provider_buf, var->save_result.string_value.str,
         var->save_result.string_value.length);
  wsrep_provider_buf[var->save_result.string_value.length]= 0;

  if (!wsrep_provider_verify(wsrep_provider_buf)) return 0;

err:
  my_error(ER_WRONG_VALUE_FOR_VAR, MYF(0), var->var->name.str,
           var->save_result.string_value.str ?
           var->save_result.string_value.str : "NULL");
  return 1;
}

bool wsrep_provider_update (sys_var *self, THD* thd, enum_var_type type)
{
  bool rcode= false;


  WSREP_DEBUG("wsrep_provider_update: %s", wsrep_provider);

  /* stop replication is heavy operation, and includes closing all client 
     connections. Closing clients may need to get LOCK_global_system_variables
     at least in MariaDB.

     Note: releasing LOCK_global_system_variables may cause race condition, if 
     there can be several concurrent clients changing wsrep_provider
  */
  mysql_mutex_unlock(&LOCK_global_system_variables);
  wsrep_stop_replication(thd);
  mysql_mutex_lock(&LOCK_global_system_variables);

  /* provider status variables are allocated in provider library
     and need to freed here, otherwise a dangling reference to
     wsrep_status_vars would remain in THD
  */
  wsrep_free_status(thd);

  if (wsrep_inited == 1)
    wsrep_deinit(false);

  char* tmp= strdup(wsrep_provider); // wsrep_init() rewrites provider
                                     //when fails

  if (wsrep_init())
  {
    my_error(ER_CANT_OPEN_LIBRARY, MYF(0), tmp, my_error, "wsrep_init failed");
    rcode = true;
  }
  free(tmp);

  // we sure don't want to use old address with new provider
  wsrep_cluster_address_init(NULL);
  wsrep_provider_options_init(NULL);
  if (!rcode)
    refresh_provider_options();

  return rcode;
}

void wsrep_provider_init (const char* value)
{
  WSREP_DEBUG("wsrep_provider_init: %s -> %s", 
              (wsrep_provider) ? wsrep_provider : "null", 
              (value) ? value : "null");
  if (NULL == value || wsrep_provider_verify (value))
  {
    WSREP_ERROR("Bad initial value for wsrep_provider: %s",
                (value ? value : ""));
    return;
  }

  if (wsrep_provider) my_free((void *)wsrep_provider);
  wsrep_provider = my_strdup(value, MYF(0));
}

bool wsrep_provider_options_check(sys_var *self, THD* thd, set_var* var)
{
  if (wsrep == NULL)
  {
    my_message(ER_WRONG_ARGUMENTS, "WSREP (galera) not started", MYF(0));
    return true;
  }
  return false;
}

bool wsrep_provider_options_update(sys_var *self, THD* thd, enum_var_type type)
{
  DBUG_ASSERT(wsrep);
  wsrep_status_t ret= wsrep->options_set(wsrep, wsrep_provider_options);
  if (ret != WSREP_OK)
  {
    WSREP_ERROR("Set options returned %d", ret);
    refresh_provider_options();
    return true;
  }
  return refresh_provider_options();
}

void wsrep_provider_options_init(const char* value)
{
  if (wsrep_provider_options && wsrep_provider_options != value) 
    my_free((void *)wsrep_provider_options);
  wsrep_provider_options = (value) ? my_strdup(value, MYF(0)) : NULL;
}

bool wsrep_reject_queries_update(sys_var *self, THD* thd, enum_var_type type)
{
    switch (wsrep_reject_queries) {
        case WSREP_REJECT_NONE:
            WSREP_INFO("Allowing client queries due to manual setting");
            break;
        case WSREP_REJECT_ALL:
            WSREP_INFO("Rejecting client queries due to manual setting");
            break;
        case WSREP_REJECT_ALL_KILL:
            wsrep_close_client_connections(FALSE);
            WSREP_INFO("Rejecting client queries and killing connections due to manual setting");
            break;
        default:
          WSREP_INFO("Unknown value for wsrep_reject_queries: %lu",
                     wsrep_reject_queries);
            return true;
    }
    return false;
}

static int wsrep_cluster_address_verify (const char* cluster_address_str)
{
  /* There is no predefined address format, it depends on provider. */
  return 0;
}

bool wsrep_cluster_address_check (sys_var *self, THD* thd, set_var* var)
{
  char addr_buf[FN_REFLEN];

  if ((! var->save_result.string_value.str) ||
      (var->save_result.string_value.length >= sizeof(addr_buf))) // safety
    goto err;

  strmake(addr_buf, var->save_result.string_value.str,
          MY_MIN(sizeof(addr_buf)-1, var->save_result.string_value.length));

  if (!wsrep_cluster_address_verify(addr_buf))
    return 0;

 err:
  my_error(ER_WRONG_VALUE_FOR_VAR, MYF(0), var->var->name.str,
           var->save_result.string_value.str ?
           var->save_result.string_value.str : "NULL");
  return 1;
}

bool wsrep_cluster_address_update (sys_var *self, THD* thd, enum_var_type type)
{
  /* Do not proceed if wsrep provider is not loaded. */
  if (!wsrep)
  {
    WSREP_INFO("wsrep provider is not loaded, can't re(start) replication.");
    return false;
  }

  /* stop replication is heavy operation, and includes closing all client 
     connections. Closing clients may need to get LOCK_global_system_variables
     at least in MariaDB.

     Note: releasing LOCK_global_system_variables may cause race condition, if 
     there can be several concurrent clients changing wsrep_provider
  */
  mysql_mutex_unlock(&LOCK_wsrep_slave_threads);
  mysql_mutex_unlock(&LOCK_global_system_variables);

  wsrep_stop_replication(thd);

<<<<<<< HEAD
  /*
    Unlock and lock LOCK_wsrep_slave_threads to maintain lock order & avoid
    any potential deadlock.
  */
=======
  mysql_mutex_lock(&LOCK_global_system_variables);
  mysql_mutex_lock(&LOCK_wsrep_slave_threads);
>>>>>>> f576246f

  if (wsrep_start_replication())
  {
    wsrep_create_rollbacker();
    wsrep_create_appliers(wsrep_slave_threads);
  }
<<<<<<< HEAD
  mysql_mutex_lock(&LOCK_global_system_variables);
  mysql_mutex_lock(&LOCK_wsrep_slave_threads);
=======
>>>>>>> f576246f

  return false;
}

void wsrep_cluster_address_init (const char* value)
{
  WSREP_DEBUG("wsrep_cluster_address_init: %s -> %s", 
              (wsrep_cluster_address) ? wsrep_cluster_address : "null", 
              (value) ? value : "null");

  my_free((void*) wsrep_cluster_address);
  wsrep_cluster_address= my_strdup(value ? value : "", MYF(0));
}

/* wsrep_cluster_name cannot be NULL or an empty string. */
bool wsrep_cluster_name_check (sys_var *self, THD* thd, set_var* var)
{
  if (!var->save_result.string_value.str ||
      (var->save_result.string_value.length == 0))
  {
    my_error(ER_WRONG_VALUE_FOR_VAR, MYF(0), var->var->name.str,
             (var->save_result.string_value.str ?
              var->save_result.string_value.str : "NULL"));
    return 1;
  }
  return 0;
}

bool wsrep_cluster_name_update (sys_var *self, THD* thd, enum_var_type type)
{
  return 0;
}

bool wsrep_node_name_check (sys_var *self, THD* thd, set_var* var)
{
  // TODO: for now 'allow' 0-length string to be valid (default)
  if (!var->save_result.string_value.str)
  {
    my_error(ER_WRONG_VALUE_FOR_VAR, MYF(0), var->var->name.str,
             (var->save_result.string_value.str ?
              var->save_result.string_value.str : "NULL"));
    return 1;
  }
  return 0;
}

bool wsrep_node_name_update (sys_var *self, THD* thd, enum_var_type type)
{
  return 0;
}

// TODO: do something more elaborate, like checking connectivity
bool wsrep_node_address_check (sys_var *self, THD* thd, set_var* var)
{
  char addr_buf[FN_REFLEN];

  if ((! var->save_result.string_value.str) ||
      (var->save_result.string_value.length > (FN_REFLEN - 1))) // safety
    goto err;

  memcpy(addr_buf, var->save_result.string_value.str,
         var->save_result.string_value.length);
  addr_buf[var->save_result.string_value.length]= 0;

  // TODO: for now 'allow' 0-length string to be valid (default)
  return 0;

err:
  my_error(ER_WRONG_VALUE_FOR_VAR, MYF(0), var->var->name.str,
           var->save_result.string_value.str ?
           var->save_result.string_value.str : "NULL");
  return 1;
}

bool wsrep_node_address_update (sys_var *self, THD* thd, enum_var_type type)
{
  return 0;
}

void wsrep_node_address_init (const char* value)
{
  if (wsrep_node_address && strcmp(wsrep_node_address, value))
    my_free ((void*)wsrep_node_address);

  wsrep_node_address = (value) ? my_strdup(value, MYF(0)) : NULL;
}

static void wsrep_slave_count_change_update ()
{
  wsrep_slave_count_change += (wsrep_slave_threads - wsrep_prev_slave_threads);
  wsrep_prev_slave_threads = wsrep_slave_threads;
}

bool wsrep_slave_threads_update (sys_var *self, THD* thd, enum_var_type type)
{
  wsrep_slave_count_change_update();
  if (wsrep_slave_count_change > 0)
  {
    wsrep_create_appliers(wsrep_slave_count_change);
    wsrep_slave_count_change = 0;
  }
  return false;
}

bool wsrep_desync_check (sys_var *self, THD* thd, set_var* var)
{
  if (wsrep == NULL)
  {
    my_message(ER_WRONG_ARGUMENTS, "WSREP (galera) not started", MYF(0));
    return true;
  }

  bool new_wsrep_desync= (bool) var->save_result.ulonglong_value;
  if (wsrep_desync == new_wsrep_desync) {
    if (new_wsrep_desync) {
      push_warning (thd, Sql_condition::WARN_LEVEL_WARN,
                   ER_WRONG_VALUE_FOR_VAR,
                   "'wsrep_desync' is already ON.");
    } else {
      push_warning (thd, Sql_condition::WARN_LEVEL_WARN,
                   ER_WRONG_VALUE_FOR_VAR,
                   "'wsrep_desync' is already OFF.");
    }
    return false;
  }
  wsrep_status_t ret(WSREP_WARNING);
  if (new_wsrep_desync) {
    ret = wsrep->desync (wsrep);
    if (ret != WSREP_OK) {
      WSREP_WARN ("SET desync failed %d for schema: %s, query: %s", ret,
                  (thd->db ? thd->db : "(null)"),
                  thd->query());
      my_error (ER_CANNOT_USER, MYF(0), "'desync'", thd->query());
      return true;
    }
  } else {
    ret = wsrep->resync (wsrep);
    if (ret != WSREP_OK) {
      WSREP_WARN ("SET resync failed %d for schema: %s, query: %s", ret,
                  (thd->db ? thd->db : "(null)"),
                  thd->query());
      my_error (ER_CANNOT_USER, MYF(0), "'resync'", thd->query());
      return true;
    }
  }
  return false;
}

bool wsrep_desync_update (sys_var *self, THD* thd, enum_var_type type)
{
  DBUG_ASSERT(wsrep);
  return false;
}

bool wsrep_max_ws_size_check(sys_var *self, THD* thd, set_var* var)
{
  if (wsrep == NULL)
  {
    my_message(ER_WRONG_ARGUMENTS, "WSREP (galera) not started", MYF(0));
    return true;
  }
  return false;
}

bool wsrep_trx_fragment_size_check (sys_var *self, THD* thd, set_var* var)
{
  if (var->value == NULL) {
    return false;
  }

  const ulong new_trx_fragment_size = var->value->val_uint();

  if (!WSREP(thd) && new_trx_fragment_size > 0) {
    push_warning (thd, Sql_condition::WARN_LEVEL_WARN,
                  ER_WRONG_VALUE_FOR_VAR,
                  "Cannot set 'wsrep_trx_fragment_size' to a value other than "
                  "0 because wsrep is switched off.");
    return true;
  }

  if (new_trx_fragment_size > 0 && !wsrep_provider_is_SR_capable()) {
    push_warning (thd, Sql_condition::WARN_LEVEL_WARN,
                  ER_WRONG_VALUE_FOR_VAR,
                  "Cannot set 'wsrep_trx_fragment_size' to a value other than "
                  "0 because the wsrep_provider does not support streaming "
                  "replication.");
    return true;
  }

  return false;
}

bool wsrep_max_ws_size_update (sys_var *self, THD *thd, enum_var_type)
{
  DBUG_ASSERT(wsrep);

  char max_ws_size_opt[128];
  my_snprintf(max_ws_size_opt, sizeof(max_ws_size_opt),
              "repl.max_ws_size=%lu", wsrep_max_ws_size);
  wsrep_status_t ret= wsrep->options_set(wsrep, max_ws_size_opt);
  if (ret != WSREP_OK)
  {
    WSREP_ERROR("Set options returned %d", ret);
    refresh_provider_options();
    return true;
  }
  return refresh_provider_options();
}

static SHOW_VAR wsrep_status_vars[]=
{
  {"connected",         (char*) &wsrep_connected,         SHOW_BOOL},
  {"ready",             (char*) &wsrep_show_ready,        SHOW_FUNC},
  {"cluster_state_uuid",(char*) &wsrep_cluster_state_uuid,SHOW_CHAR_PTR},
  {"cluster_conf_id",   (char*) &wsrep_cluster_conf_id,   SHOW_LONGLONG},
  {"cluster_status",    (char*) &wsrep_cluster_status,    SHOW_CHAR_PTR},
  {"cluster_size",      (char*) &wsrep_cluster_size,      SHOW_LONG_NOFLUSH},
  {"local_index",       (char*) &wsrep_local_index,       SHOW_LONG_NOFLUSH},
  {"local_bf_aborts",   (char*) &wsrep_show_bf_aborts,    SHOW_FUNC},
  {"provider_name",     (char*) &wsrep_provider_name,     SHOW_CHAR_PTR},
  {"provider_version",  (char*) &wsrep_provider_version,  SHOW_CHAR_PTR},
  {"provider_vendor",   (char*) &wsrep_provider_vendor,   SHOW_CHAR_PTR},
  {"wsrep_provider_capabilities", (char*) &wsrep_provider_capabilities, SHOW_CHAR_PTR},
  {"thread_count",      (char*) &wsrep_running_threads,   SHOW_LONG_NOFLUSH}
};

static int show_var_cmp(const void *var1, const void *var2)
{
  return strcasecmp(((SHOW_VAR*)var1)->name, ((SHOW_VAR*)var2)->name);
}

/*
 * Status variables stuff below
 */
static inline void
wsrep_assign_to_mysql (SHOW_VAR* mysql, wsrep_stats_var* wsrep)
{
  mysql->name = wsrep->name;
  switch (wsrep->type) {
  case WSREP_VAR_INT64:
    mysql->value = (char*) &wsrep->value._int64;
    mysql->type  = SHOW_LONGLONG;
    break;
  case WSREP_VAR_STRING:
    mysql->value = (char*) &wsrep->value._string;
    mysql->type  = SHOW_CHAR_PTR;
    break;
  case WSREP_VAR_DOUBLE:
    mysql->value = (char*) &wsrep->value._double;
    mysql->type  = SHOW_DOUBLE;
    break;
  }
}

#ifdef OLD_MARIADB
int wsrep_show_status (THD *thd, SHOW_VAR *var, char *buff,
                       enum enum_var_type scope)
{
  uint i, maxi= SHOW_VAR_FUNC_BUFF_SIZE / sizeof(*var) - 1;
  SHOW_VAR *v= (SHOW_VAR *)buff;

  var->type= SHOW_ARRAY;
  var->value= buff;

  for (i=0; i < array_elements(wsrep_status_vars); i++)
    *v++= wsrep_status_vars[i];

  DBUG_ASSERT(i < maxi);

  if (wsrep != NULL)
  {
    wsrep_stats_var* stats= wsrep->stats_get(wsrep);
    for (wsrep_stats_var *sv= stats;
         i < maxi && sv && sv->name; i++,
           sv++, v++)
    {
      v->name = thd->strdup(sv->name);
      switch (sv->type) {
      case WSREP_VAR_INT64:
        v->value = (char*)thd->memdup(&sv->value._integer64, sizeof(longlong));
        v->type  = SHOW_LONGLONG;
        break;
      case WSREP_VAR_STRING:
        v->value = thd->strdup(sv->value._string);
        v->type  = SHOW_CHAR;
        break;
      case WSREP_VAR_DOUBLE:
        v->value = (char*)thd->memdup(&sv->value._double, sizeof(double));
        v->type  = SHOW_DOUBLE;
        break;
      }
    }
    wsrep->stats_free(wsrep, stats);
  }

  my_qsort(buff, i, sizeof(*v), show_var_cmp);

  v->name= 0;                                   // terminator
  return 0;
}
#endif

#if DYNAMIC
// somehow this mysql status thing works only with statically allocated arrays.
static SHOW_VAR*          mysql_status_vars = NULL;
static int                mysql_status_len  = -1;
#else
static SHOW_VAR           mysql_status_vars[512 + 1];
static const int          mysql_status_len  = 512;
#endif

static void export_wsrep_status_to_mysql(THD* thd)
{
  int wsrep_status_len, i;

  wsrep_free_status(thd);

  thd->wsrep_status_vars = wsrep->stats_get(wsrep);

  if (!thd->wsrep_status_vars) {
    return;
  }

  for (wsrep_status_len = 0;
       thd->wsrep_status_vars[wsrep_status_len].name != NULL;
       wsrep_status_len++) {
      /* */
  }

#if DYNAMIC
  if (wsrep_status_len != mysql_status_len) {
    void* tmp = realloc (mysql_status_vars,
                         (wsrep_status_len + 1) * sizeof(SHOW_VAR));
    if (!tmp) {

      sql_print_error ("Out of memory for wsrep status variables."
                       "Number of variables: %d", wsrep_status_len);
      return;
    }

    mysql_status_len  = wsrep_status_len;
    mysql_status_vars = (SHOW_VAR*)tmp;
  }
  /* @TODO: fix this: */
#else
  if (mysql_status_len < wsrep_status_len) wsrep_status_len= mysql_status_len;
#endif

  for (i = 0; i < wsrep_status_len; i++)
    wsrep_assign_to_mysql (mysql_status_vars + i, thd->wsrep_status_vars + i);

  mysql_status_vars[wsrep_status_len].name  = NullS;
  mysql_status_vars[wsrep_status_len].value = NullS;
  mysql_status_vars[wsrep_status_len].type  = SHOW_LONG;
}

int wsrep_show_status (THD *thd, SHOW_VAR *var, char *buff)
{
  //if (WSREP(thd))
  if (wsrep)
  {
    export_wsrep_status_to_mysql(thd);
    var->type= SHOW_ARRAY;
    var->value= (char *) &mysql_status_vars;
  }
  return 0;
}

void wsrep_free_status (THD* thd)
{
  if (thd->wsrep_status_vars)
  {
    wsrep->stats_free (wsrep, thd->wsrep_status_vars);
    thd->wsrep_status_vars = 0;
  }
}<|MERGE_RESOLUTION|>--- conflicted
+++ resolved
@@ -481,26 +481,14 @@
 
   wsrep_stop_replication(thd);
 
-<<<<<<< HEAD
-  /*
-    Unlock and lock LOCK_wsrep_slave_threads to maintain lock order & avoid
-    any potential deadlock.
-  */
-=======
   mysql_mutex_lock(&LOCK_global_system_variables);
   mysql_mutex_lock(&LOCK_wsrep_slave_threads);
->>>>>>> f576246f
 
   if (wsrep_start_replication())
   {
     wsrep_create_rollbacker();
     wsrep_create_appliers(wsrep_slave_threads);
   }
-<<<<<<< HEAD
-  mysql_mutex_lock(&LOCK_global_system_variables);
-  mysql_mutex_lock(&LOCK_wsrep_slave_threads);
-=======
->>>>>>> f576246f
 
   return false;
 }
