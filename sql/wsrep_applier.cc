/* Copyright (C) 2013-2015 Codership Oy <info@codership.com>

   This program is free software; you can redistribute it and/or modify
   it under the terms of the GNU General Public License as published by
   the Free Software Foundation; version 2 of the License.

   This program is distributed in the hope that it will be useful,
   but WITHOUT ANY WARRANTY; without even the implied warranty of
   MERCHANTABILITY or FITNESS FOR A PARTICULAR PURPOSE.  See the
   GNU General Public License for more details.

   You should have received a copy of the GNU General Public License along
   with this program; if not, write to the Free Software Foundation, Inc.,
   51 Franklin Street, Fifth Floor, Boston, MA 02110-1301 USA. */

#include "mariadb.h"
#include "mysql/service_wsrep.h"
#include "wsrep_applier.h"

#include "wsrep_priv.h"
#include "wsrep_binlog.h" // wsrep_dump_rbr_buf()
#include "wsrep_xid.h"
#include "wsrep_thd.h"
#include "wsrep_trans_observer.h"

#include "slave.h" // opt_log_slave_updates
#include "log_event.h" // class THD, EVENT_LEN_OFFSET, etc.
#include "debug_sync.h"

/*
  read the first event from (*buf). The size of the (*buf) is (*buf_len).
  At the end (*buf) is shitfed to point to the following event or NULL and
  (*buf_len) will be changed to account just being read bytes of the 1st event.
*/
static Log_event* wsrep_read_log_event(
    char **arg_buf, size_t *arg_buf_len,
    const Format_description_log_event *description_event)
{
  DBUG_ENTER("wsrep_read_log_event");
  char *head= (*arg_buf);

  uint data_len = uint4korr(head + EVENT_LEN_OFFSET);
  char *buf= (*arg_buf);
  const char *error= 0;
  Log_event *res=  0;

  res= Log_event::read_log_event(buf, data_len, &error, description_event,
                                 true);

  if (!res)
  {
    DBUG_ASSERT(error != 0);
    sql_print_error("Error in Log_event::read_log_event(): "
                    "'%s', data_len: %d, event_type: %d",
                    error,data_len,head[EVENT_TYPE_OFFSET]);
  }
  (*arg_buf)+= data_len;
  (*arg_buf_len)-= data_len;
  DBUG_RETURN(res);
}

#include "transaction.h" // trans_commit(), trans_rollback()
#include "rpl_rli.h"     // class Relay_log_info;

void wsrep_set_apply_format(THD* thd, Format_description_log_event* ev)
{
  if (thd->wsrep_apply_format)
  {
    delete (Format_description_log_event*)thd->wsrep_apply_format;
  }
  thd->wsrep_apply_format= ev;
}

Format_description_log_event*
wsrep_get_apply_format(THD* thd)
{
  if (thd->wsrep_apply_format)
  {
    return (Format_description_log_event*) thd->wsrep_apply_format;
  }

  DBUG_ASSERT(thd->wsrep_rgi);

  return thd->wsrep_rgi->rli->relay_log.description_event_for_exec;
}

void wsrep_apply_error::store(const THD* const thd)
{
  Diagnostics_area::Sql_condition_iterator it=
    thd->get_stmt_da()->sql_conditions();
  const Sql_condition* cond;

  static size_t const max_len= 2*MAX_SLAVE_ERRMSG; // 2x so that we have enough

  if (NULL == str_)
  {
    // this must be freeable by standard free()
    str_= static_cast<char*>(malloc(max_len));
    if (NULL == str_)
    {
      WSREP_ERROR("Failed to allocate %zu bytes for error buffer.", max_len);
      len_ = 0;
      return;
    }
  }
  else
  {
    /* This is possible when we invoke rollback after failed applying.
     * In this situation DA should not be reset yet and should contain
     * all previous errors from applying and new ones from rollbacking,
     * so we just overwrite is from scratch */
  }

  char* slider= str_;
  const char* const buf_end= str_ + max_len - 1; // -1: leave space for \0

  for (cond= it++; cond && slider < buf_end; cond= it++)
  {
    uint const err_code= cond->get_sql_errno();
    const char* const err_str= cond->get_message_text();

    slider+= my_snprintf(slider, buf_end - slider, " %s, Error_code: %d;",
                         err_str, err_code);
  }

  *slider= '\0';
  len_= slider - str_ + 1; // +1: add \0

  WSREP_DEBUG("Error buffer for thd %llu seqno %lld, %zu bytes: %s",
              thd->thread_id, (long long)wsrep_thd_trx_seqno(thd),
              len_, str_ ? str_ : "(null)");
}

int wsrep_apply_events(THD*        thd,
                       Relay_log_info* rli,
                       const void* events_buf,
                       size_t      buf_len)
{
  char *buf= (char *)events_buf;
  int rcode= 0;
  int event= 1;
  Log_event_type typ;

  DBUG_ENTER("wsrep_apply_events");
  if (!buf_len) WSREP_DEBUG("empty rbr buffer to apply: %lld",
                            (long long) wsrep_thd_trx_seqno(thd));

  while (buf_len)
  {
    int exec_res;
    Log_event* ev= wsrep_read_log_event(&buf, &buf_len,
                                          wsrep_get_apply_format(thd));
    if (!ev)
    {
      WSREP_ERROR("applier could not read binlog event, seqno: %lld, len: %zu",
                  (long long)wsrep_thd_trx_seqno(thd), buf_len);
      rcode= WSREP_ERR_BAD_EVENT;
      goto error;
    }

    typ= ev->get_type_code();

    switch (typ) {
    case FORMAT_DESCRIPTION_EVENT:
      wsrep_set_apply_format(thd, (Format_description_log_event*)ev);
      continue;
#ifdef GTID_SUPPORT
    case GTID_LOG_EVENT:
    {
      Gtid_log_event* gev= (Gtid_log_event*)ev;
      if (gev->get_gno() == 0)
      {
        /* Skip GTID log event to make binlog to generate LTID on commit */
        delete ev;
        continue;
      }
    }
#endif /* GTID_SUPPORT */
    default:
      break;
    }

    /* Use the original server id for logging. */
    thd->set_server_id(ev->server_id);
    thd->set_time();                            // time the query
<<<<<<< HEAD
    thd->transaction.start_time.reset(thd);
=======
    //#define mariadb_10_4_0
#ifdef mariadb_10_4_0
    thd->transaction.start_time.reset(thd);
    wsrep_xid_init(&thd->transaction.xid_state.xid,
                   thd->wsrep_trx_meta.gtid.uuid,
                   thd->wsrep_trx_meta.gtid.seqno);
#endif
>>>>>>> f7b00db9
    thd->lex->current_select= 0;
    if (!ev->when)
    {
      my_hrtime_t hrtime= my_hrtime();
      ev->when= hrtime_to_my_time(hrtime);
      ev->when_sec_part= hrtime_sec_part(hrtime);
    }

    thd->variables.option_bits=
      (thd->variables.option_bits & ~OPTION_SKIP_REPLICATION) |
      (ev->flags & LOG_EVENT_SKIP_REPLICATION_F ?  OPTION_SKIP_REPLICATION : 0);

    ev->thd = thd;
    exec_res = ev->apply_event(thd->wsrep_rgi);
    DBUG_PRINT("info", ("exec_event result: %d", exec_res));

    if (exec_res)
    {
      WSREP_WARN("Event %d %s apply failed: %d, seqno %lld",
                 event, ev->get_type_str(), exec_res,
                 (long long) wsrep_thd_trx_seqno(thd));
      rcode= exec_res;
      /* stop processing for the first error */
      delete ev;
      goto error;
    }
    event++;

    delete_or_keep_event_post_apply(thd->wsrep_rgi, typ, ev);
  }

error:
  if (thd->killed == KILL_CONNECTION)
    WSREP_INFO("applier aborted: %lld", (long long)wsrep_thd_trx_seqno(thd));

  wsrep_set_apply_format(thd, NULL);

  DBUG_RETURN(rcode);
}<|MERGE_RESOLUTION|>--- conflicted
+++ resolved
@@ -183,9 +183,6 @@
     /* Use the original server id for logging. */
     thd->set_server_id(ev->server_id);
     thd->set_time();                            // time the query
-<<<<<<< HEAD
-    thd->transaction.start_time.reset(thd);
-=======
     //#define mariadb_10_4_0
 #ifdef mariadb_10_4_0
     thd->transaction.start_time.reset(thd);
@@ -193,7 +190,6 @@
                    thd->wsrep_trx_meta.gtid.uuid,
                    thd->wsrep_trx_meta.gtid.seqno);
 #endif
->>>>>>> f7b00db9
     thd->lex->current_select= 0;
     if (!ev->when)
     {
