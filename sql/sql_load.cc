/*
   Copyright (c) 2000, 2016, Oracle and/or its affiliates.
   Copyright (c) 2010, 2018, MariaDB Corporation.

   This program is free software; you can redistribute it and/or modify
   it under the terms of the GNU General Public License as published by
   the Free Software Foundation; version 2 of the License.

   This program is distributed in the hope that it will be useful,
   but WITHOUT ANY WARRANTY; without even the implied warranty of
   MERCHANTABILITY or FITNESS FOR A PARTICULAR PURPOSE.  See the
   GNU General Public License for more details.

   You should have received a copy of the GNU General Public License
   along with this program; if not, write to the Free Software
   Foundation, Inc., 51 Franklin St, Fifth Floor, Boston, MA 02110-1301  USA */


/* Copy data from a textfile to table */
/* 2006-12 Erik Wetterberg : LOAD XML added */

#include <my_global.h>
#include "sql_priv.h"
#include "unireg.h"
#include "sql_load.h"
#include "sql_load.h"
#include "sql_cache.h"                          // query_cache_*
#include "sql_base.h"          // fill_record_n_invoke_before_triggers
#include <my_dir.h>
#include "sql_view.h"                           // check_key_in_view
#include "sql_insert.h" // check_that_all_fields_are_given_values,
                        // write_record
#include "sql_acl.h"    // INSERT_ACL, UPDATE_ACL
#include "log_event.h"  // Delete_file_log_event,
                        // Execute_load_query_log_event,
                        // LOG_EVENT_UPDATE_TABLE_MAP_VERSION_F
#include <m_ctype.h>
#include "rpl_mi.h"
#include "sql_repl.h"
#include "sp_head.h"
#include "sql_trigger.h"
#include "sql_derived.h"
#include "sql_show.h"
#include "debug_sync.h"

extern "C" int _my_b_net_read(IO_CACHE *info, uchar *Buffer, size_t Count);

class XML_TAG {
public:
  int level;
  String field;
  String value;
  XML_TAG(int l, String f, String v);
};


XML_TAG::XML_TAG(int l, String f, String v)
{
  level= l;
  field.append(f);
  value.append(v);
}


/*
  Field and line terminators must be interpreted as sequence of unsigned char.
  Otherwise, non-ascii terminators will be negative on some platforms,
  and positive on others (depending on the implementation of char).
*/
class Term_string
{
  const uchar *m_ptr;
  uint m_length;
  int m_initial_byte;
public:
  Term_string(const String &str) :
    m_ptr(static_cast<const uchar*>(static_cast<const void*>(str.ptr()))),
    m_length(str.length()),
    m_initial_byte((uchar) (str.length() ? str.ptr()[0] : INT_MAX))
  { }
  void set(const uchar *str, uint length, int initial_byte)
  {
    m_ptr= str;
    m_length= length;
    m_initial_byte= initial_byte;
  }
  void reset() { set(NULL, 0, INT_MAX); }
  const uchar *ptr() const { return m_ptr; }
  uint length() const { return m_length; }
  int initial_byte() const { return m_initial_byte; }
  bool eq(const Term_string &other) const
  {
    return length() == other.length() && !memcmp(ptr(), other.ptr(), length());
  }
};


#define GET (stack_pos != stack ? *--stack_pos : my_b_get(&cache))
#define PUSH(A) *(stack_pos++)=(A)

#ifdef WITH_WSREP
/** If requested by wsrep_load_data_splitting, commit and restart
the transaction after every 10,000 inserted rows. */

static bool wsrep_load_data_split(THD *thd, const TABLE *table,
				  const COPY_INFO &info)
{
  DBUG_ENTER("wsrep_load_data_split");

  if (!wsrep_load_data_splitting || !wsrep_on(thd)
      || !info.records || (info.records % 10000)
      || !thd->transaction.stmt.ha_list
      || thd->transaction.stmt.ha_list->ht() != binlog_hton
      || !thd->transaction.stmt.ha_list->next()
      || thd->transaction.stmt.ha_list->next()->next())
    DBUG_RETURN(false);

  if (handlerton* hton= thd->transaction.stmt.ha_list->next()->ht())
  {
    if (hton->db_type != DB_TYPE_INNODB)
      DBUG_RETURN(false);
    WSREP_DEBUG("intermediate transaction commit in LOAD DATA");
    wsrep_set_load_multi_commit(thd, true);
    if (wsrep_run_wsrep_commit(thd, true) != WSREP_TRX_OK) DBUG_RETURN(true);
    if (binlog_hton->commit(binlog_hton, thd, true)) DBUG_RETURN(true);
    wsrep_post_commit(thd, true);
    hton->commit(hton, thd, true);
    wsrep_set_load_multi_commit(thd, false);
    DEBUG_SYNC(thd, "intermediate_transaction_commit");
    table->file->extra(HA_EXTRA_FAKE_START_STMT);
  }

  DBUG_RETURN(false);
}
/*
  If the commit fails, then an early return from
  the function occurs there and therefore we need
  to reset the table->auto_increment_field_not_null
  flag, which is usually reset after calling
  the write_record():
*/
#define WSREP_LOAD_DATA_SPLIT(thd,table,info)		\
  if (wsrep_load_data_split(thd,table,info))		\
  {							\
    table->auto_increment_field_not_null= FALSE;	\
    DBUG_RETURN(1);					\
  }
#else /* WITH_WSREP */
#define WSREP_LOAD_DATA_SPLIT(thd,table,info) /* empty */
#endif /* WITH_WSREP */

<<<<<<< HEAD
=======
#define WRITE_RECORD(thd,table,info)			\
  do {							\
    int err_= write_record(thd, table, &info);		\
    table->auto_increment_field_not_null= FALSE;	\
    if (err_)						\
      DBUG_RETURN(1);					\
  } while (0)

>>>>>>> 85fb868e
class READ_INFO: public Load_data_param
{
  File	file;
  String data;                          /* Read buffer */
  Term_string m_field_term;             /* FIELDS TERMINATED BY 'string' */
  Term_string m_line_term;              /* LINES TERMINATED BY 'string' */
  Term_string m_line_start;             /* LINES STARTING BY 'string' */
  int	enclosed_char,escape_char;
  int	*stack,*stack_pos;
  bool	found_end_of_line,start_of_line,eof;
  NET *io_net;
  int level; /* for load xml */

  bool getbyte(char *to)
  {
    int chr= GET;
    if (chr == my_b_EOF)
      return (eof= true);
    *to= chr;
    return false;
  }

  /**
    Read a tail of a multi-byte character.
    The first byte of the character is assumed to be already
    read from the file and appended to "str".

    @returns  true  - if EOF happened unexpectedly
    @returns  false - no EOF happened: found a good multi-byte character,
                                       or a bad byte sequence

    Note:
    The return value depends only on EOF:
    - read_mbtail() returns "false" is a good character was read, but also
    - read_mbtail() returns "false" if an incomplete byte sequence was found
      and no EOF happened.

    For example, suppose we have an ujis file with bytes 0x8FA10A, where:
    - 0x8FA1 is an incomplete prefix of a 3-byte character
      (it should be [8F][A1-FE][A1-FE] to make a full 3-byte character)
    - 0x0A is a line demiliter
    This file has some broken data, the trailing [A1-FE] is missing.

    In this example it works as follows:
    - 0x8F is read from the file and put into "data" before the call
      for read_mbtail()
    - 0xA1 is read from the file and put into "data" by read_mbtail()
    - 0x0A is kept in the read queue, so the next read iteration after
      the current read_mbtail() call will normally find it and recognize as
      a line delimiter
    - the current call for read_mbtail() returns "false",
      because no EOF happened
  */
  bool read_mbtail(String *str)
  {
    int chlen;
    if ((chlen= my_charlen(charset(), str->end() - 1, str->end())) == 1)
      return false; // Single byte character found
    for (uint32 length0= str->length() - 1 ; MY_CS_IS_TOOSMALL(chlen); )
    {
      int chr= GET;
      if (chr == my_b_EOF)
      {
        DBUG_PRINT("info", ("read_mbtail: chlen=%d; unexpected EOF", chlen));
        return true; // EOF
      }
      str->append(chr);
      chlen= my_charlen(charset(), str->ptr() + length0, str->end());
      if (chlen == MY_CS_ILSEQ)
      {
        /**
          It has been an incomplete (but a valid) sequence so far,
          but the last byte turned it into a bad byte sequence.
          Unget the very last byte.
        */
        str->length(str->length() - 1);
        PUSH(chr);
        DBUG_PRINT("info", ("read_mbtail: ILSEQ"));
        return false; // Bad byte sequence
      }
    }
    DBUG_PRINT("info", ("read_mbtail: chlen=%d", chlen));
    return false; // Good multi-byte character
  }

public:
  bool error,line_cuted,found_null,enclosed;
  uchar	*row_start,			/* Found row starts here */
	*row_end;			/* Found row ends here */
  LOAD_FILE_IO_CACHE cache;

  READ_INFO(THD *thd, File file, const Load_data_param &param,
	    String &field_term,String &line_start,String &line_term,
	    String &enclosed,int escape,bool get_it_from_net, bool is_fifo);
  ~READ_INFO();
  int read_field();
  int read_fixed_length(void);
  int next_line(void);
  char unescape(char chr);
  bool terminator(const uchar *ptr, uint length);
  bool terminator(const Term_string &str)
  { return terminator(str.ptr(), str.length()); }
  bool terminator(int chr, const Term_string &str)
  { return str.initial_byte() == chr && terminator(str); }
  bool find_start_of_fields();
  /* load xml */
  List<XML_TAG> taglist;
  int read_value(int delim, String *val);
  int read_xml(THD *thd);
  int clear_level(int level);

  my_off_t file_length() { return cache.end_of_file; }
  my_off_t position()    { return my_b_tell(&cache); }

  /**
    skip all data till the eof.
  */
  void skip_data_till_eof()
  {
    while (GET != my_b_EOF)
      ;
  }
};

static int read_fixed_length(THD *thd, COPY_INFO &info, TABLE_LIST *table_list,
                             List<Item> &fields_vars, List<Item> &set_fields,
                             List<Item> &set_values, READ_INFO &read_info,
			     ulong skip_lines,
			     bool ignore_check_option_errors);
static int read_sep_field(THD *thd, COPY_INFO &info, TABLE_LIST *table_list,
                          List<Item> &fields_vars, List<Item> &set_fields,
                          List<Item> &set_values, READ_INFO &read_info,
			  String &enclosed, ulong skip_lines,
			  bool ignore_check_option_errors);

static int read_xml_field(THD *thd, COPY_INFO &info, TABLE_LIST *table_list,
                          List<Item> &fields_vars, List<Item> &set_fields,
                          List<Item> &set_values, READ_INFO &read_info,
                          String &enclosed, ulong skip_lines,
                          bool ignore_check_option_errors);

#ifndef EMBEDDED_LIBRARY
static bool write_execute_load_query_log_event(THD *, sql_exchange*, const
           char*, const char*, bool, enum enum_duplicates, bool, bool, int);
#endif /* EMBEDDED_LIBRARY */


bool Load_data_param::add_outvar_field(THD *thd, const Field *field)
{
  if (field->flags & BLOB_FLAG)
  {
    m_use_blobs= true;
    m_fixed_length+= 256;  // Will be extended if needed
  }
  else
    m_fixed_length+= field->field_length;
  return false;
}


bool Load_data_param::add_outvar_user_var(THD *thd)
{
  if (m_is_fixed_length)
  {
    my_error(ER_LOAD_FROM_FIXED_SIZE_ROWS_TO_VAR, MYF(0));
    return true;
  }
  return false;
}


/*
  Execute LOAD DATA query

  SYNOPSYS
    mysql_load()
      thd - current thread
      ex  - sql_exchange object representing source file and its parsing rules
      table_list  - list of tables to which we are loading data
      fields_vars - list of fields and variables to which we read
                    data from file
      set_fields  - list of fields mentioned in set clause
      set_values  - expressions to assign to fields in previous list
      handle_duplicates - indicates whenever we should emit error or
                          replace row if we will meet duplicates.
      ignore -          - indicates whenever we should ignore duplicates
      read_file_from_client - is this LOAD DATA LOCAL ?

  RETURN VALUES
    TRUE - error / FALSE - success
*/

int mysql_load(THD *thd,sql_exchange *ex,TABLE_LIST *table_list,
	        List<Item> &fields_vars, List<Item> &set_fields,
                List<Item> &set_values,
                enum enum_duplicates handle_duplicates, bool ignore,
                bool read_file_from_client)
{
  char name[FN_REFLEN];
  File file;
  TABLE *table= NULL;
  int error= 0;
  bool is_fifo=0;
#ifndef EMBEDDED_LIBRARY
  killed_state killed_status;
  bool is_concurrent;
#endif
  char *db = table_list->db;			// This is never null
  /*
    If path for file is not defined, we will use the current database.
    If this is not set, we will use the directory where the table to be
    loaded is located
  */
  char *tdb= thd->db ? thd->db : db;		// Result is never null
  ulong skip_lines= ex->skip_lines;
  bool transactional_table __attribute__((unused));
  DBUG_ENTER("mysql_load");

  /*
    Bug #34283
    mysqlbinlog leaves tmpfile after termination if binlog contains
    load data infile, so in mixed mode we go to row-based for
    avoiding the problem.
  */
  thd->set_current_stmt_binlog_format_row_if_mixed();

#ifdef EMBEDDED_LIBRARY
  read_file_from_client  = 0; //server is always in the same process 
#endif

  if (ex->escaped->length() > 1 || ex->enclosed->length() > 1)
  {
    my_message(ER_WRONG_FIELD_TERMINATORS,
               ER_THD(thd, ER_WRONG_FIELD_TERMINATORS),
	       MYF(0));
    DBUG_RETURN(TRUE);
  }

  /* Report problems with non-ascii separators */
  if (!ex->escaped->is_ascii() || !ex->enclosed->is_ascii() ||
      !ex->field_term->is_ascii() ||
      !ex->line_term->is_ascii() || !ex->line_start->is_ascii())
  {
    push_warning(thd, Sql_condition::WARN_LEVEL_WARN,
                 WARN_NON_ASCII_SEPARATOR_NOT_IMPLEMENTED,
                 ER_THD(thd, WARN_NON_ASCII_SEPARATOR_NOT_IMPLEMENTED));
  } 

  if (open_and_lock_tables(thd, table_list, TRUE, 0))
    DBUG_RETURN(TRUE);
  if (table_list->handle_derived(thd->lex, DT_MERGE_FOR_INSERT))
    DBUG_RETURN(TRUE);
  if (thd->lex->handle_list_of_derived(table_list, DT_PREPARE))
    DBUG_RETURN(TRUE);
  if (setup_tables_and_check_access(thd, &thd->lex->select_lex.context,
                                    &thd->lex->select_lex.top_join_list,
                                    table_list,
                                    thd->lex->select_lex.leaf_tables, FALSE,
                                    INSERT_ACL | UPDATE_ACL,
                                    INSERT_ACL | UPDATE_ACL, FALSE))
     DBUG_RETURN(-1);
  if (!table_list->table ||               // do not suport join view
      !table_list->single_table_updatable() || // and derived tables
      check_key_in_view(thd, table_list))
  {
    my_error(ER_NON_UPDATABLE_TABLE, MYF(0), table_list->alias, "LOAD");
    DBUG_RETURN(TRUE);
  }
  if (table_list->is_multitable())
  {
    my_error(ER_WRONG_USAGE, MYF(0), "Multi-table VIEW", "LOAD");
    DBUG_RETURN(TRUE);
  }
  if (table_list->prepare_where(thd, 0, TRUE) ||
      table_list->prepare_check_option(thd))
  {
    DBUG_RETURN(TRUE);
  }
  thd_proc_info(thd, "executing");
  /*
    Let us emit an error if we are loading data to table which is used
    in subselect in SET clause like we do it for INSERT.

    The main thing to fix to remove this restriction is to ensure that the
    table is marked to be 'used for insert' in which case we should never
    mark this table as 'const table' (ie, one that has only one row).
  */
  if (unique_table(thd, table_list, table_list->next_global, 0))
  {
    my_error(ER_UPDATE_TABLE_USED, MYF(0), table_list->table_name,
             "LOAD DATA");
    DBUG_RETURN(TRUE);
  }

  table= table_list->table;
  transactional_table= table->file->has_transactions();
#ifndef EMBEDDED_LIBRARY
  is_concurrent= (table_list->lock_type == TL_WRITE_CONCURRENT_INSERT);
#endif

  if (!fields_vars.elements)
  {
    Field_iterator_table_ref field_iterator;
    field_iterator.set(table_list);
    for (; !field_iterator.end_of_fields(); field_iterator.next())
    {
      Item *item;
      if (!(item= field_iterator.create_item(thd)))
        DBUG_RETURN(TRUE);
      fields_vars.push_back(item->real_item(), thd->mem_root);
    }
    bitmap_set_all(table->write_set);
    /*
      Let us also prepare SET clause, altough it is probably empty
      in this case.
    */
    if (setup_fields(thd, Ref_ptr_array(),
                     set_fields, MARK_COLUMNS_WRITE, 0, NULL, 0) ||
        setup_fields(thd, Ref_ptr_array(),
                     set_values, MARK_COLUMNS_READ, 0, NULL, 0))
      DBUG_RETURN(TRUE);
  }
  else
  {						// Part field list
    /* TODO: use this conds for 'WITH CHECK OPTIONS' */
    if (setup_fields(thd, Ref_ptr_array(),
                     fields_vars, MARK_COLUMNS_WRITE, 0, NULL, 0) ||
        setup_fields(thd, Ref_ptr_array(),
                     set_fields, MARK_COLUMNS_WRITE, 0, NULL, 0) ||
        check_that_all_fields_are_given_values(thd, table, table_list))
      DBUG_RETURN(TRUE);
    /* Fix the expressions in SET clause */
    if (setup_fields(thd, Ref_ptr_array(),
                     set_values, MARK_COLUMNS_READ, 0, NULL, 0))
      DBUG_RETURN(TRUE);
  }
  switch_to_nullable_trigger_fields(fields_vars, table);
  switch_to_nullable_trigger_fields(set_fields, table);
  switch_to_nullable_trigger_fields(set_values, table);

  table->prepare_triggers_for_insert_stmt_or_event();
  table->mark_columns_needed_for_insert();

  Load_data_param param(ex->cs ? ex->cs : thd->variables.collation_database,
<<<<<<< HEAD
                        !ex->field_term->length() && !ex->enclosed->length());
=======
                        !field_term->length() && !enclosed->length());
>>>>>>> 85fb868e
  List_iterator_fast<Item> it(fields_vars);
  Item *item;

  while ((item= it++))
  {
    const Load_data_outvar *var= item->get_load_data_outvar_or_error();
    if (!var || var->load_data_add_outvar(thd, &param))
      DBUG_RETURN(true);
  }
<<<<<<< HEAD
  if (param.use_blobs() && !ex->line_term->length() && !ex->field_term->length())
  {
    my_message(ER_BLOBS_AND_NO_TERMINATED,
               ER_THD(thd, ER_BLOBS_AND_NO_TERMINATED), MYF(0));
=======
  if (param.use_blobs() && !ex->line_term->length() && !field_term->length())
  {
    my_message(ER_BLOBS_AND_NO_TERMINATED,
               ER_THD(thd, ER_BLOBS_AND_NO_TERMINATED),
	       MYF(0));
>>>>>>> 85fb868e
    DBUG_RETURN(TRUE);
  }

  /* We can't give an error in the middle when using LOCAL files */
  if (read_file_from_client && handle_duplicates == DUP_ERROR)
    ignore= 1;

#ifndef EMBEDDED_LIBRARY
  if (read_file_from_client)
  {
    (void)net_request_file(&thd->net,ex->file_name);
    file = -1;
  }
  else
#endif
  {
#ifdef DONT_ALLOW_FULL_LOAD_DATA_PATHS
    ex->file_name+=dirname_length(ex->file_name);
#endif
    if (!dirname_length(ex->file_name))
    {
      strxnmov(name, FN_REFLEN-1, mysql_real_data_home, tdb, NullS);
      (void) fn_format(name, ex->file_name, name, "",
		       MY_RELATIVE_PATH | MY_UNPACK_FILENAME);
    }
    else
    {
      (void) fn_format(name, ex->file_name, mysql_real_data_home, "",
                       MY_RELATIVE_PATH | MY_UNPACK_FILENAME |
                       MY_RETURN_REAL_PATH);
    }

    if (thd->rgi_slave)
    {
#if defined(HAVE_REPLICATION) && !defined(MYSQL_CLIENT)
      if (strncmp(thd->rgi_slave->rli->slave_patternload_file, name,
                  thd->rgi_slave->rli->slave_patternload_file_size))
      {
        /*
          LOAD DATA INFILE in the slave SQL Thread can only read from 
          --slave-load-tmpdir". This should never happen. Please, report a bug.
        */

        sql_print_error("LOAD DATA INFILE in the slave SQL Thread can only read from --slave-load-tmpdir. " \
                        "Please, report a bug.");
        my_error(ER_OPTION_PREVENTS_STATEMENT, MYF(0), "--slave-load-tmpdir");
        DBUG_RETURN(TRUE);
      }
#else
      /*
        This is impossible and should never happen.
      */
      DBUG_ASSERT(FALSE); 
#endif
    }
    else if (!is_secure_file_path(name))
    {
      /* Read only allowed from within dir specified by secure_file_priv */
      my_error(ER_OPTION_PREVENTS_STATEMENT, MYF(0), "--secure-file-priv");
      DBUG_RETURN(TRUE);
    }

#if !defined(__WIN__) && ! defined(__NETWARE__)
    MY_STAT stat_info;
    if (!my_stat(name, &stat_info, MYF(MY_WME)))
      DBUG_RETURN(TRUE);

    // if we are not in slave thread, the file must be:
    if (!thd->slave_thread &&
        !((stat_info.st_mode & S_IFLNK) != S_IFLNK &&   // symlink
          ((stat_info.st_mode & S_IFREG) == S_IFREG ||  // regular file
           (stat_info.st_mode & S_IFIFO) == S_IFIFO)))  // named pipe
    {
      my_error(ER_TEXTFILE_NOT_READABLE, MYF(0), name);
      DBUG_RETURN(TRUE);
    }
    if ((stat_info.st_mode & S_IFIFO) == S_IFIFO)
      is_fifo= 1;
#endif
    if ((file= mysql_file_open(key_file_load,
                               name, O_RDONLY, MYF(MY_WME))) < 0)

      DBUG_RETURN(TRUE);
  }

  COPY_INFO info;
  bzero((char*) &info,sizeof(info));
  info.ignore= ignore;
  info.handle_duplicates=handle_duplicates;
  info.escape_char= (ex->escaped->length() && (ex->escaped_given() ||
                    !(thd->variables.sql_mode & MODE_NO_BACKSLASH_ESCAPES)))
                    ? (*ex->escaped)[0] : INT_MAX;

  READ_INFO read_info(thd, file, param,
<<<<<<< HEAD
                      *ex->field_term, *ex->line_start,
                      *ex->line_term, *ex->enclosed,
=======
		      *field_term,*ex->line_start, *ex->line_term, *enclosed,
>>>>>>> 85fb868e
		      info.escape_char, read_file_from_client, is_fifo);
  if (read_info.error)
  {
    if (file >= 0)
      mysql_file_close(file, MYF(0));           // no files in net reading
    DBUG_RETURN(TRUE);				// Can't allocate buffers
  }

#ifndef EMBEDDED_LIBRARY
  if (mysql_bin_log.is_open())
  {
    read_info.cache.thd = thd;
    read_info.cache.wrote_create_file = 0;
    read_info.cache.last_pos_in_file = HA_POS_ERROR;
    read_info.cache.log_delayed= transactional_table;
  }
#endif /*!EMBEDDED_LIBRARY*/

  thd->count_cuted_fields= CHECK_FIELD_WARN;		/* calc cuted fields */
  thd->cuted_fields=0L;
  /* Skip lines if there is a line terminator */
  if (ex->line_term->length() && ex->filetype != FILETYPE_XML)
  {
    /* ex->skip_lines needs to be preserved for logging */
    while (skip_lines > 0)
    {
      skip_lines--;
      if (read_info.next_line())
	break;
    }
  }

  thd_proc_info(thd, "reading file");
  if (!(error= MY_TEST(read_info.error)))
  {
    table->reset_default_fields();
    table->next_number_field=table->found_next_number_field;
    if (ignore ||
	handle_duplicates == DUP_REPLACE)
      table->file->extra(HA_EXTRA_IGNORE_DUP_KEY);
    if (handle_duplicates == DUP_REPLACE &&
        (!table->triggers ||
         !table->triggers->has_delete_triggers()))
        table->file->extra(HA_EXTRA_WRITE_CAN_REPLACE);
    if (thd->locked_tables_mode <= LTM_LOCK_TABLES)
      table->file->ha_start_bulk_insert((ha_rows) 0);
    table->copy_blobs=1;

    thd->abort_on_warning= !ignore && thd->is_strict_mode();

    thd_progress_init(thd, 2);
    if (table_list->table->validate_default_values_of_unset_fields(thd))
    {
      read_info.error= true;
      error= 1;
    }
    else if (ex->filetype == FILETYPE_XML) /* load xml */
      error= read_xml_field(thd, info, table_list, fields_vars,
                            set_fields, set_values, read_info,
                            *(ex->line_term), skip_lines, ignore);
    else if (read_info.is_fixed_length())
      error= read_fixed_length(thd, info, table_list, fields_vars,
                               set_fields, set_values, read_info,
			       skip_lines, ignore);
    else
      error= read_sep_field(thd, info, table_list, fields_vars,
                            set_fields, set_values, read_info,
                            *ex->enclosed, skip_lines, ignore);

    thd_proc_info(thd, "End bulk insert");
    if (!error)
      thd_progress_next_stage(thd);
    if (thd->locked_tables_mode <= LTM_LOCK_TABLES &&
        table->file->ha_end_bulk_insert() && !error)
    {
      table->file->print_error(my_errno, MYF(0));
      error= 1;
    }
    table->file->extra(HA_EXTRA_NO_IGNORE_DUP_KEY);
    table->file->extra(HA_EXTRA_WRITE_CANNOT_REPLACE);
    table->next_number_field=0;
  }
  if (file >= 0)
    mysql_file_close(file, MYF(0));
  free_blobs(table);				/* if pack_blob was used */
  table->copy_blobs=0;
  thd->count_cuted_fields= CHECK_FIELD_IGNORE;
  /* 
     simulated killing in the middle of per-row loop
     must be effective for binlogging
  */
  DBUG_EXECUTE_IF("simulate_kill_bug27571",
                  {
                    error=1;
                    thd->set_killed(KILL_QUERY);
                  };);

#ifndef EMBEDDED_LIBRARY
  killed_status= (error == 0) ? NOT_KILLED : thd->killed;
#endif

  /*
    We must invalidate the table in query cache before binlog writing and
    ha_autocommit_...
  */
  query_cache_invalidate3(thd, table_list, 0);
  if (error)
  {
    if (read_file_from_client)
      read_info.skip_data_till_eof();

#ifndef EMBEDDED_LIBRARY
    if (mysql_bin_log.is_open())
    {
      {
	/*
          Make sure last block (the one which caused the error) gets
          logged.
	*/
        log_loaded_block(&read_info.cache, 0, 0);
	/* If the file was not empty, wrote_create_file is true */
        if (read_info.cache.wrote_create_file)
	{
          int errcode= query_error_code(thd, killed_status == NOT_KILLED);
          
          /* since there is already an error, the possible error of
             writing binary log will be ignored */
	  if (thd->transaction.stmt.modified_non_trans_table)
            (void) write_execute_load_query_log_event(thd, ex,
                                                      table_list->db, 
                                                      table_list->table_name,
                                                      is_concurrent,
                                                      handle_duplicates, ignore,
                                                      transactional_table,
                                                      errcode);
	  else
	  {
	    Delete_file_log_event d(thd, db, transactional_table);
	    (void) mysql_bin_log.write(&d);
	  }
	}
      }
    }
#endif /*!EMBEDDED_LIBRARY*/
    error= -1;				// Error on read
    goto err;
  }
  sprintf(name, ER_THD(thd, ER_LOAD_INFO),
          (ulong) info.records, (ulong) info.deleted,
	  (ulong) (info.records - info.copied),
          (long) thd->get_stmt_da()->current_statement_warn_count());

  if (thd->transaction.stmt.modified_non_trans_table)
    thd->transaction.all.modified_non_trans_table= TRUE;
  thd->transaction.all.m_unsafe_rollback_flags|=
    (thd->transaction.stmt.m_unsafe_rollback_flags & THD_TRANS::DID_WAIT);
#ifndef EMBEDDED_LIBRARY
  if (mysql_bin_log.is_open())
  {
    /*
      We need to do the job that is normally done inside
      binlog_query() here, which is to ensure that the pending event
      is written before tables are unlocked and before any other
      events are written.  We also need to update the table map
      version for the binary log to mark that table maps are invalid
      after this point.
     */
    if (thd->is_current_stmt_binlog_format_row())
      error= thd->binlog_flush_pending_rows_event(TRUE, transactional_table);
    else
    {
      /*
        As already explained above, we need to call log_loaded_block() to have
        the last block logged
      */
      log_loaded_block(&read_info.cache, 0, 0);
      if (read_info.cache.wrote_create_file)
      {
        int errcode= query_error_code(thd, killed_status == NOT_KILLED);
        error= write_execute_load_query_log_event(thd, ex,
                                                  table_list->db, table_list->table_name,
                                                  is_concurrent,
                                                  handle_duplicates, ignore,
                                                  transactional_table,
                                                  errcode);
      }

      /*
        Flushing the IO CACHE while writing the execute load query log event
        may result in error (for instance, because the max_binlog_size has been 
        reached, and rotation of the binary log failed).
      */
      error= error || mysql_bin_log.get_log_file()->error;
    }
    if (error)
      goto err;
  }
#endif /*!EMBEDDED_LIBRARY*/

  /* ok to client sent only after binlog write and engine commit */
  my_ok(thd, info.copied + info.deleted, 0L, name);
err:
  DBUG_ASSERT(transactional_table || !(info.copied || info.deleted) ||
              thd->transaction.stmt.modified_non_trans_table);
  table->file->ha_release_auto_increment();
  table->auto_increment_field_not_null= FALSE;
  thd->abort_on_warning= 0;
  DBUG_RETURN(error);
}


#ifndef EMBEDDED_LIBRARY

/* Not a very useful function; just to avoid duplication of code */
static bool write_execute_load_query_log_event(THD *thd, sql_exchange* ex,
                                               const char* db_arg,  /* table's database */
                                               const char* table_name_arg,
                                               bool is_concurrent,
                                               enum enum_duplicates duplicates,
                                               bool ignore,
                                               bool transactional_table,
                                               int errcode)
{
  char                *load_data_query;
  my_off_t            fname_start,
                      fname_end;
  List<Item>           fv;
  Item                *item, *val;
  int                  n;
  const char          *tdb= (thd->db != NULL ? thd->db : db_arg);
  const char          *qualify_db= NULL;
  char                command_buffer[1024];
  String              query_str(command_buffer, sizeof(command_buffer),
                              system_charset_info);

  Load_log_event       lle(thd, ex, tdb, table_name_arg, fv, is_concurrent,
                           duplicates, ignore, transactional_table);

  /*
    force in a LOCAL if there was one in the original.
  */
  if (thd->lex->local_file)
    lle.set_fname_outside_temp_buf(ex->file_name, strlen(ex->file_name));

  query_str.length(0);
  if (!thd->db || strcmp(db_arg, thd->db)) 
  {
    /*
      If used database differs from table's database, 
      prefix table name with database name so that it 
      becomes a FQ name.
     */
    qualify_db= db_arg;
  }
  lle.print_query(thd, FALSE, (const char *) ex->cs?ex->cs->csname:NULL,
                  &query_str, &fname_start, &fname_end, qualify_db);

  /*
    prepare fields-list and SET if needed; print_query won't do that for us.
  */
  if (!thd->lex->field_list.is_empty())
  {
    List_iterator<Item>  li(thd->lex->field_list);

    query_str.append(" (");
    n= 0;

    while ((item= li++))
    {
      if (n++)
        query_str.append(", ");
      const Load_data_outvar *var= item->get_load_data_outvar();
      DBUG_ASSERT(var);
      var->load_data_print_for_log_event(thd, &query_str);
    }
    query_str.append(")");
  }

  if (!thd->lex->update_list.is_empty())
  {
    List_iterator<Item> lu(thd->lex->update_list);
    List_iterator<Item> lv(thd->lex->value_list);

    query_str.append(STRING_WITH_LEN(" SET "));
    n= 0;

    while ((item= lu++))
    {
      val= lv++;
      if (n++)
        query_str.append(STRING_WITH_LEN(", "));
      append_identifier(thd, &query_str, item->name, strlen(item->name));
      query_str.append(val->name);
    }
  }

  if (!(load_data_query= (char *)thd->strmake(query_str.ptr(), query_str.length())))
    return TRUE;

  Execute_load_query_log_event
    e(thd, load_data_query, query_str.length(),
      (uint) (fname_start - 1), (uint) fname_end,
      (duplicates == DUP_REPLACE) ? LOAD_DUP_REPLACE :
      (ignore ? LOAD_DUP_IGNORE : LOAD_DUP_ERROR),
      transactional_table, FALSE, FALSE, errcode);
  return mysql_bin_log.write(&e);
}

#endif

/****************************************************************************
** Read of rows of fixed size + optional garage + optonal newline
****************************************************************************/

static int
read_fixed_length(THD *thd, COPY_INFO &info, TABLE_LIST *table_list,
                  List<Item> &fields_vars, List<Item> &set_fields,
                  List<Item> &set_values, READ_INFO &read_info,
                  ulong skip_lines, bool ignore_check_option_errors)
{
  List_iterator_fast<Item> it(fields_vars);
  Item *item;
  TABLE *table= table_list->table;
<<<<<<< HEAD
  bool err, progress_reports;
=======
  bool progress_reports;
>>>>>>> 85fb868e
  ulonglong counter, time_to_report_progress;
  DBUG_ENTER("read_fixed_length");

  counter= 0;
  time_to_report_progress= MY_HOW_OFTEN_TO_WRITE/10;
  progress_reports= 1;
  if ((thd->progress.max_counter= read_info.file_length()) == ~(my_off_t) 0)
    progress_reports= 0;

  while (!read_info.read_fixed_length())
  {
    if (thd->killed)
    {
      thd->send_kill_message();
      DBUG_RETURN(1);
    }
    if (progress_reports)
    {
      thd->progress.counter= read_info.position();
      if (++counter >= time_to_report_progress)
      {
        time_to_report_progress+= MY_HOW_OFTEN_TO_WRITE/10;
        thd_progress_report(thd, thd->progress.counter,
                            thd->progress.max_counter);
      }
    }
    if (skip_lines)
    {
      /*
	We could implement this with a simple seek if:
	- We are not using DATA INFILE LOCAL
	- escape character is  ""
	- line starting prefix is ""
      */
      skip_lines--;
      continue;
    }
    it.rewind();
    uchar *pos=read_info.row_start;
#ifdef HAVE_valgrind
    read_info.row_end[0]=0;
#endif

    restore_record(table, s->default_values);

    while ((item= it++))
    {
      Load_data_outvar *dst= item->get_load_data_outvar();
      DBUG_ASSERT(dst);
      if (pos == read_info.row_end)
      {
        if (dst->load_data_set_no_data(thd, &read_info))
          DBUG_RETURN(1);
      }
      else
      {
        uint length, fixed_length= dst->load_data_fixed_length();
        uchar save_chr;
        if ((length=(uint) (read_info.row_end - pos)) > fixed_length)
          length= fixed_length;
        save_chr= pos[length]; pos[length]= '\0'; // Safeguard aganst malloc
        dst->load_data_set_value(thd, (const char *) pos, length, &read_info);
        pos[length]= save_chr;
        if ((pos+= length) > read_info.row_end)
          pos= read_info.row_end;               // Fills rest with space
      }
    }
    if (pos != read_info.row_end)
    {
      thd->cuted_fields++;			/* To long row */
      push_warning_printf(thd, Sql_condition::WARN_LEVEL_WARN,
                          ER_WARN_TOO_MANY_RECORDS,
                          ER_THD(thd, ER_WARN_TOO_MANY_RECORDS),
                          thd->get_stmt_da()->current_row_for_warning());
    }

    if (thd->killed ||
        fill_record_n_invoke_before_triggers(thd, table, set_fields, set_values,
                                             ignore_check_option_errors,
                                             TRG_EVENT_INSERT))
      DBUG_RETURN(1);

    switch (table_list->view_check_option(thd, ignore_check_option_errors)) {
    case VIEW_CHECK_SKIP:
      read_info.next_line();
      goto continue_loop;
    case VIEW_CHECK_ERROR:
      DBUG_RETURN(-1);
    }

    WSREP_LOAD_DATA_SPLIT(thd, table, info);
    WRITE_RECORD(thd, table, info);

    /*
      We don't need to reset auto-increment field since we are restoring
      its default value at the beginning of each loop iteration.
    */
    if (read_info.next_line())			// Skip to next line
      break;
    if (read_info.line_cuted)
    {
      thd->cuted_fields++;			/* To long row */
      push_warning_printf(thd, Sql_condition::WARN_LEVEL_WARN,
                          ER_WARN_TOO_MANY_RECORDS,
                          ER_THD(thd, ER_WARN_TOO_MANY_RECORDS),
                          thd->get_stmt_da()->current_row_for_warning());
    }
    thd->get_stmt_da()->inc_current_row_for_warning();
continue_loop:;
  }
  DBUG_RETURN(MY_TEST(read_info.error));
}


static int
read_sep_field(THD *thd, COPY_INFO &info, TABLE_LIST *table_list,
               List<Item> &fields_vars, List<Item> &set_fields,
               List<Item> &set_values, READ_INFO &read_info,
	       String &enclosed, ulong skip_lines,
	       bool ignore_check_option_errors)
{
  List_iterator_fast<Item> it(fields_vars);
  Item *item;
  TABLE *table= table_list->table;
  uint enclosed_length;
  bool progress_reports;
  ulonglong counter, time_to_report_progress;
  DBUG_ENTER("read_sep_field");

  enclosed_length=enclosed.length();

  counter= 0;
  time_to_report_progress= MY_HOW_OFTEN_TO_WRITE/10;
  progress_reports= 1;
  if ((thd->progress.max_counter= read_info.file_length()) == ~(my_off_t) 0)
    progress_reports= 0;

  for (;;it.rewind())
  {
    if (thd->killed)
    {
      thd->send_kill_message();
      DBUG_RETURN(1);
    }

    if (progress_reports)
    {
      thd->progress.counter= read_info.position();
      if (++counter >= time_to_report_progress)
      {
        time_to_report_progress+= MY_HOW_OFTEN_TO_WRITE/10;
        thd_progress_report(thd, thd->progress.counter,
                            thd->progress.max_counter);
      }
    }
    restore_record(table, s->default_values);

    while ((item= it++))
    {
      uint length;
      uchar *pos;
<<<<<<< HEAD
=======

>>>>>>> 85fb868e
      if (read_info.read_field())
	break;

      /* If this line is to be skipped we don't want to fill field or var */
      if (skip_lines)
        continue;

      pos=read_info.row_start;
      length=(uint) (read_info.row_end-pos);

      Load_data_outvar *dst= item->get_load_data_outvar_or_error();
      DBUG_ASSERT(dst);

      if ((!read_info.enclosed &&
           (enclosed_length && length == 4 &&
            !memcmp(pos, STRING_WITH_LEN("NULL")))) ||
	  (length == 1 && read_info.found_null))
      {
        if (dst->load_data_set_null(thd, &read_info))
          DBUG_RETURN(1);
      }
      else
      {
        read_info.row_end[0]= 0;  // Safe to change end marker
        if (dst->load_data_set_value(thd, (const char *) pos, length, &read_info))
          DBUG_RETURN(1);
      }
    }

    if (thd->is_error())
      read_info.error= 1;

    if (read_info.error)
      break;
    if (skip_lines)
    {
      skip_lines--;
      continue;
    }
    if (item)
    {
      /* Have not read any field, thus input file is simply ended */
      if (item == fields_vars.head())
	break;
      for (; item ; item= it++)
      {
        Load_data_outvar *dst= item->get_load_data_outvar_or_error();
        DBUG_ASSERT(dst);
<<<<<<< HEAD
        if (dst->load_data_set_no_data(thd, &read_info))
=======
        if (unlikely(dst->load_data_set_no_data(thd, &read_info)))
>>>>>>> 85fb868e
          DBUG_RETURN(1);
      }
    }

    if (thd->killed ||
        fill_record_n_invoke_before_triggers(thd, table, set_fields,
                                             set_values,
                                             ignore_check_option_errors,
                                             TRG_EVENT_INSERT))
      DBUG_RETURN(1);

    switch (table_list->view_check_option(thd,
                                          ignore_check_option_errors)) {
    case VIEW_CHECK_SKIP:
      read_info.next_line();
      goto continue_loop;
    case VIEW_CHECK_ERROR:
      DBUG_RETURN(-1);
    }

    WSREP_LOAD_DATA_SPLIT(thd, table, info);
    WRITE_RECORD(thd, table, info);

    /*
      We don't need to reset auto-increment field since we are restoring
      its default value at the beginning of each loop iteration.
    */
    if (read_info.next_line())			// Skip to next line
      break;
    if (read_info.line_cuted)
    {
      thd->cuted_fields++;			/* To long row */
      push_warning_printf(thd, Sql_condition::WARN_LEVEL_WARN,
                          ER_WARN_TOO_MANY_RECORDS,
                          ER_THD(thd, ER_WARN_TOO_MANY_RECORDS),
                          thd->get_stmt_da()->current_row_for_warning());
      if (thd->killed)
        DBUG_RETURN(1);
    }
    thd->get_stmt_da()->inc_current_row_for_warning();
continue_loop:;
  }
  DBUG_RETURN(MY_TEST(read_info.error));
}


/****************************************************************************
** Read rows in xml format
****************************************************************************/
static int
read_xml_field(THD *thd, COPY_INFO &info, TABLE_LIST *table_list,
               List<Item> &fields_vars, List<Item> &set_fields,
               List<Item> &set_values, READ_INFO &read_info,
               String &row_tag, ulong skip_lines,
               bool ignore_check_option_errors)
{
  List_iterator_fast<Item> it(fields_vars);
  Item *item;
  TABLE *table= table_list->table;
  bool no_trans_update_stmt;
  DBUG_ENTER("read_xml_field");
  
  no_trans_update_stmt= !table->file->has_transactions();
  
  for ( ; ; it.rewind())
  {
    bool err;
    if (thd->killed)
    {
      thd->send_kill_message();
      DBUG_RETURN(1);
    }
    
    // read row tag and save values into tag list
    if (read_info.read_xml(thd))
      break;
    
    List_iterator_fast<XML_TAG> xmlit(read_info.taglist);
    xmlit.rewind();
    XML_TAG *tag= NULL;
    
#ifndef DBUG_OFF
    DBUG_PRINT("read_xml_field", ("skip_lines=%d", (int) skip_lines));
    while ((tag= xmlit++))
    {
      DBUG_PRINT("read_xml_field", ("got tag:%i '%s' '%s'",
                                    tag->level, tag->field.c_ptr(),
                                    tag->value.c_ptr()));
    }
#endif
    
    restore_record(table, s->default_values);
    
    while ((item= it++))
    {
      /* If this line is to be skipped we don't want to fill field or var */
      if (skip_lines)
        continue;
      
      /* find field in tag list */
      xmlit.rewind();
      tag= xmlit++;
      
      while(tag && strcmp(tag->field.c_ptr(), item->name) != 0)
        tag= xmlit++;
<<<<<<< HEAD

=======
      
>>>>>>> 85fb868e
      Load_data_outvar *dst= item->get_load_data_outvar_or_error();
      DBUG_ASSERT(dst);
      if (!tag ? dst->load_data_set_null(thd, &read_info) :
                 dst->load_data_set_value(thd, tag->value.ptr(),
                                          tag->value.length(),
                                          &read_info))
        DBUG_RETURN(1);
    }
    
    if (read_info.error)
      break;
    
    if (skip_lines)
    {
      skip_lines--;
      continue;
    }
<<<<<<< HEAD

=======
    
>>>>>>> 85fb868e
    DBUG_ASSERT(!item);

    if (thd->killed ||
        fill_record_n_invoke_before_triggers(thd, table, set_fields, set_values,
                                             ignore_check_option_errors,
                                             TRG_EVENT_INSERT))
      DBUG_RETURN(1);

    switch (table_list->view_check_option(thd,
                                          ignore_check_option_errors)) {
    case VIEW_CHECK_SKIP:
      read_info.next_line();
      goto continue_loop;
    case VIEW_CHECK_ERROR:
      DBUG_RETURN(-1);
    }
    
    WSREP_LOAD_DATA_SPLIT(thd, table, info);
<<<<<<< HEAD
    err= write_record(thd, table, &info);
    table->auto_increment_field_not_null= false;
    if (err)
      DBUG_RETURN(1);
    
=======
    WRITE_RECORD(thd, table, info);

>>>>>>> 85fb868e
    /*
      We don't need to reset auto-increment field since we are restoring
      its default value at the beginning of each loop iteration.
    */
    thd->transaction.stmt.modified_non_trans_table= no_trans_update_stmt;
    thd->get_stmt_da()->inc_current_row_for_warning();
    continue_loop:;
  }
  DBUG_RETURN(MY_TEST(read_info.error) || thd->is_error());
} /* load xml end */


/* Unescape all escape characters, mark \N as null */

char
READ_INFO::unescape(char chr)
{
  /* keep this switch synchornous with the ESCAPE_CHARS macro */
  switch(chr) {
  case 'n': return '\n';
  case 't': return '\t';
  case 'r': return '\r';
  case 'b': return '\b';
  case '0': return 0;				// Ascii null
  case 'Z': return '\032';			// Win32 end of file
  case 'N': found_null=1;

    /* fall through */
  default:  return chr;
  }
}


/*
  Read a line using buffering
  If last line is empty (in line mode) then it isn't outputed
*/


READ_INFO::READ_INFO(THD *thd, File file_par,
<<<<<<< HEAD
                     const Load_data_param &param,
=======
		     const Load_data_param &param,
>>>>>>> 85fb868e
		     String &field_term, String &line_start, String &line_term,
		     String &enclosed_par, int escape, bool get_it_from_net,
		     bool is_fifo)
  :Load_data_param(param),
   file(file_par),
   m_field_term(field_term), m_line_term(line_term), m_line_start(line_start),
   escape_char(escape), found_end_of_line(false), eof(false),
   error(false), line_cuted(false), found_null(false)
{
  data.set_thread_specific();
  /*
    Field and line terminators must be interpreted as sequence of unsigned char.
    Otherwise, non-ascii terminators will be negative on some platforms,
    and positive on others (depending on the implementation of char).
  */

  level= 0; /* for load xml */
  start_of_line= line_start.length() != 0;
  /* If field_terminator == line_terminator, don't use line_terminator */
  if (m_field_term.eq(m_line_term))
    m_line_term.reset();
  enclosed_char= enclosed_par.length() ? (uchar) enclosed_par[0] : INT_MAX;

  /* Set of a stack for unget if long terminators */
  uint length= MY_MAX(charset()->mbmaxlen, MY_MAX(m_field_term.length(),
<<<<<<< HEAD
                                                  m_line_term.length())) + 1;
=======
                                           m_line_term.length())) + 1;
>>>>>>> 85fb868e
  set_if_bigger(length,line_start.length());
  stack= stack_pos= (int*) thd->alloc(sizeof(int) * length);

  DBUG_ASSERT(m_fixed_length < UINT_MAX32);
  if (data.reserve((size_t) m_fixed_length))
    error=1; /* purecov: inspected */
  else
  {
    if (init_io_cache(&cache,(get_it_from_net) ? -1 : file, 0,
		      (get_it_from_net) ? READ_NET :
		      (is_fifo ? READ_FIFO : READ_CACHE),0L,1,
		      MYF(MY_WME | MY_THREAD_SPECIFIC)))
    {
      error=1;
    }
    else
    {
#ifndef EMBEDDED_LIBRARY
      if (get_it_from_net)
	cache.read_function = _my_b_net_read;

      if (mysql_bin_log.is_open())
      {
        cache.real_read_function= cache.read_function;
        cache.read_function= log_loaded_block;
      }
#endif
    }
  }
}


READ_INFO::~READ_INFO()
{
  ::end_io_cache(&cache);
  List_iterator<XML_TAG> xmlit(taglist);
  XML_TAG *t;
  while ((t= xmlit++))
    delete(t);
}


inline bool READ_INFO::terminator(const uchar *ptr, uint length)
{
  int chr=0;					// Keep gcc happy
  uint i;
  for (i=1 ; i < length ; i++)
  {
    if ((chr=GET) != *(uchar*)++ptr)
    {
      break;
    }
  }
  if (i == length)
    return true;
  PUSH(chr);
  while (i-- > 1)
    PUSH(*--ptr);
  return false;
}


/**
  Read a field.

  The data in the loaded file was presumably escaped using
  - either select_export::send_data() OUTFILE
  - or mysql_real_escape_string()
  using the same character set with the one specified in the current
  "LOAD DATA INFILE ... CHARACTER SET ..." (or the default LOAD character set).

  Note, non-escaped multi-byte characters are scanned as a single entity.
  This is needed to correctly distinguish between:
  - 0x5C as an escape character versus
  - 0x5C as the second byte in a multi-byte sequence (big5, cp932, gbk, sjis)

  Parts of escaped multi-byte characters are scanned on different loop
  iterations. See the comment about 0x5C handling in select_export::send_data()
  in sql_class.cc.

  READ_INFO::read_field() does not check wellformedness.
  Raising wellformedness errors or warnings in READ_INFO::read_field()
  would be wrong, as the data after unescaping can go into a BLOB field,
  or into a TEXT/VARCHAR field of a different character set.
  The loop below only makes sure to revert escaping made by
  select_export::send_data() or mysql_real_escape_string().
  Wellformedness is checked later, during Field::store(str,length,cs) time.

  Note, in some cases users can supply data which did not go through
  escaping properly. For example, utf8 "\<C3><A4>"
  (backslash followed by LATIN SMALL LETTER A WITH DIAERESIS)
  is improperly escaped data that could not be generated by
  select_export::send_data() / mysql_real_escape_string():
  - either there should be two backslashes:   "\\<C3><A4>"
  - or there should be no backslashes at all: "<C3><A4>"
  "\<C3>" and "<A4> are scanned on two different loop iterations and
  store "<C3><A4>" into the field.

  Note, adding useless escapes before multi-byte characters like in the
  example above is safe in case of utf8, but is not safe in case of
  character sets that have escape_with_backslash_is_dangerous==TRUE,
  such as big5, cp932, gbk, sjis. This can lead to mis-interpretation of the
  data. Suppose we have a big5 character "<EE><5C>" followed by <30> (digit 0).
  If we add an extra escape before this sequence, then we'll get
  <5C><EE><5C><30>. The first loop iteration will turn <5C><EE> into <EE>.
  The second loop iteration will turn <5C><30> into <30>.
  So the program that generates a dump file for further use with LOAD DATA
  must make sure to use escapes properly.
*/

int READ_INFO::read_field()
{
  int chr,found_enclosed_char;

  found_null=0;
  if (found_end_of_line)
    return 1;					// One have to call next_line

  /* Skip until we find 'line_start' */

  if (start_of_line)
  {						// Skip until line_start
    start_of_line=0;
    if (find_start_of_fields())
      return 1;
  }
  if ((chr=GET) == my_b_EOF)
  {
    found_end_of_line=eof=1;
    return 1;
  }
  data.length(0);
  if (chr == enclosed_char)
  {
    found_enclosed_char=enclosed_char;
    data.append(chr);                            // If error
  }
  else
  {
    found_enclosed_char= INT_MAX;
    PUSH(chr);
  }

  for (;;)
  {
    // Make sure we have enough space for the longest multi-byte character.
    while (data.length() + charset()->mbmaxlen <= data.alloced_length())
    {
      chr = GET;
      if (chr == my_b_EOF)
	goto found_eof;
      if (chr == escape_char)
      {
	if ((chr=GET) == my_b_EOF)
	{
	  data.append(escape_char);
	  goto found_eof;
	}
        /*
          When escape_char == enclosed_char, we treat it like we do for
          handling quotes in SQL parsing -- you can double-up the
          escape_char to include it literally, but it doesn't do escapes
          like \n. This allows: LOAD DATA ... ENCLOSED BY '"' ESCAPED BY '"'
          with data like: "fie""ld1", "field2"
         */
        if (escape_char != enclosed_char || chr == escape_char)
        {
          data.append(unescape((char) chr));
          continue;
        }
        PUSH(chr);
        chr= escape_char;
      }
#ifdef ALLOW_LINESEPARATOR_IN_STRINGS
      if (chr == m_line_term.initial_byte())
#else
      if (chr == m_line_term.initial_byte() && found_enclosed_char == INT_MAX)
#endif
      {
	if (terminator(m_line_term))
	{					// Maybe unexpected linefeed
	  enclosed=0;
	  found_end_of_line=1;
	  row_start= (uchar *) data.ptr();
	  row_end= (uchar *) data.end();
	  return 0;
	}
      }
      if (chr == found_enclosed_char)
      {
	if ((chr=GET) == found_enclosed_char)
	{					// Remove dupplicated
	  data.append(chr);
	  continue;
	}
	// End of enclosed field if followed by field_term or line_term
	if (chr == my_b_EOF || terminator(chr, m_line_term))
        {
          /* Maybe unexpected linefeed */
	  enclosed=1;
	  found_end_of_line=1;
	  row_start= (uchar *) data.ptr() + 1;
	  row_end=  (uchar *) data.end();
	  return 0;
	}
	if (terminator(chr, m_field_term))
	{
	  enclosed=1;
	  row_start= (uchar *) data.ptr() + 1;
	  row_end=  (uchar *) data.end();
	  return 0;
	}
	/*
	  The string didn't terminate yet.
	  Store back next character for the loop
	*/
	PUSH(chr);
	/* copy the found term character to 'to' */
	chr= found_enclosed_char;
      }
      else if (chr == m_field_term.initial_byte() &&
               found_enclosed_char == INT_MAX)
      {
	if (terminator(m_field_term))
	{
	  enclosed=0;
	  row_start= (uchar *) data.ptr();
	  row_end= (uchar *) data.end();
	  return 0;
	}
      }
      data.append(chr);
      if (use_mb(charset()) && read_mbtail(&data))
        goto found_eof;
    }
    /*
    ** We come here if buffer is too small. Enlarge it and continue
    */
    if (data.reserve(IO_SIZE))
      return (error= 1);
  }

found_eof:
  enclosed=0;
  found_end_of_line=eof=1;
  row_start= (uchar *) data.ptr();
  row_end= (uchar *) data.end();
  return 0;
}

/*
  Read a row with fixed length.

  NOTES
    The row may not be fixed size on disk if there are escape
    characters in the file.

  IMPLEMENTATION NOTE
    One can't use fixed length with multi-byte charset **

  RETURN
    0  ok
    1  error
*/

int READ_INFO::read_fixed_length()
{
  int chr;
  if (found_end_of_line)
    return 1;					// One have to call next_line

  if (start_of_line)
  {						// Skip until line_start
    start_of_line=0;
    if (find_start_of_fields())
      return 1;
  }

  for (data.length(0); data.length() < m_fixed_length ; )
  {
    if ((chr=GET) == my_b_EOF)
      goto found_eof;
    if (chr == escape_char)
    {
      if ((chr=GET) == my_b_EOF)
      {
	data.append(escape_char);
	goto found_eof;
      }
      data.append((uchar) unescape((char) chr));
      continue;
    }
    if (terminator(chr, m_line_term))
    {						// Maybe unexpected linefeed
      found_end_of_line= true;
      break;
    }
    data.append(chr);
  }
  row_start= (uchar *) data.ptr();
  row_end= (uchar *) data.end();			// Found full line
  return 0;

found_eof:
  found_end_of_line=eof=1;
  row_start= (uchar *) data.ptr();
  row_end= (uchar *) data.end();
  return data.length() == 0 ? 1 : 0;
}


int READ_INFO::next_line()
{
  line_cuted=0;
  start_of_line= m_line_start.length() != 0;
  if (found_end_of_line || eof)
  {
    found_end_of_line=0;
    return eof;
  }
  found_end_of_line=0;
  if (!m_line_term.length())
    return 0;					// No lines
  for (;;)
  {
    int chlen;
    char buf[MY_CS_MBMAXLEN];

    if (getbyte(&buf[0]))
      return 1; // EOF

    if (use_mb(charset()) &&
        (chlen= my_charlen(charset(), buf, buf + 1)) != 1)
    {
      uint i;
      for (i= 1; MY_CS_IS_TOOSMALL(chlen); )
      {
        DBUG_ASSERT(i < sizeof(buf));
        DBUG_ASSERT(chlen != 1);
        if (getbyte(&buf[i++]))
          return 1; // EOF
        chlen= my_charlen(charset(), buf, buf + i);
      }

      /*
        Either a complete multi-byte sequence,
        or a broken byte sequence was found.
        Check if the sequence is a prefix of the "LINES TERMINATED BY" string.
      */
      if ((uchar) buf[0] == m_line_term.initial_byte() &&
          i <= m_line_term.length() &&
          !memcmp(buf, m_line_term.ptr(), i))
      {
        if (m_line_term.length() == i)
        {
          /*
            We found a "LINES TERMINATED BY" string that consists
            of a single multi-byte character.
          */
          return 0;
        }
        /*
          buf[] is a prefix of "LINES TERMINATED BY".
          Now check the suffix. Length of the suffix of line_term_ptr
          that still needs to be checked is (line_term_length - i).
          Note, READ_INFO::terminator() assumes that the leftmost byte of the
          argument is already scanned from the file and is checked to
          be a known prefix (e.g. against line_term.initial_char()).
          So we need to pass one extra byte.
        */
        if (terminator(m_line_term.ptr() + i - 1,
                       m_line_term.length() - i + 1))
          return 0;
      }
      /*
        Here we have a good multi-byte sequence or a broken byte sequence,
        and the sequence is not equal to "LINES TERMINATED BY".
        No needs to check for escape_char, because:
        - multi-byte escape characters in "FIELDS ESCAPED BY" are not
          supported and are rejected at parse time.
        - broken single-byte sequences are not recognized as escapes,
          they are considered to be a part of the data and are converted to
          question marks.
      */
      line_cuted= true;
      continue;
    }
    if (buf[0] == escape_char)
    {
      line_cuted= true;
      if (GET == my_b_EOF)
        return 1;
      continue;
    }
    if (terminator(buf[0], m_line_term))
      return 0;
    line_cuted= true;
  }
}


bool READ_INFO::find_start_of_fields()
{
  for (int chr= GET ; chr != my_b_EOF ; chr= GET)
  {
    if (terminator(chr, m_line_start))
      return false;
  }
  return (found_end_of_line= eof= true);
}


/*
  Clear taglist from tags with a specified level
*/
int READ_INFO::clear_level(int level_arg)
{
  DBUG_ENTER("READ_INFO::read_xml clear_level");
  List_iterator<XML_TAG> xmlit(taglist);
  xmlit.rewind();
  XML_TAG *tag;
  
  while ((tag= xmlit++))
  {
     if(tag->level >= level_arg)
     {
       xmlit.remove();
       delete tag;
     }
  }
  DBUG_RETURN(0);
}


/*
  Convert an XML entity to Unicode value.
  Return -1 on error;
*/
static int
my_xml_entity_to_char(const char *name, uint length)
{
  if (length == 2)
  {
    if (!memcmp(name, "gt", length))
      return '>';
    if (!memcmp(name, "lt", length))
      return '<';
  }
  else if (length == 3)
  {
    if (!memcmp(name, "amp", length))
      return '&';
  }
  else if (length == 4)
  {
    if (!memcmp(name, "quot", length))
      return '"';
    if (!memcmp(name, "apos", length))
      return '\'';
  }
  return -1;
}


/**
  @brief Convert newline, linefeed, tab to space
  
  @param chr    character
  
  @details According to the "XML 1.0" standard,
           only space (#x20) characters, carriage returns,
           line feeds or tabs are considered as spaces.
           Convert all of them to space (#x20) for parsing simplicity.
*/
static int
my_tospace(int chr)
{
  return (chr == '\t' || chr == '\r' || chr == '\n') ? ' ' : chr;
}


/*
  Read an xml value: handle multibyte and xml escape
*/
int READ_INFO::read_value(int delim, String *val)
{
  int chr;
  String tmp;

  for (chr= GET; my_tospace(chr) != delim && chr != my_b_EOF; chr= GET)
  {
    if(chr == '&')
    {
      tmp.length(0);
      for (chr= my_tospace(GET) ; chr != ';' ; chr= my_tospace(GET))
      {
        if (chr == my_b_EOF)
          return chr;
        tmp.append(chr);
      }
      if ((chr= my_xml_entity_to_char(tmp.ptr(), tmp.length())) >= 0)
        val->append(chr);
      else
      {
        val->append('&');
        val->append(tmp);
        val->append(';'); 
      }
    }
    else
    {
      val->append(chr);
      if (use_mb(charset()) && read_mbtail(val))
        return my_b_EOF;
    }
  }            
  return my_tospace(chr);
}


/*
  Read a record in xml format
  tags and attributes are stored in taglist
  when tag set in ROWS IDENTIFIED BY is closed, we are ready and return
*/
int READ_INFO::read_xml(THD *thd)
{
  DBUG_ENTER("READ_INFO::read_xml");
  int chr, chr2, chr3;
  int delim= 0;
  String tag, attribute, value;
  bool in_tag= false;
  
  tag.length(0);
  attribute.length(0);
  value.length(0);
  
  for (chr= my_tospace(GET); chr != my_b_EOF ; )
  {
    switch(chr){
    case '<':  /* read tag */
        /* TODO: check if this is a comment <!-- comment -->  */
      chr= my_tospace(GET);
      if(chr == '!')
      {
        chr2= GET;
        chr3= GET;
        
        if(chr2 == '-' && chr3 == '-')
        {
          chr2= 0;
          chr3= 0;
          chr= my_tospace(GET);
          
          while(chr != '>' || chr2 != '-' || chr3 != '-')
          {
            if(chr == '-')
            {
              chr3= chr2;
              chr2= chr;
            }
            else if (chr2 == '-')
            {
              chr2= 0;
              chr3= 0;
            }
            chr= my_tospace(GET);
            if (chr == my_b_EOF)
              goto found_eof;
          }
          break;
        }
      }
      
      tag.length(0);
      while(chr != '>' && chr != ' ' && chr != '/' && chr != my_b_EOF)
      {
        if(chr != delim) /* fix for the '<field name =' format */
          tag.append(chr);
        chr= my_tospace(GET);
      }
      
      // row tag should be in ROWS IDENTIFIED BY '<row>' - stored in line_term 
      if((tag.length() == m_line_term.length() - 2) &&
         (memcmp(tag.ptr(), m_line_term.ptr() + 1, tag.length()) == 0))
      {
        DBUG_PRINT("read_xml", ("start-of-row: %i %s %s", 
                                level,tag.c_ptr_safe(), m_line_term.ptr()));
      }
      
      if(chr == ' ' || chr == '>')
      {
        level++;
        clear_level(level + 1);
      }
      
      if (chr == ' ')
        in_tag= true;
      else 
        in_tag= false;
      break;
      
    case ' ': /* read attribute */
      while(chr == ' ')  /* skip blanks */
        chr= my_tospace(GET);
      
      if(!in_tag)
        break;
      
      while(chr != '=' && chr != '/' && chr != '>' && chr != my_b_EOF)
      {
        attribute.append(chr);
        chr= my_tospace(GET);
      }
      break;
      
    case '>': /* end tag - read tag value */
      in_tag= false;
      chr= read_value('<', &value);
      if(chr == my_b_EOF)
        goto found_eof;
      
      /* save value to list */
      if (tag.length() > 0 && value.length() > 0)
      {
        DBUG_PRINT("read_xml", ("lev:%i tag:%s val:%s",
                                level,tag.c_ptr_safe(), value.c_ptr_safe()));
        XML_TAG *tmp= new XML_TAG(level, tag, value);
        if (!tmp || taglist.push_front(tmp, thd->mem_root))
          DBUG_RETURN(1);                       // End of memory
      }
      tag.length(0);
      value.length(0);
      attribute.length(0);
      break;
      
    case '/': /* close tag */
      chr= my_tospace(GET);
      /* Decrease the 'level' only when (i) It's not an */
      /* (without space) empty tag i.e. <tag/> or, (ii) */
      /* It is of format <row col="val" .../>           */
      if(chr != '>' || in_tag)
      {
        level--;
        in_tag= false;
      }
      if(chr != '>')   /* if this is an empty tag <tag   /> */
        tag.length(0); /* we should keep tag value          */
      while(chr != '>' && chr != my_b_EOF)
      {
        tag.append(chr);
        chr= my_tospace(GET);
      }
      
      if((tag.length() == m_line_term.length() - 2) &&
         (memcmp(tag.ptr(), m_line_term.ptr() + 1, tag.length()) == 0))
      {
         DBUG_PRINT("read_xml", ("found end-of-row %i %s", 
                                 level, tag.c_ptr_safe()));
         DBUG_RETURN(0); //normal return
      }
      chr= my_tospace(GET);
      break;   
      
    case '=': /* attribute name end - read the value */
      //check for tag field and attribute name
      if(!memcmp(tag.c_ptr_safe(), STRING_WITH_LEN("field")) &&
         !memcmp(attribute.c_ptr_safe(), STRING_WITH_LEN("name")))
      {
        /*
          this is format <field name="xx">xx</field>
          where actual fieldname is in attribute
        */
        delim= my_tospace(GET);
        tag.length(0);
        attribute.length(0);
        chr= '<'; /* we pretend that it is a tag */
        level--;
        break;
      }
      
      //check for " or '
      chr= GET;
      if (chr == my_b_EOF)
        goto found_eof;
      if(chr == '"' || chr == '\'')
      {
        delim= chr;
      }
      else
      {
        delim= ' '; /* no delimiter, use space */
        PUSH(chr);
      }
      
      chr= read_value(delim, &value);
      if (attribute.length() > 0 && value.length() > 0)
      {
        DBUG_PRINT("read_xml", ("lev:%i att:%s val:%s\n",
                                level + 1,
                                attribute.c_ptr_safe(),
                                value.c_ptr_safe()));
        XML_TAG *tmp= new XML_TAG(level + 1, attribute, value);
        if (!tmp || taglist.push_front(tmp, thd->mem_root))
          DBUG_RETURN(1);                       // End of memory
      }
      attribute.length(0);
      value.length(0);
      if (chr != ' ')
        chr= my_tospace(GET);
      break;
    
    default:
      chr= my_tospace(GET);
    } /* end switch */
  } /* end while */
  
found_eof:
  DBUG_PRINT("read_xml",("Found eof"));
  eof= 1;
  DBUG_RETURN(1);
}<|MERGE_RESOLUTION|>--- conflicted
+++ resolved
@@ -149,8 +149,6 @@
 #define WSREP_LOAD_DATA_SPLIT(thd,table,info) /* empty */
 #endif /* WITH_WSREP */
 
-<<<<<<< HEAD
-=======
 #define WRITE_RECORD(thd,table,info)			\
   do {							\
     int err_= write_record(thd, table, &info);		\
@@ -159,7 +157,6 @@
       DBUG_RETURN(1);					\
   } while (0)
 
->>>>>>> 85fb868e
 class READ_INFO: public Load_data_param
 {
   File	file;
@@ -504,11 +501,7 @@
   table->mark_columns_needed_for_insert();
 
   Load_data_param param(ex->cs ? ex->cs : thd->variables.collation_database,
-<<<<<<< HEAD
                         !ex->field_term->length() && !ex->enclosed->length());
-=======
-                        !field_term->length() && !enclosed->length());
->>>>>>> 85fb868e
   List_iterator_fast<Item> it(fields_vars);
   Item *item;
 
@@ -518,18 +511,10 @@
     if (!var || var->load_data_add_outvar(thd, &param))
       DBUG_RETURN(true);
   }
-<<<<<<< HEAD
   if (param.use_blobs() && !ex->line_term->length() && !ex->field_term->length())
   {
     my_message(ER_BLOBS_AND_NO_TERMINATED,
                ER_THD(thd, ER_BLOBS_AND_NO_TERMINATED), MYF(0));
-=======
-  if (param.use_blobs() && !ex->line_term->length() && !field_term->length())
-  {
-    my_message(ER_BLOBS_AND_NO_TERMINATED,
-               ER_THD(thd, ER_BLOBS_AND_NO_TERMINATED),
-	       MYF(0));
->>>>>>> 85fb868e
     DBUG_RETURN(TRUE);
   }
 
@@ -624,12 +609,8 @@
                     ? (*ex->escaped)[0] : INT_MAX;
 
   READ_INFO read_info(thd, file, param,
-<<<<<<< HEAD
                       *ex->field_term, *ex->line_start,
                       *ex->line_term, *ex->enclosed,
-=======
-		      *field_term,*ex->line_start, *ex->line_term, *enclosed,
->>>>>>> 85fb868e
 		      info.escape_char, read_file_from_client, is_fifo);
   if (read_info.error)
   {
@@ -953,11 +934,7 @@
   List_iterator_fast<Item> it(fields_vars);
   Item *item;
   TABLE *table= table_list->table;
-<<<<<<< HEAD
   bool err, progress_reports;
-=======
-  bool progress_reports;
->>>>>>> 85fb868e
   ulonglong counter, time_to_report_progress;
   DBUG_ENTER("read_fixed_length");
 
@@ -1119,10 +1096,6 @@
     {
       uint length;
       uchar *pos;
-<<<<<<< HEAD
-=======
-
->>>>>>> 85fb868e
       if (read_info.read_field())
 	break;
 
@@ -1171,11 +1144,7 @@
       {
         Load_data_outvar *dst= item->get_load_data_outvar_or_error();
         DBUG_ASSERT(dst);
-<<<<<<< HEAD
         if (dst->load_data_set_no_data(thd, &read_info))
-=======
-        if (unlikely(dst->load_data_set_no_data(thd, &read_info)))
->>>>>>> 85fb868e
           DBUG_RETURN(1);
       }
     }
@@ -1281,11 +1250,7 @@
       
       while(tag && strcmp(tag->field.c_ptr(), item->name) != 0)
         tag= xmlit++;
-<<<<<<< HEAD
-
-=======
-      
->>>>>>> 85fb868e
+
       Load_data_outvar *dst= item->get_load_data_outvar_or_error();
       DBUG_ASSERT(dst);
       if (!tag ? dst->load_data_set_null(thd, &read_info) :
@@ -1303,11 +1268,7 @@
       skip_lines--;
       continue;
     }
-<<<<<<< HEAD
-
-=======
-    
->>>>>>> 85fb868e
+
     DBUG_ASSERT(!item);
 
     if (thd->killed ||
@@ -1326,16 +1287,11 @@
     }
     
     WSREP_LOAD_DATA_SPLIT(thd, table, info);
-<<<<<<< HEAD
     err= write_record(thd, table, &info);
     table->auto_increment_field_not_null= false;
     if (err)
       DBUG_RETURN(1);
-    
-=======
-    WRITE_RECORD(thd, table, info);
-
->>>>>>> 85fb868e
+
     /*
       We don't need to reset auto-increment field since we are restoring
       its default value at the beginning of each loop iteration.
@@ -1376,11 +1332,7 @@
 
 
 READ_INFO::READ_INFO(THD *thd, File file_par,
-<<<<<<< HEAD
-                     const Load_data_param &param,
-=======
 		     const Load_data_param &param,
->>>>>>> 85fb868e
 		     String &field_term, String &line_start, String &line_term,
 		     String &enclosed_par, int escape, bool get_it_from_net,
 		     bool is_fifo)
@@ -1406,11 +1358,7 @@
 
   /* Set of a stack for unget if long terminators */
   uint length= MY_MAX(charset()->mbmaxlen, MY_MAX(m_field_term.length(),
-<<<<<<< HEAD
                                                   m_line_term.length())) + 1;
-=======
-                                           m_line_term.length())) + 1;
->>>>>>> 85fb868e
   set_if_bigger(length,line_start.length());
   stack= stack_pos= (int*) thd->alloc(sizeof(int) * length);
 
