/* Copyright (c) 2000, 2013, Oracle and/or its affiliates.
   Copyright (c) 2009, 2016, MariaDB

   This program is free software; you can redistribute it and/or modify
   it under the terms of the GNU General Public License as published by
   the Free Software Foundation; version 2 of the License.

   This program is distributed in the hope that it will be useful,
   but WITHOUT ANY WARRANTY; without even the implied warranty of
   MERCHANTABILITY or FITNESS FOR A PARTICULAR PURPOSE.  See the
   GNU General Public License for more details.

   You should have received a copy of the GNU General Public License
   along with this program; if not, write to the Free Software
   Foundation, Inc., 51 Franklin Street, Fifth Floor, Boston, MA  02110-1301, USA */


/**
  @file

  @brief
  This file defines all compare functions
*/

#ifdef USE_PRAGMA_IMPLEMENTATION
#pragma implementation				// gcc: Class implementation
#endif

#include <my_global.h>
#include "sql_priv.h"
#include <m_ctype.h>
#include "sql_select.h"
#include "sql_parse.h"                          // check_stack_overrun
#include "sql_time.h"                  // make_truncated_value_warning
#include "sql_base.h"                  // dynamic_column_error_message


/**
  find an temporal type (item) that others will be converted to
  for the purpose of comparison.

  this is the type that will be used in warnings like
  "Incorrect <<TYPE>> value".
*/
Item *find_date_time_item(Item **args, uint nargs, uint col)
{
  Item *date_arg= 0, **arg, **arg_end;
  for (arg= args, arg_end= args + nargs; arg != arg_end ; arg++)
  {
    Item *item= arg[0]->element_index(col);
    if (item->cmp_type() != TIME_RESULT)
      continue;
    if (item->field_type() == MYSQL_TYPE_DATETIME)
      return item;
    if (!date_arg)
      date_arg= item;
  }
  return date_arg;
}


/*
  Compare row signature of two expressions

  SYNOPSIS:
    cmp_row_type()
    item1          the first expression
    item2         the second expression

  DESCRIPTION
    The function checks that two expressions have compatible row signatures
    i.e. that the number of columns they return are the same and that if they
    are both row expressions then each component from the first expression has 
    a row signature compatible with the signature of the corresponding component
    of the second expression.

  RETURN VALUES
    1  type incompatibility has been detected
    0  otherwise
*/

static int cmp_row_type(Item* item1, Item* item2)
{
  uint n= item1->cols();
  if (item2->check_cols(n))
    return 1;
  for (uint i=0; i<n; i++)
  {
    if (item2->element_index(i)->check_cols(item1->element_index(i)->cols()) ||
        (item1->element_index(i)->result_type() == ROW_RESULT &&
         cmp_row_type(item1->element_index(i), item2->element_index(i))))
      return 1;
  }
  return 0;
}


/**
  Aggregates result types from the array of items.

  SYNOPSIS:
    agg_cmp_type()
    type   [out] the aggregated type
    items        array of items to aggregate the type from
    nitems       number of items in the array

  DESCRIPTION
    This function aggregates result types from the array of items. Found type
    supposed to be used later for comparison of values of these items.
    Aggregation itself is performed by the item_cmp_type() function.
  @param[out] type    the aggregated type
  @param      items        array of items to aggregate the type from
  @param      nitems       number of items in the array

  @retval
    1  type incompatibility has been detected
  @retval
    0  otherwise
*/

static int agg_cmp_type(Item_result *type, Item **items, uint nitems)
{
  uint unsigned_count= items[0]->unsigned_flag;
  type[0]= items[0]->cmp_type();
  for (uint i= 1 ; i < nitems ; i++)
  {
    unsigned_count+= items[i]->unsigned_flag;
    type[0]= item_cmp_type(type[0], items[i]);
    /*
      When aggregating types of two row expressions we have to check
      that they have the same cardinality and that each component
      of the first row expression has a compatible row signature with
      the signature of the corresponding component of the second row
      expression.
    */ 
    if (type[0] == ROW_RESULT && cmp_row_type(items[0], items[i]))
      return 1;     // error found: invalid usage of rows
  }
  /**
    If all arguments are of INT type but have different unsigned_flag values,
    switch to DECIMAL_RESULT.
  */
  if (type[0] == INT_RESULT && unsigned_count != nitems && unsigned_count != 0)
    type[0]= DECIMAL_RESULT;
  return 0;
}


/**
  @brief Aggregates field types from the array of items.

  @param[in] items  array of items to aggregate the type from
  @paran[in] nitems number of items in the array
  @param[in] treat_bit_as_number - if BIT should be aggregated to a non-BIT
             counterpart as a LONGLONG number or as a VARBINARY string.

             Currently behaviour depends on the function:
             - LEAST/GREATEST treat BIT as VARBINARY when
               aggregating with a non-BIT counterpart.
               Note, UNION also works this way.

             - CASE, COALESCE, IF, IFNULL treat BIT as LONGLONG when
               aggregating with a non-BIT counterpart;

             This inconsistency may be changed in the future. See MDEV-8867.

             Note, independently from "treat_bit_as_number":
             - a single BIT argument gives BIT as a result
             - two BIT couterparts give BIT as a result

  @details This function aggregates field types from the array of items.
    Found type is supposed to be used later as the result field type
    of a multi-argument function.
    Aggregation itself is performed by the Field::field_type_merge()
    function.

  @note The term "aggregation" is used here in the sense of inferring the
    result type of a function from its argument types.

  @return aggregated field type.
*/

enum_field_types agg_field_type(Item **items, uint nitems,
                                bool treat_bit_as_number)
{
  uint i;
  if (!nitems || items[0]->result_type() == ROW_RESULT)
  {
    DBUG_ASSERT(0);
    return MYSQL_TYPE_NULL;
  }
  enum_field_types res= items[0]->field_type();
  uint unsigned_count= items[0]->unsigned_flag;
  for (i= 1 ; i < nitems ; i++)
  {
    enum_field_types cur= items[i]->field_type();
    if (treat_bit_as_number &&
        ((res == MYSQL_TYPE_BIT) ^ (cur == MYSQL_TYPE_BIT)))
    {
      if (res == MYSQL_TYPE_BIT)
        res= MYSQL_TYPE_LONGLONG; // BIT + non-BIT
      else
        cur= MYSQL_TYPE_LONGLONG; // non-BIT + BIT
    }
    res= Field::field_type_merge(res, cur);
    unsigned_count+= items[i]->unsigned_flag;
  }
  switch (res) {
  case MYSQL_TYPE_TINY:
  case MYSQL_TYPE_SHORT:
  case MYSQL_TYPE_LONG:
  case MYSQL_TYPE_LONGLONG:
  case MYSQL_TYPE_INT24:
  case MYSQL_TYPE_YEAR:
  case MYSQL_TYPE_BIT:
    if (unsigned_count != 0 && unsigned_count != nitems)
    {
      /*
        If all arguments are of INT-alike type but have different
        unsigned_flag, then convert to DECIMAL.
      */
      return MYSQL_TYPE_NEWDECIMAL;
    }
  default:
    break;
  }
  return res;
}

/*
  Collects different types for comparison of first item with each other items

  SYNOPSIS
    collect_cmp_types()
      items             Array of items to collect types from
      nitems            Number of items in the array
      skip_nulls        Don't collect types of NULL items if TRUE

  DESCRIPTION
    This function collects different result types for comparison of the first
    item in the list with each of the remaining items in the 'items' array.

  RETURN
    0 - if row type incompatibility has been detected (see cmp_row_type)
    Bitmap of collected types - otherwise
*/

static uint collect_cmp_types(Item **items, uint nitems, bool skip_nulls= FALSE)
{
  uint i;
  uint found_types;
  Item_result left_cmp_type= items[0]->cmp_type();
  DBUG_ASSERT(nitems > 1);
  found_types= 0;
  for (i= 1; i < nitems ; i++)
  {
    if (skip_nulls && items[i]->type() == Item::NULL_ITEM)
      continue; // Skip NULL constant items
    if ((left_cmp_type == ROW_RESULT ||
         items[i]->cmp_type() == ROW_RESULT) &&
        cmp_row_type(items[0], items[i]))
      return 0;
    found_types|= 1U << (uint) item_cmp_type(left_cmp_type, items[i]);
  }
  /*
   Even if all right-hand items are NULLs and we are skipping them all, we need
   at least one type bit in the found_type bitmask.
  */
  if (skip_nulls && !found_types)
    found_types= 1U << (uint) left_cmp_type;
  return found_types;
}


/*
  Test functions
  Most of these  returns 0LL if false and 1LL if true and
  NULL if some arg is NULL.
*/

longlong Item_func_not::val_int()
{
  DBUG_ASSERT(fixed == 1);
  bool value= args[0]->val_bool();
  null_value=args[0]->null_value;
  return ((!null_value && value == 0) ? 1 : 0);
}

/*
  We put any NOT expression into parenthesis to avoid
  possible problems with internal view representations where
  any '!' is converted to NOT. It may cause a problem if
  '!' is used in an expression together with other operators
  whose precedence is lower than the precedence of '!' yet
  higher than the precedence of NOT.
*/

void Item_func_not::print(String *str, enum_query_type query_type)
{
  str->append('(');
  Item_func::print(str, query_type);
  str->append(')');
}

/**
  special NOT for ALL subquery.
*/


longlong Item_func_not_all::val_int()
{
  DBUG_ASSERT(fixed == 1);
  bool value= args[0]->val_bool();

  /*
    return TRUE if there was records in underlying select in max/min
    optimization (ALL subquery)
  */
  if (empty_underlying_subquery())
    return 1;

  null_value= args[0]->null_value;
  return ((!null_value && value == 0) ? 1 : 0);
}


bool Item_func_not_all::empty_underlying_subquery()
{
  return ((test_sum_item && !test_sum_item->any_value()) ||
          (test_sub_item && !test_sub_item->any_value()));
}

void Item_func_not_all::print(String *str, enum_query_type query_type)
{
  if (show)
    Item_func::print(str, query_type);
  else
    args[0]->print(str, query_type);
}


/**
  Special NOP (No OPeration) for ALL subquery. It is like
  Item_func_not_all.

  @return
    (return TRUE if underlying subquery do not return rows) but if subquery
    returns some rows it return same value as argument (TRUE/FALSE).
*/

longlong Item_func_nop_all::val_int()
{
  DBUG_ASSERT(fixed == 1);
  longlong value= args[0]->val_int();

  /*
    return FALSE if there was records in underlying select in max/min
    optimization (SAME/ANY subquery)
  */
  if (empty_underlying_subquery())
    return 0;

  null_value= args[0]->null_value;
  return (null_value || value == 0) ? 0 : 1;
}


/**
  Convert a constant item to an int and replace the original item.

    The function converts a constant expression or string to an integer.
    On successful conversion the original item is substituted for the
    result of the item evaluation.
    This is done when comparing DATE/TIME of different formats and
    also when comparing bigint to strings (in which case strings
    are converted to bigints).

  @param  thd             thread handle
  @param  field           item will be converted using the type of this field
  @param[in,out] item     reference to the item to convert

  @note
    This function is called only at prepare stage.
    As all derived tables are filled only after all derived tables
    are prepared we do not evaluate items with subselects here because
    they can contain derived tables and thus we may attempt to use a
    table that has not been populated yet.

  @retval
    0  Can't convert item
  @retval
    1  Item was replaced with an integer version of the item
*/

static bool convert_const_to_int(THD *thd, Item_field *field_item,
                                  Item **item)
{
  Field *field= field_item->field;
  int result= 0;

  /*
    We don't need to convert an integer to an integer,
    pretend it's already converted.

    But we still convert it if it is compared with a Field_year,
    as YEAR(2) may change the value of an integer when converting it
    to an integer (say, 0 to 70).
  */
  if ((*item)->cmp_type() == INT_RESULT &&
      field_item->field_type() != MYSQL_TYPE_YEAR)
    return 1;

  if ((*item)->const_item() && !(*item)->is_expensive())
  {
    TABLE *table= field->table;
    ulonglong orig_sql_mode= thd->variables.sql_mode;
    enum_check_fields orig_count_cuted_fields= thd->count_cuted_fields;
    my_bitmap_map *old_maps[2];
    ulonglong UNINIT_VAR(orig_field_val); /* original field value if valid */

    LINT_INIT_STRUCT(old_maps);

    /* table->read_set may not be set if we come here from a CREATE TABLE */
    if (table && table->read_set)
      dbug_tmp_use_all_columns(table, old_maps, 
                               table->read_set, table->write_set);
    /* For comparison purposes allow invalid dates like 2000-01-32 */
    thd->variables.sql_mode= (orig_sql_mode & ~MODE_NO_ZERO_DATE) | 
                             MODE_INVALID_DATES;
    thd->count_cuted_fields= CHECK_FIELD_IGNORE;

    /*
      Store the value of the field/constant because the call to save_in_field
      below overrides that value. Don't save field value if no data has been
      read yet.
    */
    bool save_field_value= (field_item->const_item() ||
                            !(field->table->status & STATUS_NO_RECORD));
    if (save_field_value)
      orig_field_val= field->val_int();
    if (!(*item)->save_in_field(field, 1) && !field->is_null())
    {
      int field_cmp= 0;
      // If item is a decimal value, we must reject it if it was truncated.
      if (field->type() == MYSQL_TYPE_LONGLONG)
      {
        field_cmp= stored_field_cmp_to_item(thd, field, *item);
        DBUG_PRINT("info", ("convert_const_to_int %d", field_cmp));
      }

      if (0 == field_cmp)
      {
        Item *tmp= new (thd->mem_root) Item_int_with_ref(thd, field->val_int(), *item,
                                         MY_TEST(field->flags & UNSIGNED_FLAG));
        if (tmp)
          thd->change_item_tree(item, tmp);
        result= 1;					// Item was replaced
      }
    }
    /* Restore the original field value. */
    if (save_field_value)
    {
      result= field->store(orig_field_val, TRUE);
      /* orig_field_val must be a valid value that can be restored back. */
      DBUG_ASSERT(!result);
    }
    thd->variables.sql_mode= orig_sql_mode;
    thd->count_cuted_fields= orig_count_cuted_fields;
    if (table && table->read_set)
      dbug_tmp_restore_column_maps(table->read_set, table->write_set, old_maps);
  }
  return result;
}


/*
  Make a special case of compare with fields to get nicer comparisons
  of bigint numbers with constant string.
  This directly contradicts the manual (number and a string should
  be compared as doubles), but seems to provide more
  "intuitive" behavior in some cases (but less intuitive in others).
*/
void Item_func::convert_const_compared_to_int_field(THD *thd)
{
  DBUG_ASSERT(arg_count >= 2); // Item_func_nullif has arg_count == 3
  if (!thd->lex->is_ps_or_view_context_analysis())
  {
    int field;
    if (args[field= 0]->real_item()->type() == FIELD_ITEM ||
        args[field= 1]->real_item()->type() == FIELD_ITEM)
    {
      Item_field *field_item= (Item_field*) (args[field]->real_item());
      if ((field_item->field_type() ==  MYSQL_TYPE_LONGLONG ||
           field_item->field_type() ==  MYSQL_TYPE_YEAR))
        convert_const_to_int(thd, field_item, &args[!field]);
    }
  }
}


bool Item_func::setup_args_and_comparator(THD *thd, Arg_comparator *cmp)
{
  DBUG_ASSERT(arg_count >= 2); // Item_func_nullif has arg_count == 3

  if (args[0]->cmp_type() == STRING_RESULT &&
      args[1]->cmp_type() == STRING_RESULT)
  {
    DTCollation tmp;
    if (agg_arg_charsets_for_comparison(tmp, args, 2))
      return true;
    cmp->m_compare_collation= tmp.collation;
  }
  //  Convert constants when compared to int/year field
  DBUG_ASSERT(functype() != LIKE_FUNC);
  convert_const_compared_to_int_field(thd);

  return cmp->set_cmp_func(this, &args[0], &args[1], true);
}


void Item_bool_rowready_func2::fix_length_and_dec()
{
  max_length= 1;				     // Function returns 0 or 1

  /*
    As some compare functions are generated after sql_yacc,
    we have to check for out of memory conditions here
  */
  if (!args[0] || !args[1])
    return;
  setup_args_and_comparator(current_thd, &cmp);
}


int Arg_comparator::set_compare_func(Item_func_or_sum *item, Item_result type)
{
  owner= item;
  func= comparator_matrix[type]
                         [is_owner_equal_func()];

  switch (type) {
  case TIME_RESULT:
    m_compare_collation= &my_charset_numeric;
    break;
  case ROW_RESULT:
  {
    uint n= (*a)->cols();
    if (n != (*b)->cols())
    {
      my_error(ER_OPERAND_COLUMNS, MYF(0), n);
      comparators= 0;
      return 1;
    }
    if (!(comparators= new Arg_comparator[n]))
      return 1;
    for (uint i=0; i < n; i++)
    {
      if ((*a)->element_index(i)->cols() != (*b)->element_index(i)->cols())
      {
	my_error(ER_OPERAND_COLUMNS, MYF(0), (*a)->element_index(i)->cols());
	return 1;
      }
      if (comparators[i].set_cmp_func(owner, (*a)->addr(i),
                                             (*b)->addr(i), set_null))
        return 1;
    }
    break;
  }
  case INT_RESULT:
  {
    if (func == &Arg_comparator::compare_int_signed)
    {
      if ((*a)->unsigned_flag)
        func= (((*b)->unsigned_flag)?
               &Arg_comparator::compare_int_unsigned :
               &Arg_comparator::compare_int_unsigned_signed);
      else if ((*b)->unsigned_flag)
        func= &Arg_comparator::compare_int_signed_unsigned;
    }
    else if (func== &Arg_comparator::compare_e_int)
    {
      if ((*a)->unsigned_flag ^ (*b)->unsigned_flag)
        func= &Arg_comparator::compare_e_int_diff_signedness;
    }
    break;
  }
  case STRING_RESULT:
  case DECIMAL_RESULT:
    break;
  case REAL_RESULT:
  {
    if ((*a)->decimals < NOT_FIXED_DEC && (*b)->decimals < NOT_FIXED_DEC)
    {
      precision= 5 / log_10[MY_MAX((*a)->decimals, (*b)->decimals) + 1];
      if (func == &Arg_comparator::compare_real)
        func= &Arg_comparator::compare_real_fixed;
      else if (func == &Arg_comparator::compare_e_real)
        func= &Arg_comparator::compare_e_real_fixed;
    }
    break;
  }
  }
  return 0;
}


/**
  Prepare the comparator (set the comparison function) for comparing
  items *a1 and *a2 in the context of 'type'.

  @param[in]      owner_arg  Item, peforming the comparison (e.g. Item_func_eq)
  @param[in,out]  a1         first argument to compare
  @param[in,out]  a2         second argument to compare
  @param[in]      type       type context to compare in

  Both *a1 and *a2 can be replaced by this method - typically by constant
  items, holding the cached converted value of the original (constant) item.
*/

int Arg_comparator::set_cmp_func(Item_func_or_sum *owner_arg,
                                 Item **a1, Item **a2)
{
  THD *thd= current_thd;
  owner= owner_arg;
  set_null= set_null && owner_arg;
  a= a1;
  b= a2;
  m_compare_type= item_cmp_type(*a1, *a2);

  if (m_compare_type == STRING_RESULT &&
      (*a)->result_type() == STRING_RESULT &&
      (*b)->result_type() == STRING_RESULT)
  {
    /*
      We must set cmp_collation here as we may be called from for an automatic
      generated item, like in natural join
    */
    if (owner->agg_arg_charsets_for_comparison(&m_compare_collation, a, b))
      return 1;
  }

  if (m_compare_type == TIME_RESULT)
  {
    enum_field_types f_type= a[0]->field_type_for_temporal_comparison(b[0]);
    if (f_type == MYSQL_TYPE_TIME)
    {
      func= is_owner_equal_func() ? &Arg_comparator::compare_e_time :
                                    &Arg_comparator::compare_time;
    }
    else
    {
      func= is_owner_equal_func() ? &Arg_comparator::compare_e_datetime :
                                    &Arg_comparator::compare_datetime;
    }
    return 0;
  }

  if (m_compare_type == REAL_RESULT &&
      (((*a)->result_type() == DECIMAL_RESULT && !(*a)->const_item() &&
        (*b)->result_type() == STRING_RESULT  &&  (*b)->const_item()) ||
       ((*b)->result_type() == DECIMAL_RESULT && !(*b)->const_item() &&
        (*a)->result_type() == STRING_RESULT  &&  (*a)->const_item())))
  {
    /*
     <non-const decimal expression> <cmp> <const string expression>
     or
     <const string expression> <cmp> <non-const decimal expression>

     Do comparison as decimal rather than float, in order not to lose precision.
    */
    m_compare_type= DECIMAL_RESULT;
  }

  if (m_compare_type == INT_RESULT &&
      (*a)->field_type() == MYSQL_TYPE_YEAR &&
      (*b)->field_type() == MYSQL_TYPE_YEAR)
  {
    m_compare_type= TIME_RESULT;
    func= is_owner_equal_func() ? &Arg_comparator::compare_e_datetime :
                                  &Arg_comparator::compare_datetime;
  }

  a= cache_converted_constant(thd, a, &a_cache, m_compare_type);
  b= cache_converted_constant(thd, b, &b_cache, m_compare_type);
  return set_compare_func(owner_arg, m_compare_type);
}


/**
  Convert and cache a constant.

  @param value      [in]  An item to cache
  @param cache_item [out] Placeholder for the cache item
  @param type       [in]  Comparison type

  @details
    When given item is a constant and its type differs from comparison type
    then cache its value to avoid type conversion of this constant on each
    evaluation. In this case the value is cached and the reference to the cache
    is returned.
    Original value is returned otherwise.

  @return cache item or original value.
*/

Item** Arg_comparator::cache_converted_constant(THD *thd_arg, Item **value,
                                                Item **cache_item,
                                                Item_result type)
{
  /*
    Don't need cache if doing context analysis only.
    Also, get_datetime_value creates Item_cache internally.
    Unless fixed, we should not do it here.
  */
  if (!thd_arg->lex->is_ps_or_view_context_analysis() &&
      (*value)->const_item() && type != (*value)->result_type() &&
      type != TIME_RESULT)
  {
    Item_cache *cache= Item_cache::get_cache(thd_arg, *value, type);
    cache->setup(thd_arg, *value);
    *cache_item= cache;
    return cache_item;
  }
  return value;
}


/**
  Retrieves correct DATETIME value from given item.

  @param[in]     thd         thread handle
  @param[in,out] item_arg    item to retrieve DATETIME value from
  @param[in,out] cache_arg   pointer to place to store the caching item to
  @param[in]     warn_item   item for issuing the conversion warning
  @param[out]    is_null     TRUE <=> the item_arg is null

  @details
    Retrieves the correct DATETIME value from given item for comparison by the
    compare_datetime() function.

    If the value should be compared as time (TIME_RESULT), it's retrieved as
    MYSQL_TIME. Otherwise it's read as a number/string and converted to time.
    Constant items are cached, so the convertion is only done once for them.

    Note the f_type behavior: if the item can be compared as time, then
    f_type is this item's field_type(). Otherwise it's field_type() of
    warn_item (which is the other operand of the comparison operator).
    This logic provides correct string/number to date/time conversion
    depending on the other operand (when comparing a string with a date, it's
    parsed as a date, when comparing a string with a time it's parsed as a time)

    If the item is a constant it is replaced by the Item_cache_int, that
    holds the packed datetime value.

  @return
    MYSQL_TIME value, packed in a longlong, suitable for comparison.
*/

longlong
get_datetime_value(THD *thd, Item ***item_arg, Item **cache_arg,
                   enum_field_types f_type, bool *is_null)
{
  longlong UNINIT_VAR(value);
  Item *item= **item_arg;
  value= item->val_temporal_packed(f_type);
  if ((*is_null= item->null_value))
    return ~(ulonglong) 0;
  if (cache_arg && item->const_item() &&
      !(item->type() == Item::CACHE_ITEM && item->cmp_type() == TIME_RESULT))
  {
    if (!thd)
      thd= current_thd;

    Item_cache_temporal *cache= new (thd->mem_root) Item_cache_temporal(thd, f_type);
    cache->store_packed(value, item);
    *cache_arg= cache;
    *item_arg= cache_arg;
  }
  return value;
}


/*
  Compare items values as dates.

  SYNOPSIS
    Arg_comparator::compare_datetime()

  DESCRIPTION
    Compare items values as DATE/DATETIME for both EQUAL_FUNC and from other
    comparison functions. The correct DATETIME values are obtained
    with help of the get_datetime_value() function.

  RETURN
      -1   a < b or at least one item is null
       0   a == b
       1   a > b
*/

int Arg_comparator::compare_temporal(enum_field_types type)
{
  bool a_is_null, b_is_null;
  longlong a_value, b_value;

  if (set_null)
    owner->null_value= 1;

  /* Get DATE/DATETIME/TIME value of the 'a' item. */
  a_value= get_datetime_value(0, &a, &a_cache, type, &a_is_null);
  if (a_is_null)
    return -1;

  /* Get DATE/DATETIME/TIME value of the 'b' item. */
  b_value= get_datetime_value(0, &b, &b_cache, type, &b_is_null);
  if (b_is_null)
    return -1;

  /* Here we have two not-NULL values. */
  if (set_null)
    owner->null_value= 0;

  /* Compare values. */
  return a_value < b_value ? -1 : a_value > b_value ? 1 : 0;
}

int Arg_comparator::compare_e_temporal(enum_field_types type)
{
  bool a_is_null, b_is_null;
  longlong a_value, b_value;

  /* Get DATE/DATETIME/TIME value of the 'a' item. */
  a_value= get_datetime_value(0, &a, &a_cache, type, &a_is_null);

  /* Get DATE/DATETIME/TIME value of the 'b' item. */
  b_value= get_datetime_value(0, &b, &b_cache, type, &b_is_null);
  return a_is_null || b_is_null ? a_is_null == b_is_null
                                : a_value == b_value;
}

int Arg_comparator::compare_string()
{
  String *res1,*res2;
  if ((res1= (*a)->val_str(&value1)))
  {
    if ((res2= (*b)->val_str(&value2)))
    {
      if (set_null)
        owner->null_value= 0;
      return sortcmp(res1, res2, compare_collation());
    }
  }
  if (set_null)
    owner->null_value= 1;
  return -1;
}


/**
  Compare strings, but take into account that NULL == NULL.
*/


int Arg_comparator::compare_e_string()
{
  String *res1,*res2;
  res1= (*a)->val_str(&value1);
  res2= (*b)->val_str(&value2);
  if (!res1 || !res2)
    return MY_TEST(res1 == res2);
  return MY_TEST(sortcmp(res1, res2, compare_collation()) == 0);
}


int Arg_comparator::compare_real()
{
  /*
    Fix yet another manifestation of Bug#2338. 'Volatile' will instruct
    gcc to flush double values out of 80-bit Intel FPU registers before
    performing the comparison.
  */
  volatile double val1, val2;
  val1= (*a)->val_real();
  if (!(*a)->null_value)
  {
    val2= (*b)->val_real();
    if (!(*b)->null_value)
    {
      if (set_null)
        owner->null_value= 0;
      if (val1 < val2)	return -1;
      if (val1 == val2) return 0;
      return 1;
    }
  }
  if (set_null)
    owner->null_value= 1;
  return -1;
}

int Arg_comparator::compare_decimal()
{
  my_decimal decimal1;
  my_decimal *val1= (*a)->val_decimal(&decimal1);
  if (!(*a)->null_value)
  {
    my_decimal decimal2;
    my_decimal *val2= (*b)->val_decimal(&decimal2);
    if (!(*b)->null_value)
    {
      if (set_null)
        owner->null_value= 0;
      return my_decimal_cmp(val1, val2);
    }
  }
  if (set_null)
    owner->null_value= 1;
  return -1;
}

int Arg_comparator::compare_e_real()
{
  double val1= (*a)->val_real();
  double val2= (*b)->val_real();
  if ((*a)->null_value || (*b)->null_value)
    return MY_TEST((*a)->null_value && (*b)->null_value);
  return MY_TEST(val1 == val2);
}

int Arg_comparator::compare_e_decimal()
{
  my_decimal decimal1, decimal2;
  my_decimal *val1= (*a)->val_decimal(&decimal1);
  my_decimal *val2= (*b)->val_decimal(&decimal2);
  if ((*a)->null_value || (*b)->null_value)
    return MY_TEST((*a)->null_value && (*b)->null_value);
  return MY_TEST(my_decimal_cmp(val1, val2) == 0);
}


int Arg_comparator::compare_real_fixed()
{
  /*
    Fix yet another manifestation of Bug#2338. 'Volatile' will instruct
    gcc to flush double values out of 80-bit Intel FPU registers before
    performing the comparison.
  */
  volatile double val1, val2;
  val1= (*a)->val_real();
  if (!(*a)->null_value)
  {
    val2= (*b)->val_real();
    if (!(*b)->null_value)
    {
      if (set_null)
        owner->null_value= 0;
      if (val1 == val2 || fabs(val1 - val2) < precision)
        return 0;
      if (val1 < val2)
        return -1;
      return 1;
    }
  }
  if (set_null)
    owner->null_value= 1;
  return -1;
}


int Arg_comparator::compare_e_real_fixed()
{
  double val1= (*a)->val_real();
  double val2= (*b)->val_real();
  if ((*a)->null_value || (*b)->null_value)
    return MY_TEST((*a)->null_value && (*b)->null_value);
  return MY_TEST(val1 == val2 || fabs(val1 - val2) < precision);
}


int Arg_comparator::compare_int_signed()
{
  longlong val1= (*a)->val_int();
  if (!(*a)->null_value)
  {
    longlong val2= (*b)->val_int();
    if (!(*b)->null_value)
    {
      if (set_null)
        owner->null_value= 0;
      if (val1 < val2)	return -1;
      if (val1 == val2)   return 0;
      return 1;
    }
  }
  if (set_null)
    owner->null_value= 1;
  return -1;
}


/**
  Compare values as BIGINT UNSIGNED.
*/

int Arg_comparator::compare_int_unsigned()
{
  ulonglong val1= (*a)->val_int();
  if (!(*a)->null_value)
  {
    ulonglong val2= (*b)->val_int();
    if (!(*b)->null_value)
    {
      if (set_null)
        owner->null_value= 0;
      if (val1 < val2)	return -1;
      if (val1 == val2)   return 0;
      return 1;
    }
  }
  if (set_null)
    owner->null_value= 1;
  return -1;
}


/**
  Compare signed (*a) with unsigned (*B)
*/

int Arg_comparator::compare_int_signed_unsigned()
{
  longlong sval1= (*a)->val_int();
  if (!(*a)->null_value)
  {
    ulonglong uval2= (ulonglong)(*b)->val_int();
    if (!(*b)->null_value)
    {
      if (set_null)
        owner->null_value= 0;
      if (sval1 < 0 || (ulonglong)sval1 < uval2)
        return -1;
      if ((ulonglong)sval1 == uval2)
        return 0;
      return 1;
    }
  }
  if (set_null)
    owner->null_value= 1;
  return -1;
}


/**
  Compare unsigned (*a) with signed (*B)
*/

int Arg_comparator::compare_int_unsigned_signed()
{
  ulonglong uval1= (ulonglong)(*a)->val_int();
  if (!(*a)->null_value)
  {
    longlong sval2= (*b)->val_int();
    if (!(*b)->null_value)
    {
      if (set_null)
        owner->null_value= 0;
      if (sval2 < 0)
        return 1;
      if (uval1 < (ulonglong)sval2)
        return -1;
      if (uval1 == (ulonglong)sval2)
        return 0;
      return 1;
    }
  }
  if (set_null)
    owner->null_value= 1;
  return -1;
}


int Arg_comparator::compare_e_int()
{
  longlong val1= (*a)->val_int();
  longlong val2= (*b)->val_int();
  if ((*a)->null_value || (*b)->null_value)
    return MY_TEST((*a)->null_value && (*b)->null_value);
  return MY_TEST(val1 == val2);
}

/**
  Compare unsigned *a with signed *b or signed *a with unsigned *b.
*/
int Arg_comparator::compare_e_int_diff_signedness()
{
  longlong val1= (*a)->val_int();
  longlong val2= (*b)->val_int();
  if ((*a)->null_value || (*b)->null_value)
    return MY_TEST((*a)->null_value && (*b)->null_value);
  return (val1 >= 0) && MY_TEST(val1 == val2);
}

int Arg_comparator::compare_row()
{
  int res= 0;
  bool was_null= 0;
  (*a)->bring_value();
  (*b)->bring_value();

  if ((*a)->null_value || (*b)->null_value)
  {
    owner->null_value= 1;
    return -1;
  }

  uint n= (*a)->cols();
  for (uint i= 0; i<n; i++)
  {
    res= comparators[i].compare();
    /* Aggregate functions don't need special null handling. */
    if (owner->null_value && owner->type() == Item::FUNC_ITEM)
    {
      // NULL was compared
      switch (((Item_func*)owner)->functype()) {
      case Item_func::NE_FUNC:
        break; // NE never aborts on NULL even if abort_on_null is set
      case Item_func::LT_FUNC:
      case Item_func::LE_FUNC:
      case Item_func::GT_FUNC:
      case Item_func::GE_FUNC:
        return -1; // <, <=, > and >= always fail on NULL
      case Item_func::EQ_FUNC:
        if (((Item_func_eq*)owner)->abort_on_null)
          return -1; // We do not need correct NULL returning
        break;
      default:
        DBUG_ASSERT(0);
        break;
      }
      was_null= 1;
      owner->null_value= 0;
      res= 0;  // continue comparison (maybe we will meet explicit difference)
    }
    else if (res)
      return res;
  }
  if (was_null)
  {
    /*
      There was NULL(s) in comparison in some parts, but there was no
      explicit difference in other parts, so we have to return NULL.
    */
    owner->null_value= 1;
    return -1;
  }
  return 0;
}


int Arg_comparator::compare_e_row()
{
  (*a)->bring_value();
  (*b)->bring_value();
  uint n= (*a)->cols();
  for (uint i= 0; i<n; i++)
  {
    if (!comparators[i].compare())
      return 0;
  }
  return 1;
}


void Item_func_truth::fix_length_and_dec()
{
  maybe_null= 0;
  null_value= 0;
  decimals= 0;
  max_length= 1;
}


void Item_func_truth::print(String *str, enum_query_type query_type)
{
  str->append('(');
  args[0]->print(str, query_type);
  str->append(STRING_WITH_LEN(" is "));
  if (! affirmative)
    str->append(STRING_WITH_LEN("not "));
  if (value)
    str->append(STRING_WITH_LEN("true"));
  else
    str->append(STRING_WITH_LEN("false"));
  str->append(')');
}


bool Item_func_truth::val_bool()
{
  bool val= args[0]->val_bool();
  if (args[0]->null_value)
  {
    /*
      NULL val IS {TRUE, FALSE} --> FALSE
      NULL val IS NOT {TRUE, FALSE} --> TRUE
    */
    return (! affirmative);
  }

  if (affirmative)
  {
    /* {TRUE, FALSE} val IS {TRUE, FALSE} value */
    return (val == value);
  }

  /* {TRUE, FALSE} val IS NOT {TRUE, FALSE} value */
  return (val != value);
}


longlong Item_func_truth::val_int()
{
  return (val_bool() ? 1 : 0);
}


bool Item_in_optimizer::is_top_level_item()
{
  return ((Item_in_subselect *)args[1])->is_top_level_item();
}


void Item_in_optimizer::fix_after_pullout(st_select_lex *new_parent,
                                          Item **ref, bool merge)
{
  DBUG_ASSERT(fixed);
  /* This will re-calculate attributes of our Item_in_subselect: */
  Item_bool_func::fix_after_pullout(new_parent, ref, merge);

  /* Then, re-calculate not_null_tables_cache: */
  eval_not_null_tables(NULL);
}


bool Item_in_optimizer::eval_not_null_tables(uchar *opt_arg)
{
  not_null_tables_cache= 0;
  if (is_top_level_item())
  {
    /*
      It is possible to determine NULL-rejectedness of the left arguments
      of IN only if it is a top-level predicate.
    */
    not_null_tables_cache= args[0]->not_null_tables();
  }
  return FALSE;
}


void Item_in_optimizer::print(String *str, enum_query_type query_type)
{
   restore_first_argument();
   Item_func::print(str, query_type);
}


/**
  "Restore" first argument before fix_fields() call (after it is harmless).

  @Note: Main pointer to left part of IN/ALL/ANY subselect is subselect's
  lest_expr (see Item_in_optimizer::fix_left) so changes made during
  fix_fields will be rolled back there which can make
  Item_in_optimizer::args[0] unusable on second execution before fix_left()
  call. This call fix the pointer.
*/

void Item_in_optimizer::restore_first_argument()
{
  if (args[1]->type() == Item::SUBSELECT_ITEM &&
      ((Item_subselect *)args[1])->is_in_predicate())
  {
    args[0]= ((Item_in_subselect *)args[1])->left_expr;
  }
}


bool Item_in_optimizer::fix_left(THD *thd)
{
  DBUG_ENTER("Item_in_optimizer::fix_left");
  /*
    Here we will store pointer on place of main storage of left expression.
    For usual IN (ALL/ANY) it is subquery left_expr.
    For other cases (MAX/MIN optimization, non-transformed EXISTS (10.0))
    it is args[0].
  */
  Item **ref0= args;
  if (args[1]->type() == Item::SUBSELECT_ITEM &&
      ((Item_subselect *)args[1])->is_in_predicate())
  {
    /*
       left_expr->fix_fields() may cause left_expr to be substituted for
       another item. (e.g. an Item_field may be changed into Item_ref). This
       transformation is undone at the end of statement execution (e.g. the
       Item_ref is deleted). However, Item_in_optimizer::args[0] may keep
       the pointer to the post-transformation item. Because of that, on the
       next execution we need to copy args[1]->left_expr again.
    */
    ref0= &(((Item_in_subselect *)args[1])->left_expr);
    args[0]= ((Item_in_subselect *)args[1])->left_expr;
  }
  if ((!(*ref0)->fixed && (*ref0)->fix_fields(thd, ref0)) ||
      (!cache && !(cache= Item_cache::get_cache(thd, *ref0))))
    DBUG_RETURN(1);
  /*
    During fix_field() expression could be substituted.
    So we copy changes before use
  */
  if (args[0] != (*ref0))
    args[0]= (*ref0);
  DBUG_PRINT("info", ("actual fix fields"));

  cache->setup(thd, args[0]);
  if (cache->cols() == 1)
  {
    DBUG_ASSERT(args[0]->type() != ROW_ITEM);
    /* 
      Note: there can be cases when used_tables()==0 && !const_item(). See
      Item_sum::update_used_tables for details.
    */
    if ((used_tables_cache= args[0]->used_tables()) || !args[0]->const_item())
      cache->set_used_tables(OUTER_REF_TABLE_BIT);
    else
      cache->set_used_tables(0);
  }
  else
  {
    uint n= cache->cols();
    for (uint i= 0; i < n; i++)
    {
      /* Check that the expression (part of row) do not contain a subquery */
      if (args[0]->element_index(i)->walk(&Item::is_subquery_processor,
                                          FALSE, NULL))
      {
        my_error(ER_NOT_SUPPORTED_YET, MYF(0),
                 "SUBQUERY in ROW in left expression of IN/ALL/ANY");
        DBUG_RETURN(1);
      }
      Item *element=args[0]->element_index(i);
      if (element->used_tables() || !element->const_item())
      {
	((Item_cache *)cache->element_index(i))->
          set_used_tables(OUTER_REF_TABLE_BIT);
        cache->set_used_tables(OUTER_REF_TABLE_BIT);
      }
      else
	((Item_cache *)cache->element_index(i))->set_used_tables(0);
    }
    used_tables_cache= args[0]->used_tables();
  }
  eval_not_null_tables(NULL);
  with_sum_func= args[0]->with_sum_func;
  with_param= args[0]->with_param || args[1]->with_param;
  with_field= args[0]->with_field;
  if ((const_item_cache= args[0]->const_item()))
  {
    cache->store(args[0]);
    cache->cache_value();
  }
  if (args[1]->fixed)
  {
    /* to avoid overriding is called to update left expression */
    used_tables_and_const_cache_join(args[1]);
    with_sum_func= with_sum_func || args[1]->with_sum_func;
  }
  DBUG_RETURN(0);
}


bool Item_in_optimizer::fix_fields(THD *thd, Item **ref)
{
  DBUG_ASSERT(fixed == 0);
  Item_subselect *sub= 0;
  uint col;

  /*
     MAX/MIN optimization can convert the subquery into
     expr + Item_singlerow_subselect
   */
  if (args[1]->type() == Item::SUBSELECT_ITEM)
    sub= (Item_subselect *)args[1];

  if (fix_left(thd))
    return TRUE;
  if (args[0]->maybe_null)
    maybe_null=1;

  if (!args[1]->fixed && args[1]->fix_fields(thd, args+1))
    return TRUE;
  if (!invisible_mode() &&
      ((sub && ((col= args[0]->cols()) != sub->engine->cols())) ||
       (!sub && (args[1]->cols() != (col= 1)))))
  {
    my_error(ER_OPERAND_COLUMNS, MYF(0), col);
    return TRUE;
  }
  if (args[1]->maybe_null)
    maybe_null=1;
  with_subselect= 1;
  with_sum_func= with_sum_func || args[1]->with_sum_func;
  with_field= with_field || args[1]->with_field;
  with_param= args[0]->with_param || args[1]->with_param; 
  used_tables_and_const_cache_join(args[1]);
  fixed= 1;
  return FALSE;
}

/**
  Check if Item_in_optimizer should work as a pass-through item for its 
  arguments.

  @note 
   Item_in_optimizer should work as pass-through for
    - subqueries that were processed by ALL/ANY->MIN/MAX rewrite
    - subqueries taht were originally EXISTS subqueries (and were coverted by
      the EXISTS->IN rewrite)

   When Item_in_optimizer is not not working as a pass-through, it
    - caches its "left argument", args[0].
    - makes adjustments to subquery item's return value for proper NULL
      value handling
*/

bool Item_in_optimizer::invisible_mode()
{
  /* MAX/MIN transformed or EXISTS->IN prepared => do nothing */
 return (args[1]->type() != Item::SUBSELECT_ITEM ||
         ((Item_subselect *)args[1])->substype() ==
         Item_subselect::EXISTS_SUBS);
}


/**
  Add an expression cache for this subquery if it is needed

  @param thd_arg         Thread handle

  @details
  The function checks whether an expression cache is needed for this item
  and if if so wraps the item into an item of the class
  Item_cache_wrapper with an appropriate expression cache set up there.

  @note
  used from Item::transform()

  @return
  new wrapper item if an expression cache is needed,
  this item - otherwise
*/

Item *Item_in_optimizer::expr_cache_insert_transformer(THD *thd, uchar *unused)
{
  DBUG_ENTER("Item_in_optimizer::expr_cache_insert_transformer");
  DBUG_ASSERT(fixed);

  if (invisible_mode())
    DBUG_RETURN(this);

  if (expr_cache)
    DBUG_RETURN(expr_cache);

  if (args[1]->expr_cache_is_needed(thd) &&
      (expr_cache= set_expr_cache(thd)))
    DBUG_RETURN(expr_cache);

  DBUG_RETURN(this);
}



/**
    Collect and add to the list cache parameters for this Item.

    @param parameters    The list where to add parameters
*/

void Item_in_optimizer::get_cache_parameters(List<Item> &parameters)
{
  DBUG_ASSERT(fixed);
  /* Add left expression to the list of the parameters of the subquery */
  if (!invisible_mode())
  {
    if (args[0]->cols() == 1)
      parameters.add_unique(args[0], &cmp_items);
    else
    {
      for (uint i= 0; i < args[0]->cols(); i++)
      {
        parameters.add_unique(args[0]->element_index(i), &cmp_items);
      }
    }
  }
  args[1]->get_cache_parameters(parameters);
}

/**
   The implementation of optimized \<outer expression\> [NOT] IN \<subquery\>
   predicates. The implementation works as follows.

   For the current value of the outer expression
   
   - If it contains only NULL values, the original (before rewrite by the
     Item_in_subselect rewrite methods) inner subquery is non-correlated and
     was previously executed, there is no need to re-execute it, and the
     previous return value is returned.

   - If it contains NULL values, check if there is a partial match for the
     inner query block by evaluating it. For clarity we repeat here the
     transformation previously performed on the sub-query. The expression

     <tt>
     ( oc_1, ..., oc_n ) 
     \<in predicate\>
     ( SELECT ic_1, ..., ic_n
       FROM \<table\>
       WHERE \<inner where\> 
     )
     </tt>

     was transformed into
     
     <tt>
     ( oc_1, ..., oc_n ) 
     \<in predicate\>
     ( SELECT ic_1, ..., ic_n 
       FROM \<table\> 
       WHERE \<inner where\> AND ... ( ic_k = oc_k OR ic_k IS NULL ) 
       HAVING ... NOT ic_k IS NULL
     )
     </tt>

     The evaluation will now proceed according to special rules set up
     elsewhere. These rules include:

     - The HAVING NOT \<inner column\> IS NULL conditions added by the
       aforementioned rewrite methods will detect whether they evaluated (and
       rejected) a NULL value and if so, will cause the subquery to evaluate
       to NULL. 

     - The added WHERE and HAVING conditions are present only for those inner
       columns that correspond to outer column that are not NULL at the moment.
     
     - If there is an eligible index for executing the subquery, the special
       access method "Full scan on NULL key" is employed which ensures that
       the inner query will detect if there are NULL values resulting from the
       inner query. This access method will quietly resort to table scan if it
       needs to find NULL values as well.

     - Under these conditions, the sub-query need only be evaluated in order to
       find out whether it produced any rows.
     
       - If it did, we know that there was a partial match since there are
         NULL values in the outer row expression.

       - If it did not, the result is FALSE or UNKNOWN. If at least one of the
         HAVING sub-predicates rejected a NULL value corresponding to an outer
         non-NULL, and hence the inner query block returns UNKNOWN upon
         evaluation, there was a partial match and the result is UNKNOWN.

   - If it contains no NULL values, the call is forwarded to the inner query
     block.

     @see Item_in_subselect::val_bool()
     @see Item_is_not_null_test::val_int()
*/

longlong Item_in_optimizer::val_int()
{
  bool tmp;
  DBUG_ASSERT(fixed == 1);
  cache->store(args[0]);
  cache->cache_value();
  DBUG_ENTER(" Item_in_optimizer::val_int");

  if (invisible_mode())
  {
    longlong res= args[1]->val_int();
    null_value= args[1]->null_value;
    DBUG_PRINT("info", ("pass trough"));
    DBUG_RETURN(res);
  }

  if (cache->null_value)
  {
     DBUG_PRINT("info", ("Left NULL..."));
    /*
      We're evaluating 
      "<outer_value_list> [NOT] IN (SELECT <inner_value_list>...)" 
      where one or more of the outer values is NULL. 
    */
    if (((Item_in_subselect*)args[1])->is_top_level_item())
    {
      /*
        We're evaluating a top level item, e.g. 
	"<outer_value_list> IN (SELECT <inner_value_list>...)",
	and in this case a NULL value in the outer_value_list means
        that the result shall be NULL/FALSE (makes no difference for
        top level items). The cached value is NULL, so just return
        NULL.
      */
      null_value= 1;
    }
    else
    {
      /*
	We're evaluating an item where a NULL value in either the
        outer or inner value list does not automatically mean that we
        can return NULL/FALSE. An example of such a query is
        "<outer_value_list> NOT IN (SELECT <inner_value_list>...)" 
        The result when there is at least one NULL value is: NULL if the
        SELECT evaluated over the non-NULL values produces at least
        one row, FALSE otherwise
      */
      Item_in_subselect *item_subs=(Item_in_subselect*)args[1]; 
      bool all_left_cols_null= true;
      const uint ncols= cache->cols();

      /*
        Turn off the predicates that are based on column compares for
        which the left part is currently NULL
      */
      for (uint i= 0; i < ncols; i++)
      {
        if (cache->element_index(i)->null_value)
          item_subs->set_cond_guard_var(i, FALSE);
        else 
          all_left_cols_null= false;
      }

      if (!item_subs->is_correlated && 
          all_left_cols_null && result_for_null_param != UNKNOWN)
      {
        /* 
           This is a non-correlated subquery, all values in the outer
           value list are NULL, and we have already evaluated the
           subquery for all NULL values: Return the same result we
           did last time without evaluating the subquery.
        */
        null_value= result_for_null_param;
      } 
      else 
      {
        /* The subquery has to be evaluated */
        (void) item_subs->val_bool_result();
        if (item_subs->engine->no_rows())
          null_value= item_subs->null_value;
        else
          null_value= TRUE;
        if (all_left_cols_null)
          result_for_null_param= null_value;
      }

      /* Turn all predicates back on */
      for (uint i= 0; i < ncols; i++)
        item_subs->set_cond_guard_var(i, TRUE);
    }
    DBUG_RETURN(0);
  }
  tmp= args[1]->val_bool_result();
  null_value= args[1]->null_value;
  DBUG_RETURN(tmp);
}


void Item_in_optimizer::keep_top_level_cache()
{
  cache->keep_array();
  save_cache= 1;
}


void Item_in_optimizer::cleanup()
{
  DBUG_ENTER("Item_in_optimizer::cleanup");
  Item_bool_func::cleanup();
  if (!save_cache)
    cache= 0;
  expr_cache= 0;
  DBUG_VOID_RETURN;
}


bool Item_in_optimizer::is_null()
{
  val_int();
  return null_value;
}


/**
  Transform an Item_in_optimizer and its arguments with a callback function.

  @param transformer the transformer callback function to be applied to the
         nodes of the tree of the object
  @param parameter to be passed to the transformer

  @detail
    Recursively transform the left and the right operand of this Item. The
    Right operand is an Item_in_subselect or its subclass. To avoid the
    creation of new Items, we use the fact the the left operand of the
    Item_in_subselect is the same as the one of 'this', so instead of
    transforming its operand, we just assign the left operand of the
    Item_in_subselect to be equal to the left operand of 'this'.
    The transformation is not applied further to the subquery operand
    if the IN predicate.

  @returns
    @retval pointer to the transformed item
    @retval NULL if an error occurred
*/

Item *Item_in_optimizer::transform(THD *thd, Item_transformer transformer,
                                   uchar *argument)
{
  Item *new_item;

  DBUG_ASSERT(fixed);
  DBUG_ASSERT(!thd->stmt_arena->is_stmt_prepare());
  DBUG_ASSERT(arg_count == 2);

  /* Transform the left IN operand. */
  new_item= (*args)->transform(thd, transformer, argument);
  if (!new_item)
    return 0;
  /*
    THD::change_item_tree() should be called only if the tree was
    really transformed, i.e. when a new item has been created.
    Otherwise we'll be allocating a lot of unnecessary memory for
    change records at each execution.
  */
  if ((*args) != new_item)
    thd->change_item_tree(args, new_item);

  if (invisible_mode())
  {
    /* MAX/MIN transformed => pass through */
    new_item= args[1]->transform(thd, transformer, argument);
    if (!new_item)
      return 0;
    if (args[1] != new_item)
      thd->change_item_tree(args + 1, new_item);
  }
  else
  {
    /*
      Transform the right IN operand which should be an Item_in_subselect or a
      subclass of it. The left operand of the IN must be the same as the left
      operand of this Item_in_optimizer, so in this case there is no further
      transformation, we only make both operands the same.
      TODO: is it the way it should be?
    */
    DBUG_ASSERT((args[1])->type() == Item::SUBSELECT_ITEM &&
                (((Item_subselect*)(args[1]))->substype() ==
                 Item_subselect::IN_SUBS ||
                 ((Item_subselect*)(args[1]))->substype() ==
                 Item_subselect::ALL_SUBS ||
                 ((Item_subselect*)(args[1]))->substype() ==
                 Item_subselect::ANY_SUBS));

    Item_in_subselect *in_arg= (Item_in_subselect*)args[1];
    thd->change_item_tree(&in_arg->left_expr, args[0]);
  }
  return (this->*transformer)(thd, argument);
}


bool Item_in_optimizer::is_expensive_processor(uchar *arg)
{
  DBUG_ASSERT(fixed);
  return args[0]->is_expensive_processor(arg) ||
         args[1]->is_expensive_processor(arg);
}


bool Item_in_optimizer::is_expensive()
{
  DBUG_ASSERT(fixed);
  return args[0]->is_expensive() || args[1]->is_expensive();
}


longlong Item_func_eq::val_int()
{
  DBUG_ASSERT(fixed == 1);
  int value= cmp.compare();
  return value == 0 ? 1 : 0;
}


/** Same as Item_func_eq, but NULL = NULL. */

void Item_func_equal::fix_length_and_dec()
{
  Item_bool_rowready_func2::fix_length_and_dec();
  maybe_null=null_value=0;
}

longlong Item_func_equal::val_int()
{
  DBUG_ASSERT(fixed == 1);
  return cmp.compare();
}

longlong Item_func_ne::val_int()
{
  DBUG_ASSERT(fixed == 1);
  int value= cmp.compare();
  return value != 0 && !null_value ? 1 : 0;
}


longlong Item_func_ge::val_int()
{
  DBUG_ASSERT(fixed == 1);
  int value= cmp.compare();
  return value >= 0 ? 1 : 0;
}


longlong Item_func_gt::val_int()
{
  DBUG_ASSERT(fixed == 1);
  int value= cmp.compare();
  return value > 0 ? 1 : 0;
}

longlong Item_func_le::val_int()
{
  DBUG_ASSERT(fixed == 1);
  int value= cmp.compare();
  return value <= 0 && !null_value ? 1 : 0;
}


longlong Item_func_lt::val_int()
{
  DBUG_ASSERT(fixed == 1);
  int value= cmp.compare();
  return value < 0 && !null_value ? 1 : 0;
}


longlong Item_func_strcmp::val_int()
{
  DBUG_ASSERT(fixed == 1);
  String *a= args[0]->val_str(&value1);
  String *b= args[1]->val_str(&value2);
  if (!a || !b)
  {
    null_value=1;
    return 0;
  }
  int value= cmp_collation.sortcmp(a, b);
  null_value=0;
  return !value ? 0 : (value < 0 ? (longlong) -1 : (longlong) 1);
}


bool Item_func_opt_neg::eq(const Item *item, bool binary_cmp) const
{
  /* Assume we don't have rtti */
  if (this == item)
    return 1;
  if (item->type() != FUNC_ITEM)
    return 0;
  Item_func *item_func=(Item_func*) item;
  if (arg_count != item_func->argument_count() ||
      functype() != item_func->functype())
    return 0;
  if (negated != ((Item_func_opt_neg *) item_func)->negated)
    return 0;
  for (uint i=0; i < arg_count ; i++)
    if (!args[i]->eq(item_func->arguments()[i], binary_cmp))
      return 0;
  return 1;
}


bool Item_func_interval::fix_fields(THD *thd, Item **ref)
{
  if (Item_int_func::fix_fields(thd, ref))
    return true;
  for (uint i= 0 ; i < row->cols(); i++)
  {
    if (row->element_index(i)->check_cols(1))
      return true;
  }
  return false;
}


void Item_func_interval::fix_length_and_dec()
{
  uint rows= row->cols();
  
  use_decimal_comparison= ((row->element_index(0)->result_type() ==
                            DECIMAL_RESULT) ||
                           (row->element_index(0)->result_type() ==
                            INT_RESULT));
  if (rows > 8)
  {
    bool not_null_consts= TRUE;

    for (uint i= 1; not_null_consts && i < rows; i++)
    {
      Item *el= row->element_index(i);
      not_null_consts&= el->const_item() && !el->is_null();
    }

    if (not_null_consts &&
        (intervals=
          (interval_range*) sql_alloc(sizeof(interval_range) * (rows - 1))))
    {
      if (use_decimal_comparison)
      {
        for (uint i= 1; i < rows; i++)
        {
          Item *el= row->element_index(i);
          interval_range *range= intervals + (i-1);
          if ((el->result_type() == DECIMAL_RESULT) ||
              (el->result_type() == INT_RESULT))
          {
            range->type= DECIMAL_RESULT;
            range->dec.init();
            my_decimal *dec= el->val_decimal(&range->dec);
            if (dec != &range->dec)
            {
              range->dec= *dec;
            }
          }
          else
          {
            range->type= REAL_RESULT;
            range->dbl= el->val_real();
          }
        }
      }
      else
      {
        for (uint i= 1; i < rows; i++)
        {
          intervals[i-1].dbl= row->element_index(i)->val_real();
        }
      }
    }
  }
  maybe_null= 0;
  max_length= 2;
  used_tables_and_const_cache_join(row);
  not_null_tables_cache= row->not_null_tables();
  with_sum_func= with_sum_func || row->with_sum_func;
  with_param= with_param || row->with_param;
  with_field= with_field || row->with_field;
}


/**
  Execute Item_func_interval().

  @note
    If we are doing a decimal comparison, we are evaluating the first
    item twice.

  @return
    - -1 if null value,
    - 0 if lower than lowest
    - 1 - arg_count-1 if between args[n] and args[n+1]
    - arg_count if higher than biggest argument
*/

longlong Item_func_interval::val_int()
{
  DBUG_ASSERT(fixed == 1);
  double value;
  my_decimal dec_buf, *dec= NULL;
  uint i;

  if (use_decimal_comparison)
  {
    dec= row->element_index(0)->val_decimal(&dec_buf);
    if (row->element_index(0)->null_value)
      return -1;
    my_decimal2double(E_DEC_FATAL_ERROR, dec, &value);
  }
  else
  {
    value= row->element_index(0)->val_real();
    if (row->element_index(0)->null_value)
      return -1;
  }

  if (intervals)
  {					// Use binary search to find interval
    uint start,end;
    start= 0;
    end=   row->cols()-2;
    while (start != end)
    {
      uint mid= (start + end + 1) / 2;
      interval_range *range= intervals + mid;
      my_bool cmp_result;
      /*
        The values in the range intervall may have different types,
        Only do a decimal comparision of the first argument is a decimal
        and we are comparing against a decimal
      */
      if (dec && range->type == DECIMAL_RESULT)
        cmp_result= my_decimal_cmp(&range->dec, dec) <= 0;
      else
        cmp_result= (range->dbl <= value);
      if (cmp_result)
	start= mid;
      else
	end= mid - 1;
    }
    interval_range *range= intervals+start;
    return ((dec && range->type == DECIMAL_RESULT) ?
            my_decimal_cmp(dec, &range->dec) < 0 :
            value < range->dbl) ? 0 : start + 1;
  }

  for (i=1 ; i < row->cols() ; i++)
  {
    Item *el= row->element_index(i);
    if (use_decimal_comparison &&
        ((el->result_type() == DECIMAL_RESULT) ||
         (el->result_type() == INT_RESULT)))
    {
      my_decimal e_dec_buf, *e_dec= el->val_decimal(&e_dec_buf);
      /* Skip NULL ranges. */
      if (el->null_value)
        continue;
      if (my_decimal_cmp(e_dec, dec) > 0)
        return i - 1;
    }
    else 
    {
      double val= el->val_real();
      /* Skip NULL ranges. */
      if (el->null_value)
        continue;
      if (val > value)
        return i - 1;
    }
  }
  return i-1;
}


/**
  Perform context analysis of a BETWEEN item tree.

    This function performs context analysis (name resolution) and calculates
    various attributes of the item tree with Item_func_between as its root.
    The function saves in ref the pointer to the item or to a newly created
    item that is considered as a replacement for the original one.

  @param thd     reference to the global context of the query thread
  @param ref     pointer to Item* variable where pointer to resulting "fixed"
                 item is to be assigned

  @note
    Let T0(e)/T1(e) be the value of not_null_tables(e) when e is used on
    a predicate/function level. Then it's easy to show that:
    @verbatim
      T0(e BETWEEN e1 AND e2)     = union(T1(e),T1(e1),T1(e2))
      T1(e BETWEEN e1 AND e2)     = union(T1(e),intersection(T1(e1),T1(e2)))
      T0(e NOT BETWEEN e1 AND e2) = union(T1(e),intersection(T1(e1),T1(e2)))
      T1(e NOT BETWEEN e1 AND e2) = union(T1(e),intersection(T1(e1),T1(e2)))
    @endverbatim

  @retval
    0   ok
  @retval
    1   got error
*/


bool Item_func_between::eval_not_null_tables(uchar *opt_arg)
{
  if (Item_func_opt_neg::eval_not_null_tables(NULL))
    return 1;

  /* not_null_tables_cache == union(T1(e),T1(e1),T1(e2)) */
  if (pred_level && !negated)
    return 0;

  /* not_null_tables_cache == union(T1(e), intersection(T1(e1),T1(e2))) */
  not_null_tables_cache= (args[0]->not_null_tables() |
                          (args[1]->not_null_tables() &
                           args[2]->not_null_tables()));
  return 0;
}  


bool Item_func_between::count_sargable_conds(uchar *arg)
{
  SELECT_LEX *sel= (SELECT_LEX *) arg;
  sel->cond_count++;
  sel->between_count++;
  return 0;
}


void Item_func_between::fix_after_pullout(st_select_lex *new_parent,
                                          Item **ref, bool merge)
{
  /* This will re-calculate attributes of the arguments */
  Item_func_opt_neg::fix_after_pullout(new_parent, ref, merge);
  /* Then, re-calculate not_null_tables_cache according to our special rules */
  eval_not_null_tables(NULL);
}

void Item_func_between::fix_length_and_dec()
{
  THD *thd= current_thd;
  max_length= 1;
  compare_as_dates= 0;

  /*
    As some compare functions are generated after sql_yacc,
    we have to check for out of memory conditions here
  */
  if (!args[0] || !args[1] || !args[2])
    return;
  if (agg_cmp_type(&m_compare_type, args, 3))
    return;

  if (m_compare_type == STRING_RESULT &&
      agg_arg_charsets_for_comparison(cmp_collation, args, 3))
   return;

  /*
    When comparing as date/time, we need to convert non-temporal values
    (e.g.  strings) to MYSQL_TIME. get_datetime_value() does it
    automatically when one of the operands is a date/time.  But here we
    may need to compare two strings as dates (str1 BETWEEN str2 AND date).
    For this to work, we need to know what date/time type we compare
    strings as.
  */
  if (m_compare_type ==  TIME_RESULT)
    compare_as_dates= find_date_time_item(args, 3, 0);

  /* See the comment about the similar block in Item_bool_func2 */
  if (args[0]->real_item()->type() == FIELD_ITEM &&
      !thd->lex->is_ps_or_view_context_analysis())
  {
    Item_field *field_item= (Item_field*) (args[0]->real_item());
    if (field_item->field_type() ==  MYSQL_TYPE_LONGLONG ||
        field_item->field_type() ==  MYSQL_TYPE_YEAR)
    {
      const bool cvt_arg1= convert_const_to_int(thd, field_item, &args[1]);
      const bool cvt_arg2= convert_const_to_int(thd, field_item, &args[2]);
      if (cvt_arg1 && cvt_arg2)
        m_compare_type= INT_RESULT;              // Works for all types.
    }
  }
}


longlong Item_func_between::val_int()
{
  DBUG_ASSERT(fixed == 1);

  switch (m_compare_type) {
  case TIME_RESULT:
  {
    THD *thd= current_thd;
    longlong value, a, b;
    Item *cache, **ptr;
    bool value_is_null, a_is_null, b_is_null;

    ptr= &args[0];
    enum_field_types f_type= field_type_for_temporal_comparison(compare_as_dates);
    value= get_datetime_value(thd, &ptr, &cache, f_type, &value_is_null);
    if (ptr != &args[0])
      thd->change_item_tree(&args[0], *ptr);

    if ((null_value= value_is_null))
      return 0;

    ptr= &args[1];
    a= get_datetime_value(thd, &ptr, &cache, f_type, &a_is_null);
    if (ptr != &args[1])
      thd->change_item_tree(&args[1], *ptr);

    ptr= &args[2];
    b= get_datetime_value(thd, &ptr, &cache, f_type, &b_is_null);
    if (ptr != &args[2])
      thd->change_item_tree(&args[2], *ptr);

    if (!a_is_null && !b_is_null)
      return (longlong) ((value >= a && value <= b) != negated);
    if (a_is_null && b_is_null)
      null_value=1;
    else if (a_is_null)
      null_value= value <= b;			// not null if false range.
    else
      null_value= value >= a;
    break;
  }

  case STRING_RESULT:
  {
    String *value,*a,*b;
    value=args[0]->val_str(&value0);
    if ((null_value=args[0]->null_value))
      return 0;
    a=args[1]->val_str(&value1);
    b=args[2]->val_str(&value2);
    if (!args[1]->null_value && !args[2]->null_value)
      return (longlong) ((sortcmp(value,a,cmp_collation.collation) >= 0 &&
                          sortcmp(value,b,cmp_collation.collation) <= 0) !=
                         negated);
    if (args[1]->null_value && args[2]->null_value)
      null_value=1;
    else if (args[1]->null_value)
    {
      // Set to not null if false range.
      null_value= sortcmp(value,b,cmp_collation.collation) <= 0;
    }
    else
    {
      // Set to not null if false range.
      null_value= sortcmp(value,a,cmp_collation.collation) >= 0;
    }
    break;
  }
  case INT_RESULT:
  {
    longlong value=args[0]->val_int(), a, b;
    if ((null_value=args[0]->null_value))
      return 0;					/* purecov: inspected */
    a=args[1]->val_int();
    b=args[2]->val_int();
    if (!args[1]->null_value && !args[2]->null_value)
      return (longlong) ((value >= a && value <= b) != negated);
    if (args[1]->null_value && args[2]->null_value)
      null_value=1;
    else if (args[1]->null_value)
    {
      null_value= value <= b;			// not null if false range.
    }
    else
    {
      null_value= value >= a;
    }
    break;
  }
  case DECIMAL_RESULT:
  {
    my_decimal dec_buf, *dec= args[0]->val_decimal(&dec_buf),
               a_buf, *a_dec, b_buf, *b_dec;
    if ((null_value=args[0]->null_value))
      return 0;					/* purecov: inspected */
    a_dec= args[1]->val_decimal(&a_buf);
    b_dec= args[2]->val_decimal(&b_buf);
    if (!args[1]->null_value && !args[2]->null_value)
      return (longlong) ((my_decimal_cmp(dec, a_dec) >= 0 &&
                          my_decimal_cmp(dec, b_dec) <= 0) != negated);
    if (args[1]->null_value && args[2]->null_value)
      null_value=1;
    else if (args[1]->null_value)
      null_value= (my_decimal_cmp(dec, b_dec) <= 0);
    else
      null_value= (my_decimal_cmp(dec, a_dec) >= 0);
    break;
  }
  case REAL_RESULT:
  {
    double value= args[0]->val_real(),a,b;
    if ((null_value=args[0]->null_value))
      return 0;					/* purecov: inspected */
    a= args[1]->val_real();
    b= args[2]->val_real();
    if (!args[1]->null_value && !args[2]->null_value)
      return (longlong) ((value >= a && value <= b) != negated);
    if (args[1]->null_value && args[2]->null_value)
      null_value=1;
    else if (args[1]->null_value)
    {
      null_value= value <= b;			// not null if false range.
    }
    else
    {
      null_value= value >= a;
    }
    break;
  }
  case ROW_RESULT:
    DBUG_ASSERT(0);
    null_value= 1;
    return 0;
  }
  return (longlong) (!null_value && negated);
}


void Item_func_between::print(String *str, enum_query_type query_type)
{
  str->append('(');
  args[0]->print(str, query_type);
  if (negated)
    str->append(STRING_WITH_LEN(" not"));
  str->append(STRING_WITH_LEN(" between "));
  args[1]->print(str, query_type);
  str->append(STRING_WITH_LEN(" and "));
  args[2]->print(str, query_type);
  str->append(')');
}


uint Item_func_case_abbreviation2::decimal_precision2(Item **args) const
{
  int arg0_int_part= args[0]->decimal_int_part();
  int arg1_int_part= args[1]->decimal_int_part();
  int max_int_part= MY_MAX(arg0_int_part, arg1_int_part);
  int precision= max_int_part + decimals;
  return MY_MIN(precision, DECIMAL_MAX_PRECISION);
}


double
Item_func_ifnull::real_op()
{
  DBUG_ASSERT(fixed == 1);
  double value= args[0]->val_real();
  if (!args[0]->null_value)
  {
    null_value=0;
    return value;
  }
  value= args[1]->val_real();
  if ((null_value=args[1]->null_value))
    return 0.0;
  return value;
}

longlong
Item_func_ifnull::int_op()
{
  DBUG_ASSERT(fixed == 1);
  longlong value=args[0]->val_int();
  if (!args[0]->null_value)
  {
    null_value=0;
    return value;
  }
  value=args[1]->val_int();
  if ((null_value=args[1]->null_value))
    return 0;
  return value;
}


my_decimal *Item_func_ifnull::decimal_op(my_decimal *decimal_value)
{
  DBUG_ASSERT(fixed == 1);
  my_decimal *value= args[0]->val_decimal(decimal_value);
  if (!args[0]->null_value)
  {
    null_value= 0;
    return value;
  }
  value= args[1]->val_decimal(decimal_value);
  if ((null_value= args[1]->null_value))
    return 0;
  return value;
}


String *
Item_func_ifnull::str_op(String *str)
{
  DBUG_ASSERT(fixed == 1);
  String *res  =args[0]->val_str(str);
  if (!args[0]->null_value)
  {
    null_value=0;
    res->set_charset(collation.collation);
    return res;
  }
  res=args[1]->val_str(str);
  if ((null_value=args[1]->null_value))
    return 0;
  res->set_charset(collation.collation);
  return res;
}


bool Item_func_ifnull::date_op(MYSQL_TIME *ltime, uint fuzzydate)
{
  DBUG_ASSERT(fixed == 1);
  if (!args[0]->get_date_with_conversion(ltime, fuzzydate & ~TIME_FUZZY_DATES))
    return (null_value= false);
  return (null_value= args[1]->get_date_with_conversion(ltime, fuzzydate & ~TIME_FUZZY_DATES));
}


/**
  Perform context analysis of an IF item tree.

    This function performs context analysis (name resolution) and calculates
    various attributes of the item tree with Item_func_if as its root.
    The function saves in ref the pointer to the item or to a newly created
    item that is considered as a replacement for the original one.

  @param thd     reference to the global context of the query thread
  @param ref     pointer to Item* variable where pointer to resulting "fixed"
                 item is to be assigned

  @note
    Let T0(e)/T1(e) be the value of not_null_tables(e) when e is used on
    a predicate/function level. Then it's easy to show that:
    @verbatim
      T0(IF(e,e1,e2)  = T1(IF(e,e1,e2))
      T1(IF(e,e1,e2)) = intersection(T1(e1),T1(e2))
    @endverbatim

  @retval
    0   ok
  @retval
    1   got error
*/

bool
Item_func_if::fix_fields(THD *thd, Item **ref)
{
  DBUG_ASSERT(fixed == 0);
  args[0]->top_level_item();

  if (Item_func::fix_fields(thd, ref))
    return 1;

  return 0;
}


bool
Item_func_if::eval_not_null_tables(uchar *opt_arg)
{
  if (Item_func::eval_not_null_tables(NULL))
    return 1;

  not_null_tables_cache= (args[1]->not_null_tables() &
                          args[2]->not_null_tables());

  return 0;
}


void Item_func_if::fix_after_pullout(st_select_lex *new_parent,
                                     Item **ref, bool merge)
{
  /* This will re-calculate attributes of the arguments */
  Item_func::fix_after_pullout(new_parent, ref, merge);
  /* Then, re-calculate not_null_tables_cache according to our special rules */
  eval_not_null_tables(NULL);
}


void Item_func_if::cache_type_info(Item *source)
{
  Type_std_attributes::set(source);
  set_handler_by_field_type(source->field_type());
  maybe_null=         source->maybe_null;
}


void
Item_func_if::fix_length_and_dec()
{
  // Let IF(cond, expr, NULL) and IF(cond, NULL, expr) inherit type from expr.
  if (args[1]->type() == NULL_ITEM)
  {
    cache_type_info(args[2]);
    maybe_null= true;
    // If both arguments are NULL, make resulting type BINARY(0).
    if (args[2]->type() == NULL_ITEM)
      set_handler_by_field_type(MYSQL_TYPE_STRING);
    return;
  }
  if (args[2]->type() == NULL_ITEM)
  {
    cache_type_info(args[1]);
    maybe_null= true;
    return;
  }
  Item_func_case_abbreviation2::fix_length_and_dec2(args + 1);
}


double
Item_func_if::real_op()
{
  DBUG_ASSERT(fixed == 1);
  Item *arg= args[0]->val_bool() ? args[1] : args[2];
  double value= arg->val_real();
  null_value=arg->null_value;
  return value;
}

longlong
Item_func_if::int_op()
{
  DBUG_ASSERT(fixed == 1);
  Item *arg= args[0]->val_bool() ? args[1] : args[2];
  longlong value=arg->val_int();
  null_value=arg->null_value;
  return value;
}

String *
Item_func_if::str_op(String *str)
{
  DBUG_ASSERT(fixed == 1);
  Item *arg= args[0]->val_bool() ? args[1] : args[2];
  String *res=arg->val_str(str);
  if (res)
    res->set_charset(collation.collation);
  if ((null_value=arg->null_value))
    res= NULL;
  return res;
}


my_decimal *
Item_func_if::decimal_op(my_decimal *decimal_value)
{
  DBUG_ASSERT(fixed == 1);
  Item *arg= args[0]->val_bool() ? args[1] : args[2];
  my_decimal *value= arg->val_decimal(decimal_value);
  if ((null_value= arg->null_value))
    value= NULL;
  return value;
}


bool Item_func_if::date_op(MYSQL_TIME *ltime, uint fuzzydate)
{
  DBUG_ASSERT(fixed == 1);
  Item *arg= args[0]->val_bool() ? args[1] : args[2];
  return (null_value= arg->get_date_with_conversion(ltime, fuzzydate));
}


void Item_func_nullif::split_sum_func(THD *thd, Item **ref_pointer_array,
                                      List<Item> &fields, uint flags)
{
  if (m_cache)
  {
    flags|= SPLIT_SUM_SKIP_REGISTERED; // See Item_func::split_sum_func
    m_cache->split_sum_func2_example(thd, ref_pointer_array, fields, flags);
    args[1]->split_sum_func2(thd, ref_pointer_array, fields, &args[1], flags);
  }
  else
  {
    Item_func::split_sum_func(thd, ref_pointer_array, fields, flags);
  }
}


bool Item_func_nullif::walk(Item_processor processor,
                            bool walk_subquery, uchar *arg)
{
  /*
    No needs to iterate through args[2] when it's just a copy of args[0].
    See MDEV-9712 Performance degradation of nested NULLIF
  */
  uint tmp_count= arg_count == 2 || args[0] == args[2] ? 2 : 3;
  for (uint i= 0; i < tmp_count; i++)
  {
    if (args[i]->walk(processor, walk_subquery, arg))
      return true;
  }
  return (this->*processor)(arg);
}


void Item_func_nullif::update_used_tables()
{
  if (m_cache)
  {
    used_tables_and_const_cache_init();
    used_tables_and_const_cache_update_and_join(m_cache->get_example());
    used_tables_and_const_cache_update_and_join(arg_count, args);
  }
  else
  {
    /*
      MDEV-9712 Performance degradation of nested NULLIF
      No needs to iterate through args[2] when it's just a copy of args[0].
    */
    DBUG_ASSERT(arg_count == 3);
    used_tables_and_const_cache_init();
    used_tables_and_const_cache_update_and_join(args[0] == args[2] ? 2 : 3,
                                                args);
  }
}



void
Item_func_nullif::fix_length_and_dec()
{
  /*
    If this is the first invocation of fix_length_and_dec(), create the
    third argument as a copy of the first. This cannot be done before
    fix_fields(), because fix_fields() might replace items,
    for exampe NOT x --> x==0, or (SELECT 1) --> 1.
    See also class Item_func_nullif declaration.
  */
  if (arg_count == 2)
    args[arg_count++]= m_arg0 ? m_arg0 : args[0];

  THD *thd= current_thd;
  /*
    At prepared statement EXECUTE time, args[0] can already
    point to a different Item, created during PREPARE time fix_length_and_dec().
    For example, if character set conversion was needed, arguments can look
    like this:

      args[0]= > Item_func_conv_charset \
                                         l_expr
      args[2]= >------------------------/

    Otherwise (during PREPARE or convensional execution),
    args[0] and args[2] should still point to the same original l_expr.
  */
  DBUG_ASSERT(args[0] == args[2] || thd->stmt_arena->is_stmt_execute());
  if (args[0]->type() == SUM_FUNC_ITEM &&
      !thd->lex->is_ps_or_view_context_analysis())
  {
    /*
      NULLIF(l_expr, r_expr)

        is calculated in the way to return a result equal to:

      CASE WHEN l_expr = r_expr THEN NULL ELSE r_expr END.

      There's nothing special with r_expr, because it's referenced
      only by args[1] and nothing else.

      l_expr needs a special treatment, as it's referenced by both
      args[0] and args[2] initially.

      args[2] is used to return the value. Afrer all transformations
      (e.g. in fix_length_and_dec(), equal field propagation, etc)
      args[2] points to a an Item which preserves the exact data type and
      attributes (e.g. collation) of the original l_expr.
      It can point:
      - to the original l_expr
      - to an Item_cache pointing to l_expr
      - to a constant of the same data type with l_expr.

      args[0] is used for comparison. It can be replaced:

      - to Item_func_conv_charset by character set aggregation routines
      - to a constant Item by equal field propagation routines
        (in case of Item_field)

      The data type and/or the attributes of args[0] can differ from
      the data type and the attributes of the original l_expr, to make
      it comparable to args[1] (which points to r_expr or its replacement).

      For aggregate functions we have to wrap the original args[0]/args[2]
      into Item_cache (see MDEV-9181). In this case the Item_cache
      instance becomes the subject to character set conversion instead of
      the original args[0]/args[2], while the original args[0]/args[2] get
      hidden inside the cache.

      Some examples of what NULLIF can end up with after argument
      substitution (we don't mention args[1] in some cases for simplicity):

      1. l_expr is not an aggragate function:

        a. No conversion happened.
           args[0] and args[2] were not replaced to something else
           (i.e. neither by character set conversion, nor by propagation):

          args[1] > r_expr
          args[0] \
                    l_expr
          args[2] /

        b. Conversion of args[0] happened:

           CREATE OR REPLACE TABLE t1 (
             a CHAR(10) CHARACTER SET latin1,
             b CHAR(10) CHARACTER SET utf8);
           SELECT * FROM t1 WHERE NULLIF(a,b);

           args[1] > r_expr                          (Item_field for t1.b)
           args[0] > Item_func_conv_charset\
                                            l_expr   (Item_field for t1.a)
           args[2] > ----------------------/

        c. Conversion of args[1] happened:

          CREATE OR REPLACE TABLE t1 (
            a CHAR(10) CHARACTER SET utf8,
            b CHAR(10) CHARACTER SET latin1);
          SELECT * FROM t1 WHERE NULLIF(a,b);

          args[1] > Item_func_conv_charset -> r_expr (Item_field for t1.b)
          args[0] \
                   l_expr                            (Item_field for t1.a)
          args[2] /

        d. Conversion of only args[0] happened (by equal field proparation):

           CREATE OR REPLACE TABLE t1 (
             a CHAR(10),
             b CHAR(10));
           SELECT * FROM t1 WHERE NULLIF(a,b) AND a='a';

           args[1] > r_expr            (Item_field for t1.b)
           args[0] > Item_string('a')  (constant replacement for t1.a)
           args[2] > l_expr            (Item_field for t1.a)

        e. Conversion of both args[0] and args[2] happened
           (by equal field propagation):

           CREATE OR REPLACE TABLE t1 (a INT,b INT);
           SELECT * FROM t1 WHERE NULLIF(a,b) AND a=5;

           args[1] > r_expr         (Item_field for "b")
           args[0] \
                    Item_int (5)    (constant replacement for "a")
           args[2] /

      2. In case if l_expr is an aggregate function:

        a. No conversion happened:

          args[0] \
                   Item_cache > l_expr
          args[2] /

        b. Conversion of args[0] happened:

          args[0] > Item_func_conv_charset \
                                            Item_cache > l_expr
          args[2] >------------------------/

        c. Conversion of both args[0] and args[2] happened.
           (e.g. by equal expression propagation)
           TODO: check if it's possible (and add an example query if so).
    */
    m_cache= args[0]->cmp_type() == STRING_RESULT ?
             new (thd->mem_root) Item_cache_str_for_nullif(thd, args[0]) :
             Item_cache::get_cache(thd, args[0]);
    m_cache->setup(thd, args[0]);
    m_cache->store(args[0]);
    m_cache->set_used_tables(args[0]->used_tables());
    thd->change_item_tree(&args[0], m_cache);
    thd->change_item_tree(&args[2], m_cache);
  }
  set_handler_by_field_type(args[2]->field_type());
  collation.set(args[2]->collation);
  decimals= args[2]->decimals;
  unsigned_flag= args[2]->unsigned_flag;
  fix_char_length(args[2]->max_char_length());
  maybe_null=1;
  m_arg0= args[0];
  setup_args_and_comparator(thd, &cmp);
  /*
    A special code for EXECUTE..PREPARE.

    If args[0] did not change, then we don't remember it, as it can point
    to a temporary Item object which will be destroyed between PREPARE
    and EXECUTE. EXECUTE time fix_length_and_dec() will correctly set args[2]
    from args[0] again.

    If args[0] changed, then it can be Item_func_conv_charset() for the
    original args[0], which was permanently installed during PREPARE time
    into the item tree as a wrapper for args[0], using change_item_tree(), i.e.

      NULLIF(latin1_field, 'a' COLLATE utf8_bin)

    was "rewritten" to:

      CASE WHEN CONVERT(latin1_field USING utf8) = 'a' COLLATE utf8_bin
        THEN NULL
        ELSE latin1_field

    - m_args0 points to Item_field corresponding to latin1_field
    - args[0] points to Item_func_conv_charset
    - args[0]->args[0] is equal to m_args0
    - args[1] points to Item_func_set_collation
    - args[2] points is eqial to m_args0

    In this case we remember and reuse m_arg0 during EXECUTE time as args[2].

    QQ: How to make sure that m_args0 does not point
    to something temporary which will be destoyed between PREPARE and EXECUTE.
    The condition below should probably be more strict and somehow check that:
    - change_item_tree() was called for the new args[0]
    - m_args0 is referenced from inside args[0], e.g. as a function argument,
      and therefore it is also something that won't be destroyed between
      PREPARE and EXECUTE.
    Any ideas?
  */
  if (args[0] == m_arg0)
    m_arg0= NULL;
}


void Item_func_nullif::print(String *str, enum_query_type query_type)
{
  /*
    NULLIF(a,b) is implemented according to the SQL standard as a short for
    CASE WHEN a=b THEN NULL ELSE a END

    The constructor of Item_func_nullif sets args[0] and args[2] to the
    same item "a", and sets args[1] to "b".

    If "this" is a part of a WHERE or ON condition, then:
    - the left "a" is a subject to equal field propagation with ANY_SUBST.
    - the right "a" is a subject to equal field propagation with IDENTITY_SUBST.
    Therefore, after equal field propagation args[0] and args[2] can point
    to different items.
  */
  if ((query_type & QT_ITEM_ORIGINAL_FUNC_NULLIF) ||
      (arg_count == 2) ||
      (args[0] == args[2]))
  {
    /*
      If QT_ITEM_ORIGINAL_FUNC_NULLIF is requested,
      that means we want the original NULLIF() representation,
      e.g. when we are in:
        SHOW CREATE {VIEW|FUNCTION|PROCEDURE}

      The original representation is possible only if
      args[0] and args[2] still point to the same Item.

      The caller must never pass call print() with QT_ITEM_ORIGINAL_FUNC_NULLIF
      if an expression has undergone some optimization
      (e.g. equal field propagation done in optimize_cond()) already and
      NULLIF() potentially has two different representations of "a":
      - one "a" for comparison
      - another "a" for the returned value!
    */
    DBUG_ASSERT(arg_count == 2 ||
                args[0] == args[2] || current_thd->lex->context_analysis_only);
    str->append(func_name());
    str->append('(');
    if (arg_count == 2)
      args[0]->print(str, query_type);
    else
      args[2]->print(str, query_type);
    str->append(',');
    args[1]->print(str, query_type);
    str->append(')');
  }
  else
  {
    /*
      args[0] and args[2] are different items.
      This is possible after WHERE optimization (equal fields propagation etc),
      e.g. in EXPLAIN EXTENDED or EXPLAIN FORMAT=JSON.
      As it's not possible to print as a function with 2 arguments any more,
      do it in the CASE style.
    */
    str->append(STRING_WITH_LEN("(case when "));
    args[0]->print(str, query_type);
    str->append(STRING_WITH_LEN(" = "));
    args[1]->print(str, query_type);
    str->append(STRING_WITH_LEN(" then NULL else "));
    args[2]->print(str, query_type);
    str->append(STRING_WITH_LEN(" end)"));
  }
}


int Item_func_nullif::compare()
{
  if (m_cache)
    m_cache->cache_value();
  return cmp.compare();
}

/**
  @note
  Note that we have to evaluate the first argument twice as the compare
  may have been done with a different type than return value
  @return
    NULL  if arguments are equal
  @return
    the first argument if not equal
*/

double
Item_func_nullif::real_op()
{
  DBUG_ASSERT(fixed == 1);
  double value;
  if (!compare())
  {
    null_value=1;
    return 0.0;
  }
  value= args[2]->val_real();
  null_value= args[2]->null_value;
  return value;
}

longlong
Item_func_nullif::int_op()
{
  DBUG_ASSERT(fixed == 1);
  longlong value;
  if (!compare())
  {
    null_value=1;
    return 0;
  }
  value= args[2]->val_int();
  null_value= args[2]->null_value;
  return value;
}

String *
Item_func_nullif::str_op(String *str)
{
  DBUG_ASSERT(fixed == 1);
  String *res;
  if (!compare())
  {
    null_value=1;
    return 0;
  }
  res= args[2]->val_str(str);
  null_value= args[2]->null_value;
  return res;
}


my_decimal *
Item_func_nullif::decimal_op(my_decimal * decimal_value)
{
  DBUG_ASSERT(fixed == 1);
  my_decimal *res;
  if (!compare())
  {
    null_value=1;
    return 0;
  }
  res= args[2]->val_decimal(decimal_value);
  null_value= args[2]->null_value;
  return res;
}


bool
Item_func_nullif::date_op(MYSQL_TIME *ltime, uint fuzzydate)
{
  DBUG_ASSERT(fixed == 1);
  if (!compare())
    return (null_value= true);
  return (null_value= args[2]->get_date(ltime, fuzzydate));
}


bool
Item_func_nullif::is_null()
{
  return (null_value= (!compare() ? 1 : args[2]->null_value));
}


Item_func_case::Item_func_case(THD *thd, List<Item> &list,
                               Item *first_expr_arg, Item *else_expr_arg):
  Item_func_hybrid_field_type(thd), first_expr_num(-1), else_expr_num(-1),
  left_cmp_type(INT_RESULT), case_item(0), m_found_types(0)
{
  ncases= list.elements;
  if (first_expr_arg)
  {
    first_expr_num= list.elements;
    list.push_back(first_expr_arg, thd->mem_root);
  }
  if (else_expr_arg)
  {
    else_expr_num= list.elements;
    list.push_back(else_expr_arg, thd->mem_root);
  }
  set_arguments(thd, list);
  bzero(&cmp_items, sizeof(cmp_items));
}

/**
    Find and return matching items for CASE or ELSE item if all compares
    are failed or NULL if ELSE item isn't defined.

  IMPLEMENTATION
    In order to do correct comparisons of the CASE expression (the expression
    between CASE and the first WHEN) with each WHEN expression several
    comparators are used. One for each result type. CASE expression can be
    evaluated up to # of different result types are used. To check whether
    the CASE expression already was evaluated for a particular result type
    a bit mapped variable value_added_map is used. Result types are mapped
    to it according to their int values i.e. STRING_RESULT is mapped to bit
    0, REAL_RESULT to bit 1, so on.

  @retval
    NULL  Nothing found and there is no ELSE expression defined
  @retval
    item  Found item or ELSE item if defined and all comparisons are
           failed
*/

Item *Item_func_case::find_item(String *str)
{
  uint value_added_map= 0;

  if (first_expr_num == -1)
  {
    for (uint i=0 ; i < ncases ; i+=2)
    {
      // No expression between CASE and the first WHEN
      if (args[i]->val_bool())
	return args[i+1];
      continue;
    }
  }
  else
  {
    /* Compare every WHEN argument with it and return the first match */
    for (uint i=0 ; i < ncases ; i+=2)
    {
      if (args[i]->real_item()->type() == NULL_ITEM)
        continue;
      cmp_type= item_cmp_type(left_cmp_type, args[i]);
      DBUG_ASSERT(cmp_type != ROW_RESULT);
      DBUG_ASSERT(cmp_items[(uint)cmp_type]);
      if (!(value_added_map & (1U << (uint)cmp_type)))
      {
        cmp_items[(uint)cmp_type]->store_value(args[first_expr_num]);
        if ((null_value=args[first_expr_num]->null_value))
          return else_expr_num != -1 ? args[else_expr_num] : 0;
        value_added_map|= 1U << (uint)cmp_type;
      }
      if (cmp_items[(uint)cmp_type]->cmp(args[i]) == FALSE)
        return args[i + 1];
    }
  }
  // No, WHEN clauses all missed, return ELSE expression
  return else_expr_num != -1 ? args[else_expr_num] : 0;
}


String *Item_func_case::str_op(String *str)
{
  DBUG_ASSERT(fixed == 1);
  String *res;
  Item *item=find_item(str);

  if (!item)
  {
    null_value=1;
    return 0;
  }
  null_value= 0;
  if (!(res=item->val_str(str)))
    null_value= 1;
  return res;
}


longlong Item_func_case::int_op()
{
  DBUG_ASSERT(fixed == 1);
  char buff[MAX_FIELD_WIDTH];
  String dummy_str(buff,sizeof(buff),default_charset());
  Item *item=find_item(&dummy_str);
  longlong res;

  if (!item)
  {
    null_value=1;
    return 0;
  }
  res=item->val_int();
  null_value=item->null_value;
  return res;
}

double Item_func_case::real_op()
{
  DBUG_ASSERT(fixed == 1);
  char buff[MAX_FIELD_WIDTH];
  String dummy_str(buff,sizeof(buff),default_charset());
  Item *item=find_item(&dummy_str);
  double res;

  if (!item)
  {
    null_value=1;
    return 0;
  }
  res= item->val_real();
  null_value=item->null_value;
  return res;
}


my_decimal *Item_func_case::decimal_op(my_decimal *decimal_value)
{
  DBUG_ASSERT(fixed == 1);
  char buff[MAX_FIELD_WIDTH];
  String dummy_str(buff, sizeof(buff), default_charset());
  Item *item= find_item(&dummy_str);
  my_decimal *res;

  if (!item)
  {
    null_value=1;
    return 0;
  }

  res= item->val_decimal(decimal_value);
  null_value= item->null_value;
  return res;
}


bool Item_func_case::date_op(MYSQL_TIME *ltime, uint fuzzydate)
{
  DBUG_ASSERT(fixed == 1);
  char buff[MAX_FIELD_WIDTH];
  String dummy_str(buff, sizeof(buff), default_charset());
  Item *item= find_item(&dummy_str);
  if (!item)
    return (null_value= true);
  return (null_value= item->get_date_with_conversion(ltime, fuzzydate));
}


bool Item_func_case::fix_fields(THD *thd, Item **ref)
{
  /*
    buff should match stack usage from
    Item_func_case::val_int() -> Item_func_case::find_item()
  */
  uchar buff[MAX_FIELD_WIDTH*2+sizeof(String)*2+sizeof(String*)*2+sizeof(double)*2+sizeof(longlong)*2];

  if (!(arg_buffer= (Item**) thd->alloc(sizeof(Item*)*(ncases+1))))
    return TRUE;

  bool res= Item_func::fix_fields(thd, ref);
  /*
    Call check_stack_overrun after fix_fields to be sure that stack variable
    is not optimized away
  */
  if (check_stack_overrun(thd, STACK_MIN_SIZE, buff))
    return TRUE;				// Fatal error flag is set!
  return res;
}


/**
  Check if (*place) and new_value points to different Items and call
  THD::change_item_tree() if needed.

  This function is a workaround for implementation deficiency in
  Item_func_case. The problem there is that the 'args' attribute contains
  Items from different expressions.
 
  The function must not be used elsewhere and will be remove eventually.
*/

static void change_item_tree_if_needed(THD *thd,
                                       Item **place,
                                       Item *new_value)
{
  if (*place == new_value)
    return;

  thd->change_item_tree(place, new_value);
}


void Item_func_case::fix_length_and_dec()
{
  Item **agg= arg_buffer;
  uint nagg;
  THD *thd= current_thd;

  m_found_types= 0;
  if (else_expr_num == -1 || args[else_expr_num]->maybe_null)
    maybe_null= 1;

  /*
    Aggregate all THEN and ELSE expression types
    and collations when string result
  */
  
  for (nagg= 0 ; nagg < ncases/2 ; nagg++)
    agg[nagg]= args[nagg*2+1];
  
  if (else_expr_num != -1)
    agg[nagg++]= args[else_expr_num];
  
  set_handler_by_field_type(agg_field_type(agg, nagg, true));

  if (Item_func_case::result_type() == STRING_RESULT)
  {
    if (count_string_result_length(Item_func_case::field_type(), agg, nagg))
      return;
    /*
      Copy all THEN and ELSE items back to args[] array.
      Some of the items might have been changed to Item_func_conv_charset.
    */
    for (nagg= 0 ; nagg < ncases / 2 ; nagg++)
      change_item_tree_if_needed(thd, &args[nagg * 2 + 1], agg[nagg]);

    if (else_expr_num != -1)
      change_item_tree_if_needed(thd, &args[else_expr_num], agg[nagg++]);
  }
  else
  {
    fix_attributes(agg, nagg);
  }
  
  /*
    Aggregate first expression and all WHEN expression types
    and collations when string comparison
  */
  if (first_expr_num != -1)
  {
    uint i;
    agg[0]= args[first_expr_num];
    left_cmp_type= agg[0]->cmp_type();

    /*
      As the first expression and WHEN expressions
      are intermixed in args[] array THEN and ELSE items,
      extract the first expression and all WHEN expressions into 
      a temporary array, to process them easier.
    */
    for (nagg= 0; nagg < ncases/2 ; nagg++)
      agg[nagg+1]= args[nagg*2];
    nagg++;
    if (!(m_found_types= collect_cmp_types(agg, nagg)))
      return;

    Item *date_arg= 0;
    if (m_found_types & (1U << TIME_RESULT))
      date_arg= find_date_time_item(args, arg_count, 0);

    if (m_found_types & (1U << STRING_RESULT))
    {
      /*
        If we'll do string comparison, we also need to aggregate
        character set and collation for first/WHEN items and
        install converters for some of them to cmp_collation when necessary.
        This is done because cmp_item compatators cannot compare
        strings in two different character sets.
        Some examples when we install converters:

        1. Converter installed for the first expression:

           CASE         latin1_item              WHEN utf16_item THEN ... END

        is replaced to:

           CASE CONVERT(latin1_item USING utf16) WHEN utf16_item THEN ... END

        2. Converter installed for the left WHEN item:

          CASE utf16_item WHEN         latin1_item              THEN ... END

        is replaced to:

           CASE utf16_item WHEN CONVERT(latin1_item USING utf16) THEN ... END
      */
      if (agg_arg_charsets_for_comparison(cmp_collation, agg, nagg))
        return;
      /*
        Now copy first expression and all WHEN expressions back to args[]
        arrray, because some of the items might have been changed to converters
        (e.g. Item_func_conv_charset, or Item_string for constants).
      */
      change_item_tree_if_needed(thd, &args[first_expr_num], agg[0]);

      for (nagg= 0; nagg < ncases / 2; nagg++)
        change_item_tree_if_needed(thd, &args[nagg * 2], agg[nagg + 1]);
    }

    for (i= 0; i <= (uint)TIME_RESULT; i++)
    {
      if (m_found_types & (1U << i) && !cmp_items[i])
      {
        DBUG_ASSERT((Item_result)i != ROW_RESULT);

        if (!(cmp_items[i]=
            cmp_item::get_comparator((Item_result)i, date_arg,
                                     cmp_collation.collation)))
          return;
      }
    }
  }
}


Item* Item_func_case::propagate_equal_fields(THD *thd, const Context &ctx, COND_EQUAL *cond)
{
  if (first_expr_num == -1)
  {
    // None of the arguments are in a comparison context
    Item_args::propagate_equal_fields(thd, Context_identity(), cond);
    return this;
  }

  for (uint i= 0; i < arg_count; i++)
  {
    /*
      Even "i" values cover items that are in a comparison context:
        CASE x0 WHEN x1 .. WHEN x2 .. WHEN x3 ..
      Odd "i" values cover items that are not in comparison:
        CASE ... THEN y1 ... THEN y2 ... THEN y3 ... ELSE y4 END
    */
    Item *new_item= 0;
    if ((int) i == first_expr_num) // Then CASE (the switch) argument
    {
      /*
        Cannot replace the CASE (the switch) argument if
        there are multiple comparison types were found, or found a single
        comparison type that is not equal to args[0]->cmp_type().

        - Example: multiple comparison types, can't propagate:
            WHERE CASE str_column
                  WHEN 'string' THEN TRUE
                  WHEN 1 THEN TRUE
                  ELSE FALSE END;

        - Example: a single incompatible comparison type, can't propagate:
            WHERE CASE str_column
                  WHEN DATE'2001-01-01' THEN TRUE
                  ELSE FALSE END;

        - Example: a single incompatible comparison type, can't propagate:
            WHERE CASE str_column
                  WHEN 1 THEN TRUE
                  ELSE FALSE END;

        - Example: a single compatible comparison type, ok to propagate:
            WHERE CASE str_column
                  WHEN 'str1' THEN TRUE
                  WHEN 'str2' THEN TRUE
                  ELSE FALSE END;
      */
      if (m_found_types == (1UL << left_cmp_type))
        new_item= args[i]->propagate_equal_fields(thd,
                                                  Context(
                                                    ANY_SUBST,
                                                    left_cmp_type,
                                                    cmp_collation.collation),
                                                  cond);
    }
    else if ((i % 2) == 0) // WHEN arguments
    {
      /*
        These arguments are in comparison.
        Allow invariants of the same value during propagation.
        Note, as we pass ANY_SUBST, none of the WHEN arguments will be
        replaced to zero-filled constants (only IDENTITY_SUBST allows this).
        Such a change for WHEN arguments would require rebuilding cmp_items.
      */
      Item_result tmp_cmp_type= item_cmp_type(args[first_expr_num], args[i]);
      new_item= args[i]->propagate_equal_fields(thd,
                                                Context(
                                                  ANY_SUBST,
                                                  tmp_cmp_type,
                                                  cmp_collation.collation),
                                                cond);
    }
    else // THEN and ELSE arguments (they are not in comparison)
    {
      new_item= args[i]->propagate_equal_fields(thd, Context_identity(), cond);
    }
    if (new_item && new_item != args[i])
      thd->change_item_tree(&args[i], new_item);
  }
  return this;
}


uint Item_func_case::decimal_precision() const
{
  int max_int_part=0;
  for (uint i=0 ; i < ncases ; i+=2)
    set_if_bigger(max_int_part, args[i+1]->decimal_int_part());

  if (else_expr_num != -1) 
    set_if_bigger(max_int_part, args[else_expr_num]->decimal_int_part());
  return MY_MIN(max_int_part + decimals, DECIMAL_MAX_PRECISION);
}


/**
  @todo
    Fix this so that it prints the whole CASE expression
*/

void Item_func_case::print(String *str, enum_query_type query_type)
{
  str->append(STRING_WITH_LEN("(case "));
  if (first_expr_num != -1)
  {
    args[first_expr_num]->print(str, query_type);
    str->append(' ');
  }
  for (uint i=0 ; i < ncases ; i+=2)
  {
    str->append(STRING_WITH_LEN("when "));
    args[i]->print(str, query_type);
    str->append(STRING_WITH_LEN(" then "));
    args[i+1]->print(str, query_type);
    str->append(' ');
  }
  if (else_expr_num != -1)
  {
    str->append(STRING_WITH_LEN("else "));
    args[else_expr_num]->print(str, query_type);
    str->append(' ');
  }
  str->append(STRING_WITH_LEN("end)"));
}


void Item_func_case::cleanup()
{
  uint i;
  DBUG_ENTER("Item_func_case::cleanup");
  Item_func::cleanup();
  for (i= 0; i <= (uint)TIME_RESULT; i++)
  {
    delete cmp_items[i];
    cmp_items[i]= 0;
  }
  DBUG_VOID_RETURN;
}


/**
  Coalesce - return first not NULL argument.
*/

String *Item_func_coalesce::str_op(String *str)
{
  DBUG_ASSERT(fixed == 1);
  null_value=0;
  for (uint i=0 ; i < arg_count ; i++)
  {
    String *res;
    if ((res=args[i]->val_str(str)))
      return res;
  }
  null_value=1;
  return 0;
}

longlong Item_func_coalesce::int_op()
{
  DBUG_ASSERT(fixed == 1);
  null_value=0;
  for (uint i=0 ; i < arg_count ; i++)
  {
    longlong res=args[i]->val_int();
    if (!args[i]->null_value)
      return res;
  }
  null_value=1;
  return 0;
}

double Item_func_coalesce::real_op()
{
  DBUG_ASSERT(fixed == 1);
  null_value=0;
  for (uint i=0 ; i < arg_count ; i++)
  {
    double res= args[i]->val_real();
    if (!args[i]->null_value)
      return res;
  }
  null_value=1;
  return 0;
}


bool Item_func_coalesce::date_op(MYSQL_TIME *ltime,uint fuzzydate)
{
  DBUG_ASSERT(fixed == 1);
  for (uint i= 0; i < arg_count; i++)
  {
    if (!args[i]->get_date_with_conversion(ltime, fuzzydate & ~TIME_FUZZY_DATES))
      return (null_value= false);
  }
  return (null_value= true);
}


my_decimal *Item_func_coalesce::decimal_op(my_decimal *decimal_value)
{
  DBUG_ASSERT(fixed == 1);
  null_value= 0;
  for (uint i= 0; i < arg_count; i++)
  {
    my_decimal *res= args[i]->val_decimal(decimal_value);
    if (!args[i]->null_value)
      return res;
  }
  null_value=1;
  return 0;
}


void Item_hybrid_func::fix_attributes(Item **items, uint nitems)
{
  switch (Item_hybrid_func::result_type()) {
  case STRING_RESULT:
    if (count_string_result_length(Item_hybrid_func::field_type(),
                                   items, nitems))
      return;          
    break;
  case DECIMAL_RESULT:
    collation.set_numeric();
    count_decimal_length(items, nitems);
    break;
  case REAL_RESULT:
    collation.set_numeric();
    count_real_length(items, nitems);
    break;
  case INT_RESULT:
    collation.set_numeric();
    count_only_length(items, nitems);
    decimals= 0;
    break;
  case ROW_RESULT:
  case TIME_RESULT:
    DBUG_ASSERT(0);
  }
}

/****************************************************************************
 Classes and function for the IN operator
****************************************************************************/

/*
  Determine which of the signed longlong arguments is bigger

  SYNOPSIS
    cmp_longs()
      a_val     left argument
      b_val     right argument

  DESCRIPTION
    This function will compare two signed longlong arguments
    and will return -1, 0, or 1 if left argument is smaller than,
    equal to or greater than the right argument.

  RETURN VALUE
    -1          left argument is smaller than the right argument.
    0           left argument is equal to the right argument.
    1           left argument is greater than the right argument.
*/
static inline int cmp_longs (longlong a_val, longlong b_val)
{
  return a_val < b_val ? -1 : a_val == b_val ? 0 : 1;
}


/*
  Determine which of the unsigned longlong arguments is bigger

  SYNOPSIS
    cmp_ulongs()
      a_val     left argument
      b_val     right argument

  DESCRIPTION
    This function will compare two unsigned longlong arguments
    and will return -1, 0, or 1 if left argument is smaller than,
    equal to or greater than the right argument.

  RETURN VALUE
    -1          left argument is smaller than the right argument.
    0           left argument is equal to the right argument.
    1           left argument is greater than the right argument.
*/
static inline int cmp_ulongs (ulonglong a_val, ulonglong b_val)
{
  return a_val < b_val ? -1 : a_val == b_val ? 0 : 1;
}


/*
  Compare two integers in IN value list format (packed_longlong) 

  SYNOPSIS
    cmp_longlong()
      cmp_arg   an argument passed to the calling function (my_qsort2)
      a         left argument
      b         right argument

  DESCRIPTION
    This function will compare two integer arguments in the IN value list
    format and will return -1, 0, or 1 if left argument is smaller than,
    equal to or greater than the right argument.
    It's used in sorting the IN values list and finding an element in it.
    Depending on the signedness of the arguments cmp_longlong() will
    compare them as either signed (using cmp_longs()) or unsigned (using
    cmp_ulongs()).

  RETURN VALUE
    -1          left argument is smaller than the right argument.
    0           left argument is equal to the right argument.
    1           left argument is greater than the right argument.
*/
int cmp_longlong(void *cmp_arg, 
                 in_longlong::packed_longlong *a,
                 in_longlong::packed_longlong *b)
{
  if (a->unsigned_flag != b->unsigned_flag)
  { 
    /* 
      One of the args is unsigned and is too big to fit into the 
      positive signed range. Report no match.
    */  
    if ((a->unsigned_flag && ((ulonglong) a->val) > (ulonglong) LONGLONG_MAX)
        ||
        (b->unsigned_flag && ((ulonglong) b->val) > (ulonglong) LONGLONG_MAX))
      return a->unsigned_flag ? 1 : -1;
    /*
      Although the signedness differs both args can fit into the signed 
      positive range. Make them signed and compare as usual.
    */  
    return cmp_longs(a->val, b->val);
  }
  if (a->unsigned_flag)
    return cmp_ulongs((ulonglong) a->val, (ulonglong) b->val);
  return cmp_longs(a->val, b->val);
}

static int cmp_double(void *cmp_arg, double *a,double *b)
{
  return *a < *b ? -1 : *a == *b ? 0 : 1;
}

static int cmp_row(void *cmp_arg, cmp_item_row *a, cmp_item_row *b)
{
  return a->compare(b);
}


static int cmp_decimal(void *cmp_arg, my_decimal *a, my_decimal *b)
{
  /*
    We need call of fixing buffer pointer, because fast sort just copy
    decimal buffers in memory and pointers left pointing on old buffer place
  */
  a->fix_buffer_pointer();
  b->fix_buffer_pointer();
  return my_decimal_cmp(a, b);
}


bool in_vector::find(Item *item)
{
  uchar *result=get_value(item);
  if (!result || !used_count)
    return false;				// Null value

  uint start,end;
  start=0; end=used_count-1;
  while (start != end)
  {
    uint mid=(start+end+1)/2;
    int res;
    if ((res=(*compare)(collation, base+mid*size, result)) == 0)
      return true;
    if (res < 0)
      start=mid;
    else
      end=mid-1;
  }
  return ((*compare)(collation, base+start*size, result) == 0);
}

in_string::in_string(uint elements,qsort2_cmp cmp_func, CHARSET_INFO *cs)
  :in_vector(elements, sizeof(String), cmp_func, cs),
   tmp(buff, sizeof(buff), &my_charset_bin)
{}

in_string::~in_string()
{
  if (base)
  {
    // base was allocated with help of sql_alloc => following is OK
    for (uint i=0 ; i < count ; i++)
      ((String*) base)[i].free();
  }
}

void in_string::set(uint pos,Item *item)
{
  String *str=((String*) base)+pos;
  String *res=item->val_str(str);
  if (res && res != str)
  {
    if (res->uses_buffer_owned_by(str))
      res->copy();
    if (item->type() == Item::FUNC_ITEM)
      str->copy(*res);
    else
      *str= *res;
  }
  if (!str->charset())
  {
    CHARSET_INFO *cs;
    if (!(cs= item->collation.collation))
      cs= &my_charset_bin;		// Should never happen for STR items
    str->set_charset(cs);
  }
}


uchar *in_string::get_value(Item *item)
{
  return (uchar*) item->val_str(&tmp);
}

Item *in_string::create_item(THD *thd)
{
  return new (thd->mem_root) Item_string_for_in_vector(thd, collation);
}


in_row::in_row(THD *thd, uint elements, Item * item)
{
  base= (char*) new (thd->mem_root) cmp_item_row[count= elements];
  size= sizeof(cmp_item_row);
  compare= (qsort2_cmp) cmp_row;
  /*
    We need to reset these as otherwise we will call sort() with
    uninitialized (even if not used) elements
  */
  used_count= elements;
  collation= 0;
}

in_row::~in_row()
{
  if (base)
    delete [] (cmp_item_row*) base;
}

uchar *in_row::get_value(Item *item)
{
  tmp.store_value(item);
  if (item->is_null())
    return 0;
  return (uchar *)&tmp;
}

void in_row::set(uint pos, Item *item)
{
  DBUG_ENTER("in_row::set");
  DBUG_PRINT("enter", ("pos: %u  item: 0x%lx", pos, (ulong) item));
  ((cmp_item_row*) base)[pos].store_value_by_template(current_thd, &tmp, item);
  DBUG_VOID_RETURN;
}

in_longlong::in_longlong(uint elements)
  :in_vector(elements,sizeof(packed_longlong),(qsort2_cmp) cmp_longlong, 0)
{}

void in_longlong::set(uint pos,Item *item)
{
  struct packed_longlong *buff= &((packed_longlong*) base)[pos];
  
  buff->val= item->val_int();
  buff->unsigned_flag= item->unsigned_flag;
}

uchar *in_longlong::get_value(Item *item)
{
  tmp.val= item->val_int();
  if (item->null_value)
    return 0;
  tmp.unsigned_flag= item->unsigned_flag;
  return (uchar*) &tmp;
}

Item *in_longlong::create_item(THD *thd)
{ 
  /* 
     We're created a signed INT, this may not be correct in 
     general case (see BUG#19342).
  */
  return new (thd->mem_root) Item_int(thd, (longlong)0);
}


void in_datetime::set(uint pos,Item *item)
{
  struct packed_longlong *buff= &((packed_longlong*) base)[pos];

  buff->val= item->val_temporal_packed(warn_item);
  buff->unsigned_flag= 1L;
}

uchar *in_datetime::get_value(Item *item)
{
  bool is_null;
  Item **tmp_item= lval_cache ? &lval_cache : &item;
  enum_field_types f_type=
    tmp_item[0]->field_type_for_temporal_comparison(warn_item);
  tmp.val= get_datetime_value(0, &tmp_item, &lval_cache, f_type, &is_null);
  if (item->null_value)
    return 0;
  tmp.unsigned_flag= 1L;
  return (uchar*) &tmp;
}

Item *in_datetime::create_item(THD *thd)
{ 
  return new (thd->mem_root) Item_datetime(thd);
}


in_double::in_double(uint elements)
  :in_vector(elements,sizeof(double),(qsort2_cmp) cmp_double, 0)
{}

void in_double::set(uint pos,Item *item)
{
  ((double*) base)[pos]= item->val_real();
}

uchar *in_double::get_value(Item *item)
{
  tmp= item->val_real();
  if (item->null_value)
    return 0;					/* purecov: inspected */
  return (uchar*) &tmp;
}

Item *in_double::create_item(THD *thd)
{ 
  return new (thd->mem_root) Item_float(thd, 0.0, 0);
}


in_decimal::in_decimal(uint elements)
  :in_vector(elements, sizeof(my_decimal),(qsort2_cmp) cmp_decimal, 0)
{}


void in_decimal::set(uint pos, Item *item)
{
  /* as far as 'item' is constant, we can store reference on my_decimal */
  my_decimal *dec= ((my_decimal *)base) + pos;
  dec->len= DECIMAL_BUFF_LENGTH;
  dec->fix_buffer_pointer();
  my_decimal *res= item->val_decimal(dec);
  /* if item->val_decimal() is evaluated to NULL then res == 0 */ 
  if (!item->null_value && res != dec)
    my_decimal2decimal(res, dec);
}


uchar *in_decimal::get_value(Item *item)
{
  my_decimal *result= item->val_decimal(&val);
  if (item->null_value)
    return 0;
  return (uchar *)result;
}

Item *in_decimal::create_item(THD *thd)
{ 
  return new (thd->mem_root) Item_decimal(thd, 0, FALSE);
}


cmp_item* cmp_item::get_comparator(Item_result type, Item *warn_item,
                                   CHARSET_INFO *cs)
{
  switch (type) {
  case STRING_RESULT:
    return new cmp_item_sort_string(cs);
  case INT_RESULT:
    return new cmp_item_int;
  case REAL_RESULT:
    return new cmp_item_real;
  case ROW_RESULT:
    return new cmp_item_row;
  case DECIMAL_RESULT:
    return new cmp_item_decimal;
  case TIME_RESULT:
    DBUG_ASSERT(warn_item);
    return new cmp_item_datetime(warn_item);
  }
  return 0; // to satisfy compiler :)
}


cmp_item* cmp_item_sort_string::make_same()
{
  return new cmp_item_sort_string_in_static(cmp_charset);
}

cmp_item* cmp_item_int::make_same()
{
  return new cmp_item_int();
}

cmp_item* cmp_item_real::make_same()
{
  return new cmp_item_real();
}

cmp_item* cmp_item_row::make_same()
{
  return new cmp_item_row();
}


cmp_item_row::~cmp_item_row()
{
  DBUG_ENTER("~cmp_item_row");
  DBUG_PRINT("enter",("this: 0x%lx", (long) this));
  if (comparators)
  {
    for (uint i= 0; i < n; i++)
    {
      if (comparators[i])
	delete comparators[i];
    }
  }
  DBUG_VOID_RETURN;
}


void cmp_item_row::alloc_comparators()
{
  if (!comparators)
    comparators= (cmp_item **) current_thd->calloc(sizeof(cmp_item *)*n);
}


void cmp_item_row::store_value(Item *item)
{
  DBUG_ENTER("cmp_item_row::store_value");
  n= item->cols();
  alloc_comparators();
  if (comparators)
  {
    item->bring_value();
    item->null_value= 0;
    for (uint i=0; i < n; i++)
    {
      if (!comparators[i])
      {
        DBUG_ASSERT(item->element_index(i)->cmp_type() != TIME_RESULT);
        if (!(comparators[i]=
              cmp_item::get_comparator(item->element_index(i)->result_type(), 0,
                                       item->element_index(i)->collation.collation)))
	  break;					// new failed
      }
      comparators[i]->store_value(item->element_index(i));
      item->null_value|= item->element_index(i)->null_value;
    }
  }
  DBUG_VOID_RETURN;
}


void cmp_item_row::store_value_by_template(THD *thd, cmp_item *t, Item *item)
{
  cmp_item_row *tmpl= (cmp_item_row*) t;
  if (tmpl->n != item->cols())
  {
    my_error(ER_OPERAND_COLUMNS, MYF(0), tmpl->n);
    return;
  }
  n= tmpl->n;
  if ((comparators= (cmp_item **) thd->alloc(sizeof(cmp_item *)*n)))
  {
    item->bring_value();
    item->null_value= 0;
    for (uint i=0; i < n; i++)
    {
      if (!(comparators[i]= tmpl->comparators[i]->make_same()))
	break;					// new failed
      comparators[i]->store_value_by_template(thd, tmpl->comparators[i],
					      item->element_index(i));
      item->null_value|= item->element_index(i)->null_value;
    }
  }
}


int cmp_item_row::cmp(Item *arg)
{
  arg->null_value= 0;
  if (arg->cols() != n)
  {
    my_error(ER_OPERAND_COLUMNS, MYF(0), n);
    return 1;
  }
  bool was_null= 0;
  arg->bring_value();
  for (uint i=0; i < n; i++)
  {
    const int rc= comparators[i]->cmp(arg->element_index(i));
    switch (rc)
    {
    case UNKNOWN:
      was_null= true;
      break;
    case TRUE:
      return TRUE;
    case FALSE:
      break;                                    // elements #i are equal
    }
    arg->null_value|= arg->element_index(i)->null_value;
  }
  return was_null ? UNKNOWN : FALSE;
}


int cmp_item_row::compare(cmp_item *c)
{
  cmp_item_row *l_cmp= (cmp_item_row *) c;
  for (uint i=0; i < n; i++)
  {
    int res;
    if ((res= comparators[i]->compare(l_cmp->comparators[i])))
      return res;
  }
  return 0;
}


void cmp_item_decimal::store_value(Item *item)
{
  my_decimal *val= item->val_decimal(&value);
  /* val may be zero if item is nnull */
  if (val && val != &value)
    my_decimal2decimal(val, &value);
  m_null_value= item->null_value;
}


int cmp_item_decimal::cmp(Item *arg)
{
  my_decimal tmp_buf, *tmp= arg->val_decimal(&tmp_buf);
  return (m_null_value || arg->null_value) ?
    UNKNOWN : (my_decimal_cmp(&value, tmp) != 0);
}


int cmp_item_decimal::compare(cmp_item *arg)
{
  cmp_item_decimal *l_cmp= (cmp_item_decimal*) arg;
  return my_decimal_cmp(&value, &l_cmp->value);
}


cmp_item* cmp_item_decimal::make_same()
{
  return new cmp_item_decimal();
}


void cmp_item_datetime::store_value(Item *item)
{
  bool is_null;
  Item **tmp_item= lval_cache ? &lval_cache : &item;
  enum_field_types f_type=
    tmp_item[0]->field_type_for_temporal_comparison(warn_item);
  value= get_datetime_value(0, &tmp_item, &lval_cache, f_type, &is_null);
  m_null_value= item->null_value;
}


int cmp_item_datetime::cmp(Item *arg)
{
  const bool rc= value != arg->val_temporal_packed(warn_item);
  return (m_null_value || arg->null_value) ? UNKNOWN : rc;
}


int cmp_item_datetime::compare(cmp_item *ci)
{
  cmp_item_datetime *l_cmp= (cmp_item_datetime *)ci;
  return (value < l_cmp->value) ? -1 : ((value == l_cmp->value) ? 0 : 1);
}


cmp_item *cmp_item_datetime::make_same()
{
  return new cmp_item_datetime(warn_item);
}


bool Item_func_in::count_sargable_conds(uchar *arg)
{
  ((SELECT_LEX*) arg)->cond_count++;
  return 0;
}


bool Item_func_in::list_contains_null()
{
  Item **arg,**arg_end;
  for (arg= args + 1, arg_end= args+arg_count; arg != arg_end ; arg++)
  {
    if ((*arg)->null_inside())
      return 1;
  }
  return 0;
}


/**
  Perform context analysis of an IN item tree.

    This function performs context analysis (name resolution) and calculates
    various attributes of the item tree with Item_func_in as its root.
    The function saves in ref the pointer to the item or to a newly created
    item that is considered as a replacement for the original one.

  @param thd     reference to the global context of the query thread
  @param ref     pointer to Item* variable where pointer to resulting "fixed"
                 item is to be assigned

  @note
    Let T0(e)/T1(e) be the value of not_null_tables(e) when e is used on
    a predicate/function level. Then it's easy to show that:
    @verbatim
      T0(e IN(e1,...,en))     = union(T1(e),intersection(T1(ei)))
      T1(e IN(e1,...,en))     = union(T1(e),intersection(T1(ei)))
      T0(e NOT IN(e1,...,en)) = union(T1(e),union(T1(ei)))
      T1(e NOT IN(e1,...,en)) = union(T1(e),intersection(T1(ei)))
    @endverbatim

  @retval
    0   ok
  @retval
    1   got error
*/

bool
Item_func_in::fix_fields(THD *thd, Item **ref)
{

  if (Item_func_opt_neg::fix_fields(thd, ref))
    return 1;

  return 0;
}


bool
Item_func_in::eval_not_null_tables(uchar *opt_arg)
{
  Item **arg, **arg_end;

  if (Item_func_opt_neg::eval_not_null_tables(NULL))
    return 1;

  /* not_null_tables_cache == union(T1(e),union(T1(ei))) */
  if (pred_level && negated)
    return 0;

  /* not_null_tables_cache = union(T1(e),intersection(T1(ei))) */
  not_null_tables_cache= ~(table_map) 0;
  for (arg= args + 1, arg_end= args + arg_count; arg != arg_end; arg++)
    not_null_tables_cache&= (*arg)->not_null_tables();
  not_null_tables_cache|= (*args)->not_null_tables();
  return 0;
}


void Item_func_in::fix_after_pullout(st_select_lex *new_parent, Item **ref,
                                     bool merge)
{
  /* This will re-calculate attributes of the arguments */
  Item_func_opt_neg::fix_after_pullout(new_parent, ref, merge);
  /* Then, re-calculate not_null_tables_cache according to our special rules */
  eval_not_null_tables(NULL);
}

static int srtcmp_in(CHARSET_INFO *cs, const String *x,const String *y)
{
  return cs->coll->strnncollsp(cs,
                               (uchar *) x->ptr(),x->length(),
                               (uchar *) y->ptr(),y->length(), 0);
}

void Item_func_in::fix_length_and_dec()
{
  Item **arg, **arg_end;
  bool const_itm= 1;
  THD *thd= current_thd;
  /* TRUE <=> arguments values will be compared as DATETIMEs. */
  Item *date_arg= 0;
  uint found_types= 0;
  uint type_cnt= 0, i;
  m_compare_type= STRING_RESULT;
  left_cmp_type= args[0]->cmp_type();
  if (!(found_types= collect_cmp_types(args, arg_count, true)))
    return;
  
  for (arg= args + 1, arg_end= args + arg_count; arg != arg_end ; arg++)
  {
    if (!arg[0]->const_item())
    {
      const_itm= 0;
      break;
    }
  }
  for (i= 0; i <= (uint)TIME_RESULT; i++)
  {
    if (found_types & (1U << i))
    {
      (type_cnt)++;
      m_compare_type= (Item_result) i;
    }
  }

  /*
    First conditions for bisection to be possible:
     1. All types are similar, and
     2. All expressions in <in value list> are const
  */
  bool bisection_possible=
    type_cnt == 1 &&                                   // 1
    const_itm;                                         // 2
  if (bisection_possible)
  {
    /*
      In the presence of NULLs, the correct result of evaluating this item
      must be UNKNOWN or FALSE. To achieve that:
      - If type is scalar, we can use bisection and the "have_null" boolean.
      - If type is ROW, we will need to scan all of <in value list> when
        searching, so bisection is impossible. Unless:
        3. UNKNOWN and FALSE are equivalent results
        4. Neither left expression nor <in value list> contain any NULL value
      */

    if (m_compare_type == ROW_RESULT &&
        ((!is_top_level_item() || negated) &&              // 3
         (list_contains_null() || args[0]->maybe_null)))   // 4
      bisection_possible= false;
  }

  if (type_cnt == 1)
  {
    if (m_compare_type == STRING_RESULT &&
        agg_arg_charsets_for_comparison(cmp_collation, args, arg_count))
      return;
    arg_types_compatible= TRUE;

    if (m_compare_type == ROW_RESULT)
    {
      uint cols= args[0]->cols();
      cmp_item_row *cmp= 0;

      if (bisection_possible)
      {
        array= new (thd->mem_root) in_row(thd, arg_count-1, 0);
        cmp= &((in_row*)array)->tmp;
      }
      else
      {
        if (!(cmp= new (thd->mem_root) cmp_item_row))
          return;
        cmp_items[ROW_RESULT]= cmp;
      }
      cmp->n= cols;
      cmp->alloc_comparators();

      for (uint col= 0; col < cols; col++)
      {
        date_arg= find_date_time_item(args, arg_count, col);
        if (date_arg)
        {
          cmp_item **cmp= 0;
          if (array)
            cmp= ((in_row*)array)->tmp.comparators + col;
          else
            cmp= ((cmp_item_row*)cmp_items[ROW_RESULT])->comparators + col;
          *cmp= new (thd->mem_root) cmp_item_datetime(date_arg);
        }
      }
    }
  }

  if (bisection_possible)
  {
    /*
      IN must compare INT columns and constants as int values (the same
      way as equality does).
      So we must check here if the column on the left and all the constant 
      values on the right can be compared as integers and adjust the 
      comparison type accordingly.

      See the comment about the similar block in Item_bool_func2
    */  
    if (args[0]->real_item()->type() == FIELD_ITEM &&
        !thd->lex->is_view_context_analysis() && m_compare_type != INT_RESULT)
    {
      Item_field *field_item= (Item_field*) (args[0]->real_item());
      if (field_item->field_type() ==  MYSQL_TYPE_LONGLONG ||
          field_item->field_type() ==  MYSQL_TYPE_YEAR)
      {
        bool all_converted= TRUE;
        for (arg=args+1, arg_end=args+arg_count; arg != arg_end ; arg++)
        {
           if (!convert_const_to_int(thd, field_item, &arg[0]))
            all_converted= FALSE;
        }
        if (all_converted)
          m_compare_type= INT_RESULT;
      }
    }
    switch (m_compare_type) {
    case STRING_RESULT:
      array=new (thd->mem_root) in_string(arg_count-1,(qsort2_cmp) srtcmp_in, 
                                          cmp_collation.collation);
      break;
    case INT_RESULT:
      array= new (thd->mem_root) in_longlong(arg_count-1);
      break;
    case REAL_RESULT:
      array= new (thd->mem_root) in_double(arg_count-1);
      break;
    case ROW_RESULT:
      /*
        The row comparator was created at the beginning but only DATETIME
        items comparators were initialized. Call store_value() to setup
        others.
      */
      ((in_row*)array)->tmp.store_value(args[0]);
      break;
    case DECIMAL_RESULT:
      array= new (thd->mem_root) in_decimal(arg_count - 1);
      break;
    case TIME_RESULT:
      date_arg= find_date_time_item(args, arg_count, 0);
      array= new (thd->mem_root) in_datetime(date_arg, arg_count - 1);
      break;
    }
    if (!array || thd->is_fatal_error)		// OOM
      return;
    uint j=0;
    for (uint i=1 ; i < arg_count ; i++)
    {
      array->set(j,args[i]);
      if (!args[i]->null_value)
        j++; // include this cell in the array.
      else
      {
        /*
          We don't put NULL values in array, to avoid erronous matches in
          bisection.
        */
        have_null= 1;
      }
    }
    if ((array->used_count= j))
      array->sort();
  }
  else
  {
    if (found_types & (1U << TIME_RESULT))
      date_arg= find_date_time_item(args, arg_count, 0);
    if (found_types & (1U << STRING_RESULT) &&
        agg_arg_charsets_for_comparison(cmp_collation, args, arg_count))
      return;
    for (i= 0; i <= (uint) TIME_RESULT; i++)
    {
      if (found_types & (1U << i) && !cmp_items[i])
      {
        if (!cmp_items[i] && !(cmp_items[i]=
            cmp_item::get_comparator((Item_result)i, date_arg,
                                     cmp_collation.collation)))
          return;
      }
    }
  }
  max_length= 1;
}


void Item_func_in::print(String *str, enum_query_type query_type)
{
  str->append('(');
  args[0]->print(str, query_type);
  if (negated)
    str->append(STRING_WITH_LEN(" not"));
  str->append(STRING_WITH_LEN(" in ("));
  print_args(str, 1, query_type);
  str->append(STRING_WITH_LEN("))"));
}


/*
  Evaluate the function and return its value.

  SYNOPSIS
    val_int()

  DESCRIPTION
    Evaluate the function and return its value.

  IMPLEMENTATION
    If the array object is defined then the value of the function is
    calculated by means of this array.
    Otherwise several cmp_item objects are used in order to do correct
    comparison of left expression and an expression from the values list.
    One cmp_item object correspond to one used comparison type. Left
    expression can be evaluated up to number of different used comparison
    types. A bit mapped variable value_added_map is used to check whether
    the left expression already was evaluated for a particular result type.
    Result types are mapped to it according to their integer values i.e.
    STRING_RESULT is mapped to bit 0, REAL_RESULT to bit 1, so on.

  RETURN
    Value of the function
*/

longlong Item_func_in::val_int()
{
  cmp_item *in_item;
  DBUG_ASSERT(fixed == 1);
  uint value_added_map= 0;
  if (array)
  {
    bool tmp=array->find(args[0]);
    /*
      NULL on left -> UNKNOWN.
      Found no match, and NULL on right -> UNKNOWN.
      NULL on right can never give a match, as it is not stored in
      array.
      See also the 'bisection_possible' variable in fix_length_and_dec().
    */
    null_value=args[0]->null_value || (!tmp && have_null);
    return (longlong) (!null_value && tmp != negated);
  }

  if ((null_value= args[0]->real_item()->type() == NULL_ITEM))
    return 0;

  have_null= 0;
  for (uint i= 1 ; i < arg_count ; i++)
  {
    if (args[i]->real_item()->type() == NULL_ITEM)
    {
      have_null= TRUE;
      continue;
    }
    Item_result cmp_type= item_cmp_type(left_cmp_type, args[i]);
    in_item= cmp_items[(uint)cmp_type];
    DBUG_ASSERT(in_item);
    if (!(value_added_map & (1U << (uint)cmp_type)))
    {
      in_item->store_value(args[0]);
      value_added_map|= 1U << (uint)cmp_type;
    }
    const int rc= in_item->cmp(args[i]);
    if (rc == FALSE)
      return (longlong) (!negated);
    have_null|= (rc == UNKNOWN);
  }

  null_value= have_null;
  return (longlong) (!null_value && negated);
}


longlong Item_func_bit_or::val_int()
{
  DBUG_ASSERT(fixed == 1);
  ulonglong arg1= (ulonglong) args[0]->val_int();
  if (args[0]->null_value)
  {
    null_value=1; /* purecov: inspected */
    return 0; /* purecov: inspected */
  }
  ulonglong arg2= (ulonglong) args[1]->val_int();
  if (args[1]->null_value)
  {
    null_value=1;
    return 0;
  }
  null_value=0;
  return (longlong) (arg1 | arg2);
}


longlong Item_func_bit_and::val_int()
{
  DBUG_ASSERT(fixed == 1);
  ulonglong arg1= (ulonglong) args[0]->val_int();
  if (args[0]->null_value)
  {
    null_value=1; /* purecov: inspected */
    return 0; /* purecov: inspected */
  }
  ulonglong arg2= (ulonglong) args[1]->val_int();
  if (args[1]->null_value)
  {
    null_value=1; /* purecov: inspected */
    return 0; /* purecov: inspected */
  }
  null_value=0;
  return (longlong) (arg1 & arg2);
}

Item_cond::Item_cond(THD *thd, Item_cond *item)
  :Item_bool_func(thd, item),
   abort_on_null(item->abort_on_null),
   and_tables_cache(item->and_tables_cache)
{
  /*
    item->list will be copied by copy_andor_arguments() call
  */
}


Item_cond::Item_cond(THD *thd, Item *i1, Item *i2):
  Item_bool_func(thd), abort_on_null(0)
{
  list.push_back(i1, thd->mem_root);
  list.push_back(i2, thd->mem_root);
}


Item *Item_cond_and::copy_andor_structure(THD *thd)
{
  Item_cond_and *item;
  if ((item= new (thd->mem_root) Item_cond_and(thd, this)))
    item->copy_andor_arguments(thd, this);
  return item;
}


void Item_cond::copy_andor_arguments(THD *thd, Item_cond *item)
{
  List_iterator_fast<Item> li(item->list);
  while (Item *it= li++)
    list.push_back(it->copy_andor_structure(thd), thd->mem_root);
}


bool
Item_cond::fix_fields(THD *thd, Item **ref)
{
  DBUG_ASSERT(fixed == 0);
  List_iterator<Item> li(list);
  Item *item;
  uchar buff[sizeof(char*)];			// Max local vars in function
  bool is_and_cond= functype() == Item_func::COND_AND_FUNC;
  not_null_tables_cache= 0;
  used_tables_and_const_cache_init();

  /*
    and_table_cache is the value that Item_cond_or() returns for
    not_null_tables()
  */
  and_tables_cache= ~(table_map) 0;

  if (check_stack_overrun(thd, STACK_MIN_SIZE, buff))
    return TRUE;				// Fatal error flag is set!
  /*
    The following optimization reduces the depth of an AND-OR tree.
    E.g. a WHERE clause like
      F1 AND (F2 AND (F2 AND F4))
    is parsed into a tree with the same nested structure as defined
    by braces. This optimization will transform such tree into
      AND (F1, F2, F3, F4).
    Trees of OR items are flattened as well:
      ((F1 OR F2) OR (F3 OR F4))   =>   OR (F1, F2, F3, F4)
    Items for removed AND/OR levels will dangle until the death of the
    entire statement.
    The optimization is currently prepared statements and stored procedures
    friendly as it doesn't allocate any memory and its effects are durable
    (i.e. do not depend on PS/SP arguments).
  */
  while ((item=li++))
  {
    while (item->type() == Item::COND_ITEM &&
	   ((Item_cond*) item)->functype() == functype() &&
           !((Item_cond*) item)->list.is_empty())
    {						// Identical function
      li.replace(((Item_cond*) item)->list);
      ((Item_cond*) item)->list.empty();
      item= *li.ref();				// new current item
    }
    if (abort_on_null)
      item->top_level_item();

    /*
      replace degraded condition:
        was:    <field>
        become: <field> = 1
    */
    Item::Type type= item->type();
    if (type == Item::FIELD_ITEM || type == Item::REF_ITEM)
    {
      Query_arena backup, *arena;
      Item *new_item;
      arena= thd->activate_stmt_arena_if_needed(&backup);
      if ((new_item= new (thd->mem_root) Item_func_ne(thd, item, new (thd->mem_root) Item_int(thd, 0, 1))))
        li.replace(item= new_item);
      if (arena)
        thd->restore_active_arena(arena, &backup);
    }

    // item can be substituted in fix_fields
    if ((!item->fixed &&
	 item->fix_fields(thd, li.ref())) ||
	(item= *li.ref())->check_cols(1))
      return TRUE; /* purecov: inspected */
    used_tables_cache|=     item->used_tables();
    if (item->const_item() && !item->with_param &&
        !item->is_expensive() && !cond_has_datetime_is_null(item))
    {
      if (item->val_int() == is_and_cond && top_level())
      {
        /* 
          a. This is "... AND true_cond AND ..."
          In this case, true_cond  has no effect on cond_and->not_null_tables()
          b. This is "... OR false_cond/null cond OR ..." 
          In this case, false_cond has no effect on cond_or->not_null_tables()
        */
      }
      else
      {
        /* 
          a. This is "... AND false_cond/null_cond AND ..."
          The whole condition is FALSE/UNKNOWN.
          b. This is  "... OR const_cond OR ..."
          In this case, cond_or->not_null_tables()=0, because the condition
          const_cond might evaluate to true (regardless of whether some tables
          were NULL-complemented).
        */
        not_null_tables_cache= (table_map) 0;
        and_tables_cache= (table_map) 0;
      }
      if (thd->is_error())
        return TRUE;
    }
    else
    {
      table_map tmp_table_map= item->not_null_tables();
      not_null_tables_cache|= tmp_table_map;
      and_tables_cache&= tmp_table_map;

      const_item_cache= FALSE;
    } 
  
    with_sum_func=	    with_sum_func || item->with_sum_func;
    with_param=             with_param || item->with_param;
    with_field=             with_field || item->with_field;
    with_subselect|=        item->has_subquery();
    if (item->maybe_null)
      maybe_null=1;
  }
  fix_length_and_dec();
  fixed= 1;
  return FALSE;
}


bool
Item_cond::eval_not_null_tables(uchar *opt_arg)
{
  Item *item;
  bool is_and_cond= functype() == Item_func::COND_AND_FUNC;
  List_iterator<Item> li(list);
  not_null_tables_cache= (table_map) 0;
  and_tables_cache= ~(table_map) 0;
  while ((item=li++))
  {
    table_map tmp_table_map;
    if (item->const_item() && !item->with_param &&
        !item->is_expensive() && !cond_has_datetime_is_null(item))
    {
      if (item->val_int() == is_and_cond && top_level())
      {
        /* 
          a. This is "... AND true_cond AND ..."
          In this case, true_cond  has no effect on cond_and->not_null_tables()
          b. This is "... OR false_cond/null cond OR ..." 
          In this case, false_cond has no effect on cond_or->not_null_tables()
        */
      }
      else
      {
        /* 
          a. This is "... AND false_cond/null_cond AND ..."
          The whole condition is FALSE/UNKNOWN.
          b. This is  "... OR const_cond OR ..."
          In this case, cond_or->not_null_tables()=0, because the condition
          const_cond might evaluate to true (regardless of whether some tables
          were NULL-complemented).
        */
        not_null_tables_cache= (table_map) 0;
        and_tables_cache= (table_map) 0;
      }
    }
    else
    {
      tmp_table_map= item->not_null_tables();
      not_null_tables_cache|= tmp_table_map;
      and_tables_cache&= tmp_table_map;
    }
  }
  return 0;
}


void Item_cond::fix_after_pullout(st_select_lex *new_parent, Item **ref,
                                  bool merge)
{
  List_iterator<Item> li(list);
  Item *item;

  used_tables_and_const_cache_init();

  and_tables_cache= ~(table_map) 0; // Here and below we do as fix_fields does
  not_null_tables_cache= 0;

  while ((item=li++))
  {
    table_map tmp_table_map;
    item->fix_after_pullout(new_parent, li.ref(), merge);
    item= *li.ref();
    used_tables_and_const_cache_join(item);

    if (item->const_item())
      and_tables_cache= (table_map) 0;
    else
    {
      tmp_table_map= item->not_null_tables();
      not_null_tables_cache|= tmp_table_map;
      and_tables_cache&= tmp_table_map;
      const_item_cache= FALSE;
    }  
  }
}


bool Item_cond::walk(Item_processor processor, bool walk_subquery, uchar *arg)
{
  List_iterator_fast<Item> li(list);
  Item *item;
  while ((item= li++))
    if (item->walk(processor, walk_subquery, arg))
      return 1;
  return Item_func::walk(processor, walk_subquery, arg);
}

bool Item_cond_and::walk_top_and(Item_processor processor, uchar *arg)
{
  List_iterator_fast<Item> li(list);
  Item *item;
  while ((item= li++))
    if (item->walk_top_and(processor, arg))
      return 1;
  return Item_cond::walk_top_and(processor, arg);
}


/**
  Transform an Item_cond object with a transformer callback function.
  
    The function recursively applies the transform method to each
     member item of the condition list.
    If the call of the method for a member item returns a new item
    the old item is substituted for a new one.
    After this the transformer is applied to the root node
    of the Item_cond object. 
     
  @param transformer   the transformer callback function to be applied to
                       the nodes of the tree of the object
  @param arg           parameter to be passed to the transformer

  @return
    Item returned as the result of transformation of the root node 
*/

Item *Item_cond::transform(THD *thd, Item_transformer transformer, uchar *arg)
{
  DBUG_ASSERT(!thd->stmt_arena->is_stmt_prepare());

  List_iterator<Item> li(list);
  Item *item;
  while ((item= li++))
  {
    Item *new_item= item->transform(thd, transformer, arg);
    if (!new_item)
      return 0;

    /*
      THD::change_item_tree() should be called only if the tree was
      really transformed, i.e. when a new item has been created.
      Otherwise we'll be allocating a lot of unnecessary memory for
      change records at each execution.
    */
    if (new_item != item)
      thd->change_item_tree(li.ref(), new_item);
  }
  return Item_func::transform(thd, transformer, arg);
}


/**
  Compile Item_cond object with a processor and a transformer
  callback functions.
  
    First the function applies the analyzer to the root node of
    the Item_func object. Then if the analyzer succeeeds (returns TRUE)
    the function recursively applies the compile method to member
    item of the condition list.
    If the call of the method for a member item returns a new item
    the old item is substituted for a new one.
    After this the transformer is applied to the root node
    of the Item_cond object. 
     
  @param analyzer      the analyzer callback function to be applied to the
                       nodes of the tree of the object
  @param[in,out] arg_p parameter to be passed to the analyzer
  @param transformer   the transformer callback function to be applied to the
                       nodes of the tree of the object
  @param arg_t         parameter to be passed to the transformer

  @return
    Item returned as the result of transformation of the root node 
*/

Item *Item_cond::compile(THD *thd, Item_analyzer analyzer, uchar **arg_p,
                         Item_transformer transformer, uchar *arg_t)
{
  if (!(this->*analyzer)(arg_p))
    return 0;
  
  List_iterator<Item> li(list);
  Item *item;
  while ((item= li++))
  {
    /* 
      The same parameter value of arg_p must be passed
      to analyze any argument of the condition formula.
    */   
    uchar *arg_v= *arg_p;
    Item *new_item= item->compile(thd, analyzer, &arg_v, transformer, arg_t);
    if (new_item && new_item != item)
      thd->change_item_tree(li.ref(), new_item);
  }
  return Item_func::transform(thd, transformer, arg_t);
}


Item *Item_cond::propagate_equal_fields(THD *thd,
                                        const Context &ctx,
                                        COND_EQUAL *cond)
{
  DBUG_ASSERT(!thd->stmt_arena->is_stmt_prepare());
  DBUG_ASSERT(arg_count == 0);
  List_iterator<Item> li(list);
  Item *item;
  while ((item= li++))
  {
    /*
      The exact value of the second parameter to propagate_equal_fields()
      is not important at this point. Item_func derivants will create and
      pass their own context to the arguments.
    */
    Item *new_item= item->propagate_equal_fields(thd, Context_boolean(), cond);
    if (new_item && new_item != item)
      thd->change_item_tree(li.ref(), new_item);
  }
  return this;
}

void Item_cond::traverse_cond(Cond_traverser traverser,
                              void *arg, traverse_order order)
{
  List_iterator<Item> li(list);
  Item *item;

  switch(order) {
  case(PREFIX):
    (*traverser)(this, arg);
    while ((item= li++))
    {
      item->traverse_cond(traverser, arg, order);
    }
    (*traverser)(NULL, arg);
    break;
  case(POSTFIX):
    while ((item= li++))
    {
      item->traverse_cond(traverser, arg, order);
    }
    (*traverser)(this, arg);
  }
}

/**
  Move SUM items out from item tree and replace with reference.

  The split is done to get an unique item for each SUM function
  so that we can easily find and calculate them.
  (Calculation done by update_sum_func() and copy_sum_funcs() in
  sql_select.cc)

  @param thd			Thread handler
  @param ref_pointer_array	Pointer to array of reference fields
  @param fields		All fields in select

  @note
    This function is run on all expression (SELECT list, WHERE, HAVING etc)
    that have or refer (HAVING) to a SUM expression.
*/

void Item_cond::split_sum_func(THD *thd, Item **ref_pointer_array,
                               List<Item> &fields, uint flags)
{
  List_iterator<Item> li(list);
  Item *item;
  while ((item= li++))
    item->split_sum_func2(thd, ref_pointer_array, fields, li.ref(),
                          flags | SPLIT_SUM_SKIP_REGISTERED);
}


table_map
Item_cond::used_tables() const
{						// This caches used_tables
  return used_tables_cache;
}


void Item_cond::print(String *str, enum_query_type query_type)
{
  str->append('(');
  List_iterator_fast<Item> li(list);
  Item *item;
  if ((item=li++))
    item->print(str, query_type);
  while ((item=li++))
  {
    str->append(' ');
    str->append(func_name());
    str->append(' ');
    item->print(str, query_type);
  }
  str->append(')');
}


void Item_cond::neg_arguments(THD *thd)
{
  List_iterator<Item> li(list);
  Item *item;
  while ((item= li++))		/* Apply not transformation to the arguments */
  {
    Item *new_item= item->neg_transformer(thd);
    if (!new_item)
    {
      if (!(new_item= new (thd->mem_root) Item_func_not(thd, item)))
	return;					// Fatal OEM error
    }
    (void) li.replace(new_item);
  }
}


void Item_cond_and::mark_as_condition_AND_part(TABLE_LIST *embedding)
{
  List_iterator<Item> li(list);
  Item *item;
  while ((item=li++))
  {
    item->mark_as_condition_AND_part(embedding);
  }
}

/**
  Evaluation of AND(expr, expr, expr ...).

  @note
    abort_if_null is set for AND expressions for which we don't care if the
    result is NULL or 0. This is set for:
    - WHERE clause
    - HAVING clause
    - IF(expression)

  @retval
    1  If all expressions are true
  @retval
    0  If all expressions are false or if we find a NULL expression and
       'abort_on_null' is set.
  @retval
    NULL if all expression are either 1 or NULL
*/


longlong Item_cond_and::val_int()
{
  DBUG_ASSERT(fixed == 1);
  List_iterator_fast<Item> li(list);
  Item *item;
  null_value= 0;
  while ((item=li++))
  {
    if (!item->val_bool())
    {
      if (abort_on_null || !(null_value= item->null_value))
	return 0;				// return FALSE
    }
  }
  return null_value ? 0 : 1;
}


longlong Item_cond_or::val_int()
{
  DBUG_ASSERT(fixed == 1);
  List_iterator_fast<Item> li(list);
  Item *item;
  null_value=0;
  while ((item=li++))
  {
    if (item->val_bool())
    {
      null_value=0;
      return 1;
    }
    if (item->null_value)
      null_value=1;
  }
  return 0;
}

Item *Item_cond_or::copy_andor_structure(THD *thd)
{
  Item_cond_or *item;
  if ((item= new (thd->mem_root) Item_cond_or(thd, this)))
    item->copy_andor_arguments(thd, this);
  return item;
}


/**
  Create an AND expression from two expressions.

  @param a	expression or NULL
  @param b    	expression.
  @param org_item	Don't modify a if a == *org_item.
                        If a == NULL, org_item is set to point at b,
                        to ensure that future calls will not modify b.

  @note
    This will not modify item pointed to by org_item or b
    The idea is that one can call this in a loop and create and
    'and' over all items without modifying any of the original items.

  @retval
    NULL	Error
  @retval
    Item
*/

Item *and_expressions(THD *thd, Item *a, Item *b, Item **org_item)
{
  if (!a)
    return (*org_item= (Item*) b);
  if (a == *org_item)
  {
    Item_cond *res;
    if ((res= new (thd->mem_root) Item_cond_and(thd, a, (Item*) b)))
    {
      res->used_tables_cache= a->used_tables() | b->used_tables();
      res->not_null_tables_cache= a->not_null_tables() | b->not_null_tables();
    }
    return res;
  }
  if (((Item_cond_and*) a)->add((Item*) b, thd->mem_root))
    return 0;
  ((Item_cond_and*) a)->used_tables_cache|= b->used_tables();
  ((Item_cond_and*) a)->not_null_tables_cache|= b->not_null_tables();
  return a;
}


<<<<<<< HEAD
bool Item_func_null_predicate::count_sargable_conds(uchar *arg)
{
  ((SELECT_LEX*) arg)->cond_count++;
  return 0;
=======
void Item_func_isnull::print(String *str, enum_query_type query_type)
{
  str->append(func_name());
  str->append('(');
  if (const_item() && !args[0]->maybe_null &&
      !(query_type & (QT_NO_DATA_EXPANSION | QT_VIEW_INTERNAL)))
    str->append("/*always not null*/ 1");
  else
    args[0]->print(str, query_type);
  str->append(')');
>>>>>>> bcc677bb
}


longlong Item_func_isnull::val_int()
{
  DBUG_ASSERT(fixed == 1);
  if (const_item() && !args[0]->maybe_null)
    return 0;
  return args[0]->is_null() ? 1: 0;
}


longlong Item_is_not_null_test::val_int()
{
  DBUG_ASSERT(fixed == 1);
  DBUG_ENTER("Item_is_not_null_test::val_int");
  if (const_item() && !args[0]->maybe_null)
    DBUG_RETURN(1);
  if (args[0]->is_null())
  {
    DBUG_PRINT("info", ("null"));
    owner->was_null|= 1;
    DBUG_RETURN(0);
  }
  else
    DBUG_RETURN(1);
}

/**
  Optimize case of not_null_column IS NULL.
*/
void Item_is_not_null_test::update_used_tables()
{
  if (!args[0]->maybe_null)
    used_tables_cache= 0;			/* is always true */
  else
    args[0]->update_used_tables();
}


longlong Item_func_isnotnull::val_int()
{
  DBUG_ASSERT(fixed == 1);
  return args[0]->is_null() ? 0 : 1;
}


void Item_func_isnotnull::print(String *str, enum_query_type query_type)
{
  str->append('(');
  args[0]->print(str, query_type);
  str->append(STRING_WITH_LEN(" is not null)"));
}


bool Item_bool_func2::count_sargable_conds(uchar *arg)
{
  ((SELECT_LEX*) arg)->cond_count++;
  return 0;
}


longlong Item_func_like::val_int()
{
  DBUG_ASSERT(fixed == 1);
  String* res= args[0]->val_str(&cmp_value1);
  if (args[0]->null_value)
  {
    null_value=1;
    return 0;
  }
  String* res2= args[1]->val_str(&cmp_value2);
  if (args[1]->null_value)
  {
    null_value=1;
    return 0;
  }
  null_value=0;
  if (canDoTurboBM)
    return turboBM_matches(res->ptr(), res->length()) ? 1 : 0;
  return my_wildcmp(cmp_collation.collation,
		    res->ptr(),res->ptr()+res->length(),
		    res2->ptr(),res2->ptr()+res2->length(),
		    escape,wild_one,wild_many) ? 0 : 1;
}


/**
  We can optimize a where if first character isn't a wildcard
*/

bool Item_func_like::with_sargable_pattern() const
{
  if (!args[1]->const_item() || args[1]->is_expensive())
    return false;

  String* res2= args[1]->val_str((String *) &cmp_value2);
  if (!res2)
    return false;

  if (!res2->length()) // Can optimize empty wildcard: column LIKE ''
    return true;

  DBUG_ASSERT(res2->ptr());
  char first= res2->ptr()[0];
  return first != wild_many && first != wild_one;
}


SEL_TREE *Item_func_like::get_mm_tree(RANGE_OPT_PARAM *param, Item **cond_ptr)
{
  MEM_ROOT *tmp_root= param->mem_root;
  param->thd->mem_root= param->old_root;
  bool sargable_pattern= with_sargable_pattern();
  param->thd->mem_root= tmp_root;
  return sargable_pattern ?
    Item_bool_func2::get_mm_tree(param, cond_ptr) :
    Item_func::get_mm_tree(param, cond_ptr);
}


bool Item_func_like::fix_fields(THD *thd, Item **ref)
{
  DBUG_ASSERT(fixed == 0);
  if (Item_bool_func2::fix_fields(thd, ref) ||
      escape_item->fix_fields(thd, &escape_item))
    return TRUE;

  if (!escape_item->const_during_execution())
  {
    my_error(ER_WRONG_ARGUMENTS,MYF(0),"ESCAPE");
    return TRUE;
  }
  
  if (escape_item->const_item())
  {
    /* If we are on execution stage */
    String *escape_str= escape_item->val_str(&cmp_value1);
    if (escape_str)
    {
      const char *escape_str_ptr= escape_str->ptr();
      if (escape_used_in_parsing && (
             (((thd->variables.sql_mode & MODE_NO_BACKSLASH_ESCAPES) &&
                escape_str->numchars() != 1) ||
               escape_str->numchars() > 1)))
      {
        my_error(ER_WRONG_ARGUMENTS,MYF(0),"ESCAPE");
        return TRUE;
      }

      if (use_mb(cmp_collation.collation))
      {
        CHARSET_INFO *cs= escape_str->charset();
        my_wc_t wc;
        int rc= cs->cset->mb_wc(cs, &wc,
                                (const uchar*) escape_str_ptr,
                                (const uchar*) escape_str_ptr +
                                escape_str->length());
        escape= (int) (rc > 0 ? wc : '\\');
      }
      else
      {
        /*
          In the case of 8bit character set, we pass native
          code instead of Unicode code as "escape" argument.
          Convert to "cs" if charset of escape differs.
        */
        CHARSET_INFO *cs= cmp_collation.collation;
        uint32 unused;
        if (escape_str->needs_conversion(escape_str->length(),
                                         escape_str->charset(), cs, &unused))
        {
          char ch;
          uint errors;
          uint32 cnvlen= copy_and_convert(&ch, 1, cs, escape_str_ptr,
                                          escape_str->length(),
                                          escape_str->charset(), &errors);
          escape= cnvlen ? ch : '\\';
        }
        else
          escape= escape_str_ptr ? *escape_str_ptr : '\\';
      }
    }
    else
      escape= '\\';

    /*
      We could also do boyer-more for non-const items, but as we would have to
      recompute the tables for each row it's not worth it.
    */
    if (args[1]->const_item() && !use_strnxfrm(collation.collation) &&
        !args[1]->is_expensive())
    {
      String* res2= args[1]->val_str(&cmp_value2);
      if (!res2)
        return FALSE;				// Null argument
      
      const size_t len   = res2->length();
      const char*  first = res2->ptr();
      const char*  last  = first + len - 1;
      /*
        len must be > 2 ('%pattern%')
        heuristic: only do TurboBM for pattern_len > 2
      */
      
      if (len > MIN_TURBOBM_PATTERN_LEN + 2 &&
          *first == wild_many &&
          *last  == wild_many)
      {
        const char* tmp = first + 1;
        for (; *tmp != wild_many && *tmp != wild_one && *tmp != escape; tmp++) ;
        canDoTurboBM = (tmp == last) && !use_mb(args[0]->collation.collation);
      }
      if (canDoTurboBM)
      {
        pattern_len = (int) len - 2;
        pattern     = thd->strmake(first + 1, pattern_len);
        DBUG_PRINT("info", ("Initializing pattern: '%s'", first));
        int *suff = (int*) thd->alloc((int) (sizeof(int)*
                                      ((pattern_len + 1)*2+
                                      alphabet_size)));
        bmGs      = suff + pattern_len + 1;
        bmBc      = bmGs + pattern_len + 1;
        turboBM_compute_good_suffix_shifts(suff);
        turboBM_compute_bad_character_shifts();
        DBUG_PRINT("info",("done"));
      }
      use_sampling= (len > 2 && (*first == wild_many || *first == wild_one));
    }
  }
  return FALSE;
}


void Item_func_like::cleanup()
{
  canDoTurboBM= FALSE;
  Item_bool_func2::cleanup();
}


bool Item_func_like::find_selective_predicates_list_processor(uchar *arg)
{
  find_selective_predicates_list_processor_data *data=
    (find_selective_predicates_list_processor_data *) arg;
  if (use_sampling && used_tables() == data->table->map)
  {
    THD *thd= data->table->in_use;
    COND_STATISTIC *stat;
    Item *arg0;
    if (!(stat= (COND_STATISTIC *) thd->alloc(sizeof(COND_STATISTIC))))
      return TRUE;
    stat->cond= this;
    arg0= args[0]->real_item();
    if (args[1]->const_item() && arg0->type() == FIELD_ITEM)
      stat->field_arg= ((Item_field *)arg0)->field;
    else
      stat->field_arg= NULL;
    data->list.push_back(stat, thd->mem_root);
  }
  return FALSE;
}


int Regexp_processor_pcre::default_regex_flags()
{
  return default_regex_flags_pcre(current_thd);
}

void Regexp_processor_pcre::set_recursion_limit(THD *thd)
{
  long stack_used;
  DBUG_ASSERT(thd == current_thd);
  stack_used= available_stack_size(thd->thread_stack, &stack_used);
  m_pcre_extra.match_limit_recursion=
    (my_thread_stack_size - STACK_MIN_SIZE - stack_used)/my_pcre_frame_size;
}


/**
  Convert string to lib_charset, if needed.
*/
String *Regexp_processor_pcre::convert_if_needed(String *str, String *converter)
{
  if (m_conversion_is_needed)
  {
    uint dummy_errors;
    if (converter->copy(str->ptr(), str->length(), str->charset(),
                        m_library_charset, &dummy_errors))
      return NULL;
    str= converter;
  }
  return str;
}


/**
  @brief Compile regular expression.

  @param[in]    pattern        the pattern to compile from.
  @param[in]    send_error     send error message if any.

  @details Make necessary character set conversion then 
  compile regular expression passed in the args[1].

  @retval    false  success.
  @retval    true   error occurred.
 */

bool Regexp_processor_pcre::compile(String *pattern, bool send_error)
{
  const char *pcreErrorStr;
  int pcreErrorOffset;

  if (is_compiled())
  {
    if (!stringcmp(pattern, &m_prev_pattern))
      return false;
    m_prev_pattern.copy(*pattern);
    pcre_free(m_pcre);
    m_pcre= NULL;
  }

  if (!(pattern= convert_if_needed(pattern, &pattern_converter)))
    return true;

  m_pcre= pcre_compile(pattern->c_ptr_safe(), m_library_flags,
                       &pcreErrorStr, &pcreErrorOffset, NULL);

  if (m_pcre == NULL)
  {
    if (send_error)
    {
      char buff[MAX_FIELD_WIDTH];
      my_snprintf(buff, sizeof(buff), "%s at offset %d", pcreErrorStr, pcreErrorOffset);
      my_error(ER_REGEXP_ERROR, MYF(0), buff);
    }
    return true;
  }
  return false;
}


bool Regexp_processor_pcre::compile(Item *item, bool send_error)
{
  char buff[MAX_FIELD_WIDTH];
  String tmp(buff, sizeof(buff), &my_charset_bin);
  String *pattern= item->val_str(&tmp);
  if (item->null_value || compile(pattern, send_error))
    return true;
  return false;
}


/**
  Send a warning explaining an error code returned by pcre_exec().
*/
void Regexp_processor_pcre::pcre_exec_warn(int rc) const
{
  char buf[64];
  const char *errmsg= NULL;
  THD *thd= current_thd;

  /*
    Make a descriptive message only for those pcre_exec() error codes
    that can actually happen in MariaDB.
  */
  switch (rc)
  {
  case PCRE_ERROR_NULL:
    errmsg= "pcre_exec: null argument passed";
    break;
  case PCRE_ERROR_BADOPTION:
    errmsg= "pcre_exec: bad option";
    break;
  case PCRE_ERROR_BADMAGIC:
    errmsg= "pcre_exec: bad magic - not a compiled regex";
    break;
  case PCRE_ERROR_UNKNOWN_OPCODE:
    errmsg= "pcre_exec: error in compiled regex";
    break;
  case PCRE_ERROR_NOMEMORY:
    errmsg= "pcre_exec: Out of memory";
    break;
  case PCRE_ERROR_NOSUBSTRING:
    errmsg= "pcre_exec: no substring";
    break;
  case PCRE_ERROR_MATCHLIMIT:
    errmsg= "pcre_exec: match limit exceeded";
    break;
  case PCRE_ERROR_CALLOUT:
    errmsg= "pcre_exec: callout error";
    break;
  case PCRE_ERROR_BADUTF8:
    errmsg= "pcre_exec: Invalid utf8 byte sequence in the subject string";
    break;
  case PCRE_ERROR_BADUTF8_OFFSET:
    errmsg= "pcre_exec: Started at invalid location within utf8 byte sequence";
    break;
  case PCRE_ERROR_PARTIAL:
    errmsg= "pcre_exec: partial match";
    break;
  case PCRE_ERROR_INTERNAL:
    errmsg= "pcre_exec: internal error";
    break;
  case PCRE_ERROR_BADCOUNT:
    errmsg= "pcre_exec: ovesize is negative";
    break;
  case PCRE_ERROR_RECURSIONLIMIT:
    my_snprintf(buf, sizeof(buf), "pcre_exec: recursion limit of %ld exceeded",
                m_pcre_extra.match_limit_recursion);
    errmsg= buf;
    break;
  case PCRE_ERROR_BADNEWLINE:
    errmsg= "pcre_exec: bad newline options";
    break;
  case PCRE_ERROR_BADOFFSET:
    errmsg= "pcre_exec: start offset negative or greater than string length";
    break;
  case PCRE_ERROR_SHORTUTF8:
    errmsg= "pcre_exec: ended in middle of utf8 sequence";
    break;
  case PCRE_ERROR_JIT_STACKLIMIT:
    errmsg= "pcre_exec: insufficient stack memory for JIT compile";
    break;
  case PCRE_ERROR_RECURSELOOP:
    errmsg= "pcre_exec: Recursion loop detected";
    break;
  case PCRE_ERROR_BADMODE:
    errmsg= "pcre_exec: compiled pattern passed to wrong bit library function";
    break;
  case PCRE_ERROR_BADENDIANNESS:
    errmsg= "pcre_exec: compiled pattern passed to wrong endianness processor";
    break;
  case PCRE_ERROR_JIT_BADOPTION:
    errmsg= "pcre_exec: bad jit option";
    break;
  case PCRE_ERROR_BADLENGTH:
    errmsg= "pcre_exec: negative length";
    break;
  default:
    /*
      As other error codes should normally not happen,
      we just report the error code without textual description
      of the code.
    */
    my_snprintf(buf, sizeof(buf), "pcre_exec: Internal error (%d)", rc);
    errmsg= buf;
  }
  push_warning_printf(thd, Sql_condition::WARN_LEVEL_WARN,
                      ER_REGEXP_ERROR, ER_THD(thd, ER_REGEXP_ERROR), errmsg);
}


/**
  Call pcre_exec() and send a warning if pcre_exec() returned with an error.
*/
int Regexp_processor_pcre::pcre_exec_with_warn(const pcre *code,
                                               const pcre_extra *extra,
                                               const char *subject,
                                               int length, int startoffset,
                                               int options, int *ovector,
                                               int ovecsize)
{
  int rc= pcre_exec(code, extra, subject, length,
                    startoffset, options, ovector, ovecsize);
  DBUG_EXECUTE_IF("pcre_exec_error_123", rc= -123;);
  if (rc < PCRE_ERROR_NOMATCH)
    pcre_exec_warn(rc);
  return rc;
}


bool Regexp_processor_pcre::exec(const char *str, int length, int offset)
{
  m_pcre_exec_rc= pcre_exec_with_warn(m_pcre, &m_pcre_extra, str, length, offset, 0,
                                      m_SubStrVec, array_elements(m_SubStrVec));
  return false;
}


bool Regexp_processor_pcre::exec(String *str, int offset,
                                  uint n_result_offsets_to_convert)
{
  if (!(str= convert_if_needed(str, &subject_converter)))
    return true;
  m_pcre_exec_rc= pcre_exec_with_warn(m_pcre, &m_pcre_extra,
                                      str->c_ptr_safe(), str->length(),
                                      offset, 0,
                                      m_SubStrVec, array_elements(m_SubStrVec));
  if (m_pcre_exec_rc > 0)
  {
    uint i;
    for (i= 0; i < n_result_offsets_to_convert; i++)
    {
      /*
        Convert byte offset into character offset.
      */
      m_SubStrVec[i]= (int) str->charset()->cset->numchars(str->charset(),
                                                           str->ptr(),
                                                           str->ptr() +
                                                           m_SubStrVec[i]);
    }
  }
  return false;
}


bool Regexp_processor_pcre::exec(Item *item, int offset,
                                uint n_result_offsets_to_convert)
{
  char buff[MAX_FIELD_WIDTH];
  String tmp(buff,sizeof(buff),&my_charset_bin);
  String *res= item->val_str(&tmp);
  if (item->null_value)
    return true;
  return exec(res, offset, n_result_offsets_to_convert);
}


void Regexp_processor_pcre::fix_owner(Item_func *owner,
                                      Item *subject_arg,
                                      Item *pattern_arg)
{
  if (!is_compiled() && pattern_arg->const_item())
  {
    if (compile(pattern_arg, true))
    {
      owner->maybe_null= 1; // Will always return NULL
      return;
    }
    set_const(true);
    owner->maybe_null= subject_arg->maybe_null;
  }
  else
    owner->maybe_null= 1;
}


bool Item_func_regex::fix_fields(THD *thd, Item **ref)
{
  re.set_recursion_limit(thd);
  return Item_bool_func::fix_fields(thd, ref);
}

void
Item_func_regex::fix_length_and_dec()
{
  Item_bool_func::fix_length_and_dec();

  if (agg_arg_charsets_for_comparison(cmp_collation, args, 2))
    return;

  re.init(cmp_collation.collation, 0);
  re.fix_owner(this, args[0], args[1]);
}


longlong Item_func_regex::val_int()
{
  DBUG_ASSERT(fixed == 1);
  if ((null_value= re.recompile(args[1])))
    return 0;

  if ((null_value= re.exec(args[0], 0, 0)))
    return 0;

  return re.match();
}


bool Item_func_regexp_instr::fix_fields(THD *thd, Item **ref)
{
  re.set_recursion_limit(thd);
  return Item_int_func::fix_fields(thd, ref);
}


void
Item_func_regexp_instr::fix_length_and_dec()
{
  if (agg_arg_charsets_for_comparison(cmp_collation, args, 2))
    return;

  re.init(cmp_collation.collation, 0);
  re.fix_owner(this, args[0], args[1]);
}


longlong Item_func_regexp_instr::val_int()
{
  DBUG_ASSERT(fixed == 1);
  if ((null_value= re.recompile(args[1])))
    return 0;

  if ((null_value= re.exec(args[0], 0, 1)))
    return 0;

  return re.match() ? re.subpattern_start(0) + 1 : 0;
}


#ifdef LIKE_CMP_TOUPPER
#define likeconv(cs,A) (uchar) (cs)->toupper(A)
#else
#define likeconv(cs,A) (uchar) (cs)->sort_order[(uchar) (A)]
#endif


/**
  Precomputation dependent only on pattern_len.
*/

void Item_func_like::turboBM_compute_suffixes(int *suff)
{
  const int   plm1 = pattern_len - 1;
  int            f = 0;
  int            g = plm1;
  int *const splm1 = suff + plm1;
  CHARSET_INFO	*cs= cmp_collation.collation;

  *splm1 = pattern_len;

  if (!cs->sort_order)
  {
    int i;
    for (i = pattern_len - 2; i >= 0; i--)
    {
      int tmp = *(splm1 + i - f);
      if (g < i && tmp < i - g)
	suff[i] = tmp;
      else
      {
	if (i < g)
	  g = i; // g = MY_MIN(i, g)
	f = i;
	while (g >= 0 && pattern[g] == pattern[g + plm1 - f])
	  g--;
	suff[i] = f - g;
      }
    }
  }
  else
  {
    int i;
    for (i = pattern_len - 2; 0 <= i; --i)
    {
      int tmp = *(splm1 + i - f);
      if (g < i && tmp < i - g)
	suff[i] = tmp;
      else
      {
	if (i < g)
	  g = i; // g = MY_MIN(i, g)
	f = i;
	while (g >= 0 &&
	       likeconv(cs, pattern[g]) == likeconv(cs, pattern[g + plm1 - f]))
	  g--;
	suff[i] = f - g;
      }
    }
  }
}


/**
  Precomputation dependent only on pattern_len.
*/

void Item_func_like::turboBM_compute_good_suffix_shifts(int *suff)
{
  turboBM_compute_suffixes(suff);

  int *end = bmGs + pattern_len;
  int *k;
  for (k = bmGs; k < end; k++)
    *k = pattern_len;

  int tmp;
  int i;
  int j          = 0;
  const int plm1 = pattern_len - 1;
  for (i = plm1; i > -1; i--)
  {
    if (suff[i] == i + 1)
    {
      for (tmp = plm1 - i; j < tmp; j++)
      {
	int *tmp2 = bmGs + j;
	if (*tmp2 == pattern_len)
	  *tmp2 = tmp;
      }
    }
  }

  int *tmp2;
  for (tmp = plm1 - i; j < tmp; j++)
  {
    tmp2 = bmGs + j;
    if (*tmp2 == pattern_len)
      *tmp2 = tmp;
  }

  tmp2 = bmGs + plm1;
  for (i = 0; i <= pattern_len - 2; i++)
    *(tmp2 - suff[i]) = plm1 - i;
}


/**
   Precomputation dependent on pattern_len.
*/

void Item_func_like::turboBM_compute_bad_character_shifts()
{
  int *i;
  int *end = bmBc + alphabet_size;
  int j;
  const int plm1 = pattern_len - 1;
  CHARSET_INFO	*cs= cmp_collation.collation;

  for (i = bmBc; i < end; i++)
    *i = pattern_len;

  if (!cs->sort_order)
  {
    for (j = 0; j < plm1; j++)
      bmBc[(uint) (uchar) pattern[j]] = plm1 - j;
  }
  else
  {
    for (j = 0; j < plm1; j++)
      bmBc[(uint) likeconv(cs,pattern[j])] = plm1 - j;
  }
}


/**
  Search for pattern in text.

  @return
    returns true/false for match/no match
*/

bool Item_func_like::turboBM_matches(const char* text, int text_len) const
{
  register int bcShift;
  register int turboShift;
  int shift = pattern_len;
  int j     = 0;
  int u     = 0;
  CHARSET_INFO	*cs= cmp_collation.collation;

  const int plm1=  pattern_len - 1;
  const int tlmpl= text_len - pattern_len;

  /* Searching */
  if (!cs->sort_order)
  {
    while (j <= tlmpl)
    {
      register int i= plm1;
      while (i >= 0 && pattern[i] == text[i + j])
      {
	i--;
	if (i == plm1 - shift)
	  i-= u;
      }
      if (i < 0)
	return 1;

      register const int v = plm1 - i;
      turboShift = u - v;
      bcShift    = bmBc[(uint) (uchar) text[i + j]] - plm1 + i;
      shift      = MY_MAX(turboShift, bcShift);
      shift      = MY_MAX(shift, bmGs[i]);
      if (shift == bmGs[i])
	u = MY_MIN(pattern_len - shift, v);
      else
      {
	if (turboShift < bcShift)
	  shift = MY_MAX(shift, u + 1);
	u = 0;
      }
      j+= shift;
    }
    return 0;
  }
  else
  {
    while (j <= tlmpl)
    {
      register int i = plm1;
      while (i >= 0 && likeconv(cs,pattern[i]) == likeconv(cs,text[i + j]))
      {
	i--;
	if (i == plm1 - shift)
	  i-= u;
      }
      if (i < 0)
	return 1;

      register const int v = plm1 - i;
      turboShift = u - v;
      bcShift    = bmBc[(uint) likeconv(cs, text[i + j])] - plm1 + i;
      shift      = MY_MAX(turboShift, bcShift);
      shift      = MY_MAX(shift, bmGs[i]);
      if (shift == bmGs[i])
	u = MY_MIN(pattern_len - shift, v);
      else
      {
	if (turboShift < bcShift)
	  shift = MY_MAX(shift, u + 1);
	u = 0;
      }
      j+= shift;
    }
    return 0;
  }
}


/**
  Make a logical XOR of the arguments.

  If either operator is NULL, return NULL.

  @todo
    (low priority) Change this to be optimized as: @n
    A XOR B   ->  (A) == 1 AND (B) <> 1) OR (A <> 1 AND (B) == 1) @n
    To be able to do this, we would however first have to extend the MySQL
    range optimizer to handle OR better.

  @note
    As we don't do any index optimization on XOR this is not going to be
    very fast to use.
*/

longlong Item_func_xor::val_int()
{
  DBUG_ASSERT(fixed == 1);
  int result= 0;
  null_value= false;
  for (uint i= 0; i < arg_count; i++)
  {
    result^= (args[i]->val_int() != 0);
    if (args[i]->null_value)
    {
      null_value= true;
      return 0;
    }
  }
  return result;
}

/**
  Apply NOT transformation to the item and return a new one.


    Transform the item using next rules:
    @verbatim
       a AND b AND ...    -> NOT(a) OR NOT(b) OR ...
       a OR b OR ...      -> NOT(a) AND NOT(b) AND ...
       NOT(a)             -> a
       a = b              -> a != b
       a != b             -> a = b
       a < b              -> a >= b
       a >= b             -> a < b
       a > b              -> a <= b
       a <= b             -> a > b
       IS NULL(a)         -> IS NOT NULL(a)
       IS NOT NULL(a)     -> IS NULL(a)
    @endverbatim

  @param thd		thread handler

  @return
    New item or
    NULL if we cannot apply NOT transformation (see Item::neg_transformer()).
*/

Item *Item_func_not::neg_transformer(THD *thd)	/* NOT(x)  ->  x */
{
  return args[0];
}


bool Item_func_not::fix_fields(THD *thd, Item **ref)
{
  args[0]->under_not(this);
  if (args[0]->type() == FIELD_ITEM)
  {
    /* replace  "NOT <field>" with "<field> == 0" */
    Query_arena backup, *arena;
    Item *new_item;
    bool rc= TRUE;
    arena= thd->activate_stmt_arena_if_needed(&backup);
    if ((new_item= new (thd->mem_root) Item_func_eq(thd, args[0], new (thd->mem_root) Item_int(thd, 0, 1))))
    {
      new_item->name= name;
      rc= (*ref= new_item)->fix_fields(thd, ref);
    }
    if (arena)
      thd->restore_active_arena(arena, &backup);
    return rc;
  }
  return Item_func::fix_fields(thd, ref);
}


Item *Item_bool_rowready_func2::neg_transformer(THD *thd)
{
  Item *item= negated_item(thd);
  return item;
}

/**
  XOR can be negated by negating one of the operands:

  NOT (a XOR b)  => (NOT a) XOR b
                 => a       XOR (NOT b)

  @param thd     Thread handle
  @return        New negated item
*/
Item *Item_func_xor::neg_transformer(THD *thd)
{
  Item *neg_operand;
  Item_func_xor *new_item;
  if ((neg_operand= args[0]->neg_transformer(thd)))
    // args[0] has neg_tranformer
    new_item= new(thd->mem_root) Item_func_xor(thd, neg_operand, args[1]);
  else if ((neg_operand= args[1]->neg_transformer(thd)))
    // args[1] has neg_tranformer
    new_item= new(thd->mem_root) Item_func_xor(thd, args[0], neg_operand);
  else
  {
    neg_operand= new(thd->mem_root) Item_func_not(thd, args[0]);
    new_item= new(thd->mem_root) Item_func_xor(thd, neg_operand, args[1]);
  }
  return new_item;
}


/**
  a IS NULL  ->  a IS NOT NULL.
*/
Item *Item_func_isnull::neg_transformer(THD *thd)
{
  Item *item= new (thd->mem_root) Item_func_isnotnull(thd, args[0]);
  return item;
}


/**
  a IS NOT NULL  ->  a IS NULL.
*/
Item *Item_func_isnotnull::neg_transformer(THD *thd)
{
  Item *item= new (thd->mem_root) Item_func_isnull(thd, args[0]);
  return item;
}


Item *Item_cond_and::neg_transformer(THD *thd)	/* NOT(a AND b AND ...)  -> */
					/* NOT a OR NOT b OR ... */
{
  neg_arguments(thd);
  Item *item= new (thd->mem_root) Item_cond_or(thd, list);
  return item;
}


Item *Item_cond_or::neg_transformer(THD *thd)	/* NOT(a OR b OR ...)  -> */
					/* NOT a AND NOT b AND ... */
{
  neg_arguments(thd);
  Item *item= new (thd->mem_root) Item_cond_and(thd, list);
  return item;
}


Item *Item_func_nop_all::neg_transformer(THD *thd)
{
  /* "NOT (e $cmp$ ANY (SELECT ...)) -> e $rev_cmp$" ALL (SELECT ...) */
  Item_func_not_all *new_item= new (thd->mem_root) Item_func_not_all(thd, args[0]);
  Item_allany_subselect *allany= (Item_allany_subselect*)args[0];
  allany->create_comp_func(FALSE);
  allany->all= !allany->all;
  allany->upper_item= new_item;
  return new_item;
}

Item *Item_func_not_all::neg_transformer(THD *thd)
{
  /* "NOT (e $cmp$ ALL (SELECT ...)) -> e $rev_cmp$" ANY (SELECT ...) */
  Item_func_nop_all *new_item= new (thd->mem_root) Item_func_nop_all(thd, args[0]);
  Item_allany_subselect *allany= (Item_allany_subselect*)args[0];
  allany->all= !allany->all;
  allany->create_comp_func(TRUE);
  allany->upper_item= new_item;
  return new_item;
}

Item *Item_func_eq::negated_item(THD *thd) /* a = b  ->  a != b */
{
  return new (thd->mem_root) Item_func_ne(thd, args[0], args[1]);
}


Item *Item_func_ne::negated_item(THD *thd) /* a != b  ->  a = b */
{
  return new (thd->mem_root) Item_func_eq(thd, args[0], args[1]);
}


Item *Item_func_lt::negated_item(THD *thd) /* a < b  ->  a >= b */
{
  return new (thd->mem_root) Item_func_ge(thd, args[0], args[1]);
}


Item *Item_func_ge::negated_item(THD *thd) /* a >= b  ->  a < b */
{
  return new (thd->mem_root) Item_func_lt(thd, args[0], args[1]);
}


Item *Item_func_gt::negated_item(THD *thd) /* a > b  ->  a <= b */
{
  return new (thd->mem_root) Item_func_le(thd, args[0], args[1]);
}


Item *Item_func_le::negated_item(THD *thd) /* a <= b  ->  a > b */
{
  return new (thd->mem_root) Item_func_gt(thd, args[0], args[1]);
}

/**
  just fake method, should never be called.
*/
Item *Item_bool_rowready_func2::negated_item(THD *thd)
{
  DBUG_ASSERT(0);
  return 0;
}


/**
  Construct a minimal multiple equality item

  @param f1               the first equal item
  @param f2               the second equal item
  @param with_const_item  TRUE if the first item is constant

  @details
  The constructor builds a new item equal object for the equality f1=f2.
  One of the equal items can be constant. If this is the case it is passed
  always as the first parameter and the parameter with_const_item serves
  as an indicator of this case.
  Currently any non-constant parameter items must point to an item of the
  of the type Item_field or Item_direct_view_ref(Item_field). 
*/

Item_equal::Item_equal(THD *thd, Item *f1, Item *f2, bool with_const_item):
  Item_bool_func(thd), eval_item(0), cond_false(0), cond_true(0),
  context_field(NULL), link_equal_fields(FALSE),
  m_compare_type(item_cmp_type(f1, f2)),
  m_compare_collation(f2->collation.collation)
{
  const_item_cache= 0;
  with_const= with_const_item;
  equal_items.push_back(f1, thd->mem_root);
  equal_items.push_back(f2, thd->mem_root);
  upper_levels= NULL;
}


/**
  Copy constructor for a multiple equality
  
  @param item_equal   source item for the constructor

  @details
  The function creates a copy of an Item_equal object.
  This constructor is used when an item belongs to a multiple equality
  of an upper level (an upper AND/OR level or an upper level of a nested
  outer join).
*/

Item_equal::Item_equal(THD *thd, Item_equal *item_equal):
  Item_bool_func(thd), eval_item(0), cond_false(0), cond_true(0),
  context_field(NULL), link_equal_fields(FALSE),
  m_compare_type(item_equal->m_compare_type),
  m_compare_collation(item_equal->m_compare_collation)
{
  const_item_cache= 0;
  List_iterator_fast<Item> li(item_equal->equal_items);
  Item *item;
  while ((item= li++))
  {
    equal_items.push_back(item, thd->mem_root);
  }
  with_const= item_equal->with_const;
  cond_false= item_equal->cond_false;
  upper_levels= item_equal->upper_levels;
}


/**
  @brief
  Add a constant item to the Item_equal object

  @param[in]  c  the constant to add
  @param[in]  f  item from the list equal_items the item c is equal to
                 (this parameter is optional)

  @details
  The method adds the constant item c to the equal_items list. If the list
  doesn't have any constant item yet the item c is just put in the front
  the list. Otherwise the value of c is compared with the value of the
  constant item from equal_items. If they are not equal cond_false is set
  to TRUE. This serves as an indicator that this Item_equal is always FALSE.
*/

void Item_equal::add_const(THD *thd, Item *c)
{
  if (cond_false)
    return;
  if (!with_const)
  {
    with_const= TRUE;
    equal_items.push_front(c, thd->mem_root);
    return;
  }
  Item *const_item= get_const();
  switch (Item_equal::compare_type()) {
  case TIME_RESULT:
    {
      enum_field_types f_type= context_field->field_type();
      longlong value0= c->val_temporal_packed(f_type);
      longlong value1= const_item->val_temporal_packed(f_type);
      cond_false= c->null_value || const_item->null_value || value0 != value1;
      break;
    }
  case STRING_RESULT:
    {
      String *str1, *str2;
      /*
        Suppose we have an expression (with a string type field) like this:
          WHERE field=const1 AND field=const2 ...

        For all pairs field=constXXX we know that:

        - Item_func_eq::fix_length_and_dec() performed collation and character
        set aggregation and added character set converters when needed.
        Note, the case like:
          WHERE field=const1 COLLATE latin1_bin AND field=const2
        is not handled here, because the field would be replaced to
        Item_func_set_collation, which cannot get into Item_equal.
        So all constXXX that are handled by Item_equal
        already have compatible character sets with "field".

        - Also, Field_str::test_if_equality_guarantees_uniqueness() guarantees
        that the comparison collation of all equalities handled by Item_equal
        match the the collation of the field.

        Therefore, at Item_equal::add_const() time all constants constXXX
        should be directly comparable to each other without an additional
        character set conversion.
        It's safe to do val_str() for "const_item" and "c" and compare
        them according to the collation of the *field*.

        So in a script like this:
          CREATE TABLE t1 (a VARCHAR(10) COLLATE xxx);
          INSERT INTO t1 VALUES ('a'),('A');
          SELECT * FROM t1 WHERE a='a' AND a='A';
        Item_equal::add_const() effectively rewrites the condition to:
          SELECT * FROM t1 WHERE a='a' AND 'a' COLLATE xxx='A';
        and then to:
          SELECT * FROM t1 WHERE a='a'; // if the two constants were equal
                                        // e.g. in case of latin1_swedish_ci
        or to:
          SELECT * FROM t1 WHERE FALSE; // if the two constants were not equal
                                        // e.g. in case of latin1_bin

        Note, both "const_item" and "c" can return NULL, e.g.:
          SELECT * FROM t1 WHERE a=NULL    AND a='const';
          SELECT * FROM t1 WHERE a='const' AND a=NULL;
          SELECT * FROM t1 WHERE a='const' AND a=(SELECT MAX(a) FROM t2)
      */
      cond_false= !(str1= const_item->val_str(&cmp_value1)) ||
                  !(str2= c->val_str(&cmp_value2)) ||
                  !str1->eq(str2, compare_collation());
      break;
    }
  default:
    {
      Item_func_eq *func= new (thd->mem_root) Item_func_eq(thd, c, const_item);
      if (func->set_cmp_func())
        return;
      func->quick_fix_field();
      cond_false= !func->val_int();
    }
  }
  if (with_const && equal_items.elements == 1)
    cond_true= TRUE;
  if (cond_false || cond_true)
    const_item_cache= 1;
}


/**
  @brief
  Check whether a field is referred to in the multiple equality

  @param field   field whose occurrence is to be checked

  @details
  The function checks whether field is referred to by one of the
  items from the equal_items list.

  @retval
    1       if multiple equality contains a reference to field
  @retval
    0       otherwise    
*/

bool Item_equal::contains(Field *field)
{
  Item_equal_fields_iterator it(*this);
  while (it++)
  {
    if (field->eq(it.get_curr_field()))
        return 1;
  }
  return 0;
}


/**
  @brief
  Join members of another Item_equal object
  
  @param item    multiple equality whose members are to be joined

  @details
  The function actually merges two multiple equalities. After this operation
  the Item_equal object additionally contains the field items of another item of
  the type Item_equal.
  If the optional constant items are not equal the cond_false flag is set to TRUE.

  @notes
  The function is called for any equality f1=f2 such that f1 and f2 are items
  of the type Item_field or Item_direct_view_ref(Item_field), and, f1->field is
  referred to in the list this->equal_items, while the list item->equal_items
  contains a reference to f2->field.  
*/

void Item_equal::merge(THD *thd, Item_equal *item)
{
  Item *c= item->get_const();
  if (c)
    item->equal_items.pop();
  equal_items.append(&item->equal_items);
  if (c)
  {
    /* 
      The flag cond_false will be set to TRUE after this if 
      the multiple equality already contains a constant and its 
      value is not equal to the value of c.
    */
    add_const(thd, c);
  }
  cond_false|= item->cond_false;
} 


/**
  @brief
  Merge members of another Item_equal object into this one
  
  @param item         multiple equality whose members are to be merged
  @param save_merged  keep the list of equalities in 'item' intact
                      (e.g. for other merges)

  @details
  If the Item_equal 'item' happens to have some elements of the list
  of equal items belonging to 'this' object then the function merges
  the equal items from 'item' into this list.
  If both lists contains constants and they are different then
  the value of the cond_false flag is set to TRUE.

  @retval
    1    the lists of equal items in 'item' and 'this' contain common elements 
  @retval
    0    otherwise 

  @notes
  The method 'merge' just joins the list of equal items belonging to 'item'
  to the list of equal items belonging to this object assuming that the lists
  are disjoint. It would be more correct to call the method 'join'.
  The method 'merge_into_with_check' really merges two lists of equal items if
  they have common members.  
*/
  
bool Item_equal::merge_with_check(THD *thd, Item_equal *item, bool save_merged)
{
  bool intersected= FALSE;
  Item_equal_fields_iterator_slow fi(*item);
  
  while (fi++)
  {
    if (contains(fi.get_curr_field()))
    {
      intersected= TRUE;
      if (!save_merged)
        fi.remove();
    }
  }
  if (intersected)
  {
    if (!save_merged)
      merge(thd, item);
    else
    {
      Item *c= item->get_const();
      if (c)
        add_const(thd, c);
      if (!cond_false)
      {
        Item *item;
        fi.rewind();
        while ((item= fi++))
	{
          if (!contains(fi.get_curr_field()))
            add(item, thd->mem_root);
        }
      }
    }         
  }
  return intersected;
}


/**
  @brief
  Merge this object into a list of Item_equal objects 
  
  @param list                 the list of Item_equal objects to merge into
  @param save_merged          keep the list of equalities in 'this' intact
                              (e.g. for other merges)
  @param only_intersected     do not merge if there are no common members
                              in any of Item_equal objects from the list
                              and this Item_equal

  @details
  If the list of equal items from 'this' object contains common members
  with the lists of equal items belonging to Item_equal objects from 'list'
  then all involved Item_equal objects e1,...,ek are merged into one 
  Item equal that replaces e1,...,ek in the 'list'. Otherwise, in the case
  when the value of the parameter only_if_intersected is false, this
  Item_equal is joined to the 'list'.
*/

void Item_equal::merge_into_list(THD *thd, List<Item_equal> *list,
                                 bool save_merged,
                                 bool only_intersected)
{
  Item_equal *item;
  List_iterator<Item_equal> it(*list);
  Item_equal *merge_into= NULL;
  while((item= it++))
  {
    if (!merge_into)
    {
      if (item->merge_with_check(thd, this, save_merged))
        merge_into= item;
    }
    else
    {
      if (merge_into->merge_with_check(thd, item, false))
        it.remove();
    }
  }
  if (!only_intersected && !merge_into)
    list->push_back(this, thd->mem_root);
}


/**
  @brief
  Order equal items of the  multiple equality according to a sorting criteria

  @param compare      function to compare items from the equal_items list
  @param arg          context extra parameter for the cmp function

  @details
  The function performs ordering of the items from the equal_items list
  according to the criteria determined by the cmp callback parameter.
  If cmp(item1,item2,arg)<0 than item1 must be placed after item2.

  @notes
  The function sorts equal items by the bubble sort algorithm.
  The list of field items is looked through and whenever two neighboring
  members follow in a wrong order they are swapped. This is performed
  again and again until we get all members in a right order.
*/

void Item_equal::sort(Item_field_cmpfunc compare, void *arg)
{
  bubble_sort<Item>(&equal_items, compare, arg);
}


/**
  @brief
  Check appearance of new constant items in the multiple equality object

  @details
  The function checks appearance of new constant items among the members
  of the equal_items list. Each new constant item is compared with
  the constant item from the list if there is any. If there is none the first
  new constant item is placed at the very beginning of the list and
  with_const is set to TRUE. If it happens that the compared constant items
  are unequal then the flag cond_false is set to TRUE.

  @notes 
  Currently this function is called only after substitution of constant tables.
*/

void Item_equal::update_const(THD *thd)
{
  List_iterator<Item> it(equal_items);
  if (with_const)
    it++;
  Item *item;
  while ((item= it++))
  {
    if (item->const_item() && !item->is_expensive() &&
        /*
          Don't propagate constant status of outer-joined column.
          Such a constant status here is a result of:
            a) empty outer-joined table: in this case such a column has a
               value of NULL; but at the same time other arguments of
               Item_equal don't have to be NULLs and the value of the whole
               multiple equivalence expression doesn't have to be NULL or FALSE
               because of the outer join nature;
          or
            b) outer-joined table contains only 1 row: the result of
               this column is equal to a row field value *or* NULL.
          Both values are inacceptable as Item_equal constants.
        */
        !item->is_outer_field())
    {
      if (item == equal_items.head())
        with_const= TRUE;
      else
      {
        it.remove();
        add_const(thd, item);
      }
    } 
  }
}


/**
  @brief
  Fix fields in a completely built multiple equality

  @param  thd     currently not used thread handle 
  @param  ref     not used

  @details
  This function is called once the multiple equality has been built out of 
  the WHERE/ON condition and no new members are expected to be added to the
  equal_items list anymore.
  As any implementation of the virtual fix_fields method the function
  calculates the cached values of not_null_tables_cache, used_tables_cache,
  const_item_cache and calls fix_length_and_dec().
  Additionally the function sets a reference to the Item_equal object in
  the non-constant items of the equal_items list unless such a reference has
  been already set.

  @notes 
  Currently this function is called only in the function
  build_equal_items_for_cond.
  
  @retval
  FALSE   always
*/

bool Item_equal::fix_fields(THD *thd, Item **ref)
{ 
  DBUG_ASSERT(fixed == 0);
  Item_equal_fields_iterator it(*this);
  Item *item;
  Field *first_equal_field= NULL;
  Field *last_equal_field= NULL;
  Field *prev_equal_field= NULL;
  not_null_tables_cache= used_tables_cache= 0;
  const_item_cache= 0;
  while ((item= it++))
  {
    table_map tmp_table_map;
    used_tables_cache|= item->used_tables();
    tmp_table_map= item->not_null_tables();
    not_null_tables_cache|= tmp_table_map;
    DBUG_ASSERT(!item->with_sum_func && !item->with_subselect);
    if (item->maybe_null)
      maybe_null= 1;
    if (!item->get_item_equal())
      item->set_item_equal(this);
    if (link_equal_fields && item->real_item()->type() == FIELD_ITEM)
    {
      last_equal_field= ((Item_field *) (item->real_item()))->field;
      if (!prev_equal_field)
        first_equal_field= last_equal_field;
      else
        prev_equal_field->next_equal_field= last_equal_field;
      prev_equal_field= last_equal_field;         
    }
  }
  if (prev_equal_field && last_equal_field != first_equal_field)
    last_equal_field->next_equal_field= first_equal_field;
  fix_length_and_dec();
  fixed= 1;
  return FALSE;
}


/**
  Update the value of the used table attribute and other attributes
 */

void Item_equal::update_used_tables()
{
  not_null_tables_cache= used_tables_cache= 0;
  if ((const_item_cache= cond_false || cond_true))
    return;
  Item_equal_fields_iterator it(*this);
  Item *item;
  const_item_cache= 1;
  while ((item= it++))
  {
    item->update_used_tables();
    used_tables_cache|= item->used_tables();
    /* see commentary at Item_equal::update_const() */
    const_item_cache&= item->const_item() && !item->is_outer_field();
  }
}


bool Item_equal::count_sargable_conds(uchar *arg)
{
  SELECT_LEX *sel= (SELECT_LEX *) arg;
  uint m= equal_items.elements;
  sel->cond_count+= m*(m-1);
  return 0;
}


/**
  @brief
  Evaluate multiple equality

  @details
  The function evaluate multiple equality to a boolean value.
  The function ignores non-constant items from the equal_items list.
  The function returns 1 if all constant items from the list are equal. 
  It returns 0 if there are unequal constant items in the list or 
  one of the constant items is evaluated to NULL. 
  
  @notes 
  Currently this function can be called only at the optimization
  stage after the constant table substitution, since all Item_equals
  are eliminated before the execution stage.
  
  @retval
     0     multiple equality is always FALSE or NULL
     1     otherwise
*/

longlong Item_equal::val_int()
{
  if (cond_false)
    return 0;
  if (cond_true)
    return 1;
  Item *item= get_const();
  Item_equal_fields_iterator it(*this);
  if (!item)
    item= it++;
  eval_item->store_value(item);
  if ((null_value= item->null_value))
    return 0;
  while ((item= it++))
  {
    Field *field= it.get_curr_field();
    /* Skip fields of tables that has not been read yet */
    if (!field->table->status || (field->table->status & STATUS_NULL_ROW))
    {
      const int rc= eval_item->cmp(item);
      if ((rc == TRUE) || (null_value= (rc == UNKNOWN)))
        return 0;
    }
  }
  return 1;
}


void Item_equal::fix_length_and_dec()
{
  Item *item= get_first(NO_PARTICULAR_TAB, NULL);
  eval_item= cmp_item::get_comparator(item->cmp_type(), item,
                                      item->collation.collation);
}


bool Item_equal::walk(Item_processor processor, bool walk_subquery, uchar *arg)
{
  Item *item;
  Item_equal_fields_iterator it(*this);
  while ((item= it++))
  {
    if (item->walk(processor, walk_subquery, arg))
      return 1;
  }
  return Item_func::walk(processor, walk_subquery, arg);
}


Item *Item_equal::transform(THD *thd, Item_transformer transformer, uchar *arg)
{
  DBUG_ASSERT(!thd->stmt_arena->is_stmt_prepare());

  Item *item;
  Item_equal_fields_iterator it(*this);
  while ((item= it++))
  {
    Item *new_item= item->transform(thd, transformer, arg);
    if (!new_item)
      return 0;

    /*
      THD::change_item_tree() should be called only if the tree was
      really transformed, i.e. when a new item has been created.
      Otherwise we'll be allocating a lot of unnecessary memory for
      change records at each execution.
    */
    if (new_item != item)
      thd->change_item_tree((Item **) it.ref(), new_item);
  }
  return Item_func::transform(thd, transformer, arg);
}


void Item_equal::print(String *str, enum_query_type query_type)
{
  if (cond_false)
  {
    str->append('0');
    return;
  }
  str->append(func_name());
  str->append('(');
  List_iterator_fast<Item> it(equal_items);
  Item *item;
  item= it++;
  item->print(str, query_type);
  while ((item= it++))
  {
    str->append(',');
    str->append(' ');
    item->print(str, query_type);
  }
  str->append(')');
}


/*
  @brief Get the first equal field of multiple equality.
  @param[in] field   the field to get equal field to

  @details Get the first field of multiple equality that is equal to the
  given field. In order to make semi-join materialization strategy work
  correctly we can't propagate equal fields from upper select to a
  materialized semi-join.
  Thus the fields is returned according to following rules:

  1) If the given field belongs to a semi-join then the first field in
     multiple equality which belong to the same semi-join is returned.
     Otherwise NULL is returned.
  2) If the given field doesn't belong to a semi-join then
     the first field in the multiple equality that doesn't belong to any
     semi-join is returned.
     If all fields in the equality are belong to semi-join(s) then NULL
     is returned.
  3) If no field is given then the first field in the multiple equality
     is returned without regarding whether it belongs to a semi-join or not.

  @retval Found first field in the multiple equality.
  @retval 0 if no field found.
*/

Item* Item_equal::get_first(JOIN_TAB *context, Item *field_item)
{
  Item_equal_fields_iterator it(*this);
  Item *item;
  if (!field_item)
    return (it++);
  Field *field= ((Item_field *) (field_item->real_item()))->field;

  /*
    Of all equal fields, return the first one we can use. Normally, this is the
    field which belongs to the table that is the first in the join order.

    There is one exception to this: When semi-join materialization strategy is
    used, and the given field belongs to a table within the semi-join nest, we
    must pick the first field in the semi-join nest.

    Example: suppose we have a join order:

       ot1 ot2  SJ-Mat(it1  it2  it3)  ot3

    and equality ot2.col = it1.col = it2.col
    If we're looking for best substitute for 'it2.col', we should pick it1.col
    and not ot2.col.
    
    eliminate_item_equal() also has code that deals with equality substitution
    in presense of SJM nests.
  */

  TABLE_LIST *emb_nest;
  if (context != NO_PARTICULAR_TAB)
    emb_nest= context->emb_sj_nest;
  else
    emb_nest= field->table->pos_in_table_list->embedding;

  if (emb_nest && emb_nest->sj_mat_info && emb_nest->sj_mat_info->is_used)
  {
    /*
      It's a field from an materialized semi-join. We can substitute it for
       - a constant item 
       - a field from the same semi-join
       Find the first of such items:
    */
    while ((item= it++))
    {
      if (item->const_item() || 
          it.get_curr_field()->table->pos_in_table_list->embedding == emb_nest)
      {
        /*
          If we found given field then return NULL to avoid unnecessary
          substitution.
        */
        return (item != field_item) ? item : NULL;
      }
    }
  }
  else
  {
    /*
      The field is not in SJ-Materialization nest. We must return the first
      field in the join order. The field may be inside a semi-join nest, i.e 
      a join order may look like this:

          SJ-Mat(it1  it2)  ot1  ot2

      where we're looking what to substitute ot2.col for. In this case we must 
      still return it1.col, here's a proof why:

      First let's note that either it1.col or it2.col participates in 
      subquery's IN-equality. It can't be otherwise, because materialization is
      only applicable to uncorrelated subqueries, so the only way we could
      infer "it1.col=ot1.col" is from the IN-equality. Ok, so IN-eqality has 
      it1.col or it2.col on its inner side. it1.col is first such item in the
      join order, so it's not possible for SJ-Mat to be
      SJ-Materialization-lookup, it is SJ-Materialization-Scan. The scan part
      of this strategy will unpack value of it1.col=it2.col into it1.col
      (that's the first equal item inside the subquery), and we'll be able to
      get it from there. qed.
    */

    return equal_items.head();
  }
  // Shouldn't get here.
  DBUG_ASSERT(0);
  return NULL;
}


longlong Item_func_dyncol_check::val_int()
{
  char buff[STRING_BUFFER_USUAL_SIZE];
  String tmp(buff, sizeof(buff), &my_charset_bin);
  DYNAMIC_COLUMN col;
  String *str;
  enum enum_dyncol_func_result rc;

  str= args[0]->val_str(&tmp);
  if (args[0]->null_value)
    goto null;
  col.length= str->length();
  /* We do not change the string, so could do this trick */
  col.str= (char *)str->ptr();
  rc= mariadb_dyncol_check(&col);
  if (rc < 0 && rc != ER_DYNCOL_FORMAT)
  {
    dynamic_column_error_message(rc);
    goto null;
  }
  null_value= FALSE;
  return rc == ER_DYNCOL_OK;

null:
  null_value= TRUE;
  return 0;
}

longlong Item_func_dyncol_exists::val_int()
{
  char buff[STRING_BUFFER_USUAL_SIZE], nmstrbuf[11];
  String tmp(buff, sizeof(buff), &my_charset_bin),
         nmbuf(nmstrbuf, sizeof(nmstrbuf), system_charset_info);
  DYNAMIC_COLUMN col;
  String *str;
  LEX_STRING buf, *name= NULL;
  ulonglong num= 0;
  enum enum_dyncol_func_result rc;

  if (args[1]->result_type() == INT_RESULT)
    num= args[1]->val_int();
  else
  {
    String *nm= args[1]->val_str(&nmbuf);
    if (!nm || args[1]->null_value)
    {
      null_value= 1;
      return 1;
    }
    if (my_charset_same(nm->charset(), DYNCOL_UTF))
    {
      buf.str= (char *) nm->ptr();
      buf.length= nm->length();
    }
    else
    {
      uint strlen;
      uint dummy_errors;
      buf.str= (char *)sql_alloc((strlen= nm->length() *
                                  DYNCOL_UTF->mbmaxlen + 1));
      if (buf.str)
      {
        buf.length=
          copy_and_convert(buf.str, strlen, DYNCOL_UTF,
                           nm->ptr(), nm->length(), nm->charset(),
                           &dummy_errors);
      }
      else
        buf.length= 0;
    }
    name= &buf;
  }
  str= args[0]->val_str(&tmp);
  if (args[0]->null_value || args[1]->null_value || num > UINT_MAX16)
    goto null;
  col.length= str->length();
  /* We do not change the string, so could do this trick */
  col.str= (char *)str->ptr();
  rc= ((name == NULL) ?
       mariadb_dyncol_exists_num(&col, (uint) num) :
       mariadb_dyncol_exists_named(&col, name));
  if (rc < 0)
  {
    dynamic_column_error_message(rc);
    goto null;
  }
  null_value= FALSE;
  return rc == ER_DYNCOL_YES;

null:
  null_value= TRUE;
  return 0;
}


Item_bool_rowready_func2 *Eq_creator::create(THD *thd, Item *a, Item *b) const
{
  return new(thd->mem_root) Item_func_eq(thd, a, b);
}


Item_bool_rowready_func2* Eq_creator::create_swap(THD *thd, Item *a, Item *b) const
{
  return new(thd->mem_root) Item_func_eq(thd, b, a);
}


Item_bool_rowready_func2* Ne_creator::create(THD *thd, Item *a, Item *b) const
{
  return new(thd->mem_root) Item_func_ne(thd, a, b);
}


Item_bool_rowready_func2* Ne_creator::create_swap(THD *thd, Item *a, Item *b) const
{
  return new(thd->mem_root) Item_func_ne(thd, b, a);
}


Item_bool_rowready_func2* Gt_creator::create(THD *thd, Item *a, Item *b) const
{
  return new(thd->mem_root) Item_func_gt(thd, a, b);
}


Item_bool_rowready_func2* Gt_creator::create_swap(THD *thd, Item *a, Item *b) const
{
  return new(thd->mem_root) Item_func_lt(thd, b, a);
}


Item_bool_rowready_func2* Lt_creator::create(THD *thd, Item *a, Item *b) const
{
  return new(thd->mem_root) Item_func_lt(thd, a, b);
}


Item_bool_rowready_func2* Lt_creator::create_swap(THD *thd, Item *a, Item *b) const
{
  return new(thd->mem_root) Item_func_gt(thd, b, a);
}


Item_bool_rowready_func2* Ge_creator::create(THD *thd, Item *a, Item *b) const
{
  return new(thd->mem_root) Item_func_ge(thd, a, b);
}


Item_bool_rowready_func2* Ge_creator::create_swap(THD *thd, Item *a, Item *b) const
{
  return new(thd->mem_root) Item_func_le(thd, b, a);
}


Item_bool_rowready_func2* Le_creator::create(THD *thd, Item *a, Item *b) const
{
  return new(thd->mem_root) Item_func_le(thd, a, b);
}


Item_bool_rowready_func2* Le_creator::create_swap(THD *thd, Item *a, Item *b) const
{
  return new(thd->mem_root) Item_func_ge(thd, b, a);
}<|MERGE_RESOLUTION|>--- conflicted
+++ resolved
@@ -5113,12 +5113,13 @@
 }
 
 
-<<<<<<< HEAD
 bool Item_func_null_predicate::count_sargable_conds(uchar *arg)
 {
   ((SELECT_LEX*) arg)->cond_count++;
   return 0;
-=======
+}
+
+
 void Item_func_isnull::print(String *str, enum_query_type query_type)
 {
   str->append(func_name());
@@ -5129,7 +5130,6 @@
   else
     args[0]->print(str, query_type);
   str->append(')');
->>>>>>> bcc677bb
 }
 
 
