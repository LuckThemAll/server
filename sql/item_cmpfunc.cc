--- conflicted
+++ resolved
@@ -5249,7 +5249,6 @@
 
 bool Regexp_processor_pcre::compile(Item *item, bool send_error)
 {
-<<<<<<< HEAD
   char buff[MAX_FIELD_WIDTH];
   String tmp(buff, sizeof(buff), &my_charset_bin);
   String *pattern= item->val_str(&tmp);
@@ -5257,20 +5256,6 @@
     return true;
   return false;
 }
-=======
-  DBUG_ASSERT(fixed == 0);
-  if ((!args[0]->fixed &&
-       args[0]->fix_fields(thd, args)) || args[0]->check_cols(1) ||
-      (!args[1]->fixed &&
-       args[1]->fix_fields(thd, args + 1)) || args[1]->check_cols(1))
-    return TRUE;				/* purecov: inspected */
-  with_sum_func=args[0]->with_sum_func || args[1]->with_sum_func;
-  with_param=args[0]->with_param || args[1]->with_param;
-  with_field= args[0]->with_field || args[1]->with_field;
-  with_subselect= args[0]->has_subquery() || args[1]->has_subquery();
-  max_length= 1;
-  decimals= 0;
->>>>>>> 5cfe5231
 
 
 /**
