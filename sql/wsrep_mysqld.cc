--- conflicted
+++ resolved
@@ -1787,12 +1787,7 @@
   TODO: See comments for sql_base.cc:drop_temporary_table() and refine
   the function to deal with transactional locked tables.
  */
-<<<<<<< HEAD
-static int wsrep_TOI_begin(THD *thd, const char *db_, const char *table_,
-                           const TABLE_LIST* table_list)
-=======
 static int wsrep_drop_table_query(THD* thd, uchar** buf, size_t* buf_len)
->>>>>>> 3ec9944e
 {
 
   LEX* lex= thd->lex;
@@ -2022,7 +2017,7 @@
   -1: TOI replication failed
   -2: NBO begin failed
  */
-static int wsrep_TOI_begin(THD *thd, char *db_, char *table_,
+static int wsrep_TOI_begin(THD *thd, const char *db_, const char *table_,
                            const TABLE_LIST* table_list)
 {
   DBUG_ASSERT(thd->variables.wsrep_OSU_method == WSREP_OSU_TOI ||
@@ -2139,16 +2134,6 @@
 
   if (ret != WSREP_OK) {
     /* jump to error handler in mysql_execute_command() */
-<<<<<<< HEAD
-    WSREP_WARN("TO isolation failed for: %d, schema: %s, sql: %s. Check wsrep "
-               "connection state and retry the query.",
-               ret,
-               (thd->db ? thd->db : "(null)"),
-               (thd->query()) ? thd->query() : "void");
-    my_message(ER_LOCK_DEADLOCK, "WSREP replication failed. Check "
-               "your wsrep connection state and retry the query.", MYF(0));
-    wsrep_keys_free(&key_arr);
-=======
     switch (ret)
     {
     case WSREP_SIZE_EXCEEDED:
@@ -2167,11 +2152,10 @@
                  WSREP_QUERY(thd));
       if (!thd->is_error())
       {
-        my_error(ER_LOCK_DEADLOCK, MYF(0), "WSREP replication failed. Check "
-                 "your wsrep connection state and retry the query.");
+        my_message(ER_LOCK_DEADLOCK, "WSREP replication failed. Check "
+                   "your wsrep connection state and retry the query.", MYF(0));
       }
     }
->>>>>>> 3ec9944e
     rc= -1;
   }
   else {
@@ -2662,27 +2646,9 @@
       //if (granted_thd->wsrep_conflict_state == CERT_FAILURE)
       switch (granted_thd->wsrep_conflict_state())
       {
-<<<<<<< HEAD
-        if (request_thd->lex->sql_command == SQLCOM_DROP_TABLE ||
-            request_thd->lex->sql_command == SQLCOM_DROP_SEQUENCE)
-        {
-          WSREP_DEBUG("DROP caused BF abort");
-        }
-        else if (granted_thd->wsrep_query_state == QUERY_COMMITTING)
-        {
-          WSREP_DEBUG("MDL granted, but committing thd abort scheduled");
-        }
-        else
-        {
-          WSREP_MDL_LOG(DEBUG, "MDL conflict-> BF abort", schema, schema_len,
-                        request_thd, granted_thd);
-        }
-        ticket->wsrep_report(true);
-=======
       case CERT_FAILURE:
       {
         WSREP_DEBUG("MDL granted is aborting because of cert failure");
-        sleep(20);
         mysql_mutex_unlock(&granted_thd->LOCK_wsrep_thd);
         ret = TRUE;
         break;
@@ -2710,7 +2676,6 @@
         ret = FALSE;
         break;
       }
->>>>>>> 3ec9944e
       }
     }
   }
