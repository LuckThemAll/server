/* Copyright (C) 2005 MySQL AB

  This program is free software; you can redistribute it and/or modify
  it under the terms of the GNU General Public License as published by
  the Free Software Foundation; version 2 of the License.

  This program is distributed in the hope that it will be useful,
  but WITHOUT ANY WARRANTY; without even the implied warranty of
  MERCHANTABILITY or FITNESS FOR A PARTICULAR PURPOSE.  See the
  GNU General Public License for more details.

  You should have received a copy of the GNU General Public License
  along with this program; if not, write to the Free Software
  Foundation, Inc., 59 Temple Place, Suite 330, Boston, MA  02111-1307  USA */

/*
  This handler was developed by Mikael Ronstrom for version 5.1 of MySQL.
  It is an abstraction layer on top of other handlers such as MyISAM,
  InnoDB, Federated, Berkeley DB and so forth. Partitioned tables can also
  be handled by a storage engine. The current example of this is NDB
  Cluster that has internally handled partitioning. This have benefits in
  that many loops needed in the partition handler can be avoided.

  Partitioning has an inherent feature which in some cases is positive and
  in some cases is negative. It splits the data into chunks. This makes
  the data more manageable, queries can easily be parallelised towards the
  parts and indexes are split such that there are less levels in the
  index trees. The inherent disadvantage is that to use a split index
  one has to scan all index parts which is ok for large queries but for
  small queries it can be a disadvantage.

  Partitioning lays the foundation for more manageable databases that are
  extremely large. It does also lay the foundation for more parallelism
  in the execution of queries. This functionality will grow with later
  versions of MySQL.

  You can enable it in your buld by doing the following during your build
  process:
  ./configure --with-partition

  The partition is setup to use table locks. It implements an partition "SHARE"
  that is inserted into a hash by table name. You can use this to store
  information of state that any partition handler object will be able to see
  if it is using the same table.

  Please read the object definition in ha_partition.h before reading the rest
  if this file.
*/

#ifdef __GNUC__
#pragma implementation				// gcc: Class implementation
#endif

#include "mysql_priv.h"

#ifdef WITH_PARTITION_STORAGE_ENGINE
#include "ha_partition.h"

#include <mysql/plugin.h>

static const char *ha_par_ext= ".par";
#ifdef NOT_USED
static int free_share(PARTITION_SHARE * share);
static PARTITION_SHARE *get_share(const char *table_name, TABLE * table);
#endif

/****************************************************************************
                MODULE create/delete handler object
****************************************************************************/

static handler *partition_create_handler(handlerton *hton,
                                         TABLE_SHARE *share,
                                         MEM_ROOT *mem_root);
static uint partition_flags();
static uint alter_table_flags(uint flags);


static int partition_initialize(void *p)
{

  handlerton *partition_hton;
  partition_hton= (handlerton *)p;

  partition_hton->state= SHOW_OPTION_YES;
  partition_hton->db_type= DB_TYPE_PARTITION_DB;
  partition_hton->create= partition_create_handler;
  partition_hton->partition_flags= partition_flags;
  partition_hton->alter_table_flags= alter_table_flags;
  partition_hton->flags= HTON_NOT_USER_SELECTABLE | HTON_HIDDEN;

  return 0;
}

/*
  Create new partition handler

  SYNOPSIS
    partition_create_handler()
    table                       Table object

  RETURN VALUE
    New partition object
*/

static handler *partition_create_handler(handlerton *hton, 
                                         TABLE_SHARE *share,
                                         MEM_ROOT *mem_root)
{
  ha_partition *file= new (mem_root) ha_partition(hton, share);
  if (file && file->initialize_partition(mem_root))
  {
    delete file;
    file= 0;
  }
  return file;
}

/*
  HA_CAN_PARTITION:
  Used by storage engines that can handle partitioning without this
  partition handler
  (Partition, NDB)

  HA_CAN_UPDATE_PARTITION_KEY:
  Set if the handler can update fields that are part of the partition
  function.

  HA_CAN_PARTITION_UNIQUE:
  Set if the handler can handle unique indexes where the fields of the
  unique key are not part of the fields of the partition function. Thus
  a unique key can be set on all fields.

  HA_USE_AUTO_PARTITION
  Set if the handler sets all tables to be partitioned by default.
*/

static uint partition_flags()
{
  return HA_CAN_PARTITION;
}

static uint alter_table_flags(uint flags __attribute__((unused)))
{
  return (HA_PARTITION_FUNCTION_SUPPORTED |
          HA_FAST_CHANGE_PARTITION);
}

const uint ha_partition::NO_CURRENT_PART_ID= 0xFFFFFFFF;

/*
  Constructor method

  SYNOPSIS
    ha_partition()
    table                       Table object

  RETURN VALUE
    NONE
*/

ha_partition::ha_partition(handlerton *hton, TABLE_SHARE *share)
  :handler(hton, share), m_part_info(NULL), m_create_handler(FALSE),
   m_is_sub_partitioned(0)
{
  DBUG_ENTER("ha_partition::ha_partition(table)");
  init_handler_variables();
  DBUG_VOID_RETURN;
}


/*
  Constructor method

  SYNOPSIS
    ha_partition()
    part_info                       Partition info

  RETURN VALUE
    NONE
*/

ha_partition::ha_partition(handlerton *hton, partition_info *part_info)
  :handler(hton, NULL), m_part_info(part_info), m_create_handler(TRUE),
   m_is_sub_partitioned(m_part_info->is_sub_partitioned())
{
  DBUG_ENTER("ha_partition::ha_partition(part_info)");
  init_handler_variables();
  DBUG_ASSERT(m_part_info);
  DBUG_VOID_RETURN;
}


/*
  Initialize handler object

  SYNOPSIS
    init_handler_variables()

  RETURN VALUE
    NONE
*/

void ha_partition::init_handler_variables()
{
  active_index= MAX_KEY;
  m_mode= 0;
  m_open_test_lock= 0;
  m_file_buffer= NULL;
  m_name_buffer_ptr= NULL;
  m_engine_array= NULL;
  m_file= NULL;
  m_file_tot_parts= 0;
  m_reorged_file= NULL;
  m_new_file= NULL;
  m_reorged_parts= 0;
  m_added_file= NULL;
  m_tot_parts= 0;
  m_pkey_is_clustered= 0;
  m_lock_type= F_UNLCK;
  m_part_spec.start_part= NO_CURRENT_PART_ID;
  m_scan_value= 2;
  m_ref_length= 0;
  m_part_spec.end_part= NO_CURRENT_PART_ID;
  m_index_scan_type= partition_no_index_scan;
  m_start_key.key= NULL;
  m_start_key.length= 0;
  m_myisam= FALSE;
  m_innodb= FALSE;
  m_extra_cache= FALSE;
  m_extra_cache_size= 0;
  m_handler_status= handler_not_initialized;
  m_low_byte_first= 1;
  m_part_field_array= NULL;
  m_ordered_rec_buffer= NULL;
  m_top_entry= NO_CURRENT_PART_ID;
  m_rec_length= 0;
  m_last_part= 0;
  m_rec0= 0;
  m_curr_key_info[0]= NULL;
  m_curr_key_info[1]= NULL;
  is_clone= FALSE,
  auto_increment_lock= FALSE;
  auto_increment_safe_stmt_log_lock= FALSE;
  /*
    this allows blackhole to work properly
  */
  m_no_locks= 0;

#ifdef DONT_HAVE_TO_BE_INITALIZED
  m_start_key.flag= 0;
  m_ordered= TRUE;
#endif
}


const char *ha_partition::table_type() const
{ 
  // we can do this since we only support a single engine type
  return m_file[0]->table_type(); 
}


/*
  Destructor method

  SYNOPSIS
    ~ha_partition()

  RETURN VALUE
    NONE
*/

ha_partition::~ha_partition()
{
  DBUG_ENTER("ha_partition::~ha_partition()");
  if (m_file != NULL)
  {
    uint i;
    for (i= 0; i < m_tot_parts; i++)
      delete m_file[i];
  }
  my_free((char*) m_ordered_rec_buffer, MYF(MY_ALLOW_ZERO_PTR));

  clear_handler_file();
  DBUG_VOID_RETURN;
}


/*
  Initialize partition handler object

  SYNOPSIS
    initialize_partition()
    mem_root			Allocate memory through this

  RETURN VALUE
    1                         Error
    0                         Success

  DESCRIPTION

  The partition handler is only a layer on top of other engines. Thus it
  can't really perform anything without the underlying handlers. Thus we
  add this method as part of the allocation of a handler object.

  1) Allocation of underlying handlers
     If we have access to the partition info we will allocate one handler
     instance for each partition.
  2) Allocation without partition info
     The cases where we don't have access to this information is when called
     in preparation for delete_table and rename_table and in that case we
     only need to set HA_FILE_BASED. In that case we will use the .par file
     that contains information about the partitions and their engines and
     the names of each partition.
  3) Table flags initialisation
     We need also to set table flags for the partition handler. This is not
     static since it depends on what storage engines are used as underlying
     handlers.
     The table flags is set in this routine to simulate the behaviour of a
     normal storage engine
     The flag HA_FILE_BASED will be set independent of the underlying handlers
  4) Index flags initialisation
     When knowledge exists on the indexes it is also possible to initialize the
     index flags. Again the index flags must be initialized by using the under-
     lying handlers since this is storage engine dependent.
     The flag HA_READ_ORDER will be reset for the time being to indicate no
     ordered output is available from partition handler indexes. Later a merge
     sort will be performed using the underlying handlers.
  5) primary_key_is_clustered, has_transactions and low_byte_first is
     calculated here.

*/

bool ha_partition::initialize_partition(MEM_ROOT *mem_root)
{
  handler **file_array, *file;
  ulonglong check_table_flags;
  DBUG_ENTER("ha_partition::initialize_partition");

  if (m_create_handler)
  {
    m_tot_parts= m_part_info->get_tot_partitions();
    DBUG_ASSERT(m_tot_parts > 0);
    if (new_handlers_from_part_info(mem_root))
      DBUG_RETURN(1);
  }
  else if (!table_share || !table_share->normalized_path.str)
  {
    /*
      Called with dummy table share (delete, rename and alter table).
      Don't need to set-up anything.
    */
    DBUG_RETURN(0);
  }
  else if (get_from_handler_file(table_share->normalized_path.str, mem_root))
  {
    mem_alloc_error(2);
    DBUG_RETURN(1);
  }
  /*
    We create all underlying table handlers here. We do it in this special
    method to be able to report allocation errors.

    Set up low_byte_first, primary_key_is_clustered and
    has_transactions since they are called often in all kinds of places,
    other parameters are calculated on demand.
    Verify that all partitions have the same table_flags.
  */
  check_table_flags= m_file[0]->ha_table_flags();
  m_low_byte_first= m_file[0]->low_byte_first();
  m_pkey_is_clustered= TRUE;
  file_array= m_file;
  do
  {
    file= *file_array;
    if (m_low_byte_first != file->low_byte_first())
    {
      // Cannot have handlers with different endian
      my_error(ER_MIX_HANDLER_ERROR, MYF(0));
      DBUG_RETURN(1);
    }
    if (!file->primary_key_is_clustered())
      m_pkey_is_clustered= FALSE;
    if (check_table_flags != file->ha_table_flags())
    {
      my_error(ER_MIX_HANDLER_ERROR, MYF(0));
      DBUG_RETURN(1);
    }
  } while (*(++file_array));
  m_handler_status= handler_initialized;
  DBUG_RETURN(0);
}

/****************************************************************************
                MODULE meta data changes
****************************************************************************/
/*
  Delete a table

  SYNOPSIS
    delete_table()
    name                    Full path of table name

  RETURN VALUE
    >0                        Error
    0                         Success

  DESCRIPTION
    Used to delete a table. By the time delete_table() has been called all
    opened references to this table will have been closed (and your globally
    shared references released. The variable name will just be the name of
    the table. You will need to remove any files you have created at this
    point.

    If you do not implement this, the default delete_table() is called from
    handler.cc and it will delete all files with the file extentions returned
    by bas_ext().

    Called from handler.cc by delete_table and  ha_create_table(). Only used
    during create if the table_flag HA_DROP_BEFORE_CREATE was specified for
    the storage engine.
*/

int ha_partition::delete_table(const char *name)
{
  int error;
  DBUG_ENTER("ha_partition::delete_table");

  if ((error= del_ren_cre_table(name, NULL, NULL, NULL)))
    DBUG_RETURN(error);
  DBUG_RETURN(handler::delete_table(name));
}


/*
  Rename a table

  SYNOPSIS
    rename_table()
    from                      Full path of old table name
    to                        Full path of new table name

  RETURN VALUE
    >0                        Error
    0                         Success

  DESCRIPTION
    Renames a table from one name to another from alter table call.

    If you do not implement this, the default rename_table() is called from
    handler.cc and it will rename all files with the file extentions returned
    by bas_ext().

    Called from sql_table.cc by mysql_rename_table().
*/

int ha_partition::rename_table(const char *from, const char *to)
{
  int error;
  DBUG_ENTER("ha_partition::rename_table");

  if ((error= del_ren_cre_table(from, to, NULL, NULL)))
    DBUG_RETURN(error);
  DBUG_RETURN(handler::rename_table(from, to));
}


/*
  Create the handler file (.par-file)

  SYNOPSIS
    create_handler_files()
    name                              Full path of table name
    create_info                       Create info generated for CREATE TABLE

  RETURN VALUE
    >0                        Error
    0                         Success

  DESCRIPTION
    create_handler_files is called to create any handler specific files
    before opening the file with openfrm to later call ::create on the
    file object.
    In the partition handler this is used to store the names of partitions
    and types of engines in the partitions.
*/

int ha_partition::create_handler_files(const char *path,
                                       const char *old_path,
                                       int action_flag,
                                       HA_CREATE_INFO *create_info)
{
  DBUG_ENTER("ha_partition::create_handler_files()");

  /*
    We need to update total number of parts since we might write the handler
    file as part of a partition management command
  */
  if (action_flag == CHF_DELETE_FLAG ||
      action_flag == CHF_RENAME_FLAG)
  {
    char name[FN_REFLEN];
    char old_name[FN_REFLEN];

    strxmov(name, path, ha_par_ext, NullS);
    strxmov(old_name, old_path, ha_par_ext, NullS);
    if ((action_flag == CHF_DELETE_FLAG &&
         my_delete(name, MYF(MY_WME))) ||
        (action_flag == CHF_RENAME_FLAG &&
         my_rename(old_name, name, MYF(MY_WME))))
    {
      DBUG_RETURN(TRUE);
    }
  }
  else if (action_flag == CHF_CREATE_FLAG)
  {
    if (create_handler_file(path))
    {
      my_error(ER_CANT_CREATE_HANDLER_FILE, MYF(0));
      DBUG_RETURN(1);
    }
  }
  DBUG_RETURN(0);
}


/*
  Create a partitioned table

  SYNOPSIS
    create()
    name                              Full path of table name
    table_arg                         Table object
    create_info                       Create info generated for CREATE TABLE

  RETURN VALUE
    >0                        Error
    0                         Success

  DESCRIPTION
    create() is called to create a table. The variable name will have the name
    of the table. When create() is called you do not need to worry about
    opening the table. Also, the FRM file will have already been created so
    adjusting create_info will not do you any good. You can overwrite the frm
    file at this point if you wish to change the table definition, but there
    are no methods currently provided for doing that.

    Called from handler.cc by ha_create_table().
*/

int ha_partition::create(const char *name, TABLE *table_arg,
			 HA_CREATE_INFO *create_info)
{
  char t_name[FN_REFLEN];
  DBUG_ENTER("ha_partition::create");

  strmov(t_name, name);
  DBUG_ASSERT(*fn_rext((char*)name) == '\0');
  if (del_ren_cre_table(t_name, NULL, table_arg, create_info))
  {
    handler::delete_table(t_name);
    DBUG_RETURN(1);
  }
  DBUG_RETURN(0);
}


/*
  Drop partitions as part of ALTER TABLE of partitions

  SYNOPSIS
    drop_partitions()
    path                        Complete path of db and table name

  RETURN VALUE
    >0                          Failure
    0                           Success

  DESCRIPTION
    Use part_info object on handler object to deduce which partitions to
    drop (each partition has a state attached to it)
*/

int ha_partition::drop_partitions(const char *path)
{
  List_iterator<partition_element> part_it(m_part_info->partitions);
  char part_name_buff[FN_REFLEN];
  uint no_parts= m_part_info->partitions.elements;
  uint no_subparts= m_part_info->no_subparts;
  uint i= 0;
  uint name_variant;
  int  ret_error;
  int  error= 0;
  DBUG_ENTER("ha_partition::drop_partitions");

  /*
    Assert that it works without HA_FILE_BASED and lower_case_table_name = 2.
    We use m_file[0] as long as all partitions have the same storage engine.
  */
  DBUG_ASSERT(!strcmp(path, get_canonical_filename(m_file[0], path,
                                                   part_name_buff)));
  do
  {
    partition_element *part_elem= part_it++;
    if (part_elem->part_state == PART_TO_BE_DROPPED)
    {
      handler *file;
      /*
        This part is to be dropped, meaning the part or all its subparts.
      */
      name_variant= NORMAL_PART_NAME;
      if (m_is_sub_partitioned)
      {
        List_iterator<partition_element> sub_it(part_elem->subpartitions);
        uint j= 0, part;
        do
        {
          partition_element *sub_elem= sub_it++;
          part= i * no_subparts + j;
          create_subpartition_name(part_name_buff, path,
                                   part_elem->partition_name,
                                   sub_elem->partition_name, name_variant);
          file= m_file[part];
          DBUG_PRINT("info", ("Drop subpartition %s", part_name_buff));
          if ((ret_error= file->ha_delete_table(part_name_buff)))
            error= ret_error;
          if (deactivate_ddl_log_entry(sub_elem->log_entry->entry_pos))
            error= 1;
        } while (++j < no_subparts);
      }
      else
      {
        create_partition_name(part_name_buff, path,
                              part_elem->partition_name, name_variant,
                              TRUE);
        file= m_file[i];
        DBUG_PRINT("info", ("Drop partition %s", part_name_buff));
        if ((ret_error= file->ha_delete_table(part_name_buff)))
          error= ret_error;
        if (deactivate_ddl_log_entry(part_elem->log_entry->entry_pos))
          error= 1;
      }
      if (part_elem->part_state == PART_IS_CHANGED)
        part_elem->part_state= PART_NORMAL;
      else
        part_elem->part_state= PART_IS_DROPPED;
    }
  } while (++i < no_parts);
  VOID(sync_ddl_log());
  DBUG_RETURN(error);
}


/*
  Rename partitions as part of ALTER TABLE of partitions

  SYNOPSIS
    rename_partitions()
    path                        Complete path of db and table name

  RETURN VALUE
    TRUE                        Failure
    FALSE                       Success

  DESCRIPTION
    When reorganising partitions, adding hash partitions and coalescing
    partitions it can be necessary to rename partitions while holding
    an exclusive lock on the table.
    Which partitions to rename is given by state of partitions found by the
    partition info struct referenced from the handler object
*/

int ha_partition::rename_partitions(const char *path)
{
  List_iterator<partition_element> part_it(m_part_info->partitions);
  List_iterator<partition_element> temp_it(m_part_info->temp_partitions);
  char part_name_buff[FN_REFLEN];
  char norm_name_buff[FN_REFLEN];
  uint no_parts= m_part_info->partitions.elements;
  uint part_count= 0;
  uint no_subparts= m_part_info->no_subparts;
  uint i= 0;
  uint j= 0;
  int error= 0;
  int ret_error;
  uint temp_partitions= m_part_info->temp_partitions.elements;
  handler *file;
  partition_element *part_elem, *sub_elem;
  DBUG_ENTER("ha_partition::rename_partitions");

  /*
    Assert that it works without HA_FILE_BASED and lower_case_table_name = 2.
    We use m_file[0] as long as all partitions have the same storage engine.
  */
  DBUG_ASSERT(!strcmp(path, get_canonical_filename(m_file[0], path,
                                                   norm_name_buff)));

  if (temp_partitions)
  {
    /*
      These are the reorganised partitions that have already been copied.
      We delete the partitions and log the delete by inactivating the
      delete log entry in the table log. We only need to synchronise
      these writes before moving to the next loop since there is no
      interaction among reorganised partitions, they cannot have the
      same name.
    */
    do
    {
      part_elem= temp_it++;
      if (m_is_sub_partitioned)
      {
        List_iterator<partition_element> sub_it(part_elem->subpartitions);
        do
        {
          sub_elem= sub_it++;
          file= m_reorged_file[part_count++];
          create_subpartition_name(norm_name_buff, path,
                                   part_elem->partition_name,
                                   sub_elem->partition_name,
                                   NORMAL_PART_NAME);
          DBUG_PRINT("info", ("Delete subpartition %s", norm_name_buff));
          if ((ret_error= file->ha_delete_table(norm_name_buff)))
            error= ret_error;
          else if (deactivate_ddl_log_entry(sub_elem->log_entry->entry_pos))
            error= 1;
          else
            sub_elem->log_entry= NULL; /* Indicate success */
        } while (++j < no_subparts);
      }
      else
      {
        file= m_reorged_file[part_count++];
        create_partition_name(norm_name_buff, path,
                              part_elem->partition_name, NORMAL_PART_NAME,
                              TRUE);
        DBUG_PRINT("info", ("Delete partition %s", norm_name_buff));
        if ((ret_error= file->ha_delete_table(norm_name_buff)))
          error= ret_error;
        else if (deactivate_ddl_log_entry(part_elem->log_entry->entry_pos))
          error= 1;
        else
          part_elem->log_entry= NULL; /* Indicate success */
      }
    } while (++i < temp_partitions);
    VOID(sync_ddl_log());
  }
  i= 0;
  do
  {
    /*
       When state is PART_IS_CHANGED it means that we have created a new
       TEMP partition that is to be renamed to normal partition name and
       we are to delete the old partition with currently the normal name.
       
       We perform this operation by
       1) Delete old partition with normal partition name
       2) Signal this in table log entry
       3) Synch table log to ensure we have consistency in crashes
       4) Rename temporary partition name to normal partition name
       5) Signal this to table log entry
       It is not necessary to synch the last state since a new rename
       should not corrupt things if there was no temporary partition.

       The only other parts we need to cater for are new parts that
       replace reorganised parts. The reorganised parts were deleted
       by the code above that goes through the temp_partitions list.
       Thus the synch above makes it safe to simply perform step 4 and 5
       for those entries.
    */
    part_elem= part_it++;
    if (part_elem->part_state == PART_IS_CHANGED ||
        part_elem->part_state == PART_TO_BE_DROPPED ||
        (part_elem->part_state == PART_IS_ADDED && temp_partitions))
    {
      if (m_is_sub_partitioned)
      {
        List_iterator<partition_element> sub_it(part_elem->subpartitions);
        uint part;

        j= 0;
        do
        {
          sub_elem= sub_it++;
          part= i * no_subparts + j;
          create_subpartition_name(norm_name_buff, path,
                                   part_elem->partition_name,
                                   sub_elem->partition_name,
                                   NORMAL_PART_NAME);
          if (part_elem->part_state == PART_IS_CHANGED)
          {
            file= m_reorged_file[part_count++];
            DBUG_PRINT("info", ("Delete subpartition %s", norm_name_buff));
            if ((ret_error= file->ha_delete_table(norm_name_buff)))
              error= ret_error;
            else if (deactivate_ddl_log_entry(sub_elem->log_entry->entry_pos))
              error= 1;
            VOID(sync_ddl_log());
          }
          file= m_new_file[part];
          create_subpartition_name(part_name_buff, path,
                                   part_elem->partition_name,
                                   sub_elem->partition_name,
                                   TEMP_PART_NAME);
          DBUG_PRINT("info", ("Rename subpartition from %s to %s",
                     part_name_buff, norm_name_buff));
          if ((ret_error= file->ha_rename_table(part_name_buff,
                                                norm_name_buff)))
            error= ret_error;
          else if (deactivate_ddl_log_entry(sub_elem->log_entry->entry_pos))
            error= 1;
          else
            sub_elem->log_entry= NULL;
        } while (++j < no_subparts);
      }
      else
      {
        create_partition_name(norm_name_buff, path,
                              part_elem->partition_name, NORMAL_PART_NAME,
                              TRUE);
        if (part_elem->part_state == PART_IS_CHANGED)
        {
          file= m_reorged_file[part_count++];
          DBUG_PRINT("info", ("Delete partition %s", norm_name_buff));
          if ((ret_error= file->ha_delete_table(norm_name_buff)))
            error= ret_error;
          else if (deactivate_ddl_log_entry(part_elem->log_entry->entry_pos))
            error= 1;
          VOID(sync_ddl_log());
        }
        file= m_new_file[i];
        create_partition_name(part_name_buff, path,
                              part_elem->partition_name, TEMP_PART_NAME,
                              TRUE);
        DBUG_PRINT("info", ("Rename partition from %s to %s",
                   part_name_buff, norm_name_buff));
        if ((ret_error= file->ha_rename_table(part_name_buff,
                                              norm_name_buff)))
          error= ret_error;
        else if (deactivate_ddl_log_entry(part_elem->log_entry->entry_pos))
          error= 1;
        else
          part_elem->log_entry= NULL;
      }
    }
  } while (++i < no_parts);
  VOID(sync_ddl_log());
  DBUG_RETURN(error);
}


#define OPTIMIZE_PARTS 1
#define ANALYZE_PARTS 2
#define CHECK_PARTS   3
#define REPAIR_PARTS 4

static const char *opt_op_name[]= {NULL,
                                   "optimize", "analyze", "check", "repair" };

/*
  Optimize table

  SYNOPSIS
    optimize()
    thd               Thread object
    check_opt         Check/analyze/repair/optimize options

  RETURN VALUES
    >0                Error
    0                 Success
*/

int ha_partition::optimize(THD *thd, HA_CHECK_OPT *check_opt)
{
  DBUG_ENTER("ha_partition::optimize");

  DBUG_RETURN(handle_opt_partitions(thd, check_opt, OPTIMIZE_PARTS));
}


/*
  Analyze table

  SYNOPSIS
    analyze()
    thd               Thread object
    check_opt         Check/analyze/repair/optimize options

  RETURN VALUES
    >0                Error
    0                 Success
*/

int ha_partition::analyze(THD *thd, HA_CHECK_OPT *check_opt)
{
  DBUG_ENTER("ha_partition::analyze");

  DBUG_RETURN(handle_opt_partitions(thd, check_opt, ANALYZE_PARTS));
}


/*
  Check table

  SYNOPSIS
    check()
    thd               Thread object
    check_opt         Check/analyze/repair/optimize options

  RETURN VALUES
    >0                Error
    0                 Success
*/

int ha_partition::check(THD *thd, HA_CHECK_OPT *check_opt)
{
  DBUG_ENTER("ha_partition::check");

  DBUG_RETURN(handle_opt_partitions(thd, check_opt, CHECK_PARTS));
}


/*
  Repair table

  SYNOPSIS
    repair()
    thd               Thread object
    check_opt         Check/analyze/repair/optimize options

  RETURN VALUES
    >0                Error
    0                 Success
*/

int ha_partition::repair(THD *thd, HA_CHECK_OPT *check_opt)
{
  DBUG_ENTER("ha_partition::repair");

  DBUG_RETURN(handle_opt_partitions(thd, check_opt, REPAIR_PARTS));
}


/*
  Handle optimize/analyze/check/repair of one partition

  SYNOPSIS
    handle_opt_part()
    thd                      Thread object
    check_opt                Options
    file                     Handler object of partition
    flag                     Optimize/Analyze/Check/Repair flag

  RETURN VALUE
    >0                        Failure
    0                         Success
*/

static int handle_opt_part(THD *thd, HA_CHECK_OPT *check_opt,
                           handler *file, uint flag)
{
  int error;
  DBUG_ENTER("handle_opt_part");
  DBUG_PRINT("enter", ("flag = %u", flag));

  if (flag == OPTIMIZE_PARTS)
    error= file->ha_optimize(thd, check_opt);
  else if (flag == ANALYZE_PARTS)
    error= file->ha_analyze(thd, check_opt);
  else if (flag == CHECK_PARTS)
    error= file->ha_check(thd, check_opt);
  else if (flag == REPAIR_PARTS)
    error= file->ha_repair(thd, check_opt);
  else
  {
    DBUG_ASSERT(FALSE);
    error= 1;
  }
  if (error == HA_ADMIN_ALREADY_DONE)
    error= 0;
  DBUG_RETURN(error);
}


/*
   print a message row formatted for ANALYZE/CHECK/OPTIMIZE/REPAIR TABLE 
   (modelled after mi_check_print_msg)
   TODO: move this into the handler, or rewrite mysql_admin_table.
*/
static bool print_admin_msg(THD* thd, const char* msg_type,
                            const char* db_name, const char* table_name,
                            const char* op_name, const char *fmt, ...)
{
  va_list args;
  Protocol *protocol= thd->protocol;
  uint length, msg_length;
  char msgbuf[HA_MAX_MSG_BUF];
  char name[NAME_LEN*2+2];

  va_start(args, fmt);
  msg_length= my_vsnprintf(msgbuf, sizeof(msgbuf), fmt, args);
  va_end(args);
  msgbuf[sizeof(msgbuf) - 1] = 0; // healthy paranoia


  if (!thd->vio_ok())
  {
    sql_print_error(msgbuf);
    return TRUE;
  }

  length=(uint) (strxmov(name, db_name, ".", table_name,NullS) - name);
  /*
     TODO: switch from protocol to push_warning here. The main reason we didn't
     it yet is parallel repair. Due to following trace:
     mi_check_print_msg/push_warning/sql_alloc/my_pthread_getspecific_ptr.

     Also we likely need to lock mutex here (in both cases with protocol and
     push_warning).
  */
  DBUG_PRINT("info",("print_admin_msg:  %s, %s, %s, %s", name, op_name,
                     msg_type, msgbuf));
  protocol->prepare_for_resend();
  protocol->store(name, length, system_charset_info);
  protocol->store(op_name, system_charset_info);
  protocol->store(msg_type, system_charset_info);
  protocol->store(msgbuf, msg_length, system_charset_info);
  if (protocol->write())
  {
    sql_print_error("Failed on my_net_write, writing to stderr instead: %s\n",
                    msgbuf);
    return TRUE;
  }
  return FALSE;
}


/*
  Handle optimize/analyze/check/repair of partitions

  SYNOPSIS
    handle_opt_partitions()
    thd                      Thread object
    check_opt                Options
    flag                     Optimize/Analyze/Check/Repair flag

  RETURN VALUE
    >0                        Failure
    0                         Success
*/

int ha_partition::handle_opt_partitions(THD *thd, HA_CHECK_OPT *check_opt,
                                        uint flag)
{
  List_iterator<partition_element> part_it(m_part_info->partitions);
  uint no_parts= m_part_info->no_parts;
  uint no_subparts= m_part_info->no_subparts;
  uint i= 0;
  int error;
  DBUG_ENTER("ha_partition::handle_opt_partitions");
  DBUG_PRINT("enter", ("flag= %u", flag));

  do
  {
    partition_element *part_elem= part_it++;
    /*
      when ALTER TABLE <CMD> PARTITION ...
      it should only do named partitions, otherwise all partitions
    */
    if (!(thd->lex->alter_info.flags & ALTER_ADMIN_PARTITION) ||
        part_elem->part_state == PART_CHANGED)
    {
      if (m_is_sub_partitioned)
      {
        List_iterator<partition_element> subpart_it(part_elem->subpartitions);
        partition_element *sub_elem;
        uint j= 0, part;
        do
        {
          sub_elem= subpart_it++;
          part= i * no_subparts + j;
          DBUG_PRINT("info", ("Optimize subpartition %u (%s)",
                     part, sub_elem->partition_name));
#ifdef NOT_USED
          if (print_admin_msg(thd, "note", table_share->db.str, table->alias,
                          opt_op_name[flag],
                          "Start to operate on subpartition %s", 
                          sub_elem->partition_name))
            DBUG_RETURN(HA_ADMIN_INTERNAL_ERROR);
#endif
          if ((error= handle_opt_part(thd, check_opt, m_file[part], flag)))
          {
            /* print a line which partition the error belongs to */
            if (error != HA_ADMIN_NOT_IMPLEMENTED &&
                error != HA_ADMIN_ALREADY_DONE &&
                error != HA_ADMIN_TRY_ALTER)
            {
              print_admin_msg(thd, "error", table_share->db.str, table->alias,
                              opt_op_name[flag],
                              "Subpartition %s returned error", 
                              sub_elem->partition_name);
            }
            DBUG_RETURN(error);
          }
        } while (++j < no_subparts);
      }
      else
      {
        DBUG_PRINT("info", ("Optimize partition %u (%s)", i,
                            part_elem->partition_name));
#ifdef NOT_USED
        if (print_admin_msg(thd, "note", table_share->db.str, table->alias,
                        opt_op_name[flag],
                        "Start to operate on partition %s", 
                        part_elem->partition_name))
          DBUG_RETURN(HA_ADMIN_INTERNAL_ERROR);
#endif
        if ((error= handle_opt_part(thd, check_opt, m_file[i], flag)))
        {
          /* print a line which partition the error belongs to */
          if (error != HA_ADMIN_NOT_IMPLEMENTED &&
              error != HA_ADMIN_ALREADY_DONE &&
              error != HA_ADMIN_TRY_ALTER)
          {
            print_admin_msg(thd, "error", table_share->db.str, table->alias,
                            opt_op_name[flag], "Partition %s returned error", 
                            part_elem->partition_name);
          }
          DBUG_RETURN(error);
        }
      }
    }
  } while (++i < no_parts);
  DBUG_RETURN(FALSE);
}


/**
  @brief Check and repair the table if neccesary

  @param thd    Thread object

  @retval TRUE  Error/Not supported
  @retval FALSE Success
*/

bool ha_partition::check_and_repair(THD *thd)
{
  handler **file= m_file;
  DBUG_ENTER("ha_partition::check_and_repair");

  do
  {
    if ((*file)->ha_check_and_repair(thd))
      DBUG_RETURN(TRUE);
  } while (*(++file));
  DBUG_RETURN(FALSE);
}
 

/**
  @breif Check if the table can be automatically repaired

  @retval TRUE  Can be auto repaired
  @retval FALSE Cannot be auto repaired
*/

bool ha_partition::auto_repair() const
{
  DBUG_ENTER("ha_partition::auto_repair");

  /*
    As long as we only support one storage engine per table,
    we can use the first partition for this function.
  */
  DBUG_RETURN(m_file[0]->auto_repair());
}


/**
  @breif Check if the table is crashed

  @retval TRUE  Crashed
  @retval FALSE Not crashed
*/

bool ha_partition::is_crashed() const
{
  handler **file= m_file;
  DBUG_ENTER("ha_partition::is_crashed");

  do
  {
    if ((*file)->is_crashed())
      DBUG_RETURN(TRUE);
  } while (*(++file));
  DBUG_RETURN(FALSE);
}
 

/*
  Prepare by creating a new partition

  SYNOPSIS
    prepare_new_partition()
    table                      Table object
    create_info                Create info from CREATE TABLE
    file                       Handler object of new partition
    part_name                  partition name

  RETURN VALUE
    >0                         Error
    0                          Success
*/

int ha_partition::prepare_new_partition(TABLE *tbl,
                                        HA_CREATE_INFO *create_info,
                                        handler *file, const char *part_name,
                                        partition_element *p_elem)
{
  int error;
  bool create_flag= FALSE;
  DBUG_ENTER("prepare_new_partition");

  if ((error= set_up_table_before_create(tbl, part_name, create_info,
                                         0, p_elem)))
    goto error;
  if ((error= file->ha_create(part_name, tbl, create_info)))
    goto error;
  create_flag= TRUE;
  if ((error= file->ha_open(tbl, part_name, m_mode, m_open_test_lock)))
    goto error;
  /*
    Note: if you plan to add another call that may return failure,
    better to do it before external_lock() as cleanup_new_partition()
    assumes that external_lock() is last call that may fail here.
    Otherwise see description for cleanup_new_partition().
  */
  if ((error= file->ha_external_lock(ha_thd(), m_lock_type)))
    goto error;

  DBUG_RETURN(0);
error:
  if (create_flag)
    VOID(file->ha_delete_table(part_name));
  DBUG_RETURN(error);
}


/*
  Cleanup by removing all created partitions after error

  SYNOPSIS
    cleanup_new_partition()
    part_count             Number of partitions to remove

  RETURN VALUE
    NONE

  DESCRIPTION
    This function is called immediately after prepare_new_partition() in
    case the latter fails.

    In prepare_new_partition() last call that may return failure is
    external_lock(). That means if prepare_new_partition() fails,
    partition does not have external lock. Thus no need to call
    external_lock(F_UNLCK) here.

  TODO:
    We must ensure that in the case that we get an error during the process
    that we call external_lock with F_UNLCK, close the table and delete the
    table in the case where we have been successful with prepare_handler.
    We solve this by keeping an array of successful calls to prepare_handler
    which can then be used to undo the call.
*/

void ha_partition::cleanup_new_partition(uint part_count)
{
  handler **save_m_file= m_file;
  DBUG_ENTER("ha_partition::cleanup_new_partition");

  if (m_added_file && m_added_file[0])
  {
    m_file= m_added_file;
    m_added_file= NULL;

    /* delete_table also needed, a bit more complex */
    close();

    m_added_file= m_file;
    m_file= save_m_file;
  }
  DBUG_VOID_RETURN;
}

/*
  Implement the partition changes defined by ALTER TABLE of partitions

  SYNOPSIS
    change_partitions()
    create_info                 HA_CREATE_INFO object describing all
                                fields and indexes in table
    path                        Complete path of db and table name
    out: copied                 Output parameter where number of copied
                                records are added
    out: deleted                Output parameter where number of deleted
                                records are added
    pack_frm_data               Reference to packed frm file
    pack_frm_len                Length of packed frm file

  RETURN VALUE
    >0                        Failure
    0                         Success

  DESCRIPTION
    Add and copy if needed a number of partitions, during this operation
    no other operation is ongoing in the server. This is used by
    ADD PARTITION all types as well as by REORGANIZE PARTITION. For
    one-phased implementations it is used also by DROP and COALESCE
    PARTITIONs.
    One-phased implementation needs the new frm file, other handlers will
    get zero length and a NULL reference here.
*/

int ha_partition::change_partitions(HA_CREATE_INFO *create_info,
                                    const char *path,
                                    ulonglong * const copied,
                                    ulonglong * const deleted,
                                    const uchar *pack_frm_data
                                    __attribute__((unused)),
                                    size_t pack_frm_len
                                    __attribute__((unused)))
{
  List_iterator<partition_element> part_it(m_part_info->partitions);
  List_iterator <partition_element> t_it(m_part_info->temp_partitions);
  char part_name_buff[FN_REFLEN];
  uint no_parts= m_part_info->partitions.elements;
  uint no_subparts= m_part_info->no_subparts;
  uint i= 0;
  uint no_remain_partitions, part_count, orig_count;
  handler **new_file_array;
  int error= 1;
  bool first;
  uint temp_partitions= m_part_info->temp_partitions.elements;
  THD *thd= ha_thd();
  DBUG_ENTER("ha_partition::change_partitions");

  /*
    Assert that it works without HA_FILE_BASED and lower_case_table_name = 2.
    We use m_file[0] as long as all partitions have the same storage engine.
  */
  DBUG_ASSERT(!strcmp(path, get_canonical_filename(m_file[0], path,
                                                   part_name_buff)));
  m_reorged_parts= 0;
  if (!m_part_info->is_sub_partitioned())
    no_subparts= 1;

  /*
    Step 1:
      Calculate number of reorganised partitions and allocate space for
      their handler references.
  */
  if (temp_partitions)
  {
    m_reorged_parts= temp_partitions * no_subparts;
  }
  else
  {
    do
    {
      partition_element *part_elem= part_it++;
      if (part_elem->part_state == PART_CHANGED ||
          part_elem->part_state == PART_REORGED_DROPPED)
      {
        m_reorged_parts+= no_subparts;
      }
    } while (++i < no_parts);
  }
  if (m_reorged_parts &&
      !(m_reorged_file= (handler**)sql_calloc(sizeof(handler*)*
                                              (m_reorged_parts + 1))))
  {
    mem_alloc_error(sizeof(handler*)*(m_reorged_parts+1));
    DBUG_RETURN(ER_OUTOFMEMORY);
  }

  /*
    Step 2:
      Calculate number of partitions after change and allocate space for
      their handler references.
  */
  no_remain_partitions= 0;
  if (temp_partitions)
  {
    no_remain_partitions= no_parts * no_subparts;
  }
  else
  {
    part_it.rewind();
    i= 0;
    do
    {
      partition_element *part_elem= part_it++;
      if (part_elem->part_state == PART_NORMAL ||
          part_elem->part_state == PART_TO_BE_ADDED ||
          part_elem->part_state == PART_CHANGED)
      {
        no_remain_partitions+= no_subparts;
      }
    } while (++i < no_parts);
  }
  if (!(new_file_array= (handler**)sql_calloc(sizeof(handler*)*
                                              (2*(no_remain_partitions + 1)))))
  {
    mem_alloc_error(sizeof(handler*)*2*(no_remain_partitions+1));
    DBUG_RETURN(ER_OUTOFMEMORY);
  }
  m_added_file= &new_file_array[no_remain_partitions + 1];

  /*
    Step 3:
      Fill m_reorged_file with handler references and NULL at the end
  */
  if (m_reorged_parts)
  {
    i= 0;
    part_count= 0;
    first= TRUE;
    part_it.rewind();
    do
    {
      partition_element *part_elem= part_it++;
      if (part_elem->part_state == PART_CHANGED ||
          part_elem->part_state == PART_REORGED_DROPPED)
      {
        memcpy((void*)&m_reorged_file[part_count],
               (void*)&m_file[i*no_subparts],
               sizeof(handler*)*no_subparts);
        part_count+= no_subparts;
      }
      else if (first && temp_partitions &&
               part_elem->part_state == PART_TO_BE_ADDED)
      {
        /*
          When doing an ALTER TABLE REORGANIZE PARTITION a number of
          partitions is to be reorganised into a set of new partitions.
          The reorganised partitions are in this case in the temp_partitions
          list. We copy all of them in one batch and thus we only do this
          until we find the first partition with state PART_TO_BE_ADDED
          since this is where the new partitions go in and where the old
          ones used to be.
        */
        first= FALSE;
        DBUG_ASSERT(((i*no_subparts) + m_reorged_parts) <= m_file_tot_parts);
        memcpy((void*)m_reorged_file, &m_file[i*no_subparts],
               sizeof(handler*)*m_reorged_parts);
      }
    } while (++i < no_parts);
  }

  /*
    Step 4:
      Fill new_array_file with handler references. Create the handlers if
      needed.
  */
  i= 0;
  part_count= 0;
  orig_count= 0;
  first= TRUE;
  part_it.rewind();
  do
  {
    partition_element *part_elem= part_it++;
    if (part_elem->part_state == PART_NORMAL)
    {
      DBUG_ASSERT(orig_count + no_subparts <= m_file_tot_parts);
      memcpy((void*)&new_file_array[part_count], (void*)&m_file[orig_count],
             sizeof(handler*)*no_subparts);
      part_count+= no_subparts;
      orig_count+= no_subparts;
    }
    else if (part_elem->part_state == PART_CHANGED ||
             part_elem->part_state == PART_TO_BE_ADDED)
    {
      uint j= 0;
      do
      {
        if (!(new_file_array[part_count++]=
              get_new_handler(table->s,
                              thd->mem_root,
                              part_elem->engine_type)))
        {
          mem_alloc_error(sizeof(handler));
          DBUG_RETURN(ER_OUTOFMEMORY);
        }
      } while (++j < no_subparts);
      if (part_elem->part_state == PART_CHANGED)
        orig_count+= no_subparts;
      else if (temp_partitions && first)
      {
        orig_count+= (no_subparts * temp_partitions);
        first= FALSE;
      }
    }
  } while (++i < no_parts);
  first= FALSE;
  /*
    Step 5:
      Create the new partitions and also open, lock and call external_lock
      on them to prepare them for copy phase and also for later close
      calls
  */
  i= 0;
  part_count= 0;
  part_it.rewind();
  do
  {
    partition_element *part_elem= part_it++;
    if (part_elem->part_state == PART_TO_BE_ADDED ||
        part_elem->part_state == PART_CHANGED)
    {
      /*
        A new partition needs to be created PART_TO_BE_ADDED means an
        entirely new partition and PART_CHANGED means a changed partition
        that will still exist with either more or less data in it.
      */
      uint name_variant= NORMAL_PART_NAME;
      if (part_elem->part_state == PART_CHANGED ||
          (part_elem->part_state == PART_TO_BE_ADDED && temp_partitions))
        name_variant= TEMP_PART_NAME;
      if (m_part_info->is_sub_partitioned())
      {
        List_iterator<partition_element> sub_it(part_elem->subpartitions);
        uint j= 0, part;
        do
        {
          partition_element *sub_elem= sub_it++;
          create_subpartition_name(part_name_buff, path,
                                   part_elem->partition_name,
                                   sub_elem->partition_name,
                                   name_variant);
          part= i * no_subparts + j;
          DBUG_PRINT("info", ("Add subpartition %s", part_name_buff));
          if ((error= prepare_new_partition(table, create_info,
                                            new_file_array[part],
                                            (const char *)part_name_buff,
                                            sub_elem)))
          {
            cleanup_new_partition(part_count);
            DBUG_RETURN(error);
          }
          m_added_file[part_count++]= new_file_array[part];
        } while (++j < no_subparts);
      }
      else
      {
        create_partition_name(part_name_buff, path,
                              part_elem->partition_name, name_variant,
                              TRUE);
        DBUG_PRINT("info", ("Add partition %s", part_name_buff));
        if ((error= prepare_new_partition(table, create_info,
                                          new_file_array[i],
                                          (const char *)part_name_buff,
                                          part_elem)))
        {
          cleanup_new_partition(part_count);
          DBUG_RETURN(error);
        }
        m_added_file[part_count++]= new_file_array[i];
      }
    }
  } while (++i < no_parts);

  /*
    Step 6:
      State update to prepare for next write of the frm file.
  */
  i= 0;
  part_it.rewind();
  do
  {
    partition_element *part_elem= part_it++;
    if (part_elem->part_state == PART_TO_BE_ADDED)
      part_elem->part_state= PART_IS_ADDED;
    else if (part_elem->part_state == PART_CHANGED)
      part_elem->part_state= PART_IS_CHANGED;
    else if (part_elem->part_state == PART_REORGED_DROPPED)
      part_elem->part_state= PART_TO_BE_DROPPED;
  } while (++i < no_parts);
  for (i= 0; i < temp_partitions; i++)
  {
    partition_element *part_elem= t_it++;
    DBUG_ASSERT(part_elem->part_state == PART_TO_BE_REORGED);
    part_elem->part_state= PART_TO_BE_DROPPED;
  }
  m_new_file= new_file_array;
  DBUG_RETURN(copy_partitions(copied, deleted));
}


/*
  Copy partitions as part of ALTER TABLE of partitions

  SYNOPSIS
    copy_partitions()
    out:copied                 Number of records copied
    out:deleted                Number of records deleted

  RETURN VALUE
    >0                         Error code
    0                          Success

  DESCRIPTION
    change_partitions has done all the preparations, now it is time to
    actually copy the data from the reorganised partitions to the new
    partitions.
*/

int ha_partition::copy_partitions(ulonglong * const copied,
                                  ulonglong * const deleted)
{
  uint reorg_part= 0;
  int result= 0;
  longlong func_value;
  DBUG_ENTER("ha_partition::copy_partitions");

  if (m_part_info->linear_hash_ind)
  {
    if (m_part_info->part_type == HASH_PARTITION)
      set_linear_hash_mask(m_part_info, m_part_info->no_parts);
    else
      set_linear_hash_mask(m_part_info, m_part_info->no_subparts);
  }

  while (reorg_part < m_reorged_parts)
  {
    handler *file= m_reorged_file[reorg_part];
    uint32 new_part;

    late_extra_cache(reorg_part);
    if ((result= file->ha_rnd_init(1)))
      goto error;
    while (TRUE)
    {
      if ((result= file->rnd_next(m_rec0)))
      {
        if (result == HA_ERR_RECORD_DELETED)
          continue;                              //Probably MyISAM
        if (result != HA_ERR_END_OF_FILE)
          goto error;
        /*
          End-of-file reached, break out to continue with next partition or
          end the copy process.
        */
        break;
      }
      /* Found record to insert into new handler */
      if (m_part_info->get_partition_id(m_part_info, &new_part,
                                        &func_value))
      {
        /*
           This record is in the original table but will not be in the new
           table since it doesn't fit into any partition any longer due to
           changed partitioning ranges or list values.
        */
        (*deleted)++;
      }
      else
      {
        THD *thd= ha_thd();
        /* Copy record to new handler */
        (*copied)++;
        tmp_disable_binlog(thd); /* Do not replicate the low-level changes. */
        result= m_new_file[new_part]->ha_write_row(m_rec0);
        reenable_binlog(thd);
        if (result)
          goto error;
      }
    }
    late_extra_no_cache(reorg_part);
    file->ha_rnd_end();
    reorg_part++;
  }
  DBUG_RETURN(FALSE);
error:
  DBUG_RETURN(result);
}


/*
  Update create info as part of ALTER TABLE

  SYNOPSIS
    update_create_info()
    create_info                   Create info from ALTER TABLE

  RETURN VALUE
    NONE

  DESCRIPTION
    Method empty so far
*/

void ha_partition::update_create_info(HA_CREATE_INFO *create_info)
{
  /*
    Fix for bug#38751, some engines needs info-calls in ALTER.
    Archive need this since it flushes in ::info.
    HA_STATUS_AUTO is optimized so it will not always be forwarded
    to all partitions, but HA_STATUS_VARIABLE will.
  */
  info(HA_STATUS_VARIABLE);

  info(HA_STATUS_AUTO);

  if (!(create_info->used_fields & HA_CREATE_USED_AUTO))
    create_info->auto_increment_value= stats.auto_increment_value;

  create_info->data_file_name= create_info->index_file_name = NULL;
  return;
}


void ha_partition::change_table_ptr(TABLE *table_arg, TABLE_SHARE *share)
{
  handler **file_array= m_file;
  table= table_arg;
  table_share= share;
  do
  {
    (*file_array)->change_table_ptr(table_arg, share);
  } while (*(++file_array));
  if (m_added_file && m_added_file[0])
  {
    /* if in middle of a drop/rename etc */
    file_array= m_added_file;
    do
    {
      (*file_array)->change_table_ptr(table_arg, share);
    } while (*(++file_array));
  }
}

/*
  Change comments specific to handler

  SYNOPSIS
    update_table_comment()
    comment                       Original comment

  RETURN VALUE
    new comment 

  DESCRIPTION
    No comment changes so far
*/

char *ha_partition::update_table_comment(const char *comment)
{
  return (char*) comment;                       /* Nothing to change */
}



/*
  Handle delete, rename and create table

  SYNOPSIS
    del_ren_cre_table()
    from                    Full path of old table
    to                      Full path of new table
    table_arg               Table object
    create_info             Create info

  RETURN VALUE
    >0                      Error
    0                       Success

  DESCRIPTION
    Common routine to handle delete_table and rename_table.
    The routine uses the partition handler file to get the
    names of the partition instances. Both these routines
    are called after creating the handler without table
    object and thus the file is needed to discover the
    names of the partitions and the underlying storage engines.
*/

uint ha_partition::del_ren_cre_table(const char *from,
				     const char *to,
				     TABLE *table_arg,
				     HA_CREATE_INFO *create_info)
{
  int save_error= 0;
  int error;
  char from_buff[FN_REFLEN], to_buff[FN_REFLEN], from_lc_buff[FN_REFLEN],
       to_lc_buff[FN_REFLEN];
  char *name_buffer_ptr;
  const char *from_path;
  const char *to_path= NULL;
  uint i;
  handler **file, **abort_file;
  DBUG_ENTER("del_ren_cre_table()");

  if (get_from_handler_file(from, ha_thd()->mem_root))
    DBUG_RETURN(TRUE);
  DBUG_ASSERT(m_file_buffer);
  DBUG_PRINT("enter", ("from: (%s) to: (%s)", from, to));
  name_buffer_ptr= m_name_buffer_ptr;
  file= m_file;
  /*
    Since ha_partition has HA_FILE_BASED, it must alter underlying table names
    if they do not have HA_FILE_BASED and lower_case_table_names == 2.
    See Bug#37402, for Mac OS X.
    The appended #P#<partname>[#SP#<subpartname>] will remain in current case.
    Using the first partitions handler, since mixing handlers is not allowed.
  */
  from_path= get_canonical_filename(*file, from, from_lc_buff);
  if (to != NULL)
    to_path= get_canonical_filename(*file, to, to_lc_buff);
  i= 0;
  do
  {
    create_partition_name(from_buff, from_path, name_buffer_ptr,
                          NORMAL_PART_NAME, FALSE);

    if (to != NULL)
    {						// Rename branch
      create_partition_name(to_buff, to_path, name_buffer_ptr,
                            NORMAL_PART_NAME, FALSE);
      error= (*file)->ha_rename_table(from_buff, to_buff);
    }
    else if (table_arg == NULL)			// delete branch
      error= (*file)->ha_delete_table(from_buff);
    else
    {
      if ((error= set_up_table_before_create(table_arg, from_buff,
                                             create_info, i, NULL)) ||
          ((error= (*file)->ha_create(from_buff, table_arg, create_info))))
        goto create_error;
    }
    name_buffer_ptr= strend(name_buffer_ptr) + 1;
    if (error)
      save_error= error;
    i++;
  } while (*(++file));
  DBUG_RETURN(save_error);
create_error:
  name_buffer_ptr= m_name_buffer_ptr;
  for (abort_file= file, file= m_file; file < abort_file; file++)
  {
    create_partition_name(from_buff, from_path, name_buffer_ptr, NORMAL_PART_NAME,
                          FALSE);
    VOID((*file)->ha_delete_table((const char*) from_buff));
    name_buffer_ptr= strend(name_buffer_ptr) + 1;
  }
  DBUG_RETURN(error);
}

/*
  Find partition based on partition id

  SYNOPSIS
    find_partition_element()
    part_id                   Partition id of partition looked for

  RETURN VALUE
    >0                        Reference to partition_element
    0                         Partition not found
*/

partition_element *ha_partition::find_partition_element(uint part_id)
{
  uint i;
  uint curr_part_id= 0;
  List_iterator_fast <partition_element> part_it(m_part_info->partitions);

  for (i= 0; i < m_part_info->no_parts; i++)
  {
    partition_element *part_elem;
    part_elem= part_it++;
    if (m_is_sub_partitioned)
    {
      uint j;
      List_iterator_fast <partition_element> sub_it(part_elem->subpartitions);
      for (j= 0; j < m_part_info->no_subparts; j++)
      {
	part_elem= sub_it++;
	if (part_id == curr_part_id++)
	  return part_elem;
      }
    }
    else if (part_id == curr_part_id++)
      return part_elem;
  }
  DBUG_ASSERT(0);
  my_error(ER_OUT_OF_RESOURCES, MYF(0));
  current_thd->fatal_error();                   // Abort
  return NULL;
}


/*
   Set up table share object before calling create on underlying handler

   SYNOPSIS
     set_up_table_before_create()
     table                       Table object
     info                        Create info
     part_id                     Partition id of partition to set-up

   RETURN VALUE
     TRUE                        Error
     FALSE                       Success

   DESCRIPTION
     Set up
     1) Comment on partition
     2) MAX_ROWS, MIN_ROWS on partition
     3) Index file name on partition
     4) Data file name on partition
*/

int ha_partition::set_up_table_before_create(TABLE *tbl,
                    const char *partition_name_with_path, 
                    HA_CREATE_INFO *info,
                    uint part_id,
                    partition_element *part_elem)
{
  int error= 0;
  const char *partition_name;
  THD *thd= ha_thd();
  DBUG_ENTER("set_up_table_before_create");

  if (!part_elem)
  {
    part_elem= find_partition_element(part_id);
    if (!part_elem)
      DBUG_RETURN(1);                             // Fatal error
  }
  tbl->s->max_rows= part_elem->part_max_rows;
  tbl->s->min_rows= part_elem->part_min_rows;
  partition_name= strrchr(partition_name_with_path, FN_LIBCHAR);
  if ((part_elem->index_file_name &&
      (error= append_file_to_dir(thd,
                                 (const char**)&part_elem->index_file_name,
                                 partition_name+1))) ||
      (part_elem->data_file_name &&
      (error= append_file_to_dir(thd,
                                 (const char**)&part_elem->data_file_name,
                                 partition_name+1))))
  {
    DBUG_RETURN(error);
  }
  info->index_file_name= part_elem->index_file_name;
  info->data_file_name= part_elem->data_file_name;
  DBUG_RETURN(0);
}


/*
  Add two names together

  SYNOPSIS
    name_add()
    out:dest                          Destination string
    first_name                        First name
    sec_name                          Second name

  RETURN VALUE
    >0                                Error
    0                                 Success

  DESCRIPTION
    Routine used to add two names with '_' in between then. Service routine
    to create_handler_file
    Include the NULL in the count of characters since it is needed as separator
    between the partition names.
*/

static uint name_add(char *dest, const char *first_name, const char *sec_name)
{
  return (uint) (strxmov(dest, first_name, "#SP#", sec_name, NullS) -dest) + 1;
}


/*
  Create the special .par file

  SYNOPSIS
    create_handler_file()
    name                      Full path of table name

  RETURN VALUE
    >0                        Error code
    0                         Success

  DESCRIPTION
    Method used to create handler file with names of partitions, their
    engine types and the number of partitions.
*/

bool ha_partition::create_handler_file(const char *name)
{
  partition_element *part_elem, *subpart_elem;
  uint i, j, part_name_len, subpart_name_len;
  uint tot_partition_words, tot_name_len, no_parts;
  uint tot_parts= 0;
  uint tot_len_words, tot_len_byte, chksum, tot_name_words;
  char *name_buffer_ptr;
  uchar *file_buffer, *engine_array;
  bool result= TRUE;
  char file_name[FN_REFLEN];
  char part_name[FN_REFLEN];
  char subpart_name[FN_REFLEN];
  File file;
  List_iterator_fast <partition_element> part_it(m_part_info->partitions);
  DBUG_ENTER("create_handler_file");

  no_parts= m_part_info->partitions.elements;
  DBUG_PRINT("info", ("table name = %s, no_parts = %u", name,
                      no_parts));
  tot_name_len= 0;
  for (i= 0; i < no_parts; i++)
  {
    part_elem= part_it++;
    if (part_elem->part_state != PART_NORMAL &&
        part_elem->part_state != PART_TO_BE_ADDED &&
        part_elem->part_state != PART_CHANGED)
      continue;
    tablename_to_filename(part_elem->partition_name, part_name,
                          FN_REFLEN);
    part_name_len= strlen(part_name);
    if (!m_is_sub_partitioned)
    {
      tot_name_len+= part_name_len + 1;
      tot_parts++;
    }
    else
    {
      List_iterator_fast <partition_element> sub_it(part_elem->subpartitions);
      for (j= 0; j < m_part_info->no_subparts; j++)
      {
	subpart_elem= sub_it++;
        tablename_to_filename(subpart_elem->partition_name,
                              subpart_name,
                              FN_REFLEN);
	subpart_name_len= strlen(subpart_name);
	tot_name_len+= part_name_len + subpart_name_len + 5;
        tot_parts++;
      }
    }
  }
  /*
     File format:
     Length in words              4 byte
     Checksum                     4 byte
     Total number of partitions   4 byte
     Array of engine types        n * 4 bytes where
     n = (m_tot_parts + 3)/4
     Length of name part in bytes 4 bytes
     Name part                    m * 4 bytes where
     m = ((length_name_part + 3)/4)*4

     All padding bytes are zeroed
  */
  tot_partition_words= (tot_parts + 3) / 4;
  tot_name_words= (tot_name_len + 3) / 4;
  tot_len_words= 4 + tot_partition_words + tot_name_words;
  tot_len_byte= 4 * tot_len_words;
  if (!(file_buffer= (uchar *) my_malloc(tot_len_byte, MYF(MY_ZEROFILL))))
    DBUG_RETURN(TRUE);
  engine_array= (file_buffer + 12);
  name_buffer_ptr= (char*) (file_buffer + ((4 + tot_partition_words) * 4));
  part_it.rewind();
  for (i= 0; i < no_parts; i++)
  {
    part_elem= part_it++;
    if (part_elem->part_state != PART_NORMAL &&
        part_elem->part_state != PART_TO_BE_ADDED &&
        part_elem->part_state != PART_CHANGED)
      continue;
    if (!m_is_sub_partitioned)
    {
      tablename_to_filename(part_elem->partition_name, part_name, FN_REFLEN);
      name_buffer_ptr= strmov(name_buffer_ptr, part_name)+1;
      *engine_array= (uchar) ha_legacy_type(part_elem->engine_type);
      DBUG_PRINT("info", ("engine: %u", *engine_array));
      engine_array++;
    }
    else
    {
      List_iterator_fast <partition_element> sub_it(part_elem->subpartitions);
      for (j= 0; j < m_part_info->no_subparts; j++)
      {
	subpart_elem= sub_it++;
        tablename_to_filename(part_elem->partition_name, part_name,
                              FN_REFLEN);
        tablename_to_filename(subpart_elem->partition_name, subpart_name,
                              FN_REFLEN);
	name_buffer_ptr+= name_add(name_buffer_ptr,
				   part_name,
				   subpart_name);
        *engine_array= (uchar) ha_legacy_type(subpart_elem->engine_type);
        DBUG_PRINT("info", ("engine: %u", *engine_array));
	engine_array++;
      }
    }
  }
  chksum= 0;
  int4store(file_buffer, tot_len_words);
  int4store(file_buffer + 8, tot_parts);
  int4store(file_buffer + 12 + (tot_partition_words * 4), tot_name_len);
  for (i= 0; i < tot_len_words; i++)
    chksum^= uint4korr(file_buffer + 4 * i);
  int4store(file_buffer + 4, chksum);
  /*
    Remove .frm extension and replace with .par
    Create and write and close file
    to be used at open, delete_table and rename_table
  */
  fn_format(file_name, name, "", ha_par_ext, MY_APPEND_EXT);
  if ((file= my_create(file_name, CREATE_MODE, O_RDWR | O_TRUNC,
		       MYF(MY_WME))) >= 0)
  {
    result= my_write(file, (uchar *) file_buffer, tot_len_byte,
                     MYF(MY_WME | MY_NABP)) != 0;
    VOID(my_close(file, MYF(0)));
  }
  else
    result= TRUE;
  my_free((char*) file_buffer, MYF(0));
  DBUG_RETURN(result);
}

/*
  Clear handler variables and free some memory

  SYNOPSIS
    clear_handler_file()

  RETURN VALUE 
    NONE
*/

void ha_partition::clear_handler_file()
{
  if (m_engine_array)
    plugin_unlock_list(NULL, m_engine_array, m_tot_parts);
  my_free((char*) m_file_buffer, MYF(MY_ALLOW_ZERO_PTR));
  my_free((char*) m_engine_array, MYF(MY_ALLOW_ZERO_PTR));
  m_file_buffer= NULL;
  m_engine_array= NULL;
}

/*
  Create underlying handler objects

  SYNOPSIS
    create_handlers()
    mem_root		Allocate memory through this

  RETURN VALUE
    TRUE                  Error
    FALSE                 Success
*/

bool ha_partition::create_handlers(MEM_ROOT *mem_root)
{
  uint i;
  uint alloc_len= (m_tot_parts + 1) * sizeof(handler*);
  handlerton *hton0;
  DBUG_ENTER("create_handlers");

  if (!(m_file= (handler **) alloc_root(mem_root, alloc_len)))
    DBUG_RETURN(TRUE);
  m_file_tot_parts= m_tot_parts;
  bzero((char*) m_file, alloc_len);
  for (i= 0; i < m_tot_parts; i++)
  {
    handlerton *hton= plugin_data(m_engine_array[i], handlerton*);
    if (!(m_file[i]= get_new_handler(table_share, mem_root,
                                     hton)))
      DBUG_RETURN(TRUE);
    DBUG_PRINT("info", ("engine_type: %u", hton->db_type));
  }
  /* For the moment we only support partition over the same table engine */
  hton0= plugin_data(m_engine_array[0], handlerton*);
  if (hton0 == myisam_hton)
  {
    DBUG_PRINT("info", ("MyISAM"));
    m_myisam= TRUE;
  }
  /* INNODB may not be compiled in... */
  else if (ha_legacy_type(hton0) == DB_TYPE_INNODB)
  {
    DBUG_PRINT("info", ("InnoDB"));
    m_innodb= TRUE;
  }
  DBUG_RETURN(FALSE);
}

/*
  Create underlying handler objects from partition info

  SYNOPSIS
    new_handlers_from_part_info()
    mem_root		Allocate memory through this

  RETURN VALUE
    TRUE                  Error
    FALSE                 Success
*/

bool ha_partition::new_handlers_from_part_info(MEM_ROOT *mem_root)
{
  uint i, j, part_count;
  partition_element *part_elem;
  uint alloc_len= (m_tot_parts + 1) * sizeof(handler*);
  List_iterator_fast <partition_element> part_it(m_part_info->partitions);
  DBUG_ENTER("ha_partition::new_handlers_from_part_info");

  if (!(m_file= (handler **) alloc_root(mem_root, alloc_len)))
  {
    mem_alloc_error(alloc_len);
    goto error_end;
  }
  m_file_tot_parts= m_tot_parts;
  bzero((char*) m_file, alloc_len);
  DBUG_ASSERT(m_part_info->no_parts > 0);

  i= 0;
  part_count= 0;
  /*
    Don't know the size of the underlying storage engine, invent a number of
    bytes allocated for error message if allocation fails
  */
  do
  {
    part_elem= part_it++;
    if (m_is_sub_partitioned)
    {
      for (j= 0; j < m_part_info->no_subparts; j++)
      {
	if (!(m_file[part_count++]= get_new_handler(table_share, mem_root,
                                                    part_elem->engine_type)))
          goto error;
	DBUG_PRINT("info", ("engine_type: %u",
                   (uint) ha_legacy_type(part_elem->engine_type)));
      }
    }
    else
    {
      if (!(m_file[part_count++]= get_new_handler(table_share, mem_root,
                                                  part_elem->engine_type)))
        goto error;
      DBUG_PRINT("info", ("engine_type: %u",
                 (uint) ha_legacy_type(part_elem->engine_type)));
    }
  } while (++i < m_part_info->no_parts);
  if (part_elem->engine_type == myisam_hton)
  {
    DBUG_PRINT("info", ("MyISAM"));
    m_myisam= TRUE;
  }
  DBUG_RETURN(FALSE);
error:
  mem_alloc_error(sizeof(handler));
error_end:
  DBUG_RETURN(TRUE);
}


/*
  Get info about partition engines and their names from the .par file

  SYNOPSIS
    get_from_handler_file()
    name                        Full path of table name
    mem_root			Allocate memory through this

  RETURN VALUE
    TRUE                        Error
    FALSE                       Success

  DESCRIPTION
    Open handler file to get partition names, engine types and number of
    partitions.
*/

bool ha_partition::get_from_handler_file(const char *name, MEM_ROOT *mem_root)
{
  char buff[FN_REFLEN], *address_tot_name_len;
  File file;
  char *file_buffer, *name_buffer_ptr;
  handlerton **engine_array;
  uint i, len_bytes, len_words, tot_partition_words, tot_name_words, chksum;
  DBUG_ENTER("ha_partition::get_from_handler_file");
  DBUG_PRINT("enter", ("table name: '%s'", name));

  if (m_file_buffer)
    DBUG_RETURN(FALSE);
  fn_format(buff, name, "", ha_par_ext, MY_APPEND_EXT);

  /* Following could be done with my_stat to read in whole file */
  if ((file= my_open(buff, O_RDONLY | O_SHARE, MYF(0))) < 0)
    DBUG_RETURN(TRUE);
  if (my_read(file, (uchar *) & buff[0], 8, MYF(MY_NABP)))
    goto err1;
  len_words= uint4korr(buff);
  len_bytes= 4 * len_words;
  if (!(file_buffer= (char*) my_malloc(len_bytes, MYF(0))))
    goto err1;
  VOID(my_seek(file, 0, MY_SEEK_SET, MYF(0)));
  if (my_read(file, (uchar *) file_buffer, len_bytes, MYF(MY_NABP)))
    goto err2;

  chksum= 0;
  for (i= 0; i < len_words; i++)
    chksum ^= uint4korr((file_buffer) + 4 * i);
  if (chksum)
    goto err2;
  m_tot_parts= uint4korr((file_buffer) + 8);
  DBUG_PRINT("info", ("No of parts = %u", m_tot_parts));
  tot_partition_words= (m_tot_parts + 3) / 4;
  engine_array= (handlerton **) my_alloca(m_tot_parts * sizeof(handlerton*));
  for (i= 0; i < m_tot_parts; i++)
    engine_array[i]= ha_resolve_by_legacy_type(ha_thd(),
                                               (enum legacy_db_type)
                                               *(uchar *) ((file_buffer) + 12 + i));
  address_tot_name_len= file_buffer + 12 + 4 * tot_partition_words;
  tot_name_words= (uint4korr(address_tot_name_len) + 3) / 4;
  if (len_words != (tot_partition_words + tot_name_words + 4))
    goto err3;
  name_buffer_ptr= file_buffer + 16 + 4 * tot_partition_words;
  VOID(my_close(file, MYF(0)));
  m_file_buffer= file_buffer;          // Will be freed in clear_handler_file()
  m_name_buffer_ptr= name_buffer_ptr;
  
  if (!(m_engine_array= (plugin_ref*)
                my_malloc(m_tot_parts * sizeof(plugin_ref), MYF(MY_WME))))
    goto err3;

  for (i= 0; i < m_tot_parts; i++)
    m_engine_array[i]= ha_lock_engine(NULL, engine_array[i]);

  my_afree((gptr) engine_array);
    
  if (!m_file && create_handlers(mem_root))
  {
    clear_handler_file();
    DBUG_RETURN(TRUE);
  }
  DBUG_RETURN(FALSE);

err3:
  my_afree((gptr) engine_array);
err2:
  my_free(file_buffer, MYF(0));
err1:
  VOID(my_close(file, MYF(0)));
  DBUG_RETURN(TRUE);
}


/****************************************************************************
                MODULE open/close object
****************************************************************************/
/*
  Open handler object

  SYNOPSIS
    open()
    name                  Full path of table name
    mode                  Open mode flags
    test_if_locked        ?

  RETURN VALUE
    >0                    Error
    0                     Success

  DESCRIPTION
    Used for opening tables. The name will be the name of the file.
    A table is opened when it needs to be opened. For instance
    when a request comes in for a select on the table (tables are not
    open and closed for each request, they are cached).

    Called from handler.cc by handler::ha_open(). The server opens all tables
    by calling ha_open() which then calls the handler specific open().
*/

int ha_partition::open(const char *name, int mode, uint test_if_locked)
{
  char *name_buffer_ptr= m_name_buffer_ptr;
  int error;
  uint alloc_len;
  handler **file;
  char name_buff[FN_REFLEN];
  bool is_not_tmp_table= (table_share->tmp_table == NO_TMP_TABLE);
  ulonglong check_table_flags= 0;
  DBUG_ENTER("ha_partition::open");

  DBUG_ASSERT(table->s == table_share);
  ref_length= 0;
  m_mode= mode;
  m_open_test_lock= test_if_locked;
  m_part_field_array= m_part_info->full_part_field_array;
  if (get_from_handler_file(name, &table->mem_root))
    DBUG_RETURN(1);
  m_start_key.length= 0;
  m_rec0= table->record[0];
  m_rec_length= table_share->reclength;
  alloc_len= m_tot_parts * (m_rec_length + PARTITION_BYTES_IN_POS);
  alloc_len+= table_share->max_key_length;
  if (!m_ordered_rec_buffer)
  {
    if (!(m_ordered_rec_buffer= (uchar*)my_malloc(alloc_len, MYF(MY_WME))))
    {
      DBUG_RETURN(1);
    }
    {
      /*
        We set-up one record per partition and each record has 2 bytes in
        front where the partition id is written. This is used by ordered
        index_read.
        We also set-up a reference to the first record for temporary use in
        setting up the scan.
      */
      char *ptr= (char*)m_ordered_rec_buffer;
      uint i= 0;
      do
      {
        int2store(ptr, i);
        ptr+= m_rec_length + PARTITION_BYTES_IN_POS;
      } while (++i < m_tot_parts);
      m_start_key.key= (const uchar*)ptr;
    }
  }

  /* Initialize the bitmap we use to determine what partitions are used */
  if (!is_clone)
  {
    if (bitmap_init(&(m_part_info->used_partitions), NULL, m_tot_parts, TRUE))
      DBUG_RETURN(1);
    bitmap_set_all(&(m_part_info->used_partitions));
  }

  file= m_file;
  do
  {
    create_partition_name(name_buff, name, name_buffer_ptr, NORMAL_PART_NAME,
                          FALSE);
    if ((error= (*file)->ha_open(table, (const char*) name_buff, mode,
                                 test_if_locked)))
      goto err_handler;
    m_no_locks+= (*file)->lock_count();
    name_buffer_ptr+= strlen(name_buffer_ptr) + 1;
    set_if_bigger(ref_length, ((*file)->ref_length));
    /*
      Verify that all partitions have the same set of table flags.
      Mask all flags that partitioning enables/disables.
    */
    if (!check_table_flags)
    {
      check_table_flags= (((*file)->ha_table_flags() &
                           ~(PARTITION_DISABLED_TABLE_FLAGS)) |
                          (PARTITION_ENABLED_TABLE_FLAGS));
    }
    else if (check_table_flags != (((*file)->ha_table_flags() &
                                    ~(PARTITION_DISABLED_TABLE_FLAGS)) |
                                   (PARTITION_ENABLED_TABLE_FLAGS)))
    {
      error= HA_ERR_INITIALIZATION;
      goto err_handler;
    }
  } while (*(++file));
  key_used_on_scan= m_file[0]->key_used_on_scan;
  implicit_emptied= m_file[0]->implicit_emptied;
  /*
    Add 2 bytes for partition id in position ref length.
    ref_length=max_in_all_partitions(ref_length) + PARTITION_BYTES_IN_POS
  */
  ref_length+= PARTITION_BYTES_IN_POS;
  m_ref_length= ref_length;
  /*
    Release buffer read from .par file. It will not be reused again after
    being opened once.
  */
  clear_handler_file();
  /*
    Initialize priority queue, initialized to reading forward.
  */
  if ((error= init_queue(&m_queue, m_tot_parts, (uint) PARTITION_BYTES_IN_POS,
                         0, key_rec_cmp, (void*)this)))
    goto err_handler;

  /*
    Use table_share->ha_data to share auto_increment_value among all handlers
    for the same table.
  */
  if (is_not_tmp_table)
    pthread_mutex_lock(&table_share->mutex);
  if (!table_share->ha_data)
  {
    HA_DATA_PARTITION *ha_data;
    /* currently only needed for auto_increment */
    table_share->ha_data= ha_data= (HA_DATA_PARTITION*)
                                   alloc_root(&table_share->mem_root,
                                              sizeof(HA_DATA_PARTITION));
    if (!ha_data)
    {
      if (is_not_tmp_table)
        pthread_mutex_unlock(&table_share->mutex);
      goto err_handler;
    }
    DBUG_PRINT("info", ("table_share->ha_data 0x%p", ha_data));
    bzero(ha_data, sizeof(HA_DATA_PARTITION));
  }
  if (is_not_tmp_table)
    pthread_mutex_unlock(&table_share->mutex);
  /*
    Some handlers update statistics as part of the open call. This will in
    some cases corrupt the statistics of the partition handler and thus
    to ensure we have correct statistics we call info from open after
    calling open on all individual handlers.
  */
  m_handler_status= handler_opened;
  info(HA_STATUS_VARIABLE | HA_STATUS_CONST);
  DBUG_RETURN(0);

err_handler:
  while (file-- != m_file)
    (*file)->close();
  if (!is_clone)
    bitmap_free(&(m_part_info->used_partitions));

  DBUG_RETURN(error);
}

handler *ha_partition::clone(MEM_ROOT *mem_root)
{
  handler *new_handler= get_new_handler(table->s, mem_root,
                                        table->s->db_type());
  ((ha_partition*)new_handler)->m_part_info= m_part_info;
  ((ha_partition*)new_handler)->is_clone= TRUE;
  if (new_handler && !new_handler->ha_open(table,
                                           table->s->normalized_path.str,
                                           table->db_stat,
                                           HA_OPEN_IGNORE_IF_LOCKED))
    return new_handler;
  return NULL;
}


/*
  Close handler object

  SYNOPSIS
    close()

  RETURN VALUE
    >0                   Error code
    0                    Success

  DESCRIPTION
    Called from sql_base.cc, sql_select.cc, and table.cc.
    In sql_select.cc it is only used to close up temporary tables or during
    the process where a temporary table is converted over to being a
    myisam table.
    For sql_base.cc look at close_data_tables().
*/

int ha_partition::close(void)
{
  bool first= TRUE;
  handler **file;
  DBUG_ENTER("ha_partition::close");

  DBUG_ASSERT(table->s == table_share);
  delete_queue(&m_queue);
  if (!is_clone)
    bitmap_free(&(m_part_info->used_partitions));
  file= m_file;

repeat:
  do
  {
    (*file)->close();
  } while (*(++file));

  if (first && m_added_file && m_added_file[0])
  {
    file= m_added_file;
    first= FALSE;
    goto repeat;
  }

  m_handler_status= handler_closed;
  DBUG_RETURN(0);
}

/****************************************************************************
                MODULE start/end statement
****************************************************************************/
/*
  A number of methods to define various constants for the handler. In
  the case of the partition handler we need to use some max and min
  of the underlying handlers in most cases.
*/

/*
  Set external locks on table

  SYNOPSIS
    external_lock()
    thd                    Thread object
    lock_type              Type of external lock

  RETURN VALUE
    >0                   Error code
    0                    Success

  DESCRIPTION
    First you should go read the section "locking functions for mysql" in
    lock.cc to understand this.
    This create a lock on the table. If you are implementing a storage engine
    that can handle transactions look at ha_berkeley.cc to see how you will
    want to go about doing this. Otherwise you should consider calling
    flock() here.
    Originally this method was used to set locks on file level to enable
    several MySQL Servers to work on the same data. For transactional
    engines it has been "abused" to also mean start and end of statements
    to enable proper rollback of statements and transactions. When LOCK
    TABLES has been issued the start_stmt method takes over the role of
    indicating start of statement but in this case there is no end of
    statement indicator(?).

    Called from lock.cc by lock_external() and unlock_external(). Also called
    from sql_table.cc by copy_data_between_tables().
*/

int ha_partition::external_lock(THD *thd, int lock_type)
{
  bool first= TRUE;
  uint error;
  handler **file;
  DBUG_ENTER("ha_partition::external_lock");

  DBUG_ASSERT(!auto_increment_lock && !auto_increment_safe_stmt_log_lock);
  file= m_file;
  m_lock_type= lock_type;

repeat:
  do
  {
    DBUG_PRINT("info", ("external_lock(thd, %d) iteration %d",
                        lock_type, (int) (file - m_file)));
    if ((error= (*file)->ha_external_lock(thd, lock_type)))
    {
      if (F_UNLCK != lock_type)
        goto err_handler;
    }
  } while (*(++file));

  if (first && m_added_file && m_added_file[0])
  {
    DBUG_ASSERT(lock_type == F_UNLCK);
    file= m_added_file;
    first= FALSE;
    goto repeat;
  }
  DBUG_RETURN(0);

err_handler:
  while (file-- != m_file)
  {
    (*file)->ha_external_lock(thd, F_UNLCK);
  }
  DBUG_RETURN(error);
}


/*
  Get the lock(s) for the table and perform conversion of locks if needed

  SYNOPSIS
    store_lock()
    thd                   Thread object
    to                    Lock object array
    lock_type             Table lock type

  RETURN VALUE
    >0                   Error code
    0                    Success

  DESCRIPTION
    The idea with handler::store_lock() is the following:

    The statement decided which locks we should need for the table
    for updates/deletes/inserts we get WRITE locks, for SELECT... we get
    read locks.

    Before adding the lock into the table lock handler (see thr_lock.c)
    mysqld calls store lock with the requested locks.  Store lock can now
    modify a write lock to a read lock (or some other lock), ignore the
    lock (if we don't want to use MySQL table locks at all) or add locks
    for many tables (like we do when we are using a MERGE handler).

    Berkeley DB for partition  changes all WRITE locks to TL_WRITE_ALLOW_WRITE
    (which signals that we are doing WRITES, but we are still allowing other
    reader's and writer's.

    When releasing locks, store_lock() is also called. In this case one
    usually doesn't have to do anything.

    store_lock is called when holding a global mutex to ensure that only
    one thread at a time changes the locking information of tables.

    In some exceptional cases MySQL may send a request for a TL_IGNORE;
    This means that we are requesting the same lock as last time and this
    should also be ignored. (This may happen when someone does a flush
    table when we have opened a part of the tables, in which case mysqld
    closes and reopens the tables and tries to get the same locks as last
    time).  In the future we will probably try to remove this.

    Called from lock.cc by get_lock_data().
*/

THR_LOCK_DATA **ha_partition::store_lock(THD *thd,
					 THR_LOCK_DATA **to,
					 enum thr_lock_type lock_type)
{
  handler **file;
  DBUG_ENTER("ha_partition::store_lock");
  file= m_file;
  do
  {
    DBUG_PRINT("info", ("store lock %d iteration", (int) (file - m_file)));
    to= (*file)->store_lock(thd, to, lock_type);
  } while (*(++file));
  DBUG_RETURN(to);
}

/*
  Start a statement when table is locked

  SYNOPSIS
    start_stmt()
    thd                  Thread object
    lock_type            Type of external lock

  RETURN VALUE
    >0                   Error code
    0                    Success

  DESCRIPTION
    This method is called instead of external lock when the table is locked
    before the statement is executed.
*/

int ha_partition::start_stmt(THD *thd, thr_lock_type lock_type)
{
  int error= 0;
  handler **file;
  DBUG_ENTER("ha_partition::start_stmt");

  file= m_file;
  do
  {
    if ((error= (*file)->start_stmt(thd, lock_type)))
      break;
  } while (*(++file));
  DBUG_RETURN(error);
}


/*
  Get number of lock objects returned in store_lock

  SYNOPSIS
    lock_count()

  RETURN VALUE
    Number of locks returned in call to store_lock

  DESCRIPTION
    Returns the number of store locks needed in call to store lock.
    We return number of partitions since we call store_lock on each
    underlying handler. Assists the above functions in allocating
    sufficient space for lock structures.
*/

uint ha_partition::lock_count() const
{
  DBUG_ENTER("ha_partition::lock_count");
  DBUG_PRINT("info", ("m_no_locks %d", m_no_locks));
  DBUG_RETURN(m_no_locks);
}


/*
  Unlock last accessed row

  SYNOPSIS
    unlock_row()

  RETURN VALUE
    NONE

  DESCRIPTION
    Record currently processed was not in the result set of the statement
    and is thus unlocked. Used for UPDATE and DELETE queries.
*/

void ha_partition::unlock_row()
{
  DBUG_ENTER("ha_partition::unlock_row");
  m_file[m_last_part]->unlock_row();
  DBUG_VOID_RETURN;
}


/**
  Use semi consistent read if possible

  SYNOPSIS
    try_semi_consistent_read()
    yes   Turn on semi consistent read

  RETURN VALUE
    NONE

  DESCRIPTION
    See handler.h:
    Tell the engine whether it should avoid unnecessary lock waits.
    If yes, in an UPDATE or DELETE, if the row under the cursor was locked
    by another transaction, the engine may try an optimistic read of
    the last committed row value under the cursor.
    Note: prune_partitions are already called before this call, so using
    pruning is OK.
*/
void ha_partition::try_semi_consistent_read(bool yes)
{
  handler **file;
  DBUG_ENTER("ha_partition::try_semi_consistent_read");
  
  for (file= m_file; *file; file++)
  {
    if (bitmap_is_set(&(m_part_info->used_partitions), (file - m_file)))
      (*file)->try_semi_consistent_read(yes);
  }
  DBUG_VOID_RETURN;
}


/****************************************************************************
                MODULE change record
****************************************************************************/

/*
  Insert a row to the table

  SYNOPSIS
    write_row()
    buf                        The row in MySQL Row Format

  RETURN VALUE
    >0                         Error code
    0                          Success

  DESCRIPTION
    write_row() inserts a row. buf() is a byte array of data, normally
    record[0].

    You can use the field information to extract the data from the native byte
    array type.

    Example of this would be:
    for (Field **field=table->field ; *field ; field++)
    {
      ...
    }

    See ha_tina.cc for a variant of extracting all of the data as strings.
    ha_berkeley.cc has a variant of how to store it intact by "packing" it
    for ha_berkeley's own native storage type.

    Called from item_sum.cc, item_sum.cc, sql_acl.cc, sql_insert.cc,
    sql_insert.cc, sql_select.cc, sql_table.cc, sql_udf.cc, and sql_update.cc.

    ADDITIONAL INFO:

    We have to set timestamp fields and auto_increment fields, because those
    may be used in determining which partition the row should be written to.
*/

int ha_partition::write_row(uchar * buf)
{
  uint32 part_id;
  int error;
  longlong func_value;
  bool have_auto_increment= table->next_number_field && buf == table->record[0];
  my_bitmap_map *old_map;
  HA_DATA_PARTITION *ha_data= (HA_DATA_PARTITION*) table_share->ha_data;
  THD *thd= ha_thd();
  timestamp_auto_set_type orig_timestamp_type= table->timestamp_field_type;
#ifdef NOT_NEEDED
  uchar *rec0= m_rec0;
#endif
  DBUG_ENTER("ha_partition::write_row");
  DBUG_ASSERT(buf == m_rec0);

  /* If we have a timestamp column, update it to the current time */
  if (table->timestamp_field_type & TIMESTAMP_AUTO_SET_ON_INSERT)
    table->timestamp_field->set_time();
  table->timestamp_field_type= TIMESTAMP_NO_AUTO_SET;

  /*
    If we have an auto_increment column and we are writing a changed row
    or a new row, then update the auto_increment value in the record.
  */
  if (have_auto_increment)
  {
    if (!ha_data->auto_inc_initialized &&
        !table->s->next_number_keypart)
    {
      /*
        If auto_increment in table_share is not initialized, start by
        initializing it.
      */
      info(HA_STATUS_AUTO);
    }
    error= update_auto_increment();

    /*
      If we have failed to set the auto-increment value for this row,
      it is highly likely that we will not be able to insert it into
      the correct partition. We must check and fail if neccessary.
    */
    if (error)
      goto exit;
  }

  old_map= dbug_tmp_use_all_columns(table, table->read_set);
#ifdef NOT_NEEDED
  if (likely(buf == rec0))
#endif
    error= m_part_info->get_partition_id(m_part_info, &part_id,
                                         &func_value);
#ifdef NOT_NEEDED
  else
  {
    set_field_ptr(m_part_field_array, buf, rec0);
    error= m_part_info->get_partition_id(m_part_info, &part_id,
                                         &func_value);
    set_field_ptr(m_part_field_array, rec0, buf);
  }
#endif
  dbug_tmp_restore_column_map(table->read_set, old_map);
  if (unlikely(error))
  {
    m_part_info->err_value= func_value;
    goto exit;
  }
  m_last_part= part_id;
  DBUG_PRINT("info", ("Insert in partition %d", part_id));
  tmp_disable_binlog(thd); /* Do not replicate the low-level changes. */
  error= m_file[part_id]->ha_write_row(buf);
  if (have_auto_increment && !table->s->next_number_keypart)
    set_auto_increment_if_higher(table->next_number_field->val_int());
  reenable_binlog(thd);
exit:
  table->timestamp_field_type= orig_timestamp_type;
  DBUG_RETURN(error);
}


/*
  Update an existing row

  SYNOPSIS
    update_row()
    old_data                 Old record in MySQL Row Format
    new_data                 New record in MySQL Row Format

  RETURN VALUE
    >0                         Error code
    0                          Success

  DESCRIPTION
    Yes, update_row() does what you expect, it updates a row. old_data will
    have the previous row record in it, while new_data will have the newest
    data in it.
    Keep in mind that the server can do updates based on ordering if an
    ORDER BY clause was used. Consecutive ordering is not guarenteed.

    Called from sql_select.cc, sql_acl.cc, sql_update.cc, and sql_insert.cc.
    new_data is always record[0]
    old_data is normally record[1] but may be anything
*/

int ha_partition::update_row(const uchar *old_data, uchar *new_data)
{
  THD *thd= ha_thd();
  uint32 new_part_id, old_part_id;
  int error= 0;
  longlong func_value;
  timestamp_auto_set_type orig_timestamp_type= table->timestamp_field_type;
  DBUG_ENTER("ha_partition::update_row");

  /*
    We need to set timestamp field once before we calculate
    the partition. Then we disable timestamp calculations
    inside m_file[*]->update_row() methods
  */
  if (orig_timestamp_type & TIMESTAMP_AUTO_SET_ON_UPDATE)
    table->timestamp_field->set_time();
  table->timestamp_field_type= TIMESTAMP_NO_AUTO_SET;

  if ((error= get_parts_for_update(old_data, new_data, table->record[0],
                                   m_part_info, &old_part_id, &new_part_id,
                                   &func_value)))
  {
    m_part_info->err_value= func_value;
    goto exit;
  }

  m_last_part= new_part_id;
  if (new_part_id == old_part_id)
  {
    DBUG_PRINT("info", ("Update in partition %d", new_part_id));
    tmp_disable_binlog(thd); /* Do not replicate the low-level changes. */
    error= m_file[new_part_id]->ha_update_row(old_data, new_data);
    reenable_binlog(thd);
    goto exit;
  }
  else
  {
    DBUG_PRINT("info", ("Update from partition %d to partition %d",
			old_part_id, new_part_id));
    tmp_disable_binlog(thd); /* Do not replicate the low-level changes. */
    error= m_file[new_part_id]->ha_write_row(new_data);
    reenable_binlog(thd);
    if (error)
      goto exit;

    tmp_disable_binlog(thd); /* Do not replicate the low-level changes. */
    error= m_file[old_part_id]->ha_delete_row(old_data);
    reenable_binlog(thd);
    if (error)
    {
#ifdef IN_THE_FUTURE
      (void) m_file[new_part_id]->delete_last_inserted_row(new_data);
#endif
      goto exit;
    }
  }

exit:
  /*
    if updating an auto_increment column, update
    table_share->ha_data->next_auto_inc_val if needed.
    (not to be used if auto_increment on secondary field in a multi-column
    index)
    mysql_update does not set table->next_number_field, so we use
    table->found_next_number_field instead.
  */
  if (table->found_next_number_field && new_data == table->record[0] &&
      !table->s->next_number_keypart)
  {
    HA_DATA_PARTITION *ha_data= (HA_DATA_PARTITION*) table_share->ha_data;
    if (!ha_data->auto_inc_initialized)
      info(HA_STATUS_AUTO);
    set_auto_increment_if_higher(table->found_next_number_field->val_int());
  }
  table->timestamp_field_type= orig_timestamp_type;
  DBUG_RETURN(error);
}


/*
  Remove an existing row

  SYNOPSIS
    delete_row
    buf                      Deleted row in MySQL Row Format

  RETURN VALUE
    >0                       Error Code
    0                        Success

  DESCRIPTION
    This will delete a row. buf will contain a copy of the row to be deleted.
    The server will call this right after the current row has been read
    (from either a previous rnd_xxx() or index_xxx() call).
    If you keep a pointer to the last row or can access a primary key it will
    make doing the deletion quite a bit easier.
    Keep in mind that the server does no guarentee consecutive deletions.
    ORDER BY clauses can be used.

    Called in sql_acl.cc and sql_udf.cc to manage internal table information.
    Called in sql_delete.cc, sql_insert.cc, and sql_select.cc. In sql_select
    it is used for removing duplicates while in insert it is used for REPLACE
    calls.

    buf is either record[0] or record[1]
*/

int ha_partition::delete_row(const uchar *buf)
{
  uint32 part_id;
  int error;
  THD *thd= ha_thd();
  DBUG_ENTER("ha_partition::delete_row");

  if ((error= get_part_for_delete(buf, m_rec0, m_part_info, &part_id)))
  {
    DBUG_RETURN(error);
  }
  m_last_part= part_id;
  tmp_disable_binlog(thd);
  error= m_file[part_id]->ha_delete_row(buf);
  reenable_binlog(thd);
  DBUG_RETURN(error);
}


/*
  Delete all rows in a table

  SYNOPSIS
    delete_all_rows()

  RETURN VALUE
    >0                       Error Code
    0                        Success

  DESCRIPTION
    Used to delete all rows in a table. Both for cases of truncate and
    for cases where the optimizer realizes that all rows will be
    removed as a result of a SQL statement.

    Called from item_sum.cc by Item_func_group_concat::clear(),
    Item_sum_count_distinct::clear(), and Item_func_group_concat::clear().
    Called from sql_delete.cc by mysql_delete().
    Called from sql_select.cc by JOIN::reinit().
    Called from sql_union.cc by st_select_lex_unit::exec().
*/

int ha_partition::delete_all_rows()
{
  int error;
  handler **file;
  THD *thd= ha_thd();
  DBUG_ENTER("ha_partition::delete_all_rows");

  if (thd->lex->sql_command == SQLCOM_TRUNCATE)
  {
    HA_DATA_PARTITION *ha_data= (HA_DATA_PARTITION*) table_share->ha_data;
    lock_auto_increment();
    ha_data->next_auto_inc_val= 0;
    ha_data->auto_inc_initialized= FALSE;
    unlock_auto_increment();
  }
  file= m_file;
  do
  {
    if ((error= (*file)->ha_delete_all_rows()))
      DBUG_RETURN(error);
  } while (*(++file));
  DBUG_RETURN(0);
}


/*
  Start a large batch of insert rows

  SYNOPSIS
    start_bulk_insert()
    rows                  Number of rows to insert

  RETURN VALUE
    NONE

  DESCRIPTION
    rows == 0 means we will probably insert many rows
*/

void ha_partition::start_bulk_insert(ha_rows rows)
{
  handler **file;
  DBUG_ENTER("ha_partition::start_bulk_insert");

  rows= rows ? rows/m_tot_parts + 1 : 0;
  file= m_file;
  do
  {
    (*file)->ha_start_bulk_insert(rows);
  } while (*(++file));
  DBUG_VOID_RETURN;
}


/*
  Finish a large batch of insert rows

  SYNOPSIS
    end_bulk_insert()
    abort		1 if table will be deleted (error condition)

  RETURN VALUE
    >0                      Error code
    0                       Success
*/

int ha_partition::end_bulk_insert(bool abort)
{
  int error= 0;
  handler **file;
  DBUG_ENTER("ha_partition::end_bulk_insert");

  file= m_file;
  do
  {
    int tmp;
    if ((tmp= (*file)->ha_end_bulk_insert(abort)))
      error= tmp;
  } while (*(++file));
  DBUG_RETURN(error);
}


/****************************************************************************
                MODULE full table scan
****************************************************************************/
/*
  Initialize engine for random reads

  SYNOPSIS
    ha_partition::rnd_init()
    scan	0  Initialize for random reads through rnd_pos()
		1  Initialize for random scan through rnd_next()

  RETURN VALUE
    >0          Error code
    0           Success

  DESCRIPTION 
    rnd_init() is called when the server wants the storage engine to do a
    table scan or when the server wants to access data through rnd_pos.

    When scan is used we will scan one handler partition at a time.
    When preparing for rnd_pos we will init all handler partitions.
    No extra cache handling is needed when scannning is not performed.

    Before initialising we will call rnd_end to ensure that we clean up from
    any previous incarnation of a table scan.
    Called from filesort.cc, records.cc, sql_handler.cc, sql_select.cc,
    sql_table.cc, and sql_update.cc.
*/

int ha_partition::rnd_init(bool scan)
{
  int error;
  uint i= 0;
  uint32 part_id;
  DBUG_ENTER("ha_partition::rnd_init");

  /*
    For operations that may need to change data, we may need to extend
    read_set.
  */
  if (m_lock_type == F_WRLCK)
  {
    /*
      If write_set contains any of the fields used in partition and
      subpartition expression, we need to set all bits in read_set because
      the row may need to be inserted in a different [sub]partition. In
      other words update_row() can be converted into write_row(), which
      requires a complete record.
    */
    if (bitmap_is_overlapping(&m_part_info->full_part_field_set,
                              table->write_set))
      bitmap_set_all(table->read_set);
    else
    {
      /*
        Some handlers only read fields as specified by the bitmap for the
        read set. For partitioned handlers we always require that the
        fields of the partition functions are read such that we can
        calculate the partition id to place updated and deleted records.
      */
      bitmap_union(table->read_set, &m_part_info->full_part_field_set);
    }
  }

  /* Now we see what the index of our first important partition is */
  DBUG_PRINT("info", ("m_part_info->used_partitions: 0x%lx",
                      (long) m_part_info->used_partitions.bitmap));
  part_id= bitmap_get_first_set(&(m_part_info->used_partitions));
  DBUG_PRINT("info", ("m_part_spec.start_part %d", part_id));

  if (MY_BIT_NONE == part_id)
  {
    error= 0;
    goto err1;
  }

  /*
    We have a partition and we are scanning with rnd_next
    so we bump our cache
  */
  DBUG_PRINT("info", ("rnd_init on partition %d", part_id));
  if (scan)
  {
    /*
      rnd_end() is needed for partitioning to reset internal data if scan
      is already in use
    */
    rnd_end();
    late_extra_cache(part_id);
    if ((error= m_file[part_id]->ha_rnd_init(scan)))
      goto err;
  }
  else
  {
    for (i= part_id; i < m_tot_parts; i++)
    {
      if (bitmap_is_set(&(m_part_info->used_partitions), i))
      {
        if ((error= m_file[i]->ha_rnd_init(scan)))
          goto err;
      }
    }
  }
  m_scan_value= scan;
  m_part_spec.start_part= part_id;
  m_part_spec.end_part= m_tot_parts - 1;
  DBUG_PRINT("info", ("m_scan_value=%d", m_scan_value));
  DBUG_RETURN(0);

err:
  while ((int)--i >= (int)part_id)
  {
    if (bitmap_is_set(&(m_part_info->used_partitions), i))
      m_file[i]->ha_rnd_end();
  }
err1:
  m_scan_value= 2;
  m_part_spec.start_part= NO_CURRENT_PART_ID;
  DBUG_RETURN(error);
}


/*
  End of a table scan

  SYNOPSIS
    rnd_end()

  RETURN VALUE
    >0          Error code
    0           Success
*/

int ha_partition::rnd_end()
{
  handler **file;
  DBUG_ENTER("ha_partition::rnd_end");
  switch (m_scan_value) {
  case 2:                                       // Error
    break;
  case 1:
    if (NO_CURRENT_PART_ID != m_part_spec.start_part)         // Table scan
    {
      late_extra_no_cache(m_part_spec.start_part);
      m_file[m_part_spec.start_part]->ha_rnd_end();
    }
    break;
  case 0:
    file= m_file;
    do
    {
      if (bitmap_is_set(&(m_part_info->used_partitions), (file - m_file)))
        (*file)->ha_rnd_end();
    } while (*(++file));
    break;
  }
  m_scan_value= 2;
  m_part_spec.start_part= NO_CURRENT_PART_ID;
  DBUG_RETURN(0);
}

/*
  read next row during full table scan (scan in random row order)

  SYNOPSIS
    rnd_next()
    buf		buffer that should be filled with data

  RETURN VALUE
    >0          Error code
    0           Success

  DESCRIPTION
    This is called for each row of the table scan. When you run out of records
    you should return HA_ERR_END_OF_FILE.
    The Field structure for the table is the key to getting data into buf
    in a manner that will allow the server to understand it.

    Called from filesort.cc, records.cc, sql_handler.cc, sql_select.cc,
    sql_table.cc, and sql_update.cc.
*/

int ha_partition::rnd_next(uchar *buf)
{
  handler *file;
  int result= HA_ERR_END_OF_FILE;
  uint part_id= m_part_spec.start_part;
  DBUG_ENTER("ha_partition::rnd_next");

  if (NO_CURRENT_PART_ID == part_id)
  {
    /*
      The original set of partitions to scan was empty and thus we report
      the result here.
    */
    goto end;
  }
  
  DBUG_ASSERT(m_scan_value == 1);
  file= m_file[part_id];
  
  while (TRUE)
  {
    int result= file->rnd_next(buf);
    if (!result)
    {
      m_last_part= part_id;
      m_part_spec.start_part= part_id;
      table->status= 0;
      DBUG_RETURN(0);
    }

    /*
      if we get here, then the current partition rnd_next returned failure
    */
    if (result == HA_ERR_RECORD_DELETED)
      continue;                               // Probably MyISAM

    if (result != HA_ERR_END_OF_FILE)
      goto end_dont_reset_start_part;         // Return error

    /* End current partition */
    late_extra_no_cache(part_id);
    DBUG_PRINT("info", ("rnd_end on partition %d", part_id));
    if ((result= file->ha_rnd_end()))
      break;
    
    /* Shift to next partition */
    while (++part_id < m_tot_parts &&
           !bitmap_is_set(&(m_part_info->used_partitions), part_id))
      ;
    if (part_id >= m_tot_parts)
    {
      result= HA_ERR_END_OF_FILE;
      break;
    }
    m_last_part= part_id;
    m_part_spec.start_part= part_id;
    file= m_file[part_id];
    DBUG_PRINT("info", ("rnd_init on partition %d", part_id));
    if ((result= file->ha_rnd_init(1)))
      break;
    late_extra_cache(part_id);
  }

end:
  m_part_spec.start_part= NO_CURRENT_PART_ID;
end_dont_reset_start_part:
  table->status= STATUS_NOT_FOUND;
  DBUG_RETURN(result);
}


/*
  Save position of current row

  SYNOPSIS
    position()
    record             Current record in MySQL Row Format

  RETURN VALUE
    NONE

  DESCRIPTION
    position() is called after each call to rnd_next() if the data needs
    to be ordered. You can do something like the following to store
    the position:
    ha_store_ptr(ref, ref_length, current_position);

    The server uses ref to store data. ref_length in the above case is
    the size needed to store current_position. ref is just a byte array
    that the server will maintain. If you are using offsets to mark rows, then
    current_position should be the offset. If it is a primary key like in
    BDB, then it needs to be a primary key.

    Called from filesort.cc, sql_select.cc, sql_delete.cc and sql_update.cc.
*/

void ha_partition::position(const uchar *record)
{
  handler *file= m_file[m_last_part];
  DBUG_ENTER("ha_partition::position");

  file->position(record);
  int2store(ref, m_last_part);
  memcpy((ref + PARTITION_BYTES_IN_POS), file->ref,
	 (ref_length - PARTITION_BYTES_IN_POS));

#ifdef SUPPORTING_PARTITION_OVER_DIFFERENT_ENGINES
#ifdef HAVE_purify
  bzero(ref + PARTITION_BYTES_IN_POS + ref_length,
        max_ref_length-ref_length);
#endif /* HAVE_purify */
#endif
  DBUG_VOID_RETURN;
}


void ha_partition::column_bitmaps_signal()
{
    handler::column_bitmaps_signal();
    bitmap_union(table->read_set, &m_part_info->full_part_field_set);
}
 

/*
  Read row using position

  SYNOPSIS
    rnd_pos()
    out:buf                     Row read in MySQL Row Format
    position                    Position of read row

  RETURN VALUE
    >0                          Error code
    0                           Success

  DESCRIPTION
    This is like rnd_next, but you are given a position to use
    to determine the row. The position will be of the type that you stored in
    ref. You can use ha_get_ptr(pos,ref_length) to retrieve whatever key
    or position you saved when position() was called.
    Called from filesort.cc records.cc sql_insert.cc sql_select.cc
    sql_update.cc.
*/

int ha_partition::rnd_pos(uchar * buf, uchar *pos)
{
  uint part_id;
  handler *file;
  DBUG_ENTER("ha_partition::rnd_pos");

  part_id= uint2korr((const uchar *) pos);
  DBUG_ASSERT(part_id < m_tot_parts);
  file= m_file[part_id];
  m_last_part= part_id;
  DBUG_RETURN(file->rnd_pos(buf, (pos + PARTITION_BYTES_IN_POS)));
}


/*
  Read row using position using given record to find

  SYNOPSIS
    rnd_pos_by_record()
    record             Current record in MySQL Row Format

  RETURN VALUE
    >0                 Error code
    0                  Success

  DESCRIPTION
    this works as position()+rnd_pos() functions, but does some extra work,
    calculating m_last_part - the partition to where the 'record'
    should go.

    called from replication (log_event.cc)
*/

int ha_partition::rnd_pos_by_record(uchar *record)
{
  DBUG_ENTER("ha_partition::rnd_pos_by_record");

  if (unlikely(get_part_for_delete(record, m_rec0, m_part_info, &m_last_part)))
    DBUG_RETURN(1);

  DBUG_RETURN(handler::rnd_pos_by_record(record));
}


/****************************************************************************
                MODULE index scan
****************************************************************************/
/*
  Positions an index cursor to the index specified in the handle. Fetches the
  row if available. If the key value is null, begin at the first key of the
  index.

  There are loads of optimisations possible here for the partition handler.
  The same optimisations can also be checked for full table scan although
  only through conditions and not from index ranges.
  Phase one optimisations:
    Check if the fields of the partition function are bound. If so only use
    the single partition it becomes bound to.
  Phase two optimisations:
    If it can be deducted through range or list partitioning that only a
    subset of the partitions are used, then only use those partitions.
*/

/*
  Initialize handler before start of index scan

  SYNOPSIS
    index_init()
    inx                Index number
    sorted             Is rows to be returned in sorted order

  RETURN VALUE
    >0                 Error code
    0                  Success

  DESCRIPTION
    index_init is always called before starting index scans (except when
    starting through index_read_idx and using read_range variants).
*/

int ha_partition::index_init(uint inx, bool sorted)
{
  int error= 0;
  handler **file;
  DBUG_ENTER("ha_partition::index_init");

  DBUG_PRINT("info", ("inx %u sorted %u", inx, sorted));
  active_index= inx;
  m_part_spec.start_part= NO_CURRENT_PART_ID;
  m_start_key.length= 0;
  m_ordered= sorted;
  m_curr_key_info[0]= table->key_info+inx;
  if (m_pkey_is_clustered && table->s->primary_key != MAX_KEY)
  {
    /*
      if PK is clustered, then the key cmp must use the pk to
      differentiate between equal key in given index.
    */
    DBUG_PRINT("info", ("Clustered pk, using pk as secondary cmp"));
    m_curr_key_info[1]= table->key_info+table->s->primary_key;
    m_curr_key_info[2]= NULL;
  }
  else
    m_curr_key_info[1]= NULL;
  /*
    Some handlers only read fields as specified by the bitmap for the
    read set. For partitioned handlers we always require that the
    fields of the partition functions are read such that we can
    calculate the partition id to place updated and deleted records.
    But this is required for operations that may need to change data only.
  */
  if (m_lock_type == F_WRLCK)
    bitmap_union(table->read_set, &m_part_info->full_part_field_set);
  else if (sorted)
  {
    /*
      An ordered scan is requested. We must make sure all fields of the 
      used index are in the read set, as partitioning requires them for
      sorting (see ha_partition::handle_ordered_index_scan).

      The SQL layer may request an ordered index scan without having index
      fields in the read set when
       - it needs to do an ordered scan over an index prefix.
       - it evaluates ORDER BY with SELECT COUNT(*) FROM t1.

      TODO: handle COUNT(*) queries via unordered scan.
    */
    uint i;
    KEY **key_info= m_curr_key_info;
    do
    {
      for (i= 0; i < (*key_info)->key_parts; i++)
        bitmap_set_bit(table->read_set,
                       (*key_info)->key_part[i].field->field_index);
    } while (*(++key_info));
  }
  file= m_file;
  do
  {
    /* TODO RONM: Change to index_init() when code is stable */
    if (bitmap_is_set(&(m_part_info->used_partitions), (file - m_file)))
      if ((error= (*file)->ha_index_init(inx, sorted)))
      {
        DBUG_ASSERT(0);                           // Should never happen
        break;
      }
  } while (*(++file));
  DBUG_RETURN(error);
}


/*
  End of index scan

  SYNOPSIS
    index_end()

  RETURN VALUE
    >0                 Error code
    0                  Success

  DESCRIPTION
    index_end is called at the end of an index scan to clean up any
    things needed to clean up.
*/

int ha_partition::index_end()
{
  int error= 0;
  handler **file;
  DBUG_ENTER("ha_partition::index_end");

  active_index= MAX_KEY;
  m_part_spec.start_part= NO_CURRENT_PART_ID;
  file= m_file;
  do
  {
    int tmp;
    /* TODO RONM: Change to index_end() when code is stable */
    if (bitmap_is_set(&(m_part_info->used_partitions), (file - m_file)))
      if ((tmp= (*file)->ha_index_end()))
        error= tmp;
  } while (*(++file));
  DBUG_RETURN(error);
}


/*
  Read one record in an index scan and start an index scan

  SYNOPSIS
    index_read_map()
    buf                    Read row in MySQL Row Format
    key                    Key parts in consecutive order
    keypart_map            Which part of key is used
    find_flag              What type of key condition is used

  RETURN VALUE
    >0                 Error code
    0                  Success

  DESCRIPTION
    index_read_map starts a new index scan using a start key. The MySQL Server
    will check the end key on its own. Thus to function properly the
    partitioned handler need to ensure that it delivers records in the sort
    order of the MySQL Server.
    index_read_map can be restarted without calling index_end on the previous
    index scan and without calling index_init. In this case the index_read_map
    is on the same index as the previous index_scan. This is particularly
    used in conjuntion with multi read ranges.
*/

int ha_partition::index_read_map(uchar *buf, const uchar *key,
                                 key_part_map keypart_map,
                                 enum ha_rkey_function find_flag)
{
  DBUG_ENTER("ha_partition::index_read_map");
  end_range= 0;
  m_index_scan_type= partition_index_read;
  m_start_key.key= key;
  m_start_key.keypart_map= keypart_map;
  m_start_key.flag= find_flag;
  DBUG_RETURN(common_index_read(buf, TRUE));
}


/*
  Common routine for a number of index_read variants

  SYNOPSIS
    ha_partition::common_index_read()
      buf             Buffer where the record should be returned
      have_start_key  TRUE <=> the left endpoint is available, i.e. 
                      we're in index_read call or in read_range_first
                      call and the range has left endpoint

                      FALSE <=> there is no left endpoint (we're in
                      read_range_first() call and the range has no left
                      endpoint)
 
  DESCRIPTION
    Start scanning the range (when invoked from read_range_first()) or doing 
    an index lookup (when invoked from index_read_XXX):
     - If possible, perform partition selection
     - Find the set of partitions we're going to use
     - Depending on whether we need ordering:
        NO:  Get the first record from first used partition (see 
             handle_unordered_scan_next_partition)
        YES: Fill the priority queue and get the record that is the first in
             the ordering

  RETURN
    0      OK 
    other  HA_ERR_END_OF_FILE or other error code.
*/

int ha_partition::common_index_read(uchar *buf, bool have_start_key)
{
  int error;
  uint key_len;
  bool reverse_order= FALSE;
  DBUG_ENTER("ha_partition::common_index_read");
  LINT_INIT(key_len); /* used if have_start_key==TRUE */

  DBUG_PRINT("info", ("m_ordered %u m_ordered_scan_ong %u have_start_key %u",
                      m_ordered, m_ordered_scan_ongoing, have_start_key));

  if (have_start_key)
  {
    m_start_key.length= key_len= calculate_key_len(table, active_index, 
                                                   m_start_key.key,
                                                   m_start_key.keypart_map);
    DBUG_ASSERT(key_len);
  }
  if ((error= partition_scan_set_up(buf, have_start_key)))
  {
    DBUG_RETURN(error);
  }

  if (have_start_key && 
      (m_start_key.flag == HA_READ_PREFIX_LAST ||
       m_start_key.flag == HA_READ_PREFIX_LAST_OR_PREV ||
       m_start_key.flag == HA_READ_BEFORE_KEY))
  {
    reverse_order= TRUE;
    m_ordered_scan_ongoing= TRUE;
  }
  DBUG_PRINT("info", ("m_ordered %u m_o_scan_ong %u have_start_key %u",
                      m_ordered, m_ordered_scan_ongoing, have_start_key));
  if (!m_ordered_scan_ongoing ||
      (have_start_key && m_start_key.flag == HA_READ_KEY_EXACT &&
       !m_pkey_is_clustered &&
       key_len >= m_curr_key_info[0]->key_length))
   {
    /*
      We use unordered index scan either when read_range is used and flag
      is set to not use ordered or when an exact key is used and in this
      case all records will be sorted equal and thus the sort order of the
      resulting records doesn't matter.
      We also use an unordered index scan when the number of partitions to
      scan is only one.
      The unordered index scan will use the partition set created.
      Need to set unordered scan ongoing since we can come here even when
      it isn't set.
    */
    DBUG_PRINT("info", ("doing unordered scan"));
    m_ordered_scan_ongoing= FALSE;
    error= handle_unordered_scan_next_partition(buf);
  }
  else
  {
    /*
      In all other cases we will use the ordered index scan. This will use
      the partition set created by the get_partition_set method.
    */
    error= handle_ordered_index_scan(buf, reverse_order);
  }
  DBUG_RETURN(error);
}


/*
  Start an index scan from leftmost record and return first record

  SYNOPSIS
    index_first()
    buf                 Read row in MySQL Row Format

  RETURN VALUE
    >0                  Error code
    0                   Success

  DESCRIPTION
    index_first() asks for the first key in the index.
    This is similar to index_read except that there is no start key since
    the scan starts from the leftmost entry and proceeds forward with
    index_next.

    Called from opt_range.cc, opt_sum.cc, sql_handler.cc,
    and sql_select.cc.
*/

int ha_partition::index_first(uchar * buf)
{
  DBUG_ENTER("ha_partition::index_first");

  end_range= 0;
  m_index_scan_type= partition_index_first;
  DBUG_RETURN(common_first_last(buf));
}


/*
  Start an index scan from rightmost record and return first record
  
  SYNOPSIS
    index_last()
    buf                 Read row in MySQL Row Format

  RETURN VALUE
    >0                  Error code
    0                   Success

  DESCRIPTION
    index_last() asks for the last key in the index.
    This is similar to index_read except that there is no start key since
    the scan starts from the rightmost entry and proceeds forward with
    index_prev.

    Called from opt_range.cc, opt_sum.cc, sql_handler.cc,
    and sql_select.cc.
*/

int ha_partition::index_last(uchar * buf)
{
  DBUG_ENTER("ha_partition::index_last");

  m_index_scan_type= partition_index_last;
  DBUG_RETURN(common_first_last(buf));
}

/*
  Common routine for index_first/index_last

  SYNOPSIS
    ha_partition::common_first_last()
  
  see index_first for rest
*/

int ha_partition::common_first_last(uchar *buf)
{
  int error;

  if ((error= partition_scan_set_up(buf, FALSE)))
    return error;
  if (!m_ordered_scan_ongoing &&
      m_index_scan_type != partition_index_last)
    return handle_unordered_scan_next_partition(buf);
  return handle_ordered_index_scan(buf, FALSE);
}


/*
  Read last using key

  SYNOPSIS
    index_read_last_map()
    buf                   Read row in MySQL Row Format
    key                   Key
    keypart_map           Which part of key is used

  RETURN VALUE
    >0                    Error code
    0                     Success

  DESCRIPTION
    This is used in join_read_last_key to optimise away an ORDER BY.
    Can only be used on indexes supporting HA_READ_ORDER
*/

int ha_partition::index_read_last_map(uchar *buf, const uchar *key,
                                      key_part_map keypart_map)
{
  DBUG_ENTER("ha_partition::index_read_last");

  m_ordered= TRUE;				// Safety measure
  end_range= 0;
  m_index_scan_type= partition_index_read_last;
  m_start_key.key= key;
  m_start_key.keypart_map= keypart_map;
  m_start_key.flag= HA_READ_PREFIX_LAST;
  DBUG_RETURN(common_index_read(buf, TRUE));
}


/*
  Read next record in a forward index scan

  SYNOPSIS
    index_next()
    buf                   Read row in MySQL Row Format

  RETURN VALUE
    >0                    Error code
    0                     Success

  DESCRIPTION
    Used to read forward through the index.
*/

int ha_partition::index_next(uchar * buf)
{
  DBUG_ENTER("ha_partition::index_next");

  /*
    TODO(low priority):
    If we want partition to work with the HANDLER commands, we
    must be able to do index_last() -> index_prev() -> index_next()
  */
  DBUG_ASSERT(m_index_scan_type != partition_index_last);
  if (!m_ordered_scan_ongoing)
  {
    DBUG_RETURN(handle_unordered_next(buf, FALSE));
  }
  DBUG_RETURN(handle_ordered_next(buf, FALSE));
}


/*
  Read next record special

  SYNOPSIS
    index_next_same()
    buf                   Read row in MySQL Row Format
    key                   Key
    keylen                Length of key

  RETURN VALUE
    >0                    Error code
    0                     Success

  DESCRIPTION
    This routine is used to read the next but only if the key is the same
    as supplied in the call.
*/

int ha_partition::index_next_same(uchar *buf, const uchar *key, uint keylen)
{
  DBUG_ENTER("ha_partition::index_next_same");

  DBUG_ASSERT(keylen == m_start_key.length);
  DBUG_ASSERT(m_index_scan_type != partition_index_last);
  if (!m_ordered_scan_ongoing)
    DBUG_RETURN(handle_unordered_next(buf, TRUE));
  DBUG_RETURN(handle_ordered_next(buf, TRUE));
}


/*
  Read next record when performing index scan backwards

  SYNOPSIS
    index_prev()
    buf                   Read row in MySQL Row Format

  RETURN VALUE
    >0                    Error code
    0                     Success

  DESCRIPTION
    Used to read backwards through the index.
*/

int ha_partition::index_prev(uchar * buf)
{
  DBUG_ENTER("ha_partition::index_prev");

  /* TODO: read comment in index_next */
  DBUG_ASSERT(m_index_scan_type != partition_index_first);
  DBUG_RETURN(handle_ordered_prev(buf));
}


/*
  Start a read of one range with start and end key

  SYNOPSIS
    read_range_first()
    start_key           Specification of start key
    end_key             Specification of end key
    eq_range_arg        Is it equal range
    sorted              Should records be returned in sorted order

  RETURN VALUE
    >0                    Error code
    0                     Success

  DESCRIPTION
    We reimplement read_range_first since we don't want the compare_key
    check at the end. This is already performed in the partition handler.
    read_range_next is very much different due to that we need to scan
    all underlying handlers.
*/

int ha_partition::read_range_first(const key_range *start_key,
				   const key_range *end_key,
				   bool eq_range_arg, bool sorted)
{
  int error;
  DBUG_ENTER("ha_partition::read_range_first");

  m_ordered= sorted;
  eq_range= eq_range_arg;
  end_range= 0;
  if (end_key)
  {
    end_range= &save_end_range;
    save_end_range= *end_key;
    key_compare_result_on_equal=
      ((end_key->flag == HA_READ_BEFORE_KEY) ? 1 :
       (end_key->flag == HA_READ_AFTER_KEY) ? -1 : 0);
  }

  range_key_part= m_curr_key_info[0]->key_part;
  if (start_key)
    m_start_key= *start_key;
  else
    m_start_key.key= NULL;

  m_index_scan_type= partition_read_range;
  error= common_index_read(m_rec0, test(start_key));
  DBUG_RETURN(error);
}


/*
  Read next record in read of a range with start and end key

  SYNOPSIS
    read_range_next()

  RETURN VALUE
    >0                    Error code
    0                     Success
*/

int ha_partition::read_range_next()
{
  DBUG_ENTER("ha_partition::read_range_next");

  if (m_ordered_scan_ongoing)
  {
    DBUG_RETURN(handle_ordered_next(table->record[0], eq_range));
  }
  DBUG_RETURN(handle_unordered_next(table->record[0], eq_range));
}


/*
  Common routine to set up index scans

  SYNOPSIS
    ha_partition::partition_scan_set_up()
      buf            Buffer to later return record in (this function
                     needs it to calculcate partitioning function
                     values)

      idx_read_flag  TRUE <=> m_start_key has range start endpoint which 
                     probably can be used to determine the set of partitions
                     to scan.
                     FALSE <=> there is no start endpoint.

  DESCRIPTION
    Find out which partitions we'll need to read when scanning the specified
    range.

    If we need to scan only one partition, set m_ordered_scan_ongoing=FALSE
    as we will not need to do merge ordering.

  RETURN VALUE
    >0                    Error code
    0                     Success
*/

int ha_partition::partition_scan_set_up(uchar * buf, bool idx_read_flag)
{
  DBUG_ENTER("ha_partition::partition_scan_set_up");

  if (idx_read_flag)
    get_partition_set(table,buf,active_index,&m_start_key,&m_part_spec);
  else
  {
    m_part_spec.start_part= 0;
    m_part_spec.end_part= m_tot_parts - 1;
  }
  if (m_part_spec.start_part > m_part_spec.end_part)
  {
    /*
      We discovered a partition set but the set was empty so we report
      key not found.
    */
    DBUG_PRINT("info", ("scan with no partition to scan"));
    DBUG_RETURN(HA_ERR_END_OF_FILE);
  }
  if (m_part_spec.start_part == m_part_spec.end_part)
  {
    /*
      We discovered a single partition to scan, this never needs to be
      performed using the ordered index scan.
    */
    DBUG_PRINT("info", ("index scan using the single partition %d",
			m_part_spec.start_part));
    m_ordered_scan_ongoing= FALSE;
  }
  else
  {
    /*
      Set m_ordered_scan_ongoing according how the scan should be done
      Only exact partitions are discovered atm by get_partition_set.
      Verify this, also bitmap must have at least one bit set otherwise
      the result from this table is the empty set.
    */
    uint start_part= bitmap_get_first_set(&(m_part_info->used_partitions));
    if (start_part == MY_BIT_NONE)
    {
      DBUG_PRINT("info", ("scan with no partition to scan"));
      DBUG_RETURN(HA_ERR_END_OF_FILE);
    }
    if (start_part > m_part_spec.start_part)
      m_part_spec.start_part= start_part;
    DBUG_ASSERT(m_part_spec.start_part < m_tot_parts);
    m_ordered_scan_ongoing= m_ordered;
  }
  DBUG_ASSERT(m_part_spec.start_part < m_tot_parts &&
              m_part_spec.end_part < m_tot_parts);
  DBUG_RETURN(0);
}


/****************************************************************************
  Unordered Index Scan Routines
****************************************************************************/
/*
  Common routine to handle index_next with unordered results

  SYNOPSIS
    handle_unordered_next()
    out:buf                       Read row in MySQL Row Format
    next_same                     Called from index_next_same

  RETURN VALUE
    HA_ERR_END_OF_FILE            End of scan
    0                             Success
    other                         Error code

  DESCRIPTION
    These routines are used to scan partitions without considering order.
    This is performed in two situations.
    1) In read_multi_range this is the normal case
    2) When performing any type of index_read, index_first, index_last where
    all fields in the partition function is bound. In this case the index
    scan is performed on only one partition and thus it isn't necessary to
    perform any sort.
*/

int ha_partition::handle_unordered_next(uchar *buf, bool is_next_same)
{
  handler *file= m_file[m_part_spec.start_part];
  int error;
  DBUG_ENTER("ha_partition::handle_unordered_next");

  /*
    We should consider if this should be split into three functions as
    partition_read_range is_next_same are always local constants
  */

  if (m_index_scan_type == partition_read_range)
  {
    if (!(error= file->read_range_next()))
    {
      m_last_part= m_part_spec.start_part;
      DBUG_RETURN(0);
    }
  }
  else if (is_next_same)
  {
    if (!(error= file->index_next_same(buf, m_start_key.key,
                                       m_start_key.length)))
    {
      m_last_part= m_part_spec.start_part;
      DBUG_RETURN(0);
    }
  }
  else 
  {
    if (!(error= file->index_next(buf)))
    {
      m_last_part= m_part_spec.start_part;
      DBUG_RETURN(0);                           // Row was in range
    }
  }

  if (error == HA_ERR_END_OF_FILE)
  {
    m_part_spec.start_part++;                    // Start using next part
    error= handle_unordered_scan_next_partition(buf);
  }
  DBUG_RETURN(error);
}


/*
  Handle index_next when changing to new partition

  SYNOPSIS
    handle_unordered_scan_next_partition()
    buf                       Read row in MySQL Row Format

  RETURN VALUE
    HA_ERR_END_OF_FILE            End of scan
    0                             Success
    other                         Error code

  DESCRIPTION
    This routine is used to start the index scan on the next partition.
    Both initial start and after completing scan on one partition.
*/

int ha_partition::handle_unordered_scan_next_partition(uchar * buf)
{
  uint i;
  DBUG_ENTER("ha_partition::handle_unordered_scan_next_partition");

  for (i= m_part_spec.start_part; i <= m_part_spec.end_part; i++)
  {
    int error;
    handler *file;

    if (!(bitmap_is_set(&(m_part_info->used_partitions), i)))
      continue;
    file= m_file[i];
    m_part_spec.start_part= i;
    switch (m_index_scan_type) {
    case partition_read_range:
      DBUG_PRINT("info", ("read_range_first on partition %d", i));
      error= file->read_range_first(m_start_key.key? &m_start_key: NULL,
                                    end_range, eq_range, FALSE);
      break;
    case partition_index_read:
      DBUG_PRINT("info", ("index_read on partition %d", i));
      error= file->index_read_map(buf, m_start_key.key,
                                  m_start_key.keypart_map,
                                  m_start_key.flag);
      break;
    case partition_index_first:
      DBUG_PRINT("info", ("index_first on partition %d", i));
      /* MyISAM engine can fail if we call index_first() when indexes disabled */
      /* that happens if the table is empty. */
      /* Here we use file->stats.records instead of file->records() because */
      /* file->records() is supposed to return an EXACT count, and it can be   */
      /* possibly slow. We don't need an exact number, an approximate one- from*/
      /* the last ::info() call - is sufficient. */
      if (file->stats.records == 0)
      {
        error= HA_ERR_END_OF_FILE;
        break;
      }
      error= file->index_first(buf);
      break;
    case partition_index_first_unordered:
      /*
        We perform a scan without sorting and this means that we
        should not use the index_first since not all handlers
        support it and it is also unnecessary to restrict sort
        order.
      */
      DBUG_PRINT("info", ("read_range_first on partition %d", i));
      table->record[0]= buf;
      error= file->read_range_first(0, end_range, eq_range, 0);
      table->record[0]= m_rec0;
      break;
    default:
      DBUG_ASSERT(FALSE);
      DBUG_RETURN(1);
    }
    if (!error)
    {
      m_last_part= i;
      DBUG_RETURN(0);
    }
    if ((error != HA_ERR_END_OF_FILE) && (error != HA_ERR_KEY_NOT_FOUND))
      DBUG_RETURN(error);
    DBUG_PRINT("info", ("HA_ERR_END_OF_FILE on partition %d", i));
  }
  m_part_spec.start_part= NO_CURRENT_PART_ID;
  DBUG_RETURN(HA_ERR_END_OF_FILE);
}


/*
  Common routine to start index scan with ordered results

  SYNOPSIS
    handle_ordered_index_scan()
    out:buf                       Read row in MySQL Row Format

  RETURN VALUE
    HA_ERR_END_OF_FILE            End of scan
    0                             Success
    other                         Error code

  DESCRIPTION
    This part contains the logic to handle index scans that require ordered
    output. This includes all except those started by read_range_first with
    the flag ordered set to FALSE. Thus most direct index_read and all
    index_first and index_last.

    We implement ordering by keeping one record plus a key buffer for each
    partition. Every time a new entry is requested we will fetch a new
    entry from the partition that is currently not filled with an entry.
    Then the entry is put into its proper sort position.

    Returning a record is done by getting the top record, copying the
    record to the request buffer and setting the partition as empty on
    entries.
*/

int ha_partition::handle_ordered_index_scan(uchar *buf, bool reverse_order)
{
  uint i;
  uint j= 0;
  bool found= FALSE;
  DBUG_ENTER("ha_partition::handle_ordered_index_scan");

  m_top_entry= NO_CURRENT_PART_ID;
  queue_remove_all(&m_queue);

  DBUG_PRINT("info", ("m_part_spec.start_part %d", m_part_spec.start_part));
  for (i= m_part_spec.start_part; i <= m_part_spec.end_part; i++)
  {
    if (!(bitmap_is_set(&(m_part_info->used_partitions), i)))
      continue;
    uchar *rec_buf_ptr= rec_buf(i);
    int error;
    handler *file= m_file[i];

    switch (m_index_scan_type) {
    case partition_index_read:
      error= file->index_read_map(rec_buf_ptr,
                                  m_start_key.key,
                                  m_start_key.keypart_map,
                                  m_start_key.flag);
      break;
    case partition_index_first:
      /* MyISAM engine can fail if we call index_first() when indexes disabled */
      /* that happens if the table is empty. */
      /* Here we use file->stats.records instead of file->records() because */
      /* file->records() is supposed to return an EXACT count, and it can be   */
      /* possibly slow. We don't need an exact number, an approximate one- from*/
      /* the last ::info() call - is sufficient. */
      if (file->stats.records == 0)
      {
        error= HA_ERR_END_OF_FILE;
        break;
      }
      error= file->index_first(rec_buf_ptr);
      reverse_order= FALSE;
      break;
    case partition_index_last:
      /* MyISAM engine can fail if we call index_last() when indexes disabled */
      /* that happens if the table is empty. */
      /* Here we use file->stats.records instead of file->records() because */
      /* file->records() is supposed to return an EXACT count, and it can be   */
      /* possibly slow. We don't need an exact number, an approximate one- from*/
      /* the last ::info() call - is sufficient. */
      if (file->stats.records == 0)
      {
        error= HA_ERR_END_OF_FILE;
        break;
      }
      error= file->index_last(rec_buf_ptr);
      reverse_order= TRUE;
      break;
    case partition_index_read_last:
      error= file->index_read_last_map(rec_buf_ptr,
                                       m_start_key.key,
                                       m_start_key.keypart_map);
      reverse_order= TRUE;
      break;
    case partition_read_range:
    {
      /* 
        This can only read record to table->record[0], as it was set when
        the table was being opened. We have to memcpy data ourselves.
      */
      error= file->read_range_first(m_start_key.key? &m_start_key: NULL,
                                    end_range, eq_range, TRUE);
      memcpy(rec_buf_ptr, table->record[0], m_rec_length);
      reverse_order= FALSE;
      break;
    }
    default:
      DBUG_ASSERT(FALSE);
      DBUG_RETURN(HA_ERR_END_OF_FILE);
    }
    if (!error)
    {
      found= TRUE;
      /*
        Initialize queue without order first, simply insert
      */
      queue_element(&m_queue, j++)= (uchar*)queue_buf(i);
    }
    else if (error != HA_ERR_KEY_NOT_FOUND && error != HA_ERR_END_OF_FILE)
    {
      DBUG_RETURN(error);
    }
  }
  if (found)
  {
    /*
      We found at least one partition with data, now sort all entries and
      after that read the first entry and copy it to the buffer to return in.
    */
    queue_set_max_at_top(&m_queue, reverse_order);
    queue_set_cmp_arg(&m_queue, (void*)m_curr_key_info);
    m_queue.elements= j;
    queue_fix(&m_queue);
    return_top_record(buf);
    table->status= 0;
    DBUG_PRINT("info", ("Record returned from partition %d", m_top_entry));
    DBUG_RETURN(0);
  }
  DBUG_RETURN(HA_ERR_END_OF_FILE);
}


/*
  Return the top record in sort order

  SYNOPSIS
    return_top_record()
    out:buf                  Row returned in MySQL Row Format

  RETURN VALUE
    NONE
*/

void ha_partition::return_top_record(uchar *buf)
{
  uint part_id;
  uchar *key_buffer= queue_top(&m_queue);
  uchar *rec_buffer= key_buffer + PARTITION_BYTES_IN_POS;

  part_id= uint2korr(key_buffer);
  memcpy(buf, rec_buffer, m_rec_length);
  m_last_part= part_id;
  m_top_entry= part_id;
}


/*
  Common routine to handle index_next with ordered results

  SYNOPSIS
    handle_ordered_next()
    out:buf                       Read row in MySQL Row Format
    next_same                     Called from index_next_same

  RETURN VALUE
    HA_ERR_END_OF_FILE            End of scan
    0                             Success
    other                         Error code
*/

int ha_partition::handle_ordered_next(uchar *buf, bool is_next_same)
{
  int error;
  uint part_id= m_top_entry;
  handler *file= m_file[part_id];
  DBUG_ENTER("ha_partition::handle_ordered_next");
  
  if (m_index_scan_type == partition_read_range)
  {
    error= file->read_range_next();
    memcpy(rec_buf(part_id), table->record[0], m_rec_length);
  }
  else if (!is_next_same)
    error= file->index_next(rec_buf(part_id));
  else
    error= file->index_next_same(rec_buf(part_id), m_start_key.key,
				 m_start_key.length);
  if (error)
  {
    if (error == HA_ERR_END_OF_FILE)
    {
      /* Return next buffered row */
      queue_remove(&m_queue, (uint) 0);
      if (m_queue.elements)
      {
         DBUG_PRINT("info", ("Record returned from partition %u (2)",
                     m_top_entry));
         return_top_record(buf);
         table->status= 0;
         error= 0;
      }
    }
    DBUG_RETURN(error);
  }
  queue_replaced(&m_queue);
  return_top_record(buf);
  DBUG_PRINT("info", ("Record returned from partition %u", m_top_entry));
  DBUG_RETURN(0);
}


/*
  Common routine to handle index_prev with ordered results

  SYNOPSIS
    handle_ordered_prev()
    out:buf                       Read row in MySQL Row Format

  RETURN VALUE
    HA_ERR_END_OF_FILE            End of scan
    0                             Success
    other                         Error code
*/

int ha_partition::handle_ordered_prev(uchar *buf)
{
  int error;
  uint part_id= m_top_entry;
  handler *file= m_file[part_id];
  DBUG_ENTER("ha_partition::handle_ordered_prev");

  if ((error= file->index_prev(rec_buf(part_id))))
  {
    if (error == HA_ERR_END_OF_FILE)
    {
      queue_remove(&m_queue, (uint) 0);
      if (m_queue.elements)
      {
	return_top_record(buf);
	DBUG_PRINT("info", ("Record returned from partition %d (2)",
			    m_top_entry));
        error= 0;
        table->status= 0;
      }
    }
    DBUG_RETURN(error);
  }
  queue_replaced(&m_queue);
  return_top_record(buf);
  DBUG_PRINT("info", ("Record returned from partition %d", m_top_entry));
  DBUG_RETURN(0);
}


/****************************************************************************
                MODULE information calls
****************************************************************************/

/*
  These are all first approximations of the extra, info, scan_time
  and read_time calls
*/

/*
  General method to gather info from handler

  SYNOPSIS
    info()
    flag              Specifies what info is requested

  RETURN VALUE
    NONE

  DESCRIPTION
    ::info() is used to return information to the optimizer.
    Currently this table handler doesn't implement most of the fields
    really needed. SHOW also makes use of this data
    Another note, if your handler doesn't proved exact record count,
    you will probably want to have the following in your code:
    if (records < 2)
      records = 2;
    The reason is that the server will optimize for cases of only a single
    record. If in a table scan you don't know the number of records
    it will probably be better to set records to two so you can return
    as many records as you need.

    Along with records a few more variables you may wish to set are:
      records
      deleted
      data_file_length
      index_file_length
      delete_length
      check_time
    Take a look at the public variables in handler.h for more information.

    Called in:
      filesort.cc
      ha_heap.cc
      item_sum.cc
      opt_sum.cc
      sql_delete.cc
     sql_delete.cc
     sql_derived.cc
      sql_select.cc
      sql_select.cc
      sql_select.cc
      sql_select.cc
      sql_select.cc
      sql_show.cc
      sql_show.cc
      sql_show.cc
      sql_show.cc
      sql_table.cc
      sql_union.cc
      sql_update.cc

    Some flags that are not implemented
      HA_STATUS_POS:
        This parameter is never used from the MySQL Server. It is checked in a
        place in MyISAM so could potentially be used by MyISAM specific
        programs.
      HA_STATUS_NO_LOCK:
      This is declared and often used. It's only used by MyISAM.
      It means that MySQL doesn't need the absolute latest statistics
      information. This may save the handler from doing internal locks while
      retrieving statistics data.
*/

int ha_partition::info(uint flag)
{
  DBUG_ENTER("ha_partition::info");

  if (flag & HA_STATUS_AUTO)
  {
    bool auto_inc_is_first_in_idx= (table_share->next_number_keypart == 0);
    HA_DATA_PARTITION *ha_data= (HA_DATA_PARTITION*) table_share->ha_data;
    DBUG_PRINT("info", ("HA_STATUS_AUTO"));
    if (!table->found_next_number_field)
      stats.auto_increment_value= 0;
    else if (ha_data->auto_inc_initialized)
    {
      lock_auto_increment();
      stats.auto_increment_value= ha_data->next_auto_inc_val;
      unlock_auto_increment();
    }
    else
    {
      lock_auto_increment();
      /* to avoid two concurrent initializations, check again when locked */
      if (ha_data->auto_inc_initialized)
        stats.auto_increment_value= ha_data->next_auto_inc_val;
      else
      {
        handler *file, **file_array;
        ulonglong auto_increment_value= 0;
        file_array= m_file;
        DBUG_PRINT("info",
                   ("checking all partitions for auto_increment_value"));
        do
        {
          file= *file_array;
          file->info(HA_STATUS_AUTO);
          set_if_bigger(auto_increment_value,
                        file->stats.auto_increment_value);
        } while (*(++file_array));

        DBUG_ASSERT(auto_increment_value);
        stats.auto_increment_value= auto_increment_value;
        if (auto_inc_is_first_in_idx)
        {
          set_if_bigger(ha_data->next_auto_inc_val, auto_increment_value);
          ha_data->auto_inc_initialized= TRUE;
          DBUG_PRINT("info", ("initializing next_auto_inc_val to %lu",
                              (ulong) ha_data->next_auto_inc_val));
        }
      }
      unlock_auto_increment();
    }
  }
  if (flag & HA_STATUS_VARIABLE)
  {
    DBUG_PRINT("info", ("HA_STATUS_VARIABLE"));
    /*
      Calculates statistical variables
      records:           Estimate of number records in table
      We report sum (always at least 2)
      deleted:           Estimate of number holes in the table due to
      deletes
      We report sum
      data_file_length:  Length of data file, in principle bytes in table
      We report sum
      index_file_length: Length of index file, in principle bytes in
      indexes in the table
      We report sum
      delete_length: Length of free space easily used by new records in table
      We report sum
      mean_record_length:Mean record length in the table
      We calculate this
      check_time:        Time of last check (only applicable to MyISAM)
      We report last time of all underlying handlers
    */
    handler *file, **file_array;
    stats.records= 0;
    stats.deleted= 0;
    stats.data_file_length= 0;
    stats.index_file_length= 0;
    stats.check_time= 0;
    stats.delete_length= 0;
    file_array= m_file;
    do
    {
      if (bitmap_is_set(&(m_part_info->used_partitions), (file_array - m_file)))
      {
        file= *file_array;
        file->info(HA_STATUS_VARIABLE);
        stats.records+= file->stats.records;
        stats.deleted+= file->stats.deleted;
        stats.data_file_length+= file->stats.data_file_length;
        stats.index_file_length+= file->stats.index_file_length;
        stats.delete_length+= file->stats.delete_length;
        if (file->stats.check_time > stats.check_time)
          stats.check_time= file->stats.check_time;
      }
    } while (*(++file_array));
    if (stats.records < 2 &&
        !(m_file[0]->ha_table_flags() & HA_STATS_RECORDS_IS_EXACT))
      stats.records= 2;
    if (stats.records > 0)
      stats.mean_rec_length= (ulong) (stats.data_file_length / stats.records);
    else
      stats.mean_rec_length= 1; //? What should we set here 
  }
  if (flag & HA_STATUS_CONST)
  {
    DBUG_PRINT("info", ("HA_STATUS_CONST"));
    /*
      Recalculate loads of constant variables. MyISAM also sets things
      directly on the table share object.

      Check whether this should be fixed since handlers should not
      change things directly on the table object.

      Monty comment: This should NOT be changed!  It's the handlers
      responsibility to correct table->s->keys_xxxx information if keys
      have been disabled.

      The most important parameters set here is records per key on
      all indexes. block_size and primar key ref_length.

      For each index there is an array of rec_per_key.
      As an example if we have an index with three attributes a,b and c
      we will have an array of 3 rec_per_key.
      rec_per_key[0] is an estimate of number of records divided by
      number of unique values of the field a.
      rec_per_key[1] is an estimate of the number of records divided
      by the number of unique combinations of the fields a and b.
      rec_per_key[2] is an estimate of the number of records divided
      by the number of unique combinations of the fields a,b and c.

      Many handlers only set the value of rec_per_key when all fields
      are bound (rec_per_key[2] in the example above).

      If the handler doesn't support statistics, it should set all of the
      above to 0.

      We will allow the first handler to set the rec_per_key and use
      this as an estimate on the total table.

      max_data_file_length:     Maximum data file length
      We ignore it, is only used in
      SHOW TABLE STATUS
      max_index_file_length:    Maximum index file length
      We ignore it since it is never used
      block_size:               Block size used
      We set it to the value of the first handler
      ref_length:               We set this to the value calculated
      and stored in local object
      create_time:              Creation time of table
      Set by first handler

      So we calculate these constants by using the variables on the first
      handler.
    */
    handler *file;

    file= m_file[0];
    file->info(HA_STATUS_CONST);
    stats.create_time= file->stats.create_time;
    ref_length= m_ref_length;
  }
  if (flag & HA_STATUS_ERRKEY)
  {
    handler *file= m_file[m_last_part];
    DBUG_PRINT("info", ("info: HA_STATUS_ERRKEY"));
    /*
      This flag is used to get index number of the unique index that
      reported duplicate key
      We will report the errkey on the last handler used and ignore the rest
    */
    file->info(HA_STATUS_ERRKEY);
    if (file->errkey != (uint) -1)
      errkey= file->errkey;
  }
  if (flag & HA_STATUS_TIME)
  {
    handler *file, **file_array;
    DBUG_PRINT("info", ("info: HA_STATUS_TIME"));
    /*
      This flag is used to set the latest update time of the table.
      Used by SHOW commands
      We will report the maximum of these times
    */
    stats.update_time= 0;
    file_array= m_file;
    do
    {
      file= *file_array;
      file->info(HA_STATUS_TIME);
      if (file->stats.update_time > stats.update_time)
	stats.update_time= file->stats.update_time;
    } while (*(++file_array));
  }
  DBUG_RETURN(0);
}


void ha_partition::get_dynamic_partition_info(PARTITION_INFO *stat_info,
                                              uint part_id)
{
  handler *file= m_file[part_id];
  file->info(HA_STATUS_CONST | HA_STATUS_TIME | HA_STATUS_VARIABLE |
             HA_STATUS_NO_LOCK);

  stat_info->records=              file->stats.records;
  stat_info->mean_rec_length=      file->stats.mean_rec_length;
  stat_info->data_file_length=     file->stats.data_file_length;
  stat_info->max_data_file_length= file->stats.max_data_file_length;
  stat_info->index_file_length=    file->stats.index_file_length;
  stat_info->delete_length=        file->stats.delete_length;
  stat_info->create_time=          file->stats.create_time;
  stat_info->update_time=          file->stats.update_time;
  stat_info->check_time=           file->stats.check_time;
  stat_info->check_sum= 0;
  if (file->ha_table_flags() & (HA_HAS_OLD_CHECKSUM | HA_HAS_NEW_CHECKSUM))
    stat_info->check_sum= file->checksum();
  return;
}


/*
  General function to prepare handler for certain behavior

  SYNOPSIS
    extra()
    operation              Operation type for extra call

  RETURN VALUE
    >0                     Error code
    0                      Success

  DESCRIPTION
  extra() is called whenever the server wishes to send a hint to
  the storage engine. The MyISAM engine implements the most hints.

  We divide the parameters into the following categories:
  1) Parameters used by most handlers
  2) Parameters used by some non-MyISAM handlers
  3) Parameters used only by MyISAM
  4) Parameters only used by temporary tables for query processing
  5) Parameters only used by MyISAM internally
  6) Parameters not used at all
  7) Parameters only used by federated tables for query processing
  8) Parameters only used by NDB

  The partition handler need to handle category 1), 2) and 3).

  1) Parameters used by most handlers
  -----------------------------------
  HA_EXTRA_RESET:
    This option is used by most handlers and it resets the handler state
    to the same state as after an open call. This includes releasing
    any READ CACHE or WRITE CACHE or other internal buffer used.

    It is called from the reset method in the handler interface. There are
    three instances where this is called.
    1) After completing a INSERT ... SELECT ... query the handler for the
       table inserted into is reset
    2) It is called from close_thread_table which in turn is called from
       close_thread_tables except in the case where the tables are locked
       in which case ha_commit_stmt is called instead.
       It is only called from here if refresh_version hasn't changed and the
       table is not an old table when calling close_thread_table.
       close_thread_tables is called from many places as a general clean up
       function after completing a query.
    3) It is called when deleting the QUICK_RANGE_SELECT object if the
       QUICK_RANGE_SELECT object had its own handler object. It is called
       immediatley before close of this local handler object.
  HA_EXTRA_KEYREAD:
  HA_EXTRA_NO_KEYREAD:
    These parameters are used to provide an optimisation hint to the handler.
    If HA_EXTRA_KEYREAD is set it is enough to read the index fields, for
    many handlers this means that the index-only scans can be used and it
    is not necessary to use the real records to satisfy this part of the
    query. Index-only scans is a very important optimisation for disk-based
    indexes. For main-memory indexes most indexes contain a reference to the
    record and thus KEYREAD only says that it is enough to read key fields.
    HA_EXTRA_NO_KEYREAD disables this for the handler, also HA_EXTRA_RESET
    will disable this option.
    The handler will set HA_KEYREAD_ONLY in its table flags to indicate this
    feature is supported.
  HA_EXTRA_FLUSH:
    Indication to flush tables to disk, is supposed to be used to
    ensure disk based tables are flushed at end of query execution.
    Currently is never used.

  2) Parameters used by some non-MyISAM handlers
  ----------------------------------------------
  HA_EXTRA_KEYREAD_PRESERVE_FIELDS:
    This is a strictly InnoDB feature that is more or less undocumented.
    When it is activated InnoDB copies field by field from its fetch
    cache instead of all fields in one memcpy. Have no idea what the
    purpose of this is.
    Cut from include/my_base.h:
    When using HA_EXTRA_KEYREAD, overwrite only key member fields and keep
    other fields intact. When this is off (by default) InnoDB will use memcpy
    to overwrite entire row.
  HA_EXTRA_IGNORE_DUP_KEY:
  HA_EXTRA_NO_IGNORE_DUP_KEY:
    Informs the handler to we will not stop the transaction if we get an
    duplicate key errors during insert/upate.
    Always called in pair, triggered by INSERT IGNORE and other similar
    SQL constructs.
    Not used by MyISAM.

  3) Parameters used only by MyISAM
  ---------------------------------
  HA_EXTRA_NORMAL:
    Only used in MyISAM to reset quick mode, not implemented by any other
    handler. Quick mode is also reset in MyISAM by HA_EXTRA_RESET.

    It is called after completing a successful DELETE query if the QUICK
    option is set.

  HA_EXTRA_QUICK:
    When the user does DELETE QUICK FROM table where-clause; this extra
    option is called before the delete query is performed and
    HA_EXTRA_NORMAL is called after the delete query is completed.
    Temporary tables used internally in MySQL always set this option

    The meaning of quick mode is that when deleting in a B-tree no merging
    of leafs is performed. This is a common method and many large DBMS's
    actually only support this quick mode since it is very difficult to
    merge leaves in a tree used by many threads concurrently.

  HA_EXTRA_CACHE:
    This flag is usually set with extra_opt along with a cache size.
    The size of this buffer is set by the user variable
    record_buffer_size. The value of this cache size is the amount of
    data read from disk in each fetch when performing a table scan.
    This means that before scanning a table it is normal to call
    extra with HA_EXTRA_CACHE and when the scan is completed to call
    HA_EXTRA_NO_CACHE to release the cache memory.

    Some special care is taken when using this extra parameter since there
    could be a write ongoing on the table in the same statement. In this
    one has to take special care since there might be a WRITE CACHE as
    well. HA_EXTRA_CACHE specifies using a READ CACHE and using
    READ CACHE and WRITE CACHE at the same time is not possible.

    Only MyISAM currently use this option.

    It is set when doing full table scans using rr_sequential and
    reset when completing such a scan with end_read_record
    (resetting means calling extra with HA_EXTRA_NO_CACHE).

    It is set in filesort.cc for MyISAM internal tables and it is set in
    a multi-update where HA_EXTRA_CACHE is called on a temporary result
    table and after that ha_rnd_init(0) on table to be updated
    and immediately after that HA_EXTRA_NO_CACHE on table to be updated.

    Apart from that it is always used from init_read_record but not when
    used from UPDATE statements. It is not used from DELETE statements
    with ORDER BY and LIMIT but it is used in normal scan loop in DELETE
    statements. The reason here is that DELETE's in MyISAM doesn't move
    existings data rows.

    It is also set in copy_data_between_tables when scanning the old table
    to copy over to the new table.
    And it is set in join_init_read_record where quick objects are used
    to perform a scan on the table. In this case the full table scan can
    even be performed multiple times as part of the nested loop join.

    For purposes of the partition handler it is obviously necessary to have
    special treatment of this extra call. If we would simply pass this
    extra call down to each handler we would allocate
    cache size * no of partitions amount of memory and this is not
    necessary since we will only scan one partition at a time when doing
    full table scans.

    Thus we treat it by first checking whether we have MyISAM handlers in
    the table, if not we simply ignore the call and if we have we will
    record the call but will not call any underlying handler yet. Then
    when performing the sequential scan we will check this recorded value
    and call extra_opt whenever we start scanning a new partition.

    monty: Neads to be fixed so that it's passed to all handlers when we
    move to another partition during table scan.

  HA_EXTRA_NO_CACHE:
    When performing a UNION SELECT HA_EXTRA_NO_CACHE is called from the
    flush method in the select_union class.
    It is used to some extent when insert delayed inserts.
    See HA_EXTRA_RESET_STATE for use in conjunction with delete_all_rows().

    It should be ok to call HA_EXTRA_NO_CACHE on all underlying handlers
    if they are MyISAM handlers. Other handlers we can ignore the call
    for. If no cache is in use they will quickly return after finding
    this out. And we also ensure that all caches are disabled and no one
    is left by mistake.
    In the future this call will probably be deleted an we will instead call
    ::reset();

  HA_EXTRA_WRITE_CACHE:
    See above, called from various places. It is mostly used when we
    do INSERT ... SELECT
    No special handling to save cache space is developed currently.

  HA_EXTRA_PREPARE_FOR_UPDATE:
    This is called as part of a multi-table update. When the table to be
    updated is also scanned then this informs MyISAM handler to drop any
    caches if dynamic records are used (fixed size records do not care
    about this call). We pass this along to all underlying MyISAM handlers
    and ignore it for the rest.

  HA_EXTRA_PREPARE_FOR_DROP:
    Only used by MyISAM, called in preparation for a DROP TABLE.
    It's used mostly by Windows that cannot handle dropping an open file.
    On other platforms it has the same effect as HA_EXTRA_FORCE_REOPEN.

  HA_EXTRA_PREPARE_FOR_RENAME:
    Informs the handler we are about to attempt a rename of the table.

  HA_EXTRA_READCHECK:
  HA_EXTRA_NO_READCHECK:
    Only one call to HA_EXTRA_NO_READCHECK from ha_open where it says that
    this is not needed in SQL. The reason for this call is that MyISAM sets
    the READ_CHECK_USED in the open call so the call is needed for MyISAM
    to reset this feature.
    The idea with this parameter was to inform of doing/not doing a read
    check before applying an update. Since SQL always performs a read before
    applying the update No Read Check is needed in MyISAM as well.

    This is a cut from Docs/myisam.txt
     Sometimes you might want to force an update without checking whether
     another user has changed the record since you last read it. This is
     somewhat dangerous, so it should ideally not be used. That can be
     accomplished by wrapping the mi_update() call in two calls to mi_extra(),
     using these functions:
     HA_EXTRA_NO_READCHECK=5                 No readcheck on update
     HA_EXTRA_READCHECK=6                    Use readcheck (def)

  HA_EXTRA_FORCE_REOPEN:
    Only used by MyISAM, called when altering table, closing tables to
    enforce a reopen of the table files.

  4) Parameters only used by temporary tables for query processing
  ----------------------------------------------------------------
  HA_EXTRA_RESET_STATE:
    Same as reset() except that buffers are not released. If there is
    a READ CACHE it is reinit'ed. A cache is reinit'ed to restart reading
    or to change type of cache between READ CACHE and WRITE CACHE.

    This extra function is always called immediately before calling
    delete_all_rows on the handler for temporary tables.
    There are cases however when HA_EXTRA_RESET_STATE isn't called in
    a similar case for a temporary table in sql_union.cc and in two other
    cases HA_EXTRA_NO_CACHE is called before and HA_EXTRA_WRITE_CACHE
    called afterwards.
    The case with HA_EXTRA_NO_CACHE and HA_EXTRA_WRITE_CACHE means
    disable caching, delete all rows and enable WRITE CACHE. This is
    used for temporary tables containing distinct sums and a
    functional group.

    The only case that delete_all_rows is called on non-temporary tables
    is in sql_delete.cc when DELETE FROM table; is called by a user.
    In this case no special extra calls are performed before or after this
    call.

    The partition handler should not need to bother about this one. It
    should never be called.

  HA_EXTRA_NO_ROWS:
    Don't insert rows indication to HEAP and MyISAM, only used by temporary
    tables used in query processing.
    Not handled by partition handler.

  5) Parameters only used by MyISAM internally
  --------------------------------------------
  HA_EXTRA_REINIT_CACHE:
    This call reinitializes the READ CACHE described above if there is one
    and otherwise the call is ignored.

    We can thus safely call it on all underlying handlers if they are
    MyISAM handlers. It is however never called so we don't handle it at all.
  HA_EXTRA_FLUSH_CACHE:
    Flush WRITE CACHE in MyISAM. It is only from one place in the code.
    This is in sql_insert.cc where it is called if the table_flags doesn't
    contain HA_DUPLICATE_POS. The only handler having the HA_DUPLICATE_POS
    set is the MyISAM handler and so the only handler not receiving this
    call is MyISAM.
    Thus in effect this call is called but never used. Could be removed
    from sql_insert.cc
  HA_EXTRA_NO_USER_CHANGE:
    Only used by MyISAM, never called.
    Simulates lock_type as locked.
  HA_EXTRA_WAIT_LOCK:
  HA_EXTRA_WAIT_NOLOCK:
    Only used by MyISAM, called from MyISAM handler but never from server
    code on top of the handler.
    Sets lock_wait on/off
  HA_EXTRA_NO_KEYS:
    Only used MyISAM, only used internally in MyISAM handler, never called
    from server level.
  HA_EXTRA_KEYREAD_CHANGE_POS:
  HA_EXTRA_REMEMBER_POS:
  HA_EXTRA_RESTORE_POS:
  HA_EXTRA_PRELOAD_BUFFER_SIZE:
  HA_EXTRA_CHANGE_KEY_TO_DUP:
  HA_EXTRA_CHANGE_KEY_TO_UNIQUE:
    Only used by MyISAM, never called.

  6) Parameters not used at all
  -----------------------------
  HA_EXTRA_KEY_CACHE:
  HA_EXTRA_NO_KEY_CACHE:
    This parameters are no longer used and could be removed.

  7) Parameters only used by federated tables for query processing
  ----------------------------------------------------------------
  HA_EXTRA_INSERT_WITH_UPDATE:
    Inform handler that an "INSERT...ON DUPLICATE KEY UPDATE" will be
    executed. This condition is unset by HA_EXTRA_NO_IGNORE_DUP_KEY.

  8) Parameters only used by NDB
  ------------------------------
  HA_EXTRA_DELETE_CANNOT_BATCH:
  HA_EXTRA_UPDATE_CANNOT_BATCH:
    Inform handler that delete_row()/update_row() cannot batch deletes/updates
    and should perform them immediately. This may be needed when table has 
    AFTER DELETE/UPDATE triggers which access to subject table.
    These flags are reset by the handler::extra(HA_EXTRA_RESET) call.
*/

int ha_partition::extra(enum ha_extra_function operation)
{
  DBUG_ENTER("ha_partition:extra");
  DBUG_PRINT("info", ("operation: %d", (int) operation));

  switch (operation) {
    /* Category 1), used by most handlers */
  case HA_EXTRA_KEYREAD:
  case HA_EXTRA_NO_KEYREAD:
  case HA_EXTRA_FLUSH:
  case HA_EXTRA_PREPARE_FOR_FORCED_CLOSE:
    DBUG_RETURN(loop_extra(operation));

    /* Category 2), used by non-MyISAM handlers */
  case HA_EXTRA_IGNORE_DUP_KEY:
  case HA_EXTRA_NO_IGNORE_DUP_KEY:
  case HA_EXTRA_KEYREAD_PRESERVE_FIELDS:
  {
    if (!m_myisam)
      DBUG_RETURN(loop_extra(operation));
    break;
  }

  /* Category 3), used by MyISAM handlers */
  case HA_EXTRA_PREPARE_FOR_RENAME:
    DBUG_RETURN(prepare_for_rename());
  case HA_EXTRA_NORMAL:
  case HA_EXTRA_QUICK:
  case HA_EXTRA_PREPARE_FOR_UPDATE:
  case HA_EXTRA_FORCE_REOPEN:
  case HA_EXTRA_PREPARE_FOR_DROP:
  case HA_EXTRA_FLUSH_CACHE:
  {
    DBUG_RETURN(loop_extra(operation));
<<<<<<< HEAD
    break;
  }
  case HA_EXTRA_NO_READCHECK:
  {
    /*
      This is only done as a part of ha_open, which is also used in
      ha_partition::open, so no need to do anything.
    */
=======
>>>>>>> 5d2a1425
    break;
  }
  case HA_EXTRA_CACHE:
  {
    prepare_extra_cache(0);
    break;
  }
  case HA_EXTRA_NO_CACHE:
  case HA_EXTRA_WRITE_CACHE:
  {
    m_extra_cache= FALSE;
    m_extra_cache_size= 0;
    DBUG_RETURN(loop_extra(operation));
  }
  case HA_EXTRA_IGNORE_NO_KEY:
  case HA_EXTRA_NO_IGNORE_NO_KEY:
  {
    /*
      Ignore as these are specific to NDB for handling
      idempotency
     */
    break;
  }
  case HA_EXTRA_WRITE_CAN_REPLACE:
  case HA_EXTRA_WRITE_CANNOT_REPLACE:
  {
    /*
      Informs handler that write_row() can replace rows which conflict
      with row being inserted by PK/unique key without reporting error
      to the SQL-layer.

      This optimization is not safe for partitioned table in general case
      since we may have to put new version of row into partition which is
      different from partition in which old version resides (for example
      when we partition by non-PK column or by some column which is not
      part of unique key which were violated).
      And since NDB which is the only engine at the moment that supports
      this optimization handles partitioning on its own we simple disable
      it here. (BTW for NDB this optimization is safe since it supports
      only KEY partitioning and won't use this optimization for tables
      which have additional unique constraints).
    */
    break;
  }
    /* Category 7), used by federated handlers */
  case HA_EXTRA_INSERT_WITH_UPDATE:
    DBUG_RETURN(loop_extra(operation));
    /* Category 8) Parameters only used by NDB */
  case HA_EXTRA_DELETE_CANNOT_BATCH:
  case HA_EXTRA_UPDATE_CANNOT_BATCH:
  {
    /* Currently only NDB use the *_CANNOT_BATCH */
    break;
  }
  default:
  {
    /* Temporary crash to discover what is wrong */
    DBUG_ASSERT(0);
    break;
  }
  }
  DBUG_RETURN(0);
}


/*
  Special extra call to reset extra parameters

  SYNOPSIS
    reset()

  RETURN VALUE
    >0                   Error code
    0                    Success

  DESCRIPTION
    Called at end of each statement to reste buffers
*/

int ha_partition::reset(void)
{
  int result= 0, tmp;
  handler **file;
  DBUG_ENTER("ha_partition::reset");
  if (m_part_info)
    bitmap_set_all(&m_part_info->used_partitions);
  file= m_file;
  do
  {
    if ((tmp= (*file)->ha_reset()))
      result= tmp;
  } while (*(++file));
  DBUG_RETURN(result);
}

/*
  Special extra method for HA_EXTRA_CACHE with cachesize as extra parameter

  SYNOPSIS
    extra_opt()
    operation                      Must be HA_EXTRA_CACHE
    cachesize                      Size of cache in full table scan

  RETURN VALUE
    >0                   Error code
    0                    Success
*/

int ha_partition::extra_opt(enum ha_extra_function operation, ulong cachesize)
{
  DBUG_ENTER("ha_partition::extra_opt()");

  DBUG_ASSERT(HA_EXTRA_CACHE == operation);
  prepare_extra_cache(cachesize);
  DBUG_RETURN(0);
}


/*
  Call extra on handler with HA_EXTRA_CACHE and cachesize

  SYNOPSIS
    prepare_extra_cache()
    cachesize                Size of cache for full table scan

  RETURN VALUE
    NONE
*/

void ha_partition::prepare_extra_cache(uint cachesize)
{
  DBUG_ENTER("ha_partition::prepare_extra_cache()");

  m_extra_cache= TRUE;
  m_extra_cache_size= cachesize;
  if (m_part_spec.start_part != NO_CURRENT_PART_ID)
  {
    late_extra_cache(m_part_spec.start_part);
  }
  DBUG_VOID_RETURN;
}


/*
  Prepares our new and reorged handlers for rename or delete

  SYNOPSIS
    prepare_for_delete()

  RETURN VALUE
    >0                    Error code
    0                     Success
*/

int ha_partition::prepare_for_rename()
{
  int result= 0, tmp;
  handler **file;
  DBUG_ENTER("ha_partition::prepare_for_rename()");
  
  if (m_new_file != NULL)
  {
    for (file= m_new_file; *file; file++)
      if ((tmp= (*file)->extra(HA_EXTRA_PREPARE_FOR_RENAME)))
        result= tmp;      
    for (file= m_reorged_file; *file; file++)
      if ((tmp= (*file)->extra(HA_EXTRA_PREPARE_FOR_RENAME)))
        result= tmp;   
    DBUG_RETURN(result);   
  }
  
  DBUG_RETURN(loop_extra(HA_EXTRA_PREPARE_FOR_RENAME));
}

/*
  Call extra on all partitions

  SYNOPSIS
    loop_extra()
    operation             extra operation type

  RETURN VALUE
    >0                    Error code
    0                     Success
*/

int ha_partition::loop_extra(enum ha_extra_function operation)
{
  int result= 0, tmp;
  handler **file;
  DBUG_ENTER("ha_partition::loop_extra()");
  
  /* 
    TODO, 5.2: this is where you could possibly add optimisations to add the
    bitmap _if_ a SELECT.
  */
  for (file= m_file; *file; file++)
  {
    if ((tmp= (*file)->extra(operation)))
      result= tmp;
  }
  DBUG_RETURN(result);
}


/*
  Call extra(HA_EXTRA_CACHE) on next partition_id

  SYNOPSIS
    late_extra_cache()
    partition_id               Partition id to call extra on

  RETURN VALUE
    NONE
*/

void ha_partition::late_extra_cache(uint partition_id)
{
  handler *file;
  DBUG_ENTER("ha_partition::late_extra_cache");

  if (!m_extra_cache)
    DBUG_VOID_RETURN;
  file= m_file[partition_id];
  if (m_extra_cache_size == 0)
    VOID(file->extra(HA_EXTRA_CACHE));
  else
    VOID(file->extra_opt(HA_EXTRA_CACHE, m_extra_cache_size));
  DBUG_VOID_RETURN;
}


/*
  Call extra(HA_EXTRA_NO_CACHE) on next partition_id

  SYNOPSIS
    late_extra_no_cache()
    partition_id               Partition id to call extra on

  RETURN VALUE
    NONE
*/

void ha_partition::late_extra_no_cache(uint partition_id)
{
  handler *file;
  DBUG_ENTER("ha_partition::late_extra_no_cache");

  if (!m_extra_cache)
    DBUG_VOID_RETURN;
  file= m_file[partition_id];
  VOID(file->extra(HA_EXTRA_NO_CACHE));
  DBUG_VOID_RETURN;
}


/****************************************************************************
                MODULE optimiser support
****************************************************************************/

/*
  Get keys to use for scanning

  SYNOPSIS
    keys_to_use_for_scanning()

  RETURN VALUE
    key_map of keys usable for scanning
*/

const key_map *ha_partition::keys_to_use_for_scanning()
{
  DBUG_ENTER("ha_partition::keys_to_use_for_scanning");

  DBUG_RETURN(m_file[0]->keys_to_use_for_scanning());
}


/*
  Return time for a scan of the table

  SYNOPSIS
    scan_time()

  RETURN VALUE
    time for scan
*/

double ha_partition::scan_time()
{
  double scan_time= 0;
  handler **file;
  DBUG_ENTER("ha_partition::scan_time");

  for (file= m_file; *file; file++)
    if (bitmap_is_set(&(m_part_info->used_partitions), (file - m_file)))
      scan_time+= (*file)->scan_time();
  DBUG_RETURN(scan_time);
}


/*
  Get time to read

  SYNOPSIS
    read_time()
    index                Index number used
    ranges               Number of ranges
    rows                 Number of rows

  RETURN VALUE
    time for read

  DESCRIPTION
    This will be optimised later to include whether or not the index can
    be used with partitioning. To achieve we need to add another parameter
    that specifies how many of the index fields that are bound in the ranges.
    Possibly added as a new call to handlers.
*/

double ha_partition::read_time(uint index, uint ranges, ha_rows rows)
{
  DBUG_ENTER("ha_partition::read_time");

  DBUG_RETURN(m_file[0]->read_time(index, ranges, rows));
}

/*
  Find number of records in a range

  SYNOPSIS
    records_in_range()
    inx                  Index number
    min_key              Start of range
    max_key              End of range

  RETURN VALUE
    Number of rows in range

  DESCRIPTION
    Given a starting key, and an ending key estimate the number of rows that
    will exist between the two. end_key may be empty which in case determine
    if start_key matches any rows.

    Called from opt_range.cc by check_quick_keys().

    monty: MUST be called for each range and added.
          Note that MySQL will assume that if this returns 0 there is no
          matching rows for the range!
*/

ha_rows ha_partition::records_in_range(uint inx, key_range *min_key,
				       key_range *max_key)
{
  handler **file;
  ha_rows in_range= 0;
  DBUG_ENTER("ha_partition::records_in_range");

  file= m_file;
  do
  {
    if (bitmap_is_set(&(m_part_info->used_partitions), (file - m_file)))
    {
      ha_rows tmp_in_range= (*file)->records_in_range(inx, min_key, max_key);
      if (tmp_in_range == HA_POS_ERROR)
        DBUG_RETURN(tmp_in_range);
      in_range+= tmp_in_range;
    }
  } while (*(++file));
  DBUG_RETURN(in_range);
}


/*
  Estimate upper bound of number of rows

  SYNOPSIS
    estimate_rows_upper_bound()

  RETURN VALUE
    Number of rows
*/

ha_rows ha_partition::estimate_rows_upper_bound()
{
  ha_rows rows, tot_rows= 0;
  handler **file;
  DBUG_ENTER("ha_partition::estimate_rows_upper_bound");

  file= m_file;
  do
  {
    if (bitmap_is_set(&(m_part_info->used_partitions), (file - m_file)))
    {
      rows= (*file)->estimate_rows_upper_bound();
      if (rows == HA_POS_ERROR)
        DBUG_RETURN(HA_POS_ERROR);
      tot_rows+= rows;
    }
  } while (*(++file));
  DBUG_RETURN(tot_rows);
}


/**
  Number of rows in table. see handler.h

  SYNOPSIS
    records()

  RETURN VALUE
    Number of total rows in a partitioned table.
*/

ha_rows ha_partition::records()
{
  ha_rows rows, tot_rows= 0;
  handler **file;
  DBUG_ENTER("ha_partition::records");

  file= m_file;
  do
  {
    rows= (*file)->records();
    if (rows == HA_POS_ERROR)
      DBUG_RETURN(HA_POS_ERROR);
    tot_rows+= rows;
  } while (*(++file));
  DBUG_RETURN(tot_rows);
}


/*
  Is it ok to switch to a new engine for this table

  SYNOPSIS
    can_switch_engine()

  RETURN VALUE
    TRUE                  Ok
    FALSE                 Not ok

  DESCRIPTION
    Used to ensure that tables with foreign key constraints are not moved
    to engines without foreign key support.
*/

bool ha_partition::can_switch_engines()
{
  handler **file;
  DBUG_ENTER("ha_partition::can_switch_engines");
 
  file= m_file;
  do
  {
    if (!(*file)->can_switch_engines())
      DBUG_RETURN(FALSE);
  } while (*(++file));
  DBUG_RETURN(TRUE);
}


/*
  Is table cache supported

  SYNOPSIS
    table_cache_type()

*/

uint8 ha_partition::table_cache_type()
{
  DBUG_ENTER("ha_partition::table_cache_type");

  DBUG_RETURN(m_file[0]->table_cache_type());
}


/****************************************************************************
                MODULE print messages
****************************************************************************/

const char *ha_partition::index_type(uint inx)
{
  DBUG_ENTER("ha_partition::index_type");

  DBUG_RETURN(m_file[0]->index_type(inx));
}


enum row_type ha_partition::get_row_type() const
{
  handler **file;
  enum row_type type= (*m_file)->get_row_type();

  for (file= m_file, file++; *file; file++)
  {
    enum row_type part_type= (*file)->get_row_type();
    if (part_type != type)
      return ROW_TYPE_NOT_USED;
  }

  return type;
}


void ha_partition::print_error(int error, myf errflag)
{
  DBUG_ENTER("ha_partition::print_error");

  /* Should probably look for my own errors first */
  DBUG_PRINT("enter", ("error: %d", error));

  if (error == HA_ERR_NO_PARTITION_FOUND)
    m_part_info->print_no_partition_found(table);
  else
    m_file[m_last_part]->print_error(error, errflag);
  DBUG_VOID_RETURN;
}


bool ha_partition::get_error_message(int error, String *buf)
{
  DBUG_ENTER("ha_partition::get_error_message");

  /* Should probably look for my own errors first */
  DBUG_RETURN(m_file[m_last_part]->get_error_message(error, buf));
}


/****************************************************************************
                MODULE handler characteristics
****************************************************************************/
/**
  alter_table_flags must be on handler/table level, not on hton level
  due to the ha_partition hton does not know what the underlying hton is.
*/
uint ha_partition::alter_table_flags(uint flags)
{
  DBUG_ENTER("ha_partition::alter_table_flags");
  DBUG_RETURN(ht->alter_table_flags(flags) |
              m_file[0]->alter_table_flags(flags)); 
}


/**
  check if copy of data is needed in alter table.
*/
bool ha_partition::check_if_incompatible_data(HA_CREATE_INFO *create_info,
                                              uint table_changes)
{
  handler **file;
  bool ret= COMPATIBLE_DATA_YES;

  /*
    The check for any partitioning related changes have already been done
    in mysql_alter_table (by fix_partition_func), so it is only up to
    the underlying handlers.
  */
  for (file= m_file; *file; file++)
    if ((ret=  (*file)->check_if_incompatible_data(create_info,
                                                   table_changes)) !=
        COMPATIBLE_DATA_YES)
      break;
  return ret;
}


/**
  Support of fast or online add/drop index
*/
int ha_partition::add_index(TABLE *table_arg, KEY *key_info, uint num_of_keys)
{
  handler **file;
  int ret= 0;

  /*
    There has already been a check in fix_partition_func in mysql_alter_table
    before this call, which checks for unique/primary key violations of the
    partitioning function. So no need for extra check here.
  */
  for (file= m_file; *file; file++)
    if ((ret=  (*file)->add_index(table_arg, key_info, num_of_keys)))
      break;
  return ret;
}


int ha_partition::prepare_drop_index(TABLE *table_arg, uint *key_num,
                                 uint num_of_keys)
{
  handler **file;
  int ret= 0;

  /*
    DROP INDEX does not affect partitioning.
  */
  for (file= m_file; *file; file++)
    if ((ret=  (*file)->prepare_drop_index(table_arg, key_num, num_of_keys)))
      break;
  return ret;
}


int ha_partition::final_drop_index(TABLE *table_arg)
{
  handler **file;
  int ret= HA_ERR_WRONG_COMMAND;

  for (file= m_file; *file; file++)
    if ((ret=  (*file)->final_drop_index(table_arg)))
      break;
  return ret;
}


/*
  If frm_error() is called then we will use this to to find out what file
  extensions exist for the storage engine. This is also used by the default
  rename_table and delete_table method in handler.cc.
*/

static const char *ha_partition_ext[]=
{
  ha_par_ext, NullS
};

const char **ha_partition::bas_ext() const
{ return ha_partition_ext; }


uint ha_partition::min_of_the_max_uint(
                       uint (handler::*operator_func)(void) const) const
{
  handler **file;
  uint min_of_the_max= ((*m_file)->*operator_func)();

  for (file= m_file+1; *file; file++)
  {
    uint tmp= ((*file)->*operator_func)();
    set_if_smaller(min_of_the_max, tmp);
  }
  return min_of_the_max;
}


uint ha_partition::max_supported_key_parts() const
{
  return min_of_the_max_uint(&handler::max_supported_key_parts);
}


uint ha_partition::max_supported_key_length() const
{
  return min_of_the_max_uint(&handler::max_supported_key_length);
}


uint ha_partition::max_supported_key_part_length() const
{
  return min_of_the_max_uint(&handler::max_supported_key_part_length);
}


uint ha_partition::max_supported_record_length() const
{
  return min_of_the_max_uint(&handler::max_supported_record_length);
}


uint ha_partition::max_supported_keys() const
{
  return min_of_the_max_uint(&handler::max_supported_keys);
}


uint ha_partition::extra_rec_buf_length() const
{
  handler **file;
  uint max= (*m_file)->extra_rec_buf_length();

  for (file= m_file, file++; *file; file++)
    if (max < (*file)->extra_rec_buf_length())
      max= (*file)->extra_rec_buf_length();
  return max;
}


uint ha_partition::min_record_length(uint options) const
{
  handler **file;
  uint max= (*m_file)->min_record_length(options);

  for (file= m_file, file++; *file; file++)
    if (max < (*file)->min_record_length(options))
      max= (*file)->min_record_length(options);
  return max;
}


/****************************************************************************
                MODULE compare records
****************************************************************************/
/*
  Compare two positions

  SYNOPSIS
    cmp_ref()
    ref1                   First position
    ref2                   Second position

  RETURN VALUE
    <0                     ref1 < ref2
    0                      Equal
    >0                     ref1 > ref2

  DESCRIPTION
    We get two references and need to check if those records are the same.
    If they belong to different partitions we decide that they are not
    the same record. Otherwise we use the particular handler to decide if
    they are the same. Sort in partition id order if not equal.
*/

int ha_partition::cmp_ref(const uchar *ref1, const uchar *ref2)
{
  uint part_id;
  my_ptrdiff_t diff1, diff2;
  handler *file;
  DBUG_ENTER("ha_partition::cmp_ref");

  if ((ref1[0] == ref2[0]) && (ref1[1] == ref2[1]))
  {
    part_id= uint2korr(ref1);
    file= m_file[part_id];
    DBUG_ASSERT(part_id < m_tot_parts);
    DBUG_RETURN(file->cmp_ref((ref1 + PARTITION_BYTES_IN_POS),
			      (ref2 + PARTITION_BYTES_IN_POS)));
  }
  diff1= ref2[1] - ref1[1];
  diff2= ref2[0] - ref1[0];
  if (diff1 > 0)
  {
    DBUG_RETURN(-1);
  }
  if (diff1 < 0)
  {
    DBUG_RETURN(+1);
  }
  if (diff2 > 0)
  {
    DBUG_RETURN(-1);
  }
  DBUG_RETURN(+1);
}


/****************************************************************************
                MODULE auto increment
****************************************************************************/


int ha_partition::reset_auto_increment(ulonglong value)
{
  handler **file= m_file;
  int res;
  HA_DATA_PARTITION *ha_data= (HA_DATA_PARTITION*) table_share->ha_data;
  DBUG_ENTER("ha_partition::reset_auto_increment");
  lock_auto_increment();
  ha_data->auto_inc_initialized= FALSE;
  ha_data->next_auto_inc_val= 0;
  do
  {
    if ((res= (*file)->ha_reset_auto_increment(value)) != 0)
      break;
  } while (*(++file));
  unlock_auto_increment();
  DBUG_RETURN(res);
}


/**
  This method is called by update_auto_increment which in turn is called
  by the individual handlers as part of write_row. We use the
  table_share->ha_data->next_auto_inc_val, or search all
  partitions for the highest auto_increment_value if not initialized or
  if auto_increment field is a secondary part of a key, we must search
  every partition when holding a mutex to be sure of correctness.
*/

void ha_partition::get_auto_increment(ulonglong offset, ulonglong increment,
                                      ulonglong nb_desired_values,
                                      ulonglong *first_value,
                                      ulonglong *nb_reserved_values)
{
  DBUG_ENTER("ha_partition::get_auto_increment");
  DBUG_PRINT("info", ("offset: %lu inc: %lu desired_values: %lu "
                      "first_value: %lu", (ulong) offset, (ulong) increment,
                      (ulong) nb_desired_values, (ulong) *first_value));
  DBUG_ASSERT(increment && nb_desired_values);
  *first_value= 0;
  if (table->s->next_number_keypart)
  {
    /*
      next_number_keypart is != 0 if the auto_increment column is a secondary
      column in the index (it is allowed in MyISAM)
    */
    DBUG_PRINT("info", ("next_number_keypart != 0"));
    ulonglong nb_reserved_values_part;
    ulonglong first_value_part, max_first_value;
    handler **file= m_file;
    first_value_part= max_first_value= *first_value;
    /* Must lock and find highest value among all partitions. */
    lock_auto_increment();
    do
    {
      /* Only nb_desired_values = 1 makes sense */
      (*file)->get_auto_increment(offset, increment, 1,
                                 &first_value_part, &nb_reserved_values_part);
      if (first_value_part == ~(ulonglong)(0)) // error in one partition
      {
        *first_value= first_value_part;
        /* log that the error was between table/partition handler */
        sql_print_error("Partition failed to reserve auto_increment value");
        unlock_auto_increment();
        DBUG_VOID_RETURN;
      }
      DBUG_PRINT("info", ("first_value_part: %lu", (ulong) first_value_part));
      set_if_bigger(max_first_value, first_value_part);
    } while (*(++file));
    *first_value= max_first_value;
    *nb_reserved_values= 1;
    unlock_auto_increment();
  }
  else
  {
    THD *thd= ha_thd();
    HA_DATA_PARTITION *ha_data= (HA_DATA_PARTITION*) table_share->ha_data;
    /*
      This is initialized in the beginning of the first write_row call.
    */
    DBUG_ASSERT(ha_data->auto_inc_initialized);
    /*
      Get a lock for handling the auto_increment in table_share->ha_data
      for avoiding two concurrent statements getting the same number.
    */ 

    lock_auto_increment();

    /*
      In a multi-row insert statement like INSERT SELECT and LOAD DATA
      where the number of candidate rows to insert is not known in advance
      we must hold a lock/mutex for the whole statement if we have statement
      based replication. Because the statement-based binary log contains
      only the first generated value used by the statement, and slaves assumes
      all other generated values used by this statement were consecutive to
      this first one, we must exclusively lock the generator until the statement
      is done.
    */
    if (!auto_increment_safe_stmt_log_lock &&
        thd->lex->sql_command != SQLCOM_INSERT &&
        mysql_bin_log.is_open() &&
        !thd->current_stmt_binlog_row_based &&
        (thd->options & OPTION_BIN_LOG))
    {
      DBUG_PRINT("info", ("locking auto_increment_safe_stmt_log_lock"));
      auto_increment_safe_stmt_log_lock= TRUE;
    }

    /* this gets corrected (for offset/increment) in update_auto_increment */
    *first_value= ha_data->next_auto_inc_val;
    ha_data->next_auto_inc_val+= nb_desired_values * increment;

    unlock_auto_increment();
    DBUG_PRINT("info", ("*first_value: %lu", (ulong) *first_value));
    *nb_reserved_values= nb_desired_values;
  }
  DBUG_VOID_RETURN;
}

void ha_partition::release_auto_increment()
{
  DBUG_ENTER("ha_partition::release_auto_increment");

  if (table->s->next_number_keypart)
  {
    for (uint i= 0; i < m_tot_parts; i++)
      m_file[i]->ha_release_auto_increment();
  }
  else if (next_insert_id)
  {
    HA_DATA_PARTITION *ha_data= (HA_DATA_PARTITION*) table_share->ha_data;
    ulonglong next_auto_inc_val;
    lock_auto_increment();
    next_auto_inc_val= ha_data->next_auto_inc_val;
    if (next_insert_id < next_auto_inc_val &&
        auto_inc_interval_for_cur_row.maximum() >= next_auto_inc_val)
      ha_data->next_auto_inc_val= next_insert_id;
    DBUG_PRINT("info", ("ha_data->next_auto_inc_val: %lu",
                        (ulong) ha_data->next_auto_inc_val));

    /* Unlock the multi row statement lock taken in get_auto_increment */
    if (auto_increment_safe_stmt_log_lock)
    {
      auto_increment_safe_stmt_log_lock= FALSE;
      DBUG_PRINT("info", ("unlocking auto_increment_safe_stmt_log_lock"));
    }

    unlock_auto_increment();
  }
  DBUG_VOID_RETURN;
}

/****************************************************************************
                MODULE initialize handler for HANDLER call
****************************************************************************/

void ha_partition::init_table_handle_for_HANDLER()
{
  return;
}


/****************************************************************************
                MODULE enable/disable indexes
****************************************************************************/

/*
  Disable indexes for a while
  SYNOPSIS
    disable_indexes()
    mode                      Mode
  RETURN VALUES
    0                         Success
    != 0                      Error
*/

int ha_partition::disable_indexes(uint mode)
{
  handler **file;
  int error= 0;

  for (file= m_file; *file; file++)
  {
    if ((error= (*file)->ha_disable_indexes(mode)))
      break;
  }
  return error;
}


/*
  Enable indexes again
  SYNOPSIS
    enable_indexes()
    mode                      Mode
  RETURN VALUES
    0                         Success
    != 0                      Error
*/

int ha_partition::enable_indexes(uint mode)
{
  handler **file;
  int error= 0;

  for (file= m_file; *file; file++)
  {
    if ((error= (*file)->ha_enable_indexes(mode)))
      break;
  }
  return error;
}


/*
  Check if indexes are disabled
  SYNOPSIS
    indexes_are_disabled()

  RETURN VALUES
    0                      Indexes are enabled
    != 0                   Indexes are disabled
*/

int ha_partition::indexes_are_disabled(void)
{
  handler **file;
  int error= 0;

  for (file= m_file; *file; file++)
  {
    if ((error= (*file)->indexes_are_disabled()))
      break;
  }
  return error;
}


/****************************************************************************
                MODULE Partition Share
****************************************************************************/
/*
  Service routines for ... methods.
-------------------------------------------------------------------------
  Variables for partition share methods. A hash used to track open tables.
  A mutex for the hash table and an init variable to check if hash table
  is initialized.
  There is also a constant ending of the partition handler file name.
*/

#ifdef NOT_USED
static HASH partition_open_tables;
static pthread_mutex_t partition_mutex;
static int partition_init= 0;


/*
  Function we use in the creation of our hash to get key.
*/

static uchar *partition_get_key(PARTITION_SHARE *share, size_t *length,
			       my_bool not_used __attribute__ ((unused)))
{
  *length= share->table_name_length;
  return (uchar *) share->table_name;
}

/*
  Example of simple lock controls. The "share" it creates is structure we
  will pass to each partition handler. Do you have to have one of these?
  Well, you have pieces that are used for locking, and they are needed to
  function.
*/

static PARTITION_SHARE *get_share(const char *table_name, TABLE *table)
{
  PARTITION_SHARE *share;
  uint length;
  char *tmp_name;

  /*
    So why does this exist? There is no way currently to init a storage
    engine.
    Innodb and BDB both have modifications to the server to allow them to
    do this. Since you will not want to do this, this is probably the next
    best method.
  */
  if (!partition_init)
  {
    /* Hijack a mutex for init'ing the storage engine */
    pthread_mutex_lock(&LOCK_mysql_create_db);
    if (!partition_init)
    {
      partition_init++;
      VOID(pthread_mutex_init(&partition_mutex, MY_MUTEX_INIT_FAST));
      (void) hash_init(&partition_open_tables, system_charset_info, 32, 0, 0,
		       (hash_get_key) partition_get_key, 0, 0);
    }
    pthread_mutex_unlock(&LOCK_mysql_create_db);
  }
  pthread_mutex_lock(&partition_mutex);
  length= (uint) strlen(table_name);

  if (!(share= (PARTITION_SHARE *) hash_search(&partition_open_tables,
					       (uchar *) table_name, length)))
  {
    if (!(share= (PARTITION_SHARE *)
	  my_multi_malloc(MYF(MY_WME | MY_ZEROFILL),
			  &share, (uint) sizeof(*share),
			  &tmp_name, (uint) length + 1, NullS)))
    {
      pthread_mutex_unlock(&partition_mutex);
      return NULL;
    }

    share->use_count= 0;
    share->table_name_length= length;
    share->table_name= tmp_name;
    strmov(share->table_name, table_name);
    if (my_hash_insert(&partition_open_tables, (uchar *) share))
      goto error;
    thr_lock_init(&share->lock);
    pthread_mutex_init(&share->mutex, MY_MUTEX_INIT_FAST);
  }
  share->use_count++;
  pthread_mutex_unlock(&partition_mutex);

  return share;

error:
  pthread_mutex_unlock(&partition_mutex);
  my_free((uchar*) share, MYF(0));

  return NULL;
}


/*
  Free lock controls. We call this whenever we close a table. If the table
  had the last reference to the share then we free memory associated with
  it.
*/

static int free_share(PARTITION_SHARE *share)
{
  pthread_mutex_lock(&partition_mutex);
  if (!--share->use_count)
  {
    hash_delete(&partition_open_tables, (uchar *) share);
    thr_lock_delete(&share->lock);
    pthread_mutex_destroy(&share->mutex);
    my_free((uchar*) share, MYF(0));
  }
  pthread_mutex_unlock(&partition_mutex);

  return 0;
}
#endif /* NOT_USED */

struct st_mysql_storage_engine partition_storage_engine=
{ MYSQL_HANDLERTON_INTERFACE_VERSION };

mysql_declare_plugin(partition)
{
  MYSQL_STORAGE_ENGINE_PLUGIN,
  &partition_storage_engine,
  "partition",
  "Mikael Ronstrom, MySQL AB",
  "Partition Storage Engine Helper",
  PLUGIN_LICENSE_GPL,
  partition_initialize, /* Plugin Init */
  NULL, /* Plugin Deinit */
  0x0100, /* 1.0 */
  NULL,                       /* status variables                */
  NULL,                       /* system variables                */
  NULL                        /* config options                  */
}
mysql_declare_plugin_end;

#endif<|MERGE_RESOLUTION|>--- conflicted
+++ resolved
@@ -5288,8 +5288,6 @@
   case HA_EXTRA_FLUSH_CACHE:
   {
     DBUG_RETURN(loop_extra(operation));
-<<<<<<< HEAD
-    break;
   }
   case HA_EXTRA_NO_READCHECK:
   {
@@ -5297,8 +5295,6 @@
       This is only done as a part of ha_open, which is also used in
       ha_partition::open, so no need to do anything.
     */
-=======
->>>>>>> 5d2a1425
     break;
   }
   case HA_EXTRA_CACHE:
