/* Copyright 2008-2017 Codership Oy <http://www.codership.com>

   This program is free software; you can redistribute it and/or modify
   it under the terms of the GNU General Public License as published by
   the Free Software Foundation; version 2 of the License.

   This program is distributed in the hope that it will be useful,
   but WITHOUT ANY WARRANTY; without even the implied warranty of
   MERCHANTABILITY or FITNESS FOR A PARTICULAR PURPOSE.  See the
   GNU General Public License for more details.

   You should have received a copy of the GNU General Public License
   along with this program; if not, write to the Free Software
   Foundation, Inc., 51 Franklin Street, Fifth Floor, Boston, MA 02111-1301 USA */

#include <wsrep.h>

#ifndef WSREP_MYSQLD_H
#define WSREP_MYSQLD_H

#include <mysql/plugin.h>
#include "mysql/service_wsrep.h"

#include <my_global.h>
#include <my_pthread.h>
#include "log.h"
#include "mysqld.h"

typedef struct st_mysql_show_var SHOW_VAR;
#include <sql_priv.h>
//#include "rpl_gtid.h"
#include "mdl.h"
#include "sql_table.h"

#include "wsrep/provider.hpp"
#include "wsrep_api.h"
#include <vector>

#define WSREP_UNDEFINED_TRX_ID ULONGLONG_MAX

class set_var;
class THD;

enum wsrep_consistency_check_mode {
    NO_CONSISTENCY_CHECK,
    CONSISTENCY_CHECK_DECLARED,
    CONSISTENCY_CHECK_RUNNING,
};

// Global wsrep parameters
// extern wsrep_t*    wsrep_ptr;

// MySQL wsrep options
extern const char* wsrep_provider;
extern const char* wsrep_provider_options;
extern const char* wsrep_cluster_name;
extern const char* wsrep_cluster_address;
extern const char* wsrep_node_name;
extern const char* wsrep_node_address;
extern const char* wsrep_node_incoming_address;
extern const char* wsrep_data_home_dir;
extern const char* wsrep_dbug_option;
extern long        wsrep_slave_threads;
extern int         wsrep_slave_count_change;
extern MYSQL_PLUGIN_IMPORT my_bool wsrep_debug;
extern my_bool     wsrep_convert_LOCK_to_trx;
extern ulong       wsrep_retry_autocommit;
extern my_bool     wsrep_auto_increment_control;
extern my_bool     wsrep_drupal_282555_workaround;
extern my_bool     wsrep_incremental_data_collection;
extern const char* wsrep_start_position;
extern ulong       wsrep_max_ws_size;
extern ulong       wsrep_max_ws_rows;
extern const char* wsrep_notify_cmd;
extern my_bool     wsrep_certify_nonPK;
extern long int        wsrep_protocol_version;
extern ulong       wsrep_forced_binlog_format;
extern my_bool     wsrep_desync;
extern ulong       wsrep_reject_queries;
extern my_bool     wsrep_recovery;
extern my_bool     wsrep_replicate_myisam;
extern my_bool     wsrep_log_conflicts;
extern ulong       wsrep_mysql_replication_bundle;
extern my_bool     wsrep_load_data_splitting;
extern my_bool     wsrep_restart_slave;
extern my_bool     wsrep_restart_slave_activated;
extern my_bool     wsrep_slave_FK_checks;
extern my_bool     wsrep_slave_UK_checks;
extern ulong       wsrep_trx_fragment_size;
extern ulong       wsrep_trx_fragment_unit;
extern ulong       wsrep_SR_store_type;
extern uint        wsrep_ignore_apply_errors;
extern ulong       wsrep_running_threads;
extern bool        wsrep_new_cluster;
extern bool        wsrep_gtid_mode;
extern uint32      wsrep_gtid_domain_id;

enum enum_wsrep_reject_types {
  WSREP_REJECT_NONE,    /* nothing rejected */
  WSREP_REJECT_ALL,     /* reject all queries, with UNKNOWN_COMMAND error */
  WSREP_REJECT_ALL_KILL /* kill existing connections and reject all queries*/
};

enum enum_wsrep_OSU_method {
    WSREP_OSU_TOI,
    WSREP_OSU_RSU,
    WSREP_OSU_NBO,
    WSREP_OSU_NONE,
};

enum enum_wsrep_sync_wait {
    WSREP_SYNC_WAIT_NONE = 0x0,
    // select, begin
    WSREP_SYNC_WAIT_BEFORE_READ = 0x1,
    WSREP_SYNC_WAIT_BEFORE_UPDATE_DELETE = 0x2,
    WSREP_SYNC_WAIT_BEFORE_INSERT_REPLACE = 0x4,
    WSREP_SYNC_WAIT_BEFORE_SHOW = 0x8,
    WSREP_SYNC_WAIT_MAX = 0xF
};

enum enum_wsrep_ignore_apply_error {
    WSREP_IGNORE_ERRORS_NONE = 0x0,
    WSREP_IGNORE_ERRORS_ON_RECONCILING_DDL = 0x1,
    WSREP_IGNORE_ERRORS_ON_RECONCILING_DML = 0x2,
    WSREP_IGNORE_ERRORS_ON_DDL = 0x4,
    WSREP_IGNORE_ERRORS_MAX = 0x7
};

// MySQL status variables
extern my_bool     wsrep_connected;
extern my_bool     wsrep_ready;
extern const char* wsrep_cluster_state_uuid;
extern long long   wsrep_cluster_conf_id;
extern const char* wsrep_cluster_status;
extern long        wsrep_cluster_size;
extern long        wsrep_local_index;
extern long long   wsrep_local_bf_aborts;
extern const char* wsrep_provider_name;
extern const char* wsrep_provider_version;
extern const char* wsrep_provider_vendor;
extern char*       wsrep_provider_capabilities;
extern char*       wsrep_cluster_capabilities;

//int  wsrep_show_status(THD *thd, SHOW_VAR *var, char *buff,
//                       enum enum_var_type scope);
int  wsrep_show_status(THD *thd, SHOW_VAR *var, char *buff);
int  wsrep_show_ready(THD *thd, SHOW_VAR *var, char *buff);
void wsrep_free_status(THD *thd);
void wsrep_update_cluster_state_uuid(const char* str);

/* Filters out --wsrep-new-cluster oprtion from argv[]
 * should be called in the very beginning of main() */
void wsrep_filter_new_cluster (int* argc, char* argv[]);

int  wsrep_init();
void wsrep_deinit();

/* Initialize wsrep thread LOCKs and CONDs */
void wsrep_thr_init();
/* Destroy wsrep thread LOCKs and CONDs */
void wsrep_thr_deinit();

void wsrep_recover();
bool wsrep_before_SE(); // initialize wsrep before storage
                        // engines (true) or after (false)
/* wsrep initialization sequence at startup
 * @param before wsrep_before_SE() value */
void wsrep_init_startup(bool before);

// Other wsrep global variables
extern my_bool     wsrep_inited; // whether wsrep is initialized ?

extern "C" void wsrep_fire_rollbacker(THD *thd);
extern "C" uint32 wsrep_thd_wsrep_rand(THD *thd);
extern "C" time_t wsrep_thd_query_start(THD *thd);
<<<<<<< HEAD
extern void wsrep_close_client_connections(my_bool wait_to_end,
                                           THD *except_caller_thd = NULL);
=======
extern "C" query_id_t wsrep_thd_query_id(THD *thd);
extern "C" query_id_t wsrep_thd_wsrep_last_query_id(THD *thd);
extern "C" void wsrep_thd_set_wsrep_last_query_id(THD *thd, query_id_t id);
extern "C" void wsrep_set_data_home_dir(const char *data_dir);

extern void wsrep_close_client_connections(my_bool wait_to_end);
>>>>>>> 55dd0776
extern int  wsrep_wait_committing_connections_close(int wait_time);
extern void wsrep_close_applier(THD *thd);
extern void wsrep_wait_appliers_close(THD *thd);
extern void wsrep_close_applier_threads(int count);
extern void wsrep_kill_mysql(THD *thd);


/* new defines */
extern void wsrep_stop_replication(THD *thd);
extern bool wsrep_start_replication();
extern void wsrep_shutdown_replication();
extern bool wsrep_must_sync_wait (THD* thd, uint mask = WSREP_SYNC_WAIT_BEFORE_READ);
extern bool wsrep_sync_wait (THD* thd, uint mask = WSREP_SYNC_WAIT_BEFORE_READ);
extern enum wsrep::provider::status
wsrep_sync_wait_upto (THD* thd, wsrep_gtid_t* upto, int timeout);
extern void wsrep_last_committed_id (wsrep_gtid_t* gtid);
extern int  wsrep_check_opts();
extern void wsrep_prepend_PATH (const char* path);



/* Other global variables */
extern wsrep_seqno_t wsrep_locked_seqno;
#define WSREP_ON                         \
  ((global_system_variables.wsrep_on) && \
   wsrep_provider                     && \
   strcmp(wsrep_provider, WSREP_NONE))

/* use xxxxxx_NNULL macros when thd pointer is guaranteed to be non-null to
 * avoid compiler warnings (GCC 6 and later) */
#define WSREP_NNULL(thd) \
  (WSREP_ON && thd->variables.wsrep_on)

#define WSREP(thd) \
  (thd && WSREP_NNULL(thd))

#define WSREP_CLIENT_NNULL(thd) \
  (WSREP_NNULL(thd) && thd->wsrep_client_thread)

#define WSREP_CLIENT(thd) \
    (WSREP(thd) && thd->wsrep_client_thread)

#define WSREP_EMULATE_BINLOG_NNULL(thd) \
  (WSREP_NNULL(thd) && wsrep_emulate_bin_log)

#define WSREP_EMULATE_BINLOG(thd) \
  (WSREP(thd) && wsrep_emulate_bin_log)

#define WSREP_FORMAT(my_format)                           \
  ((wsrep_forced_binlog_format != BINLOG_FORMAT_UNSPEC)   \
    ? wsrep_forced_binlog_format : (ulong)(my_format))

// prefix all messages with "WSREP"
#define WSREP_LOG(fun, ...)                                       \
    do {                                                          \
        char msg[1024] = {'\0'};                                  \
        snprintf(msg, sizeof(msg) - 1, ## __VA_ARGS__);           \
        fun("WSREP: %s", msg);                                    \
    } while(0)

#define WSREP_DEBUG(...)                                                \
    if (wsrep_debug)     WSREP_LOG(sql_print_information, ##__VA_ARGS__)
#define WSREP_INFO(...)  WSREP_LOG(sql_print_information, ##__VA_ARGS__)
#define WSREP_WARN(...)  WSREP_LOG(sql_print_warning,     ##__VA_ARGS__)
#define WSREP_ERROR(...) WSREP_LOG(sql_print_error,       ##__VA_ARGS__)

#define WSREP_LOG_CONFLICT_THD(thd, role)                               \
  WSREP_LOG(sql_print_information,                                      \
            "%s: \n "                                                   \
            "  THD: %llu, mode: %s, state: %s, conflict: %s, seqno: %ld\n " \
            "  SQL: %s",                                                \
            role,                                                       \
            wsrep_thd_thread_id(thd),                                   \
            wsrep_thd_client_mode_str(thd),                             \
            wsrep_thd_client_state_str(thd),                            \
            wsrep_thd_transaction_state_str(thd),                       \
            wsrep_thd_trx_seqno(thd),                                   \
            wsrep_thd_query(thd)                                        \
            );

#define WSREP_LOG_CONFLICT(bf_thd, victim_thd, bf_abort)                \
  if (wsrep_debug || wsrep_log_conflicts)                               \
  {                                                                     \
    WSREP_LOG(sql_print_information, "cluster conflict due to %s for threads:", \
              (bf_abort) ? "high priority abort" : "certification failure" \
              );                                                        \
    if (bf_thd)     WSREP_LOG_CONFLICT_THD(bf_thd, "Winning thread");   \
    if (victim_thd) WSREP_LOG_CONFLICT_THD(victim_thd, "Victim thread"); \
    WSREP_LOG(sql_print_information, "context: %s:%d", __FILE__, __LINE__); \
  }

#define WSREP_PROVIDER_EXISTS                                                  \
  (wsrep_provider && strncasecmp(wsrep_provider, WSREP_NONE, FN_REFLEN))

#define WSREP_QUERY(thd) (thd->query())

extern my_bool wsrep_ready_get();
extern void wsrep_ready_wait();

#ifdef OUT
enum wsrep_trx_status {
    WSREP_TRX_OK,
    WSREP_TRX_CERT_FAIL,      /* certification failure, must abort */
    WSREP_TRX_SIZE_EXCEEDED,  /* trx size exceeded */
    WSREP_TRX_ERROR,          /* native mysql error */
};
#endif
static inline
wsrep_status_t wsrep_trx_status_to_wsrep_status(wsrep_trx_status status)
{
  switch (status)
  {
  case WSREP_TRX_OK:
    return WSREP_OK;
  case WSREP_TRX_CERT_FAIL:
  case WSREP_TRX_ERROR:
    return WSREP_TRX_FAIL;
  case WSREP_TRX_SIZE_EXCEEDED:
    return WSREP_SIZE_EXCEEDED;
  }
  return WSREP_NOT_IMPLEMENTED;
}

class Ha_trx_info;
struct THD_TRANS;

//extern "C" bool wsrep_consistency_check(void *thd_ptr);

extern mysql_mutex_t LOCK_wsrep_ready;
extern mysql_cond_t  COND_wsrep_ready;
extern int wsrep_replaying;
extern mysql_mutex_t LOCK_wsrep_replaying;
extern mysql_cond_t  COND_wsrep_replaying;
extern mysql_mutex_t LOCK_wsrep_slave_threads;
extern mysql_mutex_t LOCK_wsrep_desync;
extern mysql_mutex_t LOCK_wsrep_SR_pool;
extern mysql_mutex_t LOCK_wsrep_SR_store;
extern mysql_mutex_t LOCK_wsrep_thd_pool;
extern mysql_mutex_t LOCK_wsrep_config_state;
extern my_bool       wsrep_emulate_bin_log;
extern int           wsrep_to_isolation;
#ifdef GTID_SUPPORT
extern rpl_sidno     wsrep_sidno;
#endif /* GTID_SUPPORT */
extern my_bool       wsrep_preordered_opt;
extern handlerton    *wsrep_hton;

#ifdef HAVE_PSI_INTERFACE

extern PSI_cond_key  key_COND_wsrep_thd;

extern PSI_mutex_key key_LOCK_wsrep_ready;
extern PSI_mutex_key key_COND_wsrep_ready;
extern PSI_mutex_key key_LOCK_wsrep_sst_thread;
extern PSI_cond_key  key_COND_wsrep_sst_thread;
extern PSI_mutex_key key_LOCK_wsrep_replaying;
extern PSI_cond_key  key_COND_wsrep_replaying;
extern PSI_mutex_key key_LOCK_wsrep_slave_threads;
extern PSI_mutex_key key_LOCK_wsrep_desync;
extern PSI_mutex_key key_LOCK_wsrep_SR_pool;
extern PSI_mutex_key key_LOCK_wsrep_SR_store;
extern PSI_mutex_key key_LOCK_wsrep_thd_pool;
extern PSI_mutex_key key_LOCK_wsrep_nbo;
extern PSI_cond_key  key_COND_wsrep_nbo;
extern PSI_mutex_key key_LOCK_wsrep_global_seqno;
extern PSI_mutex_key key_LOCK_wsrep_thd_queue;
extern PSI_cond_key  key_COND_wsrep_thd_queue;

extern PSI_file_key key_file_wsrep_gra_log;
#endif /* HAVE_PSI_INTERFACE */
struct TABLE_LIST;
class Alter_info;
int wsrep_to_isolation_begin(THD *thd, const char *db_, const char *table_,
                             const TABLE_LIST* table_list,
                             Alter_info* alter_info = NULL);

void wsrep_begin_nbo_unlock(THD*);
void wsrep_end_nbo_lock(THD*, const TABLE_LIST *table_list);

void wsrep_to_isolation_end(THD *thd);

void wsrep_cleanup_transaction(THD *thd);
bool wsrep_append_SR_keys(THD *thd);
int wsrep_to_buf_helper(
  THD* thd, const char *query, uint query_len, uchar** buf, size_t* buf_len);
int wsrep_create_trigger_query(THD *thd, uchar** buf, size_t* buf_len);
int wsrep_create_event_query(THD *thd, uchar** buf, size_t* buf_len);

bool wsrep_stmt_rollback_is_safe(THD* thd);

void wsrep_init_sidno(const wsrep_uuid_t&);
bool wsrep_node_is_donor();
bool wsrep_node_is_synced();

// void wsrep_init_schema();
void wsrep_init_SR();
void wsrep_verify_SE_checkpoint(const wsrep_uuid_t& uuid, wsrep_seqno_t seqno);
int wsrep_replay_from_SR_store(THD*, const wsrep_trx_meta_t&);
void wsrep_node_uuid(wsrep_uuid_t&);

class Log_event;
int wsrep_ignored_error_code(Log_event* ev, int error);
int wsrep_must_ignore_error(THD* thd);

bool wsrep_replicate_GTID(THD* thd);

/*
 * Helper class for non-blocking operations.
 */
class Wsrep_nbo_ctx
{
 public:
 Wsrep_nbo_ctx(const void* buf, size_t buf_len,
               uint32_t flags, const wsrep_trx_meta_t& meta) :
    buf_    (0),
    buf_len_(buf_len),
    flags_  (flags),
    meta_   (meta),
    mutex_  (),
    cond_   (),
    ready_  (false),
    executing_(false),
    toi_released_(false)
    {
      mysql_mutex_init(key_LOCK_wsrep_nbo, &mutex_, MY_MUTEX_INIT_FAST);
      mysql_cond_init(key_COND_wsrep_nbo, &cond_, NULL);

      if ((buf_ = malloc(buf_len_)) == 0) {
        throw std::exception();
      }
      memcpy(buf_, buf, buf_len);
    }


  ~Wsrep_nbo_ctx() {
    free(buf_);
  }

  const void* buf() { return buf_; }
  size_t buf_len() { return buf_len_; }
  uint32_t flags() { return flags_; }
  const wsrep_trx_meta_t& meta() { return meta_; }

  void wait_sync()
  {
    mysql_mutex_lock(&mutex_);
    while (ready_ == false)
    {
      mysql_cond_wait(&cond_, &mutex_);
    }
    mysql_mutex_unlock(&mutex_);
  }

  void signal()
  {
    mysql_mutex_lock(&mutex_);
    ready_ = true;
    mysql_cond_signal(&cond_);
    mysql_mutex_unlock(&mutex_);
  }

  bool ready() const { return ready_; }

  void set_executing(bool val) { executing_ = val; }

  bool executing() const { return executing_; }

  void set_toi_released(bool val) { toi_released_ = true; }

  bool toi_released() const { return toi_released_; }

 private:
  void*            buf_;
  size_t           buf_len_;
  uint32_t         flags_;
  wsrep_trx_meta_t meta_;
  mysql_mutex_t    mutex_;
  mysql_cond_t     cond_;
  bool             ready_;
  bool             executing_;
  bool             toi_released_;
};

/*
  Convenience macros for determining NBO start and END
*/
#define WSREP_NBO_START(flags_) \
((flags_ & WSREP_FLAG_ISOLATION) && (flags_ & WSREP_FLAG_TRX_START) && \
 !(flags_ & WSREP_FLAG_TRX_END))

#define WSREP_NBO_END(flags_) \
 ((flags_ & WSREP_FLAG_ISOLATION) && !(flags_ & WSREP_FLAG_TRX_START) && \
  (flags_ & WSREP_FLAG_TRX_END))

#define WSREP_TOI(flags_) \
  ((flags_ & WSREP_FLAG_ISOLATION) && (flags_ & WSREP_FLAG_TRX_START) && \
   (flags_ & WSREP_FLAG_TRX_END))

typedef struct wsrep_key_arr
{
    wsrep_key_t* keys;
    size_t       keys_len;
} wsrep_key_arr_t;
bool wsrep_prepare_keys_for_isolation(THD*              thd,
                                      const char*       db,
                                      const char*       table,
                                      const TABLE_LIST* table_list,
                                      wsrep_key_arr_t*  ka);
void wsrep_keys_free(wsrep_key_arr_t* key_arr);

extern bool
wsrep_grant_mdl_exception(MDL_context *requestor_ctx,
                          MDL_ticket *ticket,
                          const MDL_key *key);
IO_CACHE * get_trans_log(THD * thd);
bool wsrep_trans_cache_is_empty(THD *thd);
void thd_binlog_flush_pending_rows_event(THD *thd, bool stmt_end);
void thd_binlog_rollback_stmt(THD * thd);
void thd_binlog_trx_reset(THD * thd);

typedef void (*wsrep_thd_processor_fun)(THD*, void *);
class Wsrep_thd_args
{
 public:
 Wsrep_thd_args(wsrep_thd_processor_fun fun, void* args)
   :
  fun_ (fun),
  args_(args)
  { }

  wsrep_thd_processor_fun fun() { return fun_; }

  void* args() { return args_; }

 private:

  Wsrep_thd_args(const Wsrep_thd_args&);
  Wsrep_thd_args& operator=(const Wsrep_thd_args&);

  wsrep_thd_processor_fun fun_;
  void*                    args_;
};

void* start_wsrep_THD(void*);

void wsrep_close_threads(THD *thd);
//void wsrep_copy_query(THD *thd);
bool wsrep_is_show_query(enum enum_sql_command command);
void wsrep_replay_transaction(THD *thd);
bool wsrep_create_like_table(THD* thd, TABLE_LIST* table,
                             TABLE_LIST* src_table,
	                     HA_CREATE_INFO *create_info);
bool wsrep_node_is_donor();
bool wsrep_node_is_synced();

typedef struct wsrep_key_arr
{
    wsrep_key_t* keys;
    size_t       keys_len;
} wsrep_key_arr_t;
bool wsrep_prepare_keys_for_isolation(THD*              thd,
                                      const char*       db,
                                      const char*       table,
                                      const TABLE_LIST* table_list,
                                      wsrep_key_arr_t*  ka);
void wsrep_keys_free(wsrep_key_arr_t* key_arr);

#define WSREP_BINLOG_FORMAT(my_format)                         \
   ((wsrep_forced_binlog_format != BINLOG_FORMAT_UNSPEC) ?     \
   wsrep_forced_binlog_format : my_format)

#else /* WITH_WSREP */
<<<<<<< HEAD
#ifdef OUT
//#define WSREP(T)  (0)
//#define WSREP_ON  (0)
//#define WSREP_EMULATE_BINLOG(thd) (0)
//#define WSREP_CLIENT(thd) (0)
//#define WSREP_FORMAT(my_format) ((ulong)my_format)
//#define WSREP_PROVIDER_EXISTS (0)
//#define wsrep_emulate_bin_log (0)
//#define wsrep_to_isolation (0)
//#define wsrep_init() (1)
//#define wsrep_prepend_PATH(X)
//#define wsrep_before_SE() (0)
//#define wsrep_init_startup(X)
//#define wsrep_must_sync_wait(...) (0)
//#define wsrep_sync_wait(...) (0)
//#define wsrep_to_isolation_begin(...) (0)
//#define wsrep_register_hton(...) do { } while(0)
//#define wsrep_check_opts() (0)
//#define wsrep_stop_replication(X) do { } while(0)
//#define wsrep_inited (0)
//#define wsrep_deinit(X) do { } while(0)
//#define wsrep_recover() do { } while(0)
//#define wsrep_slave_threads (1)
//#define wsrep_replicate_myisam (0)
//#define wsrep_thr_init() do {} while(0)
//#define wsrep_thr_deinit() do {} while(0)
//#define wsrep_running_threads (0)
//#define WSREP_BINLOG_FORMAT(my_format) my_format

=======

#define WSREP(T)  (0)
#define WSREP_ON  (0)
#define WSREP_EMULATE_BINLOG(thd) (0)
#define WSREP_CLIENT(thd) (0)
#define WSREP_FORMAT(my_format) ((ulong)my_format)
#define WSREP_PROVIDER_EXISTS (0)
#define wsrep_emulate_bin_log (0)
#define wsrep_to_isolation (0)
#define wsrep_init() (1)
#define wsrep_prepend_PATH(X)
#define wsrep_before_SE() (0)
#define wsrep_init_startup(X)
#define wsrep_must_sync_wait(...) (0)
#define wsrep_sync_wait(...) (0)
#define wsrep_to_isolation_begin(...) (0)
#define wsrep_register_hton(...) do { } while(0)
#define wsrep_check_opts() (0)
#define wsrep_stop_replication(X) do { } while(0)
#define wsrep_inited (0)
#define wsrep_deinit(X) do { } while(0)
#define wsrep_recover() do { } while(0)
#define wsrep_slave_threads (1)
#define wsrep_replicate_myisam (0)
#define wsrep_thr_init() do {} while(0)
#define wsrep_thr_deinit() do {} while(0)
#define wsrep_running_threads (0)
#define WSREP_BINLOG_FORMAT(my_format) my_format
>>>>>>> 55dd0776
#endif /* WITH_WSREP */
/**
 * Check if the wsrep provider (ie the Galera library) is capable of
 * doing streaming replication.
 * @return true if SR capable
 */
bool wsrep_provider_is_SR_capable();

/**
 * Mark current commit ordered if binlogging is not enabled.
 *
 * The purpose of this function is to leave commit order critical
 * section if binlog is not enabled.
 *
 * The function can be called from inside storage engine during commit.
 * Binlog options are checked inside the function.
 *
 * @return Zero in case of success, non-zero in case of failure.
 */
int wsrep_ordered_commit_if_no_binlog(THD*, bool);

/**
 * Commit the current transaction with the
 * MySQL "Transaction Coordinator Log" (see `class TC_LOG` in sql/log.h).
 * Calling this function will generate and assign a new wsrep transaction id
 * for `thd`.
 * @return WSREP_OK on success or other WSREP_* error code on failure
 */
wsrep_status_t wsrep_tc_log_commit(THD* thd);

#include "wsrep_server_state.h"
// #include "mysql/service_wsrep.h"

/**
 * Initialize WSREP server instance.
 *
 * @return Zero on success, non-zero on error.
 */
int wsrep_init_server();

/**
 * Initialize WSREP globals. This should be done after server initialization
 * is complete and the server has joined to the cluster.
 *
 */
void wsrep_init_globals();

/**
 * Deinit and release WSREP resources.
 */
void wsrep_deinit_server();
#endif /* WSREP_MYSQLD_H */<|MERGE_RESOLUTION|>--- conflicted
+++ resolved
@@ -173,17 +173,13 @@
 extern "C" void wsrep_fire_rollbacker(THD *thd);
 extern "C" uint32 wsrep_thd_wsrep_rand(THD *thd);
 extern "C" time_t wsrep_thd_query_start(THD *thd);
-<<<<<<< HEAD
 extern void wsrep_close_client_connections(my_bool wait_to_end,
                                            THD *except_caller_thd = NULL);
-=======
-extern "C" query_id_t wsrep_thd_query_id(THD *thd);
+//extern "C" query_id_t wsrep_thd_query_id(THD *thd);
 extern "C" query_id_t wsrep_thd_wsrep_last_query_id(THD *thd);
 extern "C" void wsrep_thd_set_wsrep_last_query_id(THD *thd, query_id_t id);
 extern "C" void wsrep_set_data_home_dir(const char *data_dir);
 
-extern void wsrep_close_client_connections(my_bool wait_to_end);
->>>>>>> 55dd0776
 extern int  wsrep_wait_committing_connections_close(int wait_time);
 extern void wsrep_close_applier(THD *thd);
 extern void wsrep_wait_appliers_close(THD *thd);
@@ -314,6 +310,10 @@
 
 extern mysql_mutex_t LOCK_wsrep_ready;
 extern mysql_cond_t  COND_wsrep_ready;
+extern mysql_mutex_t LOCK_wsrep_sst;
+extern mysql_cond_t  COND_wsrep_sst;
+extern mysql_mutex_t LOCK_wsrep_sst_init;
+extern mysql_cond_t  COND_wsrep_sst_init;
 extern int wsrep_replaying;
 extern mysql_mutex_t LOCK_wsrep_replaying;
 extern mysql_cond_t  COND_wsrep_replaying;
@@ -337,6 +337,10 @@
 
 extern PSI_mutex_key key_LOCK_wsrep_ready;
 extern PSI_mutex_key key_COND_wsrep_ready;
+extern PSI_mutex_key key_LOCK_wsrep_sst;
+extern PSI_cond_key  key_COND_wsrep_sst;
+extern PSI_mutex_key key_LOCK_wsrep_sst_init;
+extern PSI_cond_key  key_COND_wsrep_sst_init;
 extern PSI_mutex_key key_LOCK_wsrep_sst_thread;
 extern PSI_cond_key  key_COND_wsrep_sst_thread;
 extern PSI_mutex_key key_LOCK_wsrep_replaying;
@@ -539,55 +543,11 @@
 bool wsrep_node_is_donor();
 bool wsrep_node_is_synced();
 
-typedef struct wsrep_key_arr
-{
-    wsrep_key_t* keys;
-    size_t       keys_len;
-} wsrep_key_arr_t;
-bool wsrep_prepare_keys_for_isolation(THD*              thd,
-                                      const char*       db,
-                                      const char*       table,
-                                      const TABLE_LIST* table_list,
-                                      wsrep_key_arr_t*  ka);
-void wsrep_keys_free(wsrep_key_arr_t* key_arr);
-
 #define WSREP_BINLOG_FORMAT(my_format)                         \
    ((wsrep_forced_binlog_format != BINLOG_FORMAT_UNSPEC) ?     \
    wsrep_forced_binlog_format : my_format)
 
-#else /* WITH_WSREP */
-<<<<<<< HEAD
-#ifdef OUT
-//#define WSREP(T)  (0)
-//#define WSREP_ON  (0)
-//#define WSREP_EMULATE_BINLOG(thd) (0)
-//#define WSREP_CLIENT(thd) (0)
-//#define WSREP_FORMAT(my_format) ((ulong)my_format)
-//#define WSREP_PROVIDER_EXISTS (0)
-//#define wsrep_emulate_bin_log (0)
-//#define wsrep_to_isolation (0)
-//#define wsrep_init() (1)
-//#define wsrep_prepend_PATH(X)
-//#define wsrep_before_SE() (0)
-//#define wsrep_init_startup(X)
-//#define wsrep_must_sync_wait(...) (0)
-//#define wsrep_sync_wait(...) (0)
-//#define wsrep_to_isolation_begin(...) (0)
-//#define wsrep_register_hton(...) do { } while(0)
-//#define wsrep_check_opts() (0)
-//#define wsrep_stop_replication(X) do { } while(0)
-//#define wsrep_inited (0)
-//#define wsrep_deinit(X) do { } while(0)
-//#define wsrep_recover() do { } while(0)
-//#define wsrep_slave_threads (1)
-//#define wsrep_replicate_myisam (0)
-//#define wsrep_thr_init() do {} while(0)
-//#define wsrep_thr_deinit() do {} while(0)
-//#define wsrep_running_threads (0)
-//#define WSREP_BINLOG_FORMAT(my_format) my_format
-
-=======
-
+#ifdef WITH_WSREP_OUT
 #define WSREP(T)  (0)
 #define WSREP_ON  (0)
 #define WSREP_EMULATE_BINLOG(thd) (0)
@@ -615,8 +575,7 @@
 #define wsrep_thr_deinit() do {} while(0)
 #define wsrep_running_threads (0)
 #define WSREP_BINLOG_FORMAT(my_format) my_format
->>>>>>> 55dd0776
-#endif /* WITH_WSREP */
+#endif
 /**
  * Check if the wsrep provider (ie the Galera library) is capable of
  * doing streaming replication.
