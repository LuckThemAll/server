/* Copyright (c) 2007, 2016, Oracle and/or its affiliates.

   This program is free software; you can redistribute it and/or modify
   it under the terms of the GNU General Public License as published by
   the Free Software Foundation; version 2 of the License.

   This program is distributed in the hope that it will be useful,
   but WITHOUT ANY WARRANTY; without even the implied warranty of
   MERCHANTABILITY or FITNESS FOR A PARTICULAR PURPOSE.  See the
   GNU General Public License for more details.

   You should have received a copy of the GNU General Public License
   along with this program; if not, write to the Free Software
   Foundation, Inc., 51 Franklin St, Fifth Floor, Boston, MA 02110-1301  USA */

#include <my_global.h>
#include "sql_priv.h"
#ifndef MYSQL_CLIENT
#include "unireg.h"
#endif
#include "log_event.h"
#ifndef MYSQL_CLIENT
#include "sql_cache.h"                       // QUERY_CACHE_FLAGS_SIZE
#include "sql_base.h"                       // close_tables_for_reopen
#include "key.h"                            // key_copy
#include "lock.h"                           // mysql_unlock_tables
#include "rpl_rli.h"
#include "rpl_utility.h"
#endif
#include "log_event_old.h"
#include "rpl_record_old.h"
#include "transaction.h"

#if !defined(MYSQL_CLIENT) && defined(HAVE_REPLICATION)

// Old implementation of do_apply_event()
int 
Old_rows_log_event::do_apply_event(Old_rows_log_event *ev, rpl_group_info *rgi)
{
  DBUG_ENTER("Old_rows_log_event::do_apply_event(st_relay_log_info*)");
  int error= 0;
  THD *ev_thd= ev->thd;
  uchar const *row_start= ev->m_rows_buf;
  const Relay_log_info *rli= rgi->rli;

  /*
    If m_table_id == ~0UL, then we have a dummy event that does not
    contain any data.  In that case, we just remove all tables in the
    tables_to_lock list, close the thread tables, and return with
    success.
   */
  if (ev->m_table_id == ~0UL)
  {
    /*
       This one is supposed to be set: just an extra check so that
       nothing strange has happened.
     */
    DBUG_ASSERT(ev->get_flags(Old_rows_log_event::STMT_END_F));

    rgi->slave_close_thread_tables(ev_thd);
    ev_thd->clear_error();
    DBUG_RETURN(0);
  }

  /*
    'ev_thd' has been set by exec_relay_log_event(), just before calling
    do_apply_event(). We still check here to prevent future coding
    errors.
  */
  DBUG_ASSERT(rgi->thd == ev_thd);

  /*
    If there is no locks taken, this is the first binrow event seen
    after the table map events.  We should then lock all the tables
    used in the transaction and proceed with execution of the actual
    event.
  */
  if (!ev_thd->lock)
  {
    /*
      Lock_tables() reads the contents of ev_thd->lex, so they must be
      initialized.

      We also call the THD::reset_for_next_command(), since this
      is the logical start of the next "statement". Note that this
      call might reset the value of current_stmt_binlog_format, so
      we need to do any changes to that value after this function.
    */
    delete_explain_query(thd->lex);
    lex_start(ev_thd);
    ev_thd->reset_for_next_command();

    /*
      This is a row injection, so we flag the "statement" as
      such. Note that this code is called both when the slave does row
      injections and when the BINLOG statement is used to do row
      injections.
    */
    ev_thd->lex->set_stmt_row_injection();

    if (open_and_lock_tables(ev_thd, rgi->tables_to_lock, FALSE, 0))
    {
      uint actual_error= ev_thd->get_stmt_da()->sql_errno();
      if (ev_thd->is_slave_error || ev_thd->is_fatal_error)
      {
        /*
          Error reporting borrowed from Query_log_event with many excessive
          simplifications (we don't honour --slave-skip-errors)
        */
        rli->report(ERROR_LEVEL, actual_error, NULL,
                    "Error '%s' on opening tables",
                    (actual_error ? ev_thd->get_stmt_da()->message() :
                     "unexpected success or fatal error"));
        ev_thd->is_slave_error= 1;
      }
      rgi->slave_close_thread_tables(thd);
      DBUG_RETURN(actual_error);
    }

    /*
      When the open and locking succeeded, we check all tables to
      ensure that they still have the correct type.
    */

    {
      TABLE_LIST *table_list_ptr= rgi->tables_to_lock;
      for (uint i=0 ; table_list_ptr&& (i< rgi->tables_to_lock_count);
           table_list_ptr= table_list_ptr->next_global, i++)
      {
        /*
          Please see comment in log_event.cc-Rows_log_event::do_apply_event()
          function for the explanation of the below if condition
        */
        if (table_list_ptr->parent_l)
          continue;
        /*
          We can use a down cast here since we know that every table added
          to the tables_to_lock is a RPL_TABLE_LIST(or child table which is
          skipped above).
        */
        RPL_TABLE_LIST *ptr=static_cast<RPL_TABLE_LIST*>(table_list_ptr);
        DBUG_ASSERT(ptr->m_tabledef_valid);
        TABLE *conv_table;
        if (!ptr->m_tabledef.compatible_with(thd, rgi, ptr->table, &conv_table))
        {
          ev_thd->is_slave_error= 1;
          rgi->slave_close_thread_tables(ev_thd);
          DBUG_RETURN(Old_rows_log_event::ERR_BAD_TABLE_DEF);
        }
        DBUG_PRINT("debug", ("Table: %s.%s is compatible with master"
                             " - conv_table: %p",
                             ptr->table->s->db.str,
                             ptr->table->s->table_name.str, conv_table));
        ptr->m_conv_table= conv_table;
      }
    }

    /*
      ... and then we add all the tables to the table map and remove
      them from tables to lock.

      We also invalidate the query cache for all the tables, since
      they will now be changed.

      TODO [/Matz]: Maybe the query cache should not be invalidated
      here? It might be that a table is not changed, even though it
      was locked for the statement.  We do know that each
      Old_rows_log_event contain at least one row, so after processing one
      Old_rows_log_event, we can invalidate the query cache for the
      associated table.
     */
    TABLE_LIST *ptr= rgi->tables_to_lock;
    for (uint i=0; ptr && (i < rgi->tables_to_lock_count); ptr= ptr->next_global, i++)
    {
      /*
        Please see comment in log_event.cc-Rows_log_event::do_apply_event()
        function for the explanation of the below if condition
       */
      if (ptr->parent_l)
        continue;
      rgi->m_table_map.set_table(ptr->table_id, ptr->table);
    }
#ifdef HAVE_QUERY_CACHE
    query_cache.invalidate_locked_for_write(thd, rgi->tables_to_lock);
#endif
  }

  TABLE* table= rgi->m_table_map.get_table(ev->m_table_id);

  if (table)
  {
    /*
      table == NULL means that this table should not be replicated
      (this was set up by Table_map_log_event::do_apply_event()
      which tested replicate-* rules).
    */

    /*
      It's not needed to set_time() but
      1) it continues the property that "Time" in SHOW PROCESSLIST shows how
      much slave is behind
      2) it will be needed when we allow replication from a table with no
      TIMESTAMP column to a table with one.
      So we call set_time(), like in SBR. Presently it changes nothing.
    */
    ev_thd->set_time(ev->when, ev->when_sec_part);
    /*
      There are a few flags that are replicated with each row event.
      Make sure to set/clear them before executing the main body of
      the event.
    */
    if (ev->get_flags(Old_rows_log_event::NO_FOREIGN_KEY_CHECKS_F))
        ev_thd->variables.option_bits|= OPTION_NO_FOREIGN_KEY_CHECKS;
    else
        ev_thd->variables.option_bits&= ~OPTION_NO_FOREIGN_KEY_CHECKS;

    if (ev->get_flags(Old_rows_log_event::RELAXED_UNIQUE_CHECKS_F))
        ev_thd->variables.option_bits|= OPTION_RELAXED_UNIQUE_CHECKS;
    else
        ev_thd->variables.option_bits&= ~OPTION_RELAXED_UNIQUE_CHECKS;
    /* A small test to verify that objects have consistent types */
    DBUG_ASSERT(sizeof(ev_thd->variables.option_bits) == sizeof(OPTION_RELAXED_UNIQUE_CHECKS));

    table->rpl_write_set= table->write_set;

    error= do_before_row_operations(table);
    while (error == 0 && row_start < ev->m_rows_end)
    {
      uchar const *row_end= NULL;
      if ((error= do_prepare_row(ev_thd, rgi, table, row_start, &row_end)))
        break; // We should perform the after-row operation even in
               // the case of error

      DBUG_ASSERT(row_end != NULL); // cannot happen
      DBUG_ASSERT(row_end <= ev->m_rows_end);

      /* in_use can have been set to NULL in close_tables_for_reopen */
      THD* old_thd= table->in_use;
      if (!table->in_use)
        table->in_use= ev_thd;
      error= do_exec_row(table);
      table->in_use = old_thd;
      switch (error)
      {
        /* Some recoverable errors */
      case HA_ERR_RECORD_CHANGED:
      case HA_ERR_KEY_NOT_FOUND:  /* Idempotency support: OK if
                                           tuple does not exist */
  error= 0;
      case 0:
  break;

      default:
  rli->report(ERROR_LEVEL, ev_thd->get_stmt_da()->sql_errno(), NULL,
                    "Error in %s event: row application failed. %s",
                    ev->get_type_str(),
                    ev_thd->is_error() ? ev_thd->get_stmt_da()->message() : "");
  thd->is_slave_error= 1;
  break;
      }

      row_start= row_end;
    }
    DBUG_EXECUTE_IF("stop_slave_middle_group",
                    const_cast<Relay_log_info*>(rli)->abort_slave= 1;);
    error= do_after_row_operations(table, error);
  }

  if (error)
  {                     /* error has occurred during the transaction */
    rli->report(ERROR_LEVEL, ev_thd->get_stmt_da()->sql_errno(), NULL,
                "Error in %s event: error during transaction execution "
                "on table %s.%s. %s",
                ev->get_type_str(), table->s->db.str,
                table->s->table_name.str,
                ev_thd->is_error() ? ev_thd->get_stmt_da()->message() : "");

    /*
      If one day we honour --skip-slave-errors in row-based replication, and
      the error should be skipped, then we would clear mappings, rollback,
      close tables, but the slave SQL thread would not stop and then may
      assume the mapping is still available, the tables are still open...
      So then we should clear mappings/rollback/close here only if this is a
      STMT_END_F.
      For now we code, knowing that error is not skippable and so slave SQL
      thread is certainly going to stop.
      rollback at the caller along with sbr.
    */
    ev_thd->reset_current_stmt_binlog_format_row();
    rgi->cleanup_context(ev_thd, error);
    ev_thd->is_slave_error= 1;
    DBUG_RETURN(error);
  }

  DBUG_RETURN(0);
}
#endif


#if !defined(MYSQL_CLIENT) && defined(HAVE_REPLICATION)

/*
  Check if there are more UNIQUE keys after the given key.
*/
static int
last_uniq_key(TABLE *table, uint keyno)
{
  while (++keyno < table->s->keys)
    if (table->key_info[keyno].flags & HA_NOSAME)
      return 0;
  return 1;
}


/*
  Compares table->record[0] and table->record[1]

  Returns TRUE if different.
*/
static bool record_compare(TABLE *table)
{
  bool result= FALSE;
  if (table->s->blob_fields + table->s->varchar_fields == 0)
  {
    result= cmp_record(table,record[1]);
    goto record_compare_exit;
  }

  /* Compare null bits */
  if (memcmp(table->null_flags,
       table->null_flags+table->s->rec_buff_length,
       table->s->null_bytes))
  {
    result= TRUE;       // Diff in NULL value
    goto record_compare_exit;
  }

  /* Compare updated fields */
  for (Field **ptr=table->field ; *ptr ; ptr++)
  {
    if ((*ptr)->cmp_binary_offset(table->s->rec_buff_length))
    {
      result= TRUE;
      goto record_compare_exit;
    }
  }

record_compare_exit:
  return result;
}


/*
  Copy "extra" columns from record[1] to record[0].

  Copy the extra fields that are not present on the master but are
  present on the slave from record[1] to record[0].  This is used
  after fetching a record that are to be updated, either inside
  replace_record() or as part of executing an update_row().
 */
static int
copy_extra_record_fields(TABLE *table,
                         size_t master_reclength,
                         my_ptrdiff_t master_fields)
{
  DBUG_ENTER("copy_extra_record_fields(table, master_reclen, master_fields)");
  DBUG_PRINT("info", ("Copying to 0x%lx "
                      "from field %lu at offset %lu "
                      "to field %d at offset %lu",
                      (long) table->record[0],
                      (ulong) master_fields, (ulong) master_reclength,
                      table->s->fields, table->s->reclength));
  /*
    Copying the extra fields of the slave that does not exist on
    master into record[0] (which are basically the default values).
  */

  if (table->s->fields < (uint) master_fields)
    DBUG_RETURN(0);

 DBUG_ASSERT(master_reclength <= table->s->reclength);
  if (master_reclength < table->s->reclength)
    memcpy(table->record[0] + master_reclength,
                table->record[1] + master_reclength,
                table->s->reclength - master_reclength);
    
  /*
    Bit columns are special.  We iterate over all the remaining
    columns and copy the "extra" bits to the new record.  This is
    not a very good solution: it should be refactored on
    opportunity.

    REFACTORING SUGGESTION (Matz).  Introduce a member function
    similar to move_field_offset() called copy_field_offset() to
    copy field values and implement it for all Field subclasses. Use
    this function to copy data from the found record to the record
    that are going to be inserted.

    The copy_field_offset() function need to be a virtual function,
    which in this case will prevent copying an entire range of
    fields efficiently.
  */
  {
    Field **field_ptr= table->field + master_fields;
    for ( ; *field_ptr ; ++field_ptr)
    {
      /*
        Set the null bit according to the values in record[1]
       */
      if ((*field_ptr)->maybe_null() &&
          (*field_ptr)->is_null_in_record(reinterpret_cast<uchar*>(table->record[1])))
        (*field_ptr)->set_null();
      else
        (*field_ptr)->set_notnull();

      /*
        Do the extra work for special columns.
       */
      switch ((*field_ptr)->real_type())
      {
      default:
        /* Nothing to do */
        break;

      case MYSQL_TYPE_BIT:
        Field_bit *f= static_cast<Field_bit*>(*field_ptr);
        if (f->bit_len > 0)
        {
          my_ptrdiff_t const offset= table->record[1] - table->record[0];
          uchar const bits=
            get_rec_bits(f->bit_ptr + offset, f->bit_ofs, f->bit_len);
          set_rec_bits(bits, f->bit_ptr, f->bit_ofs, f->bit_len);
        }
        break;
      }
    }
  }
  DBUG_RETURN(0);                                     // All OK
}


/*
  Replace the provided record in the database.

  SYNOPSIS
      replace_record()
      thd    Thread context for writing the record.
      table  Table to which record should be written.
      master_reclength
             Offset to first column that is not present on the master,
             alternatively the length of the record on the master
             side.

  RETURN VALUE
      Error code on failure, 0 on success.

  DESCRIPTION
      Similar to how it is done in mysql_insert(), we first try to do
      a ha_write_row() and of that fails due to duplicated keys (or
      indices), we do an ha_update_row() or a ha_delete_row() instead.
 */
static int
replace_record(THD *thd, TABLE *table,
               ulong const master_reclength,
               uint const master_fields)
{
  DBUG_ENTER("replace_record");
  DBUG_ASSERT(table != NULL && thd != NULL);

  int error;
  int keynum;
  auto_afree_ptr<char> key(NULL);

#ifndef DBUG_OFF
  DBUG_DUMP("record[0]", table->record[0], table->s->reclength);
  DBUG_PRINT_BITSET("debug", "write_set = %s", table->write_set);
  DBUG_PRINT_BITSET("debug", "read_set = %s", table->read_set);
#endif

  while ((error= table->file->ha_write_row(table->record[0])))
  {
    if (error == HA_ERR_LOCK_DEADLOCK || error == HA_ERR_LOCK_WAIT_TIMEOUT)
    {
      table->file->print_error(error, MYF(0)); /* to check at exec_relay_log_event */
      DBUG_RETURN(error);
    }
    if ((keynum= table->file->get_dup_key(error)) < 0)
    {
      table->file->print_error(error, MYF(0));
      /*
        We failed to retrieve the duplicate key
        - either because the error was not "duplicate key" error
        - or because the information which key is not available
      */
      DBUG_RETURN(error);
    }

    /*
       We need to retrieve the old row into record[1] to be able to
       either update or delete the offending record.  We either:

       - use rnd_pos() with a row-id (available as dupp_row) to the
         offending row, if that is possible (MyISAM and Blackhole), or else

       - use index_read_idx() with the key that is duplicated, to
         retrieve the offending row.
     */
    if (table->file->ha_table_flags() & HA_DUPLICATE_POS)
    {
      error= table->file->ha_rnd_pos(table->record[1], table->file->dup_ref);
      if (error)
      {
        DBUG_PRINT("info",("rnd_pos() returns error %d",error));
        if (error == HA_ERR_RECORD_DELETED)
          error= HA_ERR_KEY_NOT_FOUND;
        table->file->print_error(error, MYF(0));
        DBUG_RETURN(error);
      }
    }
    else
    {
      if (table->file->extra(HA_EXTRA_FLUSH_CACHE))
      {
        DBUG_RETURN(my_errno);
      }

      if (key.get() == NULL)
      {
        key.assign(static_cast<char*>(my_alloca(table->s->max_unique_length)));
        if (key.get() == NULL)
          DBUG_RETURN(ENOMEM);
      }

      key_copy((uchar*)key.get(), table->record[0], table->key_info + keynum,
               0);
      error= table->file->ha_index_read_idx_map(table->record[1], keynum,
                                                (const uchar*)key.get(),
                                                HA_WHOLE_KEY,
                                                HA_READ_KEY_EXACT);
      if (error)
      {
        DBUG_PRINT("info", ("index_read_idx() returns error %d", error));
        if (error == HA_ERR_RECORD_DELETED)
          error= HA_ERR_KEY_NOT_FOUND;
        table->file->print_error(error, MYF(0));
        DBUG_RETURN(error);
      }
    }

    /*
       Now, table->record[1] should contain the offending row.  That
       will enable us to update it or, alternatively, delete it (so
       that we can insert the new row afterwards).

       First we copy the columns into table->record[0] that are not
       present on the master from table->record[1], if there are any.
    */
    copy_extra_record_fields(table, master_reclength, master_fields);

    /*
       REPLACE is defined as either INSERT or DELETE + INSERT.  If
       possible, we can replace it with an UPDATE, but that will not
       work on InnoDB if FOREIGN KEY checks are necessary.

       I (Matz) am not sure of the reason for the last_uniq_key()
       check as, but I'm guessing that it's something along the
       following lines.

       Suppose that we got the duplicate key to be a key that is not
       the last unique key for the table and we perform an update:
       then there might be another key for which the unique check will
       fail, so we're better off just deleting the row and inserting
       the correct row.
     */
    if (last_uniq_key(table, keynum) &&
        !table->file->referenced_by_foreign_key())
    {
      error=table->file->ha_update_row(table->record[1],
                                       table->record[0]);
      if (error && error != HA_ERR_RECORD_IS_THE_SAME)
        table->file->print_error(error, MYF(0));
      else
        error= 0;
      DBUG_RETURN(error);
    }
    else
    {
      if ((error= table->file->ha_delete_row(table->record[1])))
      {
        table->file->print_error(error, MYF(0));
        DBUG_RETURN(error);
      }
      /* Will retry ha_write_row() with the offending row removed. */
    }
  }

  DBUG_RETURN(error);
}


/**
  Find the row given by 'key', if the table has keys, or else use a table scan
  to find (and fetch) the row.

  If the engine allows random access of the records, a combination of
  position() and rnd_pos() will be used.

  @param table Pointer to table to search
  @param key   Pointer to key to use for search, if table has key

  @pre <code>table->record[0]</code> shall contain the row to locate
  and <code>key</code> shall contain a key to use for searching, if
  the engine has a key.

  @post If the return value is zero, <code>table->record[1]</code>
  will contain the fetched row and the internal "cursor" will refer to
  the row. If the return value is non-zero,
  <code>table->record[1]</code> is undefined.  In either case,
  <code>table->record[0]</code> is undefined.

  @return Zero if the row was successfully fetched into
  <code>table->record[1]</code>, error code otherwise.
 */

static int find_and_fetch_row(TABLE *table, uchar *key)
{
  DBUG_ENTER("find_and_fetch_row(TABLE *table, uchar *key, uchar *record)");
  DBUG_PRINT("enter", ("table: 0x%lx, key: 0x%lx  record: 0x%lx",
           (long) table, (long) key, (long) table->record[1]));

  DBUG_ASSERT(table->in_use != NULL);

  DBUG_DUMP("record[0]", table->record[0], table->s->reclength);

  if ((table->file->ha_table_flags() & HA_PRIMARY_KEY_REQUIRED_FOR_POSITION) &&
      table->s->primary_key < MAX_KEY)
  {
    /*
      Use a more efficient method to fetch the record given by
      table->record[0] if the engine allows it.  We first compute a
      row reference using the position() member function (it will be
      stored in table->file->ref) and the use rnd_pos() to position
      the "cursor" (i.e., record[0] in this case) at the correct row.

      TODO: Add a check that the correct record has been fetched by
      comparing with the original record. Take into account that the
      record on the master and slave can be of different
      length. Something along these lines should work:

      ADD>>>  store_record(table,record[1]);
              int error= table->file->ha_rnd_pos(table->record[0], table->file->ref);
      ADD>>>  DBUG_ASSERT(memcmp(table->record[1], table->record[0],
                                 table->s->reclength) == 0);

    */
    table->file->position(table->record[0]);
    int error= table->file->ha_rnd_pos(table->record[0], table->file->ref);
    /*
      rnd_pos() returns the record in table->record[0], so we have to
      move it to table->record[1].
     */
    memcpy(table->record[1], table->record[0], table->s->reclength);
    DBUG_RETURN(error);
  }

  /* We need to retrieve all fields */
  /* TODO: Move this out from this function to main loop */
  table->use_all_columns();

  if (table->s->keys > 0)
  {
    int error;
    /* We have a key: search the table using the index */
    if (!table->file->inited && (error= table->file->ha_index_init(0, FALSE)))
    {
      table->file->print_error(error, MYF(0));
      DBUG_RETURN(error);
    }

  /*
    Don't print debug messages when running valgrind since they can
    trigger false warnings.
   */
#ifndef HAVE_valgrind
    DBUG_DUMP("table->record[0]", table->record[0], table->s->reclength);
    DBUG_DUMP("table->record[1]", table->record[1], table->s->reclength);
#endif

    /*
      We need to set the null bytes to ensure that the filler bit are
      all set when returning.  There are storage engines that just set
      the necessary bits on the bytes and don't set the filler bits
      correctly.
    */
    my_ptrdiff_t const pos=
      table->s->null_bytes > 0 ? table->s->null_bytes - 1 : 0;
    table->record[1][pos]= 0xFF;
    if ((error= table->file->ha_index_read_map(table->record[1], key,
                                               HA_WHOLE_KEY,
                                               HA_READ_KEY_EXACT)))
    {
      table->file->print_error(error, MYF(0));
      table->file->ha_index_end();
      DBUG_RETURN(error);
    }

  /*
    Don't print debug messages when running valgrind since they can
    trigger false warnings.
   */
#ifndef HAVE_valgrind
    DBUG_DUMP("table->record[0]", table->record[0], table->s->reclength);
    DBUG_DUMP("table->record[1]", table->record[1], table->s->reclength);
#endif
    /*
      Below is a minor "optimization".  If the key (i.e., key number
      0) has the HA_NOSAME flag set, we know that we have found the
      correct record (since there can be no duplicates); otherwise, we
      have to compare the record with the one found to see if it is
      the correct one.

      CAVEAT! This behaviour is essential for the replication of,
      e.g., the mysql.proc table since the correct record *shall* be
      found using the primary key *only*.  There shall be no
      comparison of non-PK columns to decide if the correct record is
      found.  I can see no scenario where it would be incorrect to
      chose the row to change only using a PK or an UNNI.
    */
    if (table->key_info->flags & HA_NOSAME)
    {
      table->file->ha_index_end();
      DBUG_RETURN(0);
    }

    while (record_compare(table))
    {
      int error;

      while ((error= table->file->ha_index_next(table->record[1])))
      {
        /* We just skip records that has already been deleted */
        if (error == HA_ERR_RECORD_DELETED)
          continue;
        table->file->print_error(error, MYF(0));
        table->file->ha_index_end();
        DBUG_RETURN(error);
      }
    }

    /*
      Have to restart the scan to be able to fetch the next row.
    */
    table->file->ha_index_end();
  }
  else
  {
    int restart_count= 0; // Number of times scanning has restarted from top
    int error;

    /* We don't have a key: search the table using rnd_next() */
    if ((error= table->file->ha_rnd_init_with_error(1)))
      return error;

    /* Continue until we find the right record or have made a full loop */
    do
    {
  restart_rnd_next:
      error= table->file->ha_rnd_next(table->record[1]);

      DBUG_DUMP("record[0]", table->record[0], table->s->reclength);
      DBUG_DUMP("record[1]", table->record[1], table->s->reclength);

      switch (error) {
      case 0:
        break;

      /*
        If the record was deleted, we pick the next one without doing
        any comparisons.
      */
      case HA_ERR_RECORD_DELETED:
        goto restart_rnd_next;

      case HA_ERR_END_OF_FILE:
        if (++restart_count < 2)
        {
          int error2;
          if ((error2= table->file->ha_rnd_init_with_error(1)))
            DBUG_RETURN(error2);
        }
        break;

      default:
        table->file->print_error(error, MYF(0));
        DBUG_PRINT("info", ("Record not found"));
        (void) table->file->ha_rnd_end();
        DBUG_RETURN(error);
      }
    }
    while (restart_count < 2 && record_compare(table));

    /*
      Have to restart the scan to be able to fetch the next row.
    */
    DBUG_PRINT("info", ("Record %sfound", restart_count == 2 ? "not " : ""));
    table->file->ha_rnd_end();

    DBUG_ASSERT(error == HA_ERR_END_OF_FILE || error == 0);
    DBUG_RETURN(error);
  }

  DBUG_RETURN(0);
}


/**********************************************************
  Row handling primitives for Write_rows_log_event_old
 **********************************************************/

int Write_rows_log_event_old::do_before_row_operations(TABLE *table)
{
  int error= 0;

  /*
    We are using REPLACE semantics and not INSERT IGNORE semantics
    when writing rows, that is: new rows replace old rows.  We need to
    inform the storage engine that it should use this behaviour.
  */

  /* Tell the storage engine that we are using REPLACE semantics. */
  thd->lex->duplicates= DUP_REPLACE;

  thd->lex->sql_command= SQLCOM_REPLACE;
  /* 
     Do not raise the error flag in case of hitting to an unique attribute
  */
  table->file->extra(HA_EXTRA_IGNORE_DUP_KEY);
  table->file->extra(HA_EXTRA_WRITE_CAN_REPLACE);
  table->file->extra(HA_EXTRA_IGNORE_NO_KEY);
  table->file->ha_start_bulk_insert(0);
  return error;
}


int Write_rows_log_event_old::do_after_row_operations(TABLE *table, int error)
{
  int local_error= 0;
  table->file->extra(HA_EXTRA_NO_IGNORE_DUP_KEY);
  table->file->extra(HA_EXTRA_WRITE_CANNOT_REPLACE);
  /*
    reseting the extra with 
    table->file->extra(HA_EXTRA_NO_IGNORE_NO_KEY); 
    fires bug#27077
    todo: explain or fix
  */
  if ((local_error= table->file->ha_end_bulk_insert()))
  {
    table->file->print_error(local_error, MYF(0));
  }
  return error? error : local_error;
}


int
Write_rows_log_event_old::do_prepare_row(THD *thd_arg,
                                         rpl_group_info *rgi,
                                         TABLE *table,
                                         uchar const *row_start,
                                         uchar const **row_end)
{
  DBUG_ASSERT(table != NULL);
  DBUG_ASSERT(row_start && row_end);

  int error;
  error= unpack_row_old(rgi,
                        table, m_width, table->record[0],
                        row_start, m_rows_end,
                        &m_cols, row_end, &m_master_reclength,
                        table->write_set, PRE_GA_WRITE_ROWS_EVENT);
  bitmap_copy(table->read_set, table->write_set);
  return error;
}


int Write_rows_log_event_old::do_exec_row(TABLE *table)
{
  DBUG_ASSERT(table != NULL);
  int error= replace_record(thd, table, m_master_reclength, m_width);
  return error;
}


/**********************************************************
  Row handling primitives for Delete_rows_log_event_old
 **********************************************************/

int Delete_rows_log_event_old::do_before_row_operations(TABLE *table)
{
  DBUG_ASSERT(m_memory == NULL);

  if ((table->file->ha_table_flags() & HA_PRIMARY_KEY_REQUIRED_FOR_POSITION) &&
      table->s->primary_key < MAX_KEY)
  {
    /*
      We don't need to allocate any memory for m_after_image and
      m_key since they are not used.
    */
    return 0;
  }

  int error= 0;

  if (table->s->keys > 0)
  {
    m_memory= (uchar*) my_multi_malloc(MYF(MY_WME),
                                       &m_after_image,
                                       (uint) table->s->reclength,
                                       &m_key,
                                       (uint) table->key_info->key_length,
                                       NullS);
  }
  else
  {
    m_after_image= (uchar*) my_malloc(table->s->reclength, MYF(MY_WME));
    m_memory= (uchar*)m_after_image;
    m_key= NULL;
  }
  if (!m_memory)
    return HA_ERR_OUT_OF_MEM;

  return error;
}


int Delete_rows_log_event_old::do_after_row_operations(TABLE *table, int error)
{
  /*error= ToDo:find out what this should really be, this triggers close_scan in nbd, returning error?*/
  table->file->ha_index_or_rnd_end();
  my_free(m_memory); // Free for multi_malloc
  m_memory= NULL;
  m_after_image= NULL;
  m_key= NULL;

  return error;
}


int
Delete_rows_log_event_old::do_prepare_row(THD *thd_arg,
                                          rpl_group_info *rgi,
                                          TABLE *table,
                                          uchar const *row_start,
                                          uchar const **row_end)
{
  int error;
  DBUG_ASSERT(row_start && row_end);
  /*
    This assertion actually checks that there is at least as many
    columns on the slave as on the master.
  */
  DBUG_ASSERT(table->s->fields >= m_width);

  error= unpack_row_old(rgi,
                        table, m_width, table->record[0],
                        row_start, m_rows_end,
                        &m_cols, row_end, &m_master_reclength,
                        table->read_set, PRE_GA_DELETE_ROWS_EVENT);
  /*
    If we will access rows using the random access method, m_key will
    be set to NULL, so we do not need to make a key copy in that case.
   */
  if (m_key)
  {
    KEY *const key_info= table->key_info;

    key_copy(m_key, table->record[0], key_info, 0);
  }

  return error;
}


int Delete_rows_log_event_old::do_exec_row(TABLE *table)
{
  int error;
  DBUG_ASSERT(table != NULL);

  if (!(error= ::find_and_fetch_row(table, m_key)))
  { 
    /*
      Now we should have the right row to delete.  We are using
      record[0] since it is guaranteed to point to a record with the
      correct value.
    */
    error= table->file->ha_delete_row(table->record[0]);
  }
  return error;
}


/**********************************************************
  Row handling primitives for Update_rows_log_event_old
 **********************************************************/

int Update_rows_log_event_old::do_before_row_operations(TABLE *table)
{
  DBUG_ASSERT(m_memory == NULL);

  int error= 0;

  if (table->s->keys > 0)
  {
    m_memory= (uchar*) my_multi_malloc(MYF(MY_WME),
                                       &m_after_image,
                                       (uint) table->s->reclength,
                                       &m_key,
                                       (uint) table->key_info->key_length,
                                       NullS);
  }
  else
  {
    m_after_image= (uchar*) my_malloc(table->s->reclength, MYF(MY_WME));
    m_memory= m_after_image;
    m_key= NULL;
  }
  if (!m_memory)
    return HA_ERR_OUT_OF_MEM;

  return error;
}


int Update_rows_log_event_old::do_after_row_operations(TABLE *table, int error)
{
  /*error= ToDo:find out what this should really be, this triggers close_scan in nbd, returning error?*/
  table->file->ha_index_or_rnd_end();
  my_free(m_memory);
  m_memory= NULL;
  m_after_image= NULL;
  m_key= NULL;

  return error;
}


int Update_rows_log_event_old::do_prepare_row(THD *thd_arg,
                                              rpl_group_info *rgi,
                                              TABLE *table,
                                              uchar const *row_start,
                                              uchar const **row_end)
{
  int error;
  DBUG_ASSERT(row_start && row_end);
  /*
    This assertion actually checks that there is at least as many
    columns on the slave as on the master.
  */
  DBUG_ASSERT(table->s->fields >= m_width);

  /* record[0] is the before image for the update */
  error= unpack_row_old(rgi,
                        table, m_width, table->record[0],
                        row_start, m_rows_end,
                        &m_cols, row_end, &m_master_reclength,
                        table->read_set, PRE_GA_UPDATE_ROWS_EVENT);
  row_start = *row_end;
  /* m_after_image is the after image for the update */
  error= unpack_row_old(rgi,
                        table, m_width, m_after_image,
                        row_start, m_rows_end,
                        &m_cols, row_end, &m_master_reclength,
                        table->write_set, PRE_GA_UPDATE_ROWS_EVENT);

  DBUG_DUMP("record[0]", table->record[0], table->s->reclength);
  DBUG_DUMP("m_after_image", m_after_image, table->s->reclength);

  /*
    If we will access rows using the random access method, m_key will
    be set to NULL, so we do not need to make a key copy in that case.
   */
  if (m_key)
  {
    KEY *const key_info= table->key_info;

    key_copy(m_key, table->record[0], key_info, 0);
  }

  return error;
}


int Update_rows_log_event_old::do_exec_row(TABLE *table)
{
  DBUG_ASSERT(table != NULL);

  int error= ::find_and_fetch_row(table, m_key);
  if (error)
    return error;

  /*
    We have to ensure that the new record (i.e., the after image) is
    in record[0] and the old record (i.e., the before image) is in
    record[1].  This since some storage engines require this (for
    example, the partition engine).

    Since find_and_fetch_row() puts the fetched record (i.e., the old
    record) in record[1], we can keep it there. We put the new record
    (i.e., the after image) into record[0], and copy the fields that
    are on the slave (i.e., in record[1]) into record[0], effectively
    overwriting the default values that where put there by the
    unpack_row() function.
  */
  memcpy(table->record[0], m_after_image, table->s->reclength);
  copy_extra_record_fields(table, m_master_reclength, m_width);

  /*
    Now we have the right row to update.  The old row (the one we're
    looking for) is in record[1] and the new row has is in record[0].
    We also have copied the original values already in the slave's
    database into the after image delivered from the master.
  */
  error= table->file->ha_update_row(table->record[1], table->record[0]);
  if (error == HA_ERR_RECORD_IS_THE_SAME)
    error= 0;

  return error;
}

#endif


/**************************************************************************
	Rows_log_event member functions
**************************************************************************/

#ifndef MYSQL_CLIENT
Old_rows_log_event::Old_rows_log_event(THD *thd_arg, TABLE *tbl_arg, ulong tid,
                                       MY_BITMAP const *cols,
                                       bool is_transactional)
  : Log_event(thd_arg, 0, is_transactional),
    m_row_count(0),
    m_table(tbl_arg),
    m_table_id(tid),
    m_width(tbl_arg ? tbl_arg->s->fields : 1),
    m_rows_buf(0), m_rows_cur(0), m_rows_end(0), m_flags(0) 
#ifdef HAVE_REPLICATION
    , m_curr_row(NULL), m_curr_row_end(NULL), m_key(NULL)
#endif
{

  // This constructor should not be reached.
  assert(0);

  /*
    We allow a special form of dummy event when the table, and cols
    are null and the table id is ~0UL.  This is a temporary
    solution, to be able to terminate a started statement in the
    binary log: the extraneous events will be removed in the future.
   */
  DBUG_ASSERT((tbl_arg && tbl_arg->s && tid != ~0UL) ||
              (!tbl_arg && !cols && tid == ~0UL));

  if (thd_arg->variables.option_bits & OPTION_NO_FOREIGN_KEY_CHECKS)
      set_flags(NO_FOREIGN_KEY_CHECKS_F);
  if (thd_arg->variables.option_bits & OPTION_RELAXED_UNIQUE_CHECKS)
      set_flags(RELAXED_UNIQUE_CHECKS_F);
  /* if my_bitmap_init fails, caught in is_valid() */
  if (likely(!my_bitmap_init(&m_cols,
                          m_width <= sizeof(m_bitbuf)*8 ? m_bitbuf : NULL,
                          m_width,
                          false)))
  {
    /* Cols can be zero if this is a dummy binrows event */
    if (likely(cols != NULL))
    {
      memcpy(m_cols.bitmap, cols->bitmap, no_bytes_in_map(cols));
      create_last_word_mask(&m_cols);
    }
  }
  else
  {
    // Needed because my_bitmap_init() does not set it to null on failure
    m_cols.bitmap= 0;
  }
}
#endif


Old_rows_log_event::Old_rows_log_event(const char *buf, uint event_len,
                                       Log_event_type event_type,
                                       const Format_description_log_event
                                       *description_event)
  : Log_event(buf, description_event),
    m_row_count(0),
#ifndef MYSQL_CLIENT
    m_table(NULL),
#endif
    m_table_id(0), m_rows_buf(0), m_rows_cur(0), m_rows_end(0)
#if !defined(MYSQL_CLIENT) && defined(HAVE_REPLICATION)
    , m_curr_row(NULL), m_curr_row_end(NULL), m_key(NULL)
#endif
{
  DBUG_ENTER("Old_rows_log_event::Old_Rows_log_event(const char*,...)");
  uint8 const common_header_len= description_event->common_header_len;
  uint8 const post_header_len= description_event->post_header_len[event_type-1];

  DBUG_PRINT("enter",("event_len: %u  common_header_len: %d  "
		      "post_header_len: %d",
		      event_len, common_header_len,
		      post_header_len));

  const char *post_start= buf + common_header_len;
  DBUG_DUMP("post_header", (uchar*) post_start, post_header_len);
  post_start+= RW_MAPID_OFFSET;
  if (post_header_len == 6)
  {
    /* Master is of an intermediate source tree before 5.1.4. Id is 4 bytes */
    m_table_id= uint4korr(post_start);
    post_start+= 4;
  }
  else
  {
    m_table_id= (ulong) uint6korr(post_start);
    post_start+= RW_FLAGS_OFFSET;
  }

  m_flags= uint2korr(post_start);

  uchar const *const var_start=
    (const uchar *)buf + common_header_len + post_header_len;
  uchar const *const ptr_width= var_start;
  uchar *ptr_after_width= (uchar*) ptr_width;
  DBUG_PRINT("debug", ("Reading from %p", ptr_after_width));
  m_width = net_field_length(&ptr_after_width);
  DBUG_PRINT("debug", ("m_width=%lu", m_width));
  /* if my_bitmap_init fails, catched in is_valid() */
  if (likely(!my_bitmap_init(&m_cols,
                          m_width <= sizeof(m_bitbuf)*8 ? m_bitbuf : NULL,
                          m_width,
                          false)))
  {
    DBUG_PRINT("debug", ("Reading from %p", ptr_after_width));
    memcpy(m_cols.bitmap, ptr_after_width, (m_width + 7) / 8);
    create_last_word_mask(&m_cols);
    ptr_after_width+= (m_width + 7) / 8;
    DBUG_DUMP("m_cols", (uchar*) m_cols.bitmap, no_bytes_in_map(&m_cols));
  }
  else
  {
    // Needed because my_bitmap_init() does not set it to null on failure
    m_cols.bitmap= NULL;
    DBUG_VOID_RETURN;
  }

  const uchar* const ptr_rows_data= (const uchar*) ptr_after_width;
  size_t const data_size= event_len - (ptr_rows_data - (const uchar *) buf);
  DBUG_PRINT("info",("m_table_id: %lu  m_flags: %d  m_width: %lu  data_size: %lu",
                     m_table_id, m_flags, m_width, (ulong) data_size));
  DBUG_DUMP("rows_data", (uchar*) ptr_rows_data, data_size);

  m_rows_buf= (uchar*) my_malloc(data_size, MYF(MY_WME));
  if (likely((bool)m_rows_buf))
  {
#if !defined(MYSQL_CLIENT) && defined(HAVE_REPLICATION)
    m_curr_row= m_rows_buf;
#endif
    m_rows_end= m_rows_buf + data_size;
    m_rows_cur= m_rows_end;
    memcpy(m_rows_buf, ptr_rows_data, data_size);
  }
  else
    m_cols.bitmap= 0; // to not free it

  DBUG_VOID_RETURN;
}


Old_rows_log_event::~Old_rows_log_event()
{
  if (m_cols.bitmap == m_bitbuf) // no my_malloc happened
    m_cols.bitmap= 0; // so no my_free in my_bitmap_free
  my_bitmap_free(&m_cols); // To pair with my_bitmap_init().
  my_free(m_rows_buf);
}


int Old_rows_log_event::get_data_size()
{
  uchar buf[MAX_INT_WIDTH];
  uchar *end= net_store_length(buf, (m_width + 7) / 8);

  DBUG_EXECUTE_IF("old_row_based_repl_4_byte_map_id_master",
                  return 6 + no_bytes_in_map(&m_cols) + (end - buf) +
                  (m_rows_cur - m_rows_buf););
  int data_size= ROWS_HEADER_LEN;
  data_size+= no_bytes_in_map(&m_cols);
  data_size+= (uint) (end - buf);

  data_size+= (uint) (m_rows_cur - m_rows_buf);
  return data_size;
}


#ifndef MYSQL_CLIENT
int Old_rows_log_event::do_add_row_data(uchar *row_data, size_t length)
{
  /*
    When the table has a primary key, we would probably want, by default, to
    log only the primary key value instead of the entire "before image". This
    would save binlog space. TODO
  */
  DBUG_ENTER("Old_rows_log_event::do_add_row_data");
  DBUG_PRINT("enter", ("row_data: 0x%lx  length: %lu", (ulong) row_data,
                       (ulong) length));
  /*
    Don't print debug messages when running valgrind since they can
    trigger false warnings.
   */
#ifndef HAVE_valgrind
  DBUG_DUMP("row_data", row_data, MY_MIN(length, 32));
#endif

  DBUG_ASSERT(m_rows_buf <= m_rows_cur);
  DBUG_ASSERT(!m_rows_buf || (m_rows_end && m_rows_buf < m_rows_end));
  DBUG_ASSERT(m_rows_cur <= m_rows_end);

  /* The cast will always work since m_rows_cur <= m_rows_end */
  if (static_cast<size_t>(m_rows_end - m_rows_cur) <= length)
  {
    size_t const block_size= 1024;
    my_ptrdiff_t const cur_size= m_rows_cur - m_rows_buf;
    my_ptrdiff_t const new_alloc= 
        block_size * ((cur_size + length + block_size - 1) / block_size);

    uchar* const new_buf= (uchar*)my_realloc((uchar*)m_rows_buf, (uint) new_alloc,
                                           MYF(MY_ALLOW_ZERO_PTR|MY_WME));
    if (unlikely(!new_buf))
      DBUG_RETURN(HA_ERR_OUT_OF_MEM);

    /* If the memory moved, we need to move the pointers */
    if (new_buf != m_rows_buf)
    {
      m_rows_buf= new_buf;
      m_rows_cur= m_rows_buf + cur_size;
    }

    /*
       The end pointer should always be changed to point to the end of
       the allocated memory.
    */
    m_rows_end= m_rows_buf + new_alloc;
  }

  DBUG_ASSERT(m_rows_cur + length <= m_rows_end);
  memcpy(m_rows_cur, row_data, length);
  m_rows_cur+= length;
  m_row_count++;
  DBUG_RETURN(0);
}
#endif


#if !defined(MYSQL_CLIENT) && defined(HAVE_REPLICATION)
int Old_rows_log_event::do_apply_event(rpl_group_info *rgi)
{
  DBUG_ENTER("Old_rows_log_event::do_apply_event(Relay_log_info*)");
  int error= 0;
  Relay_log_info const *rli= rgi->rli;

  /*
    If m_table_id == ~0UL, then we have a dummy event that does not
    contain any data.  In that case, we just remove all tables in the
    tables_to_lock list, close the thread tables, and return with
    success.
   */
  if (m_table_id == ~0UL)
  {
    /*
       This one is supposed to be set: just an extra check so that
       nothing strange has happened.
     */
    DBUG_ASSERT(get_flags(STMT_END_F));

    rgi->slave_close_thread_tables(thd);
    thd->clear_error();
    DBUG_RETURN(0);
  }

  /*
    'thd' has been set by exec_relay_log_event(), just before calling
    do_apply_event(). We still check here to prevent future coding
    errors.
  */
  DBUG_ASSERT(rgi->thd == thd);

  /*
    If there is no locks taken, this is the first binrow event seen
    after the table map events.  We should then lock all the tables
    used in the transaction and proceed with execution of the actual
    event.
  */
  if (!thd->lock)
  {
    /*
      lock_tables() reads the contents of thd->lex, so they must be
      initialized. Contrary to in
      Table_map_log_event::do_apply_event() we don't call
      mysql_init_query() as that may reset the binlog format.
    */
    lex_start(thd);

    if ((error= lock_tables(thd, rgi->tables_to_lock,
                               rgi->tables_to_lock_count, 0)))
    {
      if (thd->is_slave_error || thd->is_fatal_error)
      {
        /*
          Error reporting borrowed from Query_log_event with many excessive
          simplifications (we don't honour --slave-skip-errors)
        */
        uint actual_error= thd->net.last_errno;
        rli->report(ERROR_LEVEL, actual_error, NULL,
                    "Error '%s' in %s event: when locking tables",
                    (actual_error ? thd->net.last_error :
                     "unexpected success or fatal error"),
                    get_type_str());
        thd->is_fatal_error= 1;
      }
      else
      {
        rli->report(ERROR_LEVEL, error, NULL,
                    "Error in %s event: when locking tables",
                    get_type_str());
      }
      rgi->slave_close_thread_tables(thd);
      DBUG_RETURN(error);
    }

    /*
      When the open and locking succeeded, we check all tables to
      ensure that they still have the correct type.
    */

    {
      TABLE_LIST *table_list_ptr= rgi->tables_to_lock;
      for (uint i=0; table_list_ptr&& (i< rgi->tables_to_lock_count);
           table_list_ptr= static_cast<RPL_TABLE_LIST*>(table_list_ptr->next_global), i++)
      {
        /*
          Please see comment in log_event.cc-Rows_log_event::do_apply_event()
          function for the explanation of the below if condition
        */
        if (table_list_ptr->parent_l)
          continue;
        /*
          We can use a down cast here since we know that every table added
          to the tables_to_lock is a RPL_TABLE_LIST (or child table which is
          skipped above).
        */
        RPL_TABLE_LIST *ptr=static_cast<RPL_TABLE_LIST*>(table_list_ptr);
        TABLE *conv_table;
        if (ptr->m_tabledef.compatible_with(thd, rgi, ptr->table, &conv_table))
        {
          thd->is_slave_error= 1;
          rgi->slave_close_thread_tables(thd);
          DBUG_RETURN(ERR_BAD_TABLE_DEF);
        }
        ptr->m_conv_table= conv_table;
      }
    }

    /*
      ... and then we add all the tables to the table map but keep
      them in the tables to lock list.


      We also invalidate the query cache for all the tables, since
      they will now be changed.

      TODO [/Matz]: Maybe the query cache should not be invalidated
      here? It might be that a table is not changed, even though it
      was locked for the statement.  We do know that each
      Old_rows_log_event contain at least one row, so after processing one
      Old_rows_log_event, we can invalidate the query cache for the
      associated table.
     */
    for (TABLE_LIST *ptr= rgi->tables_to_lock ; ptr ; ptr= ptr->next_global)
    {
      rgi->m_table_map.set_table(ptr->table_id, ptr->table);
    }
#ifdef HAVE_QUERY_CACHE
    query_cache.invalidate_locked_for_write(thd, rgi->tables_to_lock);
#endif
  }

  TABLE* 
    table= 
    m_table= rgi->m_table_map.get_table(m_table_id);

  if (table)
  {
    /*
      table == NULL means that this table should not be replicated
      (this was set up by Table_map_log_event::do_apply_event()
      which tested replicate-* rules).
    */

    /*
      It's not needed to set_time() but
      1) it continues the property that "Time" in SHOW PROCESSLIST shows how
      much slave is behind
      2) it will be needed when we allow replication from a table with no
      TIMESTAMP column to a table with one.
      So we call set_time(), like in SBR. Presently it changes nothing.
    */
    thd->set_time(when, when_sec_part);
    /*
      There are a few flags that are replicated with each row event.
      Make sure to set/clear them before executing the main body of
      the event.
    */
    if (get_flags(NO_FOREIGN_KEY_CHECKS_F))
        thd->variables.option_bits|= OPTION_NO_FOREIGN_KEY_CHECKS;
    else
        thd->variables.option_bits&= ~OPTION_NO_FOREIGN_KEY_CHECKS;

    if (get_flags(RELAXED_UNIQUE_CHECKS_F))
        thd->variables.option_bits|= OPTION_RELAXED_UNIQUE_CHECKS;
    else
        thd->variables.option_bits&= ~OPTION_RELAXED_UNIQUE_CHECKS;
    /* A small test to verify that objects have consistent types */
    DBUG_ASSERT(sizeof(thd->variables.option_bits) == sizeof(OPTION_RELAXED_UNIQUE_CHECKS));

     if ( m_width == table->s->fields && bitmap_is_set_all(&m_cols))
      set_flags(COMPLETE_ROWS_F);

    /* 
      Set tables write and read sets.
      
      Read_set contains all slave columns (in case we are going to fetch
      a complete record from slave)
      
      Write_set equals the m_cols bitmap sent from master but it can be 
      longer if slave has extra columns. 
     */ 

    DBUG_PRINT_BITSET("debug", "Setting table's write_set from: %s", &m_cols);
    
    bitmap_set_all(table->read_set);
    bitmap_set_all(table->write_set);
    if (!get_flags(COMPLETE_ROWS_F))
      bitmap_intersect(table->write_set,&m_cols);
    table->rpl_write_set= table->write_set;

    // Do event specific preparations 
    
    error= do_before_row_operations(rli);

    // row processing loop

    while (error == 0 && m_curr_row < m_rows_end)
    {
      /* in_use can have been set to NULL in close_tables_for_reopen */
      THD* old_thd= table->in_use;
      if (!table->in_use)
        table->in_use= thd;

      error= do_exec_row(rgi);

      DBUG_PRINT("info", ("error: %d", error));
      DBUG_ASSERT(error != HA_ERR_RECORD_DELETED);

      table->in_use = old_thd;
      switch (error)
      {
      case 0:
	break;

      /* Some recoverable errors */
      case HA_ERR_RECORD_CHANGED:
      case HA_ERR_KEY_NOT_FOUND:	/* Idempotency support: OK if
                                           tuple does not exist */
        error= 0;
        break;

      default:
        rli->report(ERROR_LEVEL, thd->net.last_errno, NULL,
                    "Error in %s event: row application failed. %s",
                    get_type_str(), thd->net.last_error);
<<<<<<< HEAD
        thd->is_slave_error = 1;
=======
       thd->is_slave_error= 1;
>>>>>>> 13a350ac
	break;
      }

      /*
       If m_curr_row_end  was not set during event execution (e.g., because
       of errors) we can't proceed to the next row. If the error is transient
       (i.e., error==0 at this point) we must call unpack_current_row() to set 
       m_curr_row_end.
      */ 
   
      DBUG_PRINT("info", ("error: %d", error));
      DBUG_PRINT("info", ("curr_row: 0x%lu; curr_row_end: 0x%lu; rows_end: 0x%lu",
                          (ulong) m_curr_row, (ulong) m_curr_row_end, (ulong) m_rows_end));

      if (!m_curr_row_end && !error)
        unpack_current_row(rgi);
  
      // at this moment m_curr_row_end should be set
      DBUG_ASSERT(error || m_curr_row_end != NULL); 
      DBUG_ASSERT(error || m_curr_row < m_curr_row_end);
      DBUG_ASSERT(error || m_curr_row_end <= m_rows_end);
  
      m_curr_row= m_curr_row_end;
 
    } // row processing loop

    DBUG_EXECUTE_IF("stop_slave_middle_group",
                    const_cast<Relay_log_info*>(rli)->abort_slave= 1;);
    error= do_after_row_operations(rli, error);
  } // if (table)

  if (error)
  {                     /* error has occurred during the transaction */
    rli->report(ERROR_LEVEL, thd->net.last_errno, NULL,
                "Error in %s event: error during transaction execution "
                "on table %s.%s. %s",
                get_type_str(), table->s->db.str,
<<<<<<< HEAD
                table->s->table_name.str,
                thd->net.last_error);
=======
                table->s->table_name.str, thd->net.last_error);
>>>>>>> 13a350ac

    /*
      If one day we honour --skip-slave-errors in row-based replication, and
      the error should be skipped, then we would clear mappings, rollback,
      close tables, but the slave SQL thread would not stop and then may
      assume the mapping is still available, the tables are still open...
      So then we should clear mappings/rollback/close here only if this is a
      STMT_END_F.
      For now we code, knowing that error is not skippable and so slave SQL
      thread is certainly going to stop.
      rollback at the caller along with sbr.
    */
    thd->reset_current_stmt_binlog_format_row();
    rgi->cleanup_context(thd, error);
    thd->is_slave_error= 1;
    DBUG_RETURN(error);
  }

  /*
    This code would ideally be placed in do_update_pos() instead, but
    since we have no access to table there, we do the setting of
    last_event_start_time here instead.
  */
  if (table && (table->s->primary_key == MAX_KEY) &&
      !use_trans_cache() && get_flags(STMT_END_F) == RLE_NO_FLAGS)
  {
    /*
      ------------ Temporary fix until WL#2975 is implemented ---------

      This event is not the last one (no STMT_END_F). If we stop now
      (in case of terminate_slave_thread()), how will we restart? We
      have to restart from Table_map_log_event, but as this table is
      not transactional, the rows already inserted will still be
      present, and idempotency is not guaranteed (no PK) so we risk
      that repeating leads to double insert. So we desperately try to
      continue, hope we'll eventually leave this buggy situation (by
      executing the final Old_rows_log_event). If we are in a hopeless
      wait (reached end of last relay log and nothing gets appended
      there), we timeout after one minute, and notify DBA about the
      problem.  When WL#2975 is implemented, just remove the member
      Relay_log_info::last_event_start_time and all its occurrences.
    */
    rgi->last_event_start_time= my_time(0);
  }

  if (get_flags(STMT_END_F))
  {
    /*
      This is the end of a statement or transaction, so close (and
      unlock) the tables we opened when processing the
      Table_map_log_event starting the statement.

      OBSERVER.  This will clear *all* mappings, not only those that
      are open for the table. There is not good handle for on-close
      actions for tables.

      NOTE. Even if we have no table ('table' == 0) we still need to be
      here, so that we increase the group relay log position. If we didn't, we
      could have a group relay log position which lags behind "forever"
      (assume the last master's transaction is ignored by the slave because of
      replicate-ignore rules).
    */
    int binlog_error= thd->binlog_flush_pending_rows_event(TRUE);

    /*
      If this event is not in a transaction, the call below will, if some
      transactional storage engines are involved, commit the statement into
      them and flush the pending event to binlog.
      If this event is in a transaction, the call will do nothing, but a
      Xid_log_event will come next which will, if some transactional engines
      are involved, commit the transaction and flush the pending event to the
      binlog.
      If there was a deadlock the transaction should have been rolled back
      already. So there should be no need to rollback the transaction.
    */
    DBUG_ASSERT(! thd->transaction_rollback_request);
    if ((error= (binlog_error ? trans_rollback_stmt(thd) : trans_commit_stmt(thd))))
      rli->report(ERROR_LEVEL, error, NULL,
                  "Error in %s event: commit of row events failed, "
                  "table `%s`.`%s`",
                  get_type_str(), m_table->s->db.str,
                  m_table->s->table_name.str);
    error|= binlog_error;

    /*
      Now what if this is not a transactional engine? we still need to
      flush the pending event to the binlog; we did it with
      thd->binlog_flush_pending_rows_event(). Note that we imitate
      what is done for real queries: a call to
      ha_autocommit_or_rollback() (sometimes only if involves a
      transactional engine), and a call to be sure to have the pending
      event flushed.
    */

    thd->reset_current_stmt_binlog_format_row();
    rgi->cleanup_context(thd, 0);
  }

  DBUG_RETURN(error);
}


Log_event::enum_skip_reason
Old_rows_log_event::do_shall_skip(rpl_group_info *rgi)
{
  /*
    If the slave skip counter is 1 and this event does not end a
    statement, then we should not start executing on the next event.
    Otherwise, we defer the decision to the normal skipping logic.
  */
  if (rgi->rli->slave_skip_counter == 1 && !get_flags(STMT_END_F))
    return Log_event::EVENT_SKIP_IGNORE;
  else
    return Log_event::do_shall_skip(rgi);
}

int
Old_rows_log_event::do_update_pos(rpl_group_info *rgi)
{
  Relay_log_info *rli= rgi->rli;
  int error= 0;
  DBUG_ENTER("Old_rows_log_event::do_update_pos");

  DBUG_PRINT("info", ("flags: %s",
                      get_flags(STMT_END_F) ? "STMT_END_F " : ""));

  if (get_flags(STMT_END_F))
  {
    /*
      Indicate that a statement is finished.
      Step the group log position if we are not in a transaction,
      otherwise increase the event log position.
     */
    error= rli->stmt_done(log_pos, thd, rgi);
    /*
      Clear any errors in thd->net.last_err*. It is not known if this is
      needed or not. It is believed that any errors that may exist in
      thd->net.last_err* are allowed. Examples of errors are "key not
      found", which is produced in the test case rpl_row_conflicts.test
    */
    thd->clear_error();
  }
  else
  {
    rgi->inc_event_relay_log_pos();
  }

  DBUG_RETURN(error);
}

#endif /* !defined(MYSQL_CLIENT) && defined(HAVE_REPLICATION) */


#ifndef MYSQL_CLIENT
bool Old_rows_log_event::write_data_header()
{
  uchar buf[ROWS_HEADER_LEN];	// No need to init the buffer

  // This method should not be reached.
  assert(0);

  DBUG_ASSERT(m_table_id != ~0UL);
  DBUG_EXECUTE_IF("old_row_based_repl_4_byte_map_id_master",
                  {
                    int4store(buf + 0, m_table_id);
                    int2store(buf + 4, m_flags);
                    return write_data(buf, 6);
                  });
  int6store(buf + RW_MAPID_OFFSET, (ulonglong)m_table_id);
  int2store(buf + RW_FLAGS_OFFSET, m_flags);
  return write_data(buf, ROWS_HEADER_LEN);
}


bool Old_rows_log_event::write_data_body()
{
  /*
     Note that this should be the number of *bits*, not the number of
     bytes.
  */
  uchar sbuf[MAX_INT_WIDTH];
  my_ptrdiff_t const data_size= m_rows_cur - m_rows_buf;

  // This method should not be reached.
  assert(0);

  bool res= false;
  uchar *const sbuf_end= net_store_length(sbuf, (size_t) m_width);
  DBUG_ASSERT(static_cast<size_t>(sbuf_end - sbuf) <= sizeof(sbuf));

  DBUG_DUMP("m_width", sbuf, (size_t) (sbuf_end - sbuf));
  res= res || write_data(sbuf, (size_t) (sbuf_end - sbuf));

  DBUG_DUMP("m_cols", (uchar*) m_cols.bitmap, no_bytes_in_map(&m_cols));
  res= res || write_data((uchar*)m_cols.bitmap, no_bytes_in_map(&m_cols));
  DBUG_DUMP("rows", m_rows_buf, data_size);
  res= res || write_data(m_rows_buf, (size_t) data_size);

  return res;

}
#endif


#if defined(HAVE_REPLICATION) && !defined(MYSQL_CLIENT)
void Old_rows_log_event::pack_info(Protocol *protocol)
{
  char buf[256];
  char const *const flagstr=
    get_flags(STMT_END_F) ? " flags: STMT_END_F" : "";
  size_t bytes= my_snprintf(buf, sizeof(buf),
                               "table_id: %lu%s", m_table_id, flagstr);
  protocol->store(buf, bytes, &my_charset_bin);
}
#endif


#ifdef MYSQL_CLIENT
void Old_rows_log_event::print_helper(FILE *file,
                                      PRINT_EVENT_INFO *print_event_info,
                                      char const *const name)
{
  IO_CACHE *const head= &print_event_info->head_cache;
  IO_CACHE *const body= &print_event_info->body_cache;
  if (!print_event_info->short_form)
  {
    bool const last_stmt_event= get_flags(STMT_END_F);
    print_header(head, print_event_info, !last_stmt_event);
    my_b_printf(head, "\t%s: table id %lu%s\n",
                name, m_table_id,
                last_stmt_event ? " flags: STMT_END_F" : "");
    print_base64(body, print_event_info, !last_stmt_event);
  }

  if (get_flags(STMT_END_F))
  {
    copy_event_cache_to_file_and_reinit(head, file);
    copy_event_cache_to_file_and_reinit(body, file);
  }
}
#endif


#if !defined(MYSQL_CLIENT) && defined(HAVE_REPLICATION)
/**
  Write the current row into event's table.

  The row is located in the row buffer, pointed by @c m_curr_row member.
  Number of columns of the row is stored in @c m_width member (it can be 
  different from the number of columns in the table to which we insert). 
  Bitmap @c m_cols indicates which columns are present in the row. It is assumed 
  that event's table is already open and pointed by @c m_table.

  If the same record already exists in the table it can be either overwritten 
  or an error is reported depending on the value of @c overwrite flag 
  (error reporting not yet implemented). Note that the matching record can be
  different from the row we insert if we use primary keys to identify records in
  the table.

  The row to be inserted can contain values only for selected columns. The 
  missing columns are filled with default values using @c prepare_record() 
  function. If a matching record is found in the table and @c overwritte is
  true, the missing columns are taken from it.

  @param  rli   Relay log info (needed for row unpacking).
  @param  overwrite  
                Shall we overwrite if the row already exists or signal 
                error (currently ignored).

  @returns Error code on failure, 0 on success.

  This method, if successful, sets @c m_curr_row_end pointer to point at the
  next row in the rows buffer. This is done when unpacking the row to be 
  inserted.

  @note If a matching record is found, it is either updated using 
  @c ha_update_row() or first deleted and then new record written.
*/ 

int
Old_rows_log_event::write_row(rpl_group_info *rgi, const bool overwrite)
{
  DBUG_ENTER("write_row");
  DBUG_ASSERT(m_table != NULL && thd != NULL);

  TABLE *table= m_table;  // pointer to event's table
  int error;
  int keynum;
  auto_afree_ptr<char> key(NULL);

  /* fill table->record[0] with default values */

  if ((error= prepare_record(table, m_width,
                             TRUE /* check if columns have def. values */)))
    DBUG_RETURN(error);
  
  /* unpack row into table->record[0] */
  if ((error= unpack_current_row(rgi)))
    DBUG_RETURN(error);
  
#ifndef DBUG_OFF
  DBUG_DUMP("record[0]", table->record[0], table->s->reclength);
  DBUG_PRINT_BITSET("debug", "write_set = %s", table->write_set);
  DBUG_PRINT_BITSET("debug", "read_set = %s", table->read_set);
#endif

  /* 
    Try to write record. If a corresponding record already exists in the table,
    we try to change it using ha_update_row() if possible. Otherwise we delete
    it and repeat the whole process again. 

    TODO: Add safety measures against infinite looping. 
   */

  while ((error= table->file->ha_write_row(table->record[0])))
  {
    if (error == HA_ERR_LOCK_DEADLOCK || error == HA_ERR_LOCK_WAIT_TIMEOUT)
    {
      table->file->print_error(error, MYF(0)); /* to check at exec_relay_log_event */
      DBUG_RETURN(error);
    }
    if ((keynum= table->file->get_dup_key(error)) < 0)
    {
      DBUG_PRINT("info",("Can't locate duplicate key (get_dup_key returns %d)",keynum));
      table->file->print_error(error, MYF(0));
      /*
        We failed to retrieve the duplicate key
        - either because the error was not "duplicate key" error
        - or because the information which key is not available
      */
      DBUG_RETURN(error);
    }

    /*
       We need to retrieve the old row into record[1] to be able to
       either update or delete the offending record.  We either:

       - use rnd_pos() with a row-id (available as dupp_row) to the
         offending row, if that is possible (MyISAM and Blackhole), or else

       - use index_read_idx() with the key that is duplicated, to
         retrieve the offending row.
     */
    if (table->file->ha_table_flags() & HA_DUPLICATE_POS)
    {
      DBUG_PRINT("info",("Locating offending record using rnd_pos()"));
      error= table->file->ha_rnd_pos(table->record[1], table->file->dup_ref);
      if (error)
      {
        DBUG_PRINT("info",("rnd_pos() returns error %d",error));
        if (error == HA_ERR_RECORD_DELETED)
          error= HA_ERR_KEY_NOT_FOUND;
        table->file->print_error(error, MYF(0));
        DBUG_RETURN(error);
      }
    }
    else
    {
      DBUG_PRINT("info",("Locating offending record using index_read_idx()"));

      if (table->file->extra(HA_EXTRA_FLUSH_CACHE))
      {
        DBUG_PRINT("info",("Error when setting HA_EXTRA_FLUSH_CACHE"));
        DBUG_RETURN(my_errno);
      }

      if (key.get() == NULL)
      {
        key.assign(static_cast<char*>(my_alloca(table->s->max_unique_length)));
        if (key.get() == NULL)
        {
          DBUG_PRINT("info",("Can't allocate key buffer"));
          DBUG_RETURN(ENOMEM);
        }
      }

      key_copy((uchar*)key.get(), table->record[0], table->key_info + keynum,
               0);
      error= table->file->ha_index_read_idx_map(table->record[1], keynum,
                                                (const uchar*)key.get(),
                                                HA_WHOLE_KEY,
                                                HA_READ_KEY_EXACT);
      if (error)
      {
        DBUG_PRINT("info",("index_read_idx() returns error %d", error));
        if (error == HA_ERR_RECORD_DELETED)
          error= HA_ERR_KEY_NOT_FOUND;
        table->file->print_error(error, MYF(0));
        DBUG_RETURN(error);
      }
    }

    /*
       Now, record[1] should contain the offending row.  That
       will enable us to update it or, alternatively, delete it (so
       that we can insert the new row afterwards).
     */

    /*
      If row is incomplete we will use the record found to fill 
      missing columns.  
    */
    if (!get_flags(COMPLETE_ROWS_F))
    {
      restore_record(table,record[1]);
      error= unpack_current_row(rgi);
    }

#ifndef DBUG_OFF
    DBUG_PRINT("debug",("preparing for update: before and after image"));
    DBUG_DUMP("record[1] (before)", table->record[1], table->s->reclength);
    DBUG_DUMP("record[0] (after)", table->record[0], table->s->reclength);
#endif

    /*
       REPLACE is defined as either INSERT or DELETE + INSERT.  If
       possible, we can replace it with an UPDATE, but that will not
       work on InnoDB if FOREIGN KEY checks are necessary.

       I (Matz) am not sure of the reason for the last_uniq_key()
       check as, but I'm guessing that it's something along the
       following lines.

       Suppose that we got the duplicate key to be a key that is not
       the last unique key for the table and we perform an update:
       then there might be another key for which the unique check will
       fail, so we're better off just deleting the row and inserting
       the correct row.
     */
    if (last_uniq_key(table, keynum) &&
        !table->file->referenced_by_foreign_key())
    {
      DBUG_PRINT("info",("Updating row using ha_update_row()"));
      error=table->file->ha_update_row(table->record[1],
                                       table->record[0]);
      switch (error) {
                
      case HA_ERR_RECORD_IS_THE_SAME:
        DBUG_PRINT("info",("ignoring HA_ERR_RECORD_IS_THE_SAME error from"
                           " ha_update_row()"));
        error= 0;
      
      case 0:
        break;
        
      default:    
        DBUG_PRINT("info",("ha_update_row() returns error %d",error));
        table->file->print_error(error, MYF(0));
      }
      
      DBUG_RETURN(error);
    }
    else
    {
      DBUG_PRINT("info",("Deleting offending row and trying to write new one again"));
      if ((error= table->file->ha_delete_row(table->record[1])))
      {
        DBUG_PRINT("info",("ha_delete_row() returns error %d",error));
        table->file->print_error(error, MYF(0));
        DBUG_RETURN(error);
      }
      /* Will retry ha_write_row() with the offending row removed. */
    }
  }

  DBUG_RETURN(error);
}


/**
  Locate the current row in event's table.

  The current row is pointed by @c m_curr_row. Member @c m_width tells how many 
  columns are there in the row (this can be differnet from the number of columns 
  in the table). It is assumed that event's table is already open and pointed 
  by @c m_table.

  If a corresponding record is found in the table it is stored in 
  @c m_table->record[0]. Note that when record is located based on a primary 
  key, it is possible that the record found differs from the row being located.

  If no key is specified or table does not have keys, a table scan is used to 
  find the row. In that case the row should be complete and contain values for
  all columns. However, it can still be shorter than the table, i.e. the table 
  can contain extra columns not present in the row. It is also possible that 
  the table has fewer columns than the row being located. 

  @returns Error code on failure, 0 on success. 
  
  @post In case of success @c m_table->record[0] contains the record found. 
  Also, the internal "cursor" of the table is positioned at the record found.

  @note If the engine allows random access of the records, a combination of
  @c position() and @c rnd_pos() will be used. 

  Note that one MUST call ha_index_or_rnd_end() after this function if
  it returns 0 as we must leave the row position in the handler intact
  for any following update/delete command.
*/

int Old_rows_log_event::find_row(rpl_group_info *rgi)
{
  DBUG_ENTER("find_row");

  DBUG_ASSERT(m_table && m_table->in_use != NULL);

  TABLE *table= m_table;
  int error;

  /* unpack row - missing fields get default values */

  // TODO: shall we check and report errors here?
  prepare_record(table, m_width, FALSE /* don't check errors */); 
  error= unpack_current_row(rgi);

#ifndef DBUG_OFF
  DBUG_PRINT("info",("looking for the following record"));
  DBUG_DUMP("record[0]", table->record[0], table->s->reclength);
#endif

  if ((table->file->ha_table_flags() & HA_PRIMARY_KEY_REQUIRED_FOR_POSITION) &&
      table->s->primary_key < MAX_KEY)
  {
    /*
      Use a more efficient method to fetch the record given by
      table->record[0] if the engine allows it.  We first compute a
      row reference using the position() member function (it will be
      stored in table->file->ref) and the use rnd_pos() to position
      the "cursor" (i.e., record[0] in this case) at the correct row.

      TODO: Add a check that the correct record has been fetched by
      comparing with the original record. Take into account that the
      record on the master and slave can be of different
      length. Something along these lines should work:

      ADD>>>  store_record(table,record[1]);
              int error= table->file->ha_rnd_pos(table->record[0], table->file->ref);
      ADD>>>  DBUG_ASSERT(memcmp(table->record[1], table->record[0],
                                 table->s->reclength) == 0);

    */
    DBUG_PRINT("info",("locating record using primary key (position)"));
    int error= table->file->ha_rnd_pos_by_record(table->record[0]);
    if (error)
    {
      DBUG_PRINT("info",("rnd_pos returns error %d",error));
      if (error == HA_ERR_RECORD_DELETED)
        error= HA_ERR_KEY_NOT_FOUND;
      table->file->print_error(error, MYF(0));
    }
    DBUG_RETURN(error);
  }

  // We can't use position() - try other methods.
  
  /* 
    We need to retrieve all fields
    TODO: Move this out from this function to main loop 
   */
  table->use_all_columns();

  /*
    Save copy of the record in table->record[1]. It might be needed 
    later if linear search is used to find exact match.
   */ 
  store_record(table,record[1]);    

  if (table->s->keys > 0)
  {
    DBUG_PRINT("info",("locating record using primary key (index_read)"));

    /* We have a key: search the table using the index */
    if (!table->file->inited && (error= table->file->ha_index_init(0, FALSE)))
    {
      DBUG_PRINT("info",("ha_index_init returns error %d",error));
      table->file->print_error(error, MYF(0));
      DBUG_RETURN(error);
    }

    /* Fill key data for the row */

    DBUG_ASSERT(m_key);
    key_copy(m_key, table->record[0], table->key_info, 0);

    /*
      Don't print debug messages when running valgrind since they can
      trigger false warnings.
     */
#ifndef HAVE_valgrind
    DBUG_DUMP("key data", m_key, table->key_info->key_length);
#endif

    /*
      We need to set the null bytes to ensure that the filler bit are
      all set when returning.  There are storage engines that just set
      the necessary bits on the bytes and don't set the filler bits
      correctly.
    */
    my_ptrdiff_t const pos=
      table->s->null_bytes > 0 ? table->s->null_bytes - 1 : 0;
    table->record[0][pos]= 0xFF;
    
    if ((error= table->file->ha_index_read_map(table->record[0], m_key, 
                                               HA_WHOLE_KEY,
                                               HA_READ_KEY_EXACT)))
    {
      DBUG_PRINT("info",("no record matching the key found in the table"));
      if (error == HA_ERR_RECORD_DELETED)
        error= HA_ERR_KEY_NOT_FOUND;
      table->file->print_error(error, MYF(0));
      table->file->ha_index_end();
      DBUG_RETURN(error);
    }

  /*
    Don't print debug messages when running valgrind since they can
    trigger false warnings.
   */
#ifndef HAVE_valgrind
    DBUG_PRINT("info",("found first matching record")); 
    DBUG_DUMP("record[0]", table->record[0], table->s->reclength);
#endif
    /*
      Below is a minor "optimization".  If the key (i.e., key number
      0) has the HA_NOSAME flag set, we know that we have found the
      correct record (since there can be no duplicates); otherwise, we
      have to compare the record with the one found to see if it is
      the correct one.

      CAVEAT! This behaviour is essential for the replication of,
      e.g., the mysql.proc table since the correct record *shall* be
      found using the primary key *only*.  There shall be no
      comparison of non-PK columns to decide if the correct record is
      found.  I can see no scenario where it would be incorrect to
      chose the row to change only using a PK or an UNNI.
    */
    if (table->key_info->flags & HA_NOSAME)
    {
      /* Unique does not have non nullable part */
      if (!(table->key_info->flags & (HA_NULL_PART_KEY)))
      {
        DBUG_RETURN(0);
      }
      else
      {
        KEY *keyinfo= table->key_info;
        /*
          Unique has nullable part. We need to check if there is any
          field in the BI image that is null and part of UNNI.
        */
        bool null_found= FALSE;
        for (uint i=0; i < keyinfo->user_defined_key_parts && !null_found; i++)
        {
          uint fieldnr= keyinfo->key_part[i].fieldnr - 1;
          Field **f= table->field+fieldnr;
          null_found= (*f)->is_null();
        }

        if (!null_found)
        {
          DBUG_RETURN(0);
        }

        /* else fall through to index scan */
      }
    }

    /*
      In case key is not unique, we still have to iterate over records found
      and find the one which is identical to the row given. A copy of the 
      record we are looking for is stored in record[1].
     */ 
    DBUG_PRINT("info",("non-unique index, scanning it to find matching record")); 

    while (record_compare(table))
    {
      while ((error= table->file->ha_index_next(table->record[0])))
      {
        /* We just skip records that has already been deleted */
        if (error == HA_ERR_RECORD_DELETED)
          continue;
        DBUG_PRINT("info",("no record matching the given row found"));
        table->file->print_error(error, MYF(0));
        (void) table->file->ha_index_end();
        DBUG_RETURN(error);
      }
    }
  }
  else
  {
    DBUG_PRINT("info",("locating record using table scan (rnd_next)"));

    int restart_count= 0; // Number of times scanning has restarted from top

    /* We don't have a key: search the table using rnd_next() */
    if ((error= table->file->ha_rnd_init_with_error(1)))
    {
      DBUG_PRINT("info",("error initializing table scan"
                         " (ha_rnd_init returns %d)",error));
      DBUG_RETURN(error);
    }

    /* Continue until we find the right record or have made a full loop */
    do
    {
  restart_rnd_next:
      error= table->file->ha_rnd_next(table->record[0]);

      switch (error) {

      case 0:
        break;

      case HA_ERR_RECORD_DELETED:
        goto restart_rnd_next;

      case HA_ERR_END_OF_FILE:
        if (++restart_count < 2)
        {
          int error2;
          table->file->ha_rnd_end();
          if ((error2= table->file->ha_rnd_init_with_error(1)))
            DBUG_RETURN(error2);
          goto restart_rnd_next;
        }
        break;

      default:
        DBUG_PRINT("info", ("Failed to get next record"
                            " (rnd_next returns %d)",error));
        table->file->print_error(error, MYF(0));
        table->file->ha_rnd_end();
        DBUG_RETURN(error);
      }
    }
    while (restart_count < 2 && record_compare(table));
    
    /* 
      Note: above record_compare will take into accout all record fields 
      which might be incorrect in case a partial row was given in the event
     */

    /*
      Have to restart the scan to be able to fetch the next row.
    */
    if (restart_count == 2)
      DBUG_PRINT("info", ("Record not found"));
    else
      DBUG_DUMP("record found", table->record[0], table->s->reclength);
    if (error)
      table->file->ha_rnd_end();

    DBUG_ASSERT(error == HA_ERR_END_OF_FILE || error == 0);
    DBUG_RETURN(error);
  }

  DBUG_RETURN(0);
}

#endif


/**************************************************************************
	Write_rows_log_event member functions
**************************************************************************/

/*
  Constructor used to build an event for writing to the binary log.
 */
#if !defined(MYSQL_CLIENT)
Write_rows_log_event_old::Write_rows_log_event_old(THD *thd_arg,
                                                   TABLE *tbl_arg,
                                                   ulong tid_arg,
                                                   MY_BITMAP const *cols,
                                                   bool is_transactional)
  : Old_rows_log_event(thd_arg, tbl_arg, tid_arg, cols, is_transactional)
{

  // This constructor should not be reached.
  assert(0);

}
#endif


/*
  Constructor used by slave to read the event from the binary log.
 */
#ifdef HAVE_REPLICATION
Write_rows_log_event_old::Write_rows_log_event_old(const char *buf,
                                                   uint event_len,
                                                   const Format_description_log_event
                                                   *description_event)
: Old_rows_log_event(buf, event_len, PRE_GA_WRITE_ROWS_EVENT,
                     description_event)
{
}
#endif


#if !defined(MYSQL_CLIENT) && defined(HAVE_REPLICATION)
int 
Write_rows_log_event_old::do_before_row_operations(const Slave_reporting_capability *const)
{
  int error= 0;

  /*
    We are using REPLACE semantics and not INSERT IGNORE semantics
    when writing rows, that is: new rows replace old rows.  We need to
    inform the storage engine that it should use this behaviour.
  */

  /* Tell the storage engine that we are using REPLACE semantics. */
  thd->lex->duplicates= DUP_REPLACE;

  thd->lex->sql_command= SQLCOM_REPLACE;
  /* 
     Do not raise the error flag in case of hitting to an unique attribute
  */
  m_table->file->extra(HA_EXTRA_IGNORE_DUP_KEY);
  m_table->file->extra(HA_EXTRA_WRITE_CAN_REPLACE);
  m_table->file->extra(HA_EXTRA_IGNORE_NO_KEY);
  m_table->file->ha_start_bulk_insert(0);
  return error;
}


int 
Write_rows_log_event_old::do_after_row_operations(const Slave_reporting_capability *const,
                                                  int error)
{
  int local_error= 0;
  m_table->file->extra(HA_EXTRA_NO_IGNORE_DUP_KEY);
  m_table->file->extra(HA_EXTRA_WRITE_CANNOT_REPLACE);
  /*
    reseting the extra with 
    table->file->extra(HA_EXTRA_NO_IGNORE_NO_KEY); 
    fires bug#27077
    todo: explain or fix
  */
  if ((local_error= m_table->file->ha_end_bulk_insert()))
  {
    m_table->file->print_error(local_error, MYF(0));
  }
  return error? error : local_error;
}


int 
Write_rows_log_event_old::do_exec_row(rpl_group_info *rgi)
{
  DBUG_ASSERT(m_table != NULL);
  int error= write_row(rgi, TRUE /* overwrite */);
  
  if (error && !thd->net.last_errno)
    thd->net.last_errno= error;
      
  return error; 
}

#endif /* !defined(MYSQL_CLIENT) && defined(HAVE_REPLICATION) */


#ifdef MYSQL_CLIENT
void Write_rows_log_event_old::print(FILE *file,
                                     PRINT_EVENT_INFO* print_event_info)
{
  Old_rows_log_event::print_helper(file, print_event_info, "Write_rows_old");
}
#endif


/**************************************************************************
	Delete_rows_log_event member functions
**************************************************************************/

/*
  Constructor used to build an event for writing to the binary log.
 */

#ifndef MYSQL_CLIENT
Delete_rows_log_event_old::Delete_rows_log_event_old(THD *thd_arg,
                                                     TABLE *tbl_arg,
                                                     ulong tid,
                                                     MY_BITMAP const *cols,
                                                     bool is_transactional)
  : Old_rows_log_event(thd_arg, tbl_arg, tid, cols, is_transactional),
    m_after_image(NULL), m_memory(NULL)
{

  // This constructor should not be reached.
  assert(0);

}
#endif /* #if !defined(MYSQL_CLIENT) */


/*
  Constructor used by slave to read the event from the binary log.
 */
#ifdef HAVE_REPLICATION
Delete_rows_log_event_old::Delete_rows_log_event_old(const char *buf,
                                                     uint event_len,
                                                     const Format_description_log_event
                                                     *description_event)
  : Old_rows_log_event(buf, event_len, PRE_GA_DELETE_ROWS_EVENT,
                       description_event),
    m_after_image(NULL), m_memory(NULL)
{
}
#endif


#if !defined(MYSQL_CLIENT) && defined(HAVE_REPLICATION)

int 
Delete_rows_log_event_old::do_before_row_operations(const Slave_reporting_capability *const)
{
  if ((m_table->file->ha_table_flags() & HA_PRIMARY_KEY_REQUIRED_FOR_POSITION) &&
      m_table->s->primary_key < MAX_KEY)
  {
    /*
      We don't need to allocate any memory for m_key since it is not used.
    */
    return 0;
  }

  if (m_table->s->keys > 0)
  {
    // Allocate buffer for key searches
    m_key= (uchar*)my_malloc(m_table->key_info->key_length, MYF(MY_WME));
    if (!m_key)
      return HA_ERR_OUT_OF_MEM;
  }
  return 0;
}


int 
Delete_rows_log_event_old::do_after_row_operations(const Slave_reporting_capability *const,
                                                   int error)
{
  /*error= ToDo:find out what this should really be, this triggers close_scan in nbd, returning error?*/
  m_table->file->ha_index_or_rnd_end();
  my_free(m_key);
  m_key= NULL;

  return error;
}


int Delete_rows_log_event_old::do_exec_row(rpl_group_info *rgi)
{
  int error;
  DBUG_ASSERT(m_table != NULL);

  if (!(error= find_row(rgi))) 
  { 
    /*
      Delete the record found, located in record[0]
    */
    error= m_table->file->ha_delete_row(m_table->record[0]);
    m_table->file->ha_index_or_rnd_end();
  }
  return error;
}

#endif /* !defined(MYSQL_CLIENT) && defined(HAVE_REPLICATION) */


#ifdef MYSQL_CLIENT
void Delete_rows_log_event_old::print(FILE *file,
                                      PRINT_EVENT_INFO* print_event_info)
{
  Old_rows_log_event::print_helper(file, print_event_info, "Delete_rows_old");
}
#endif


/**************************************************************************
	Update_rows_log_event member functions
**************************************************************************/

/*
  Constructor used to build an event for writing to the binary log.
 */
#if !defined(MYSQL_CLIENT)
Update_rows_log_event_old::Update_rows_log_event_old(THD *thd_arg,
                                                     TABLE *tbl_arg,
                                                     ulong tid,
                                                     MY_BITMAP const *cols,
                                                     bool is_transactional)
  : Old_rows_log_event(thd_arg, tbl_arg, tid, cols, is_transactional),
    m_after_image(NULL), m_memory(NULL)
{

  // This constructor should not be reached.
  assert(0);
}
#endif /* !defined(MYSQL_CLIENT) */


/*
  Constructor used by slave to read the event from the binary log.
 */
#ifdef HAVE_REPLICATION
Update_rows_log_event_old::Update_rows_log_event_old(const char *buf,
                                                     uint event_len,
                                                     const
                                                     Format_description_log_event
                                                     *description_event)
  : Old_rows_log_event(buf, event_len, PRE_GA_UPDATE_ROWS_EVENT,
                       description_event),
    m_after_image(NULL), m_memory(NULL)
{
}
#endif


#if !defined(MYSQL_CLIENT) && defined(HAVE_REPLICATION)

int 
Update_rows_log_event_old::do_before_row_operations(const Slave_reporting_capability *const)
{
  if (m_table->s->keys > 0)
  {
    // Allocate buffer for key searches
    m_key= (uchar*)my_malloc(m_table->key_info->key_length, MYF(MY_WME));
    if (!m_key)
      return HA_ERR_OUT_OF_MEM;
  }

  return 0;
}


int 
Update_rows_log_event_old::do_after_row_operations(const Slave_reporting_capability *const,
                                                   int error)
{
  /*error= ToDo:find out what this should really be, this triggers close_scan in nbd, returning error?*/
  m_table->file->ha_index_or_rnd_end();
  my_free(m_key); // Free for multi_malloc
  m_key= NULL;

  return error;
}


int 
Update_rows_log_event_old::do_exec_row(rpl_group_info *rgi)
{
  DBUG_ASSERT(m_table != NULL);

  int error= find_row(rgi);
  if (error)
  {
    /*
      We need to read the second image in the event of error to be
      able to skip to the next pair of updates
    */
    m_curr_row= m_curr_row_end;
    unpack_current_row(rgi);
    return error;
  }

  /*
    This is the situation after locating BI:

    ===|=== before image ====|=== after image ===|===
       ^                     ^
       m_curr_row            m_curr_row_end

    BI found in the table is stored in record[0]. We copy it to record[1]
    and unpack AI to record[0].
   */

  store_record(m_table,record[1]);

  m_curr_row= m_curr_row_end;
  error= unpack_current_row(rgi); // this also updates m_curr_row_end

  /*
    Now we have the right row to update.  The old row (the one we're
    looking for) is in record[1] and the new row is in record[0].
  */
#ifndef HAVE_valgrind
  /*
    Don't print debug messages when running valgrind since they can
    trigger false warnings.
   */
  DBUG_PRINT("info",("Updating row in table"));
  DBUG_DUMP("old record", m_table->record[1], m_table->s->reclength);
  DBUG_DUMP("new values", m_table->record[0], m_table->s->reclength);
#endif

  error= m_table->file->ha_update_row(m_table->record[1], m_table->record[0]);
  m_table->file->ha_index_or_rnd_end();

  if (error == HA_ERR_RECORD_IS_THE_SAME)
    error= 0;

  return error;
}

#endif /* !defined(MYSQL_CLIENT) && defined(HAVE_REPLICATION) */


#ifdef MYSQL_CLIENT
void Update_rows_log_event_old::print(FILE *file,
                                      PRINT_EVENT_INFO* print_event_info)
{
  Old_rows_log_event::print_helper(file, print_event_info, "Update_rows_old");
}
#endif<|MERGE_RESOLUTION|>--- conflicted
+++ resolved
@@ -1587,11 +1587,7 @@
         rli->report(ERROR_LEVEL, thd->net.last_errno, NULL,
                     "Error in %s event: row application failed. %s",
                     get_type_str(), thd->net.last_error);
-<<<<<<< HEAD
-        thd->is_slave_error = 1;
-=======
-       thd->is_slave_error= 1;
->>>>>>> 13a350ac
+        thd->is_slave_error= 1;
 	break;
       }
 
@@ -1629,12 +1625,8 @@
                 "Error in %s event: error during transaction execution "
                 "on table %s.%s. %s",
                 get_type_str(), table->s->db.str,
-<<<<<<< HEAD
                 table->s->table_name.str,
                 thd->net.last_error);
-=======
-                table->s->table_name.str, thd->net.last_error);
->>>>>>> 13a350ac
 
     /*
       If one day we honour --skip-slave-errors in row-based replication, and
