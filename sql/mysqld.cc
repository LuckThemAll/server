--- conflicted
+++ resolved
@@ -1446,16 +1446,12 @@
   struct sockaddr_un	UNIXaddr;
 #endif
   int	arg=1;
-<<<<<<< HEAD
-  DBUG_ENTER("network_init");
-=======
   int   ret;
   uint  waited;
   uint  this_wait;
   uint  retry;
-  DBUG_ENTER("server_init");
+  DBUG_ENTER("network_init");
   LINT_INIT(ret);
->>>>>>> 57b20336
 
   set_ports();
 
@@ -4749,11 +4745,8 @@
   OPT_OLD_STYLE_USER_LIMITS,
   OPT_LOG_SLOW_ADMIN_STATEMENTS,
   OPT_TABLE_LOCK_WAIT_TIMEOUT,
-<<<<<<< HEAD
-  OPT_PLUGIN_DIR
-=======
+  OPT_PLUGIN_DIR,
   OPT_PORT_OPEN_TIMEOUT
->>>>>>> 57b20336
 };
 
 
