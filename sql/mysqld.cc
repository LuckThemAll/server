/* Copyright (c) 2000, 2011, Oracle and/or its affiliates.
   Copyright (c) 2008-2011 Monty Program Ab

   This program is free software; you can redistribute it and/or modify
   it under the terms of the GNU General Public License as published by
   the Free Software Foundation; version 2 of the License.

   This program is distributed in the hope that it will be useful,
   but WITHOUT ANY WARRANTY; without even the implied warranty of
   MERCHANTABILITY or FITNESS FOR A PARTICULAR PURPOSE.  See the
   GNU General Public License for more details.

   You should have received a copy of the GNU General Public License
   along with this program; if not, write to the Free Software
   Foundation, Inc., 51 Franklin St, Fifth Floor, Boston, MA 02110-1301  USA
*/

#define DEFINE_VARIABLES_LOG_SLOW          // Declare variables in log_slow.h
#include "mysql_priv.h"
#include <m_ctype.h>
#include <my_dir.h>
#include <my_bit.h>
#include "slave.h"
#include "rpl_mi.h"
#include "sql_repl.h"
#include "rpl_filter.h"
#include "repl_failsafe.h"
#include <my_stacktrace.h>
#include "mysqld_suffix.h"
#include "mysys_err.h"
#include "events.h"
#include <waiting_threads.h>
#include "debug_sync.h"

#include "../storage/myisam/ha_myisam.h"

#include "rpl_injector.h"

#ifdef HAVE_SYS_PRCTL_H
#include <sys/prctl.h>
#endif

#ifdef WITH_NDBCLUSTER_STORAGE_ENGINE
#if defined(NOT_ENOUGH_TESTED) \
  && defined(NDB_SHM_TRANSPORTER) && MYSQL_VERSION_ID >= 50000
#define OPT_NDB_SHM_DEFAULT 1
#else
#define OPT_NDB_SHM_DEFAULT 0
#endif
#endif

#ifndef DEFAULT_SKIP_THREAD_PRIORITY
#define DEFAULT_SKIP_THREAD_PRIORITY 0
#endif

#include <thr_alarm.h>
#include <ft_global.h>
#include <errmsg.h>
#include "sp_rcontext.h"
#include "sp_cache.h"

#define mysqld_charset &my_charset_latin1

#if SIZEOF_CHARP == 4
#define MAX_MEM_TABLE_SIZE ~(ulong) 0
#else
#define MAX_MEM_TABLE_SIZE ~(ulonglong) 0
#endif

/* We have HAVE_valgrind below as this speeds up the shutdown of MySQL */

#if defined(HAVE_DEC_3_2_THREADS) || defined(SIGNALS_DONT_BREAK_READ) || defined(HAVE_valgrind) && defined(__linux__)
#define HAVE_CLOSE_SERVER_SOCK 1
#endif

extern "C" {					// Because of SCO 3.2V4.2
#include <errno.h>
#include <sys/stat.h>
#ifndef __GNU_LIBRARY__
#define __GNU_LIBRARY__				// Skip warnings in getopt.h
#endif
#include <my_getopt.h>
#ifdef HAVE_SYSENT_H
#include <sysent.h>
#endif
#ifdef HAVE_PWD_H
#include <pwd.h>				// For getpwent
#endif
#ifdef HAVE_GRP_H
#include <grp.h>
#endif
#include <my_net.h>

#if !defined(__WIN__)
#  ifndef __NETWARE__
#include <sys/resource.h>
#  endif /* __NETWARE__ */
#ifdef HAVE_SYS_UN_H
#  include <sys/un.h>
#endif
#include <netdb.h>
#ifdef HAVE_SELECT_H
#  include <select.h>
#endif
#ifdef HAVE_SYS_SELECT_H
#include <sys/select.h>
#endif
#include <sys/utsname.h>
#endif /* __WIN__ */

#include <my_libwrap.h>

#ifdef HAVE_SYS_MMAN_H
#include <sys/mman.h>
#endif

#ifdef __WIN__ 
#include <crtdbg.h>
#endif

#ifdef __NETWARE__
#define zVOLSTATE_ACTIVE 6
#define zVOLSTATE_DEACTIVE 2
#define zVOLSTATE_MAINTENANCE 3

#undef __event_h__
#include <../include/event.h>
/*
  This #undef exists here because both libc of NetWare and MySQL have
  files named event.h which causes compilation errors.
*/

#include <nks/netware.h>
#include <nks/vm.h>
#include <library.h>
#include <monitor.h>
#include <zOmni.h>                              //For NEB
#include <neb.h>                                //For NEB
#include <nebpub.h>                             //For NEB
#include <zEvent.h>                             //For NSS event structures
#include <zPublics.h>

static void *neb_consumer_id= NULL;             //For storing NEB consumer id
static char datavolname[256]= {0};
static VolumeID_t datavolid;
static event_handle_t eh;
static Report_t ref;
static void *refneb= NULL;
my_bool event_flag= FALSE;
static int volumeid= -1;

  /* NEB event callback */
unsigned long neb_event_callback(struct EventBlock *eblock);
static void registerwithneb();
static void getvolumename();
static void getvolumeID(BYTE *volumeName);
#endif /* __NETWARE__ */


#ifdef _AIX41
int initgroups(const char *,unsigned int);
#endif

#if defined(__FreeBSD__) && defined(HAVE_IEEEFP_H) && !defined(HAVE_FEDISABLEEXCEPT)
#include <ieeefp.h>
#ifdef HAVE_FP_EXCEPT				// Fix type conflict
typedef fp_except fp_except_t;
#endif
#endif /* __FreeBSD__ && HAVE_IEEEFP_H && !HAVE_FEDISABLEEXCEPT */
#ifdef HAVE_SYS_FPU_H
/* for IRIX to use set_fpc_csr() */
#include <sys/fpu.h>
#endif
#ifdef HAVE_FPU_CONTROL_H
#include <fpu_control.h>
#endif
#if defined(__i386__) && !defined(HAVE_FPU_CONTROL_H)
# define fpu_control_t unsigned int
# define _FPU_EXTENDED 0x300
# define _FPU_DOUBLE 0x200
# if defined(__GNUC__) || (defined(__SUNPRO_CC) && __SUNPRO_CC >= 0x590)
#  define _FPU_GETCW(cw) asm volatile ("fnstcw %0" : "=m" (*&cw))
#  define _FPU_SETCW(cw) asm volatile ("fldcw %0" : : "m" (*&cw))
# else
#  define _FPU_GETCW(cw) (cw= 0)
#  define _FPU_SETCW(cw)
# endif
#endif

extern "C" my_bool reopen_fstreams(const char *filename,
                                   FILE *outstream, FILE *errstream);

inline void setup_fpu()
{
#if defined(__FreeBSD__) && defined(HAVE_IEEEFP_H) && !defined(HAVE_FEDISABLEEXCEPT)
  /* We can't handle floating point exceptions with threads, so disable
     this on freebsd
     Don't fall for overflow, underflow,divide-by-zero or loss of precision.
     fpsetmask() is deprecated in favor of fedisableexcept() in C99.
  */
#if defined(FP_X_DNML)
  fpsetmask(~(FP_X_INV | FP_X_DNML | FP_X_OFL | FP_X_UFL | FP_X_DZ |
	      FP_X_IMP));
#else
  fpsetmask(~(FP_X_INV |             FP_X_OFL | FP_X_UFL | FP_X_DZ |
              FP_X_IMP));
#endif /* FP_X_DNML */
#endif /* __FreeBSD__ && HAVE_IEEEFP_H && !HAVE_FEDISABLEEXCEPT */

#ifdef HAVE_FEDISABLEEXCEPT
  fedisableexcept(FE_ALL_EXCEPT);
#endif

#ifdef HAVE_FESETROUND
    /* Set FPU rounding mode to "round-to-nearest" */
  fesetround(FE_TONEAREST);
#endif /* HAVE_FESETROUND */

  /*
    x86 (32-bit) requires FPU precision to be explicitly set to 64 bit
    (double precision) for portable results of floating point operations.
    However, there is no need to do so if compiler is using SSE2 for floating
    point, double values will be stored and processed in 64 bits anyway.
  */
#if defined(__i386__) && !defined(__SSE2_MATH__)
#if defined(_WIN32)
#if !defined(_WIN64)
  _control87(_PC_53, MCW_PC);
#endif /* !_WIN64 */
#else /* !_WIN32 */
  fpu_control_t cw;
  _FPU_GETCW(cw);
  cw= (cw & ~_FPU_EXTENDED) | _FPU_DOUBLE;
  _FPU_SETCW(cw);
#endif /* _WIN32 && */
#endif /* __i386__ */

#if defined(__sgi) && defined(HAVE_SYS_FPU_H)
  /* Enable denormalized DOUBLE values support for IRIX */
  union fpc_csr n;
  n.fc_word = get_fpc_csr();
  n.fc_struct.flush = 0;
  set_fpc_csr(n.fc_word);
#endif
}

} /* cplusplus */

#define MYSQL_KILL_SIGNAL SIGTERM

#ifdef HAVE_GLIBC2_STYLE_GETHOSTBYNAME_R
#include <sys/types.h>
#else
#include <my_pthread.h>			// For thr_setconcurency()
#endif

#ifdef SOLARIS
extern "C" int gethostname(char *name, int namelen);
#endif

extern "C" sig_handler handle_fatal_signal(int sig);

#if defined(__linux__)
#define ENABLE_TEMP_POOL 1
#else
#define ENABLE_TEMP_POOL 0
#endif

/* Constants */

const char *show_comp_option_name[]= {"YES", "NO", "DISABLED"};
/*
  WARNING: When adding new SQL modes don't forget to update the
           tables definitions that stores it's value.
           (ie: mysql.event, mysql.proc)
*/
static const char *sql_mode_names[]=
{
  "REAL_AS_FLOAT", "PIPES_AS_CONCAT", "ANSI_QUOTES", "IGNORE_SPACE",
  "?", "ONLY_FULL_GROUP_BY", "NO_UNSIGNED_SUBTRACTION",
  "NO_DIR_IN_CREATE",
  "POSTGRESQL", "ORACLE", "MSSQL", "DB2", "MAXDB", "NO_KEY_OPTIONS",
  "NO_TABLE_OPTIONS", "NO_FIELD_OPTIONS", "MYSQL323", "MYSQL40", "ANSI",
  "NO_AUTO_VALUE_ON_ZERO", "NO_BACKSLASH_ESCAPES", "STRICT_TRANS_TABLES",
  "STRICT_ALL_TABLES",
  "NO_ZERO_IN_DATE", "NO_ZERO_DATE", "ALLOW_INVALID_DATES",
  "ERROR_FOR_DIVISION_BY_ZERO",
  "TRADITIONAL", "NO_AUTO_CREATE_USER", "HIGH_NOT_PRECEDENCE",
  "NO_ENGINE_SUBSTITUTION",
  "PAD_CHAR_TO_FULL_LENGTH",
  NullS
};

static const unsigned int sql_mode_names_len[]=
{
  /*REAL_AS_FLOAT*/               13,
  /*PIPES_AS_CONCAT*/             15,
  /*ANSI_QUOTES*/                 11,
  /*IGNORE_SPACE*/                12,
  /*?*/                           1,
  /*ONLY_FULL_GROUP_BY*/          18,
  /*NO_UNSIGNED_SUBTRACTION*/     23,
  /*NO_DIR_IN_CREATE*/            16,
  /*POSTGRESQL*/                  10,
  /*ORACLE*/                      6,
  /*MSSQL*/                       5,
  /*DB2*/                         3,
  /*MAXDB*/                       5,
  /*NO_KEY_OPTIONS*/              14,
  /*NO_TABLE_OPTIONS*/            16,
  /*NO_FIELD_OPTIONS*/            16,
  /*MYSQL323*/                    8,
  /*MYSQL40*/                     7,
  /*ANSI*/                        4,
  /*NO_AUTO_VALUE_ON_ZERO*/       21,
  /*NO_BACKSLASH_ESCAPES*/        20,
  /*STRICT_TRANS_TABLES*/         19,
  /*STRICT_ALL_TABLES*/           17,
  /*NO_ZERO_IN_DATE*/             15,
  /*NO_ZERO_DATE*/                12,
  /*ALLOW_INVALID_DATES*/         19,
  /*ERROR_FOR_DIVISION_BY_ZERO*/  26,
  /*TRADITIONAL*/                 11,
  /*NO_AUTO_CREATE_USER*/         19,
  /*HIGH_NOT_PRECEDENCE*/         19,
  /*NO_ENGINE_SUBSTITUTION*/      22,
  /*PAD_CHAR_TO_FULL_LENGTH*/     23
};

TYPELIB sql_mode_typelib= { array_elements(sql_mode_names)-1,"",
			    sql_mode_names,
                            (unsigned int *)sql_mode_names_len };

static const char *optimizer_switch_names[]=
{
  "index_merge","index_merge_union","index_merge_sort_union",
  "index_merge_intersection",
#ifndef DBUG_OFF
  "table_elimination",
#endif
  "default", NullS
};

/* Corresponding defines are named OPTIMIZER_SWITCH_XXX */
static const unsigned int optimizer_switch_names_len[]=
{
  sizeof("index_merge") - 1,
  sizeof("index_merge_union") - 1,
  sizeof("index_merge_sort_union") - 1,
  sizeof("index_merge_intersection") - 1,
#ifndef DBUG_OFF
  sizeof("table_elimination") - 1,
#endif
  sizeof("default") - 1
};
TYPELIB optimizer_switch_typelib= { array_elements(optimizer_switch_names)-1,"",
                                    optimizer_switch_names,
                                    (unsigned int *)optimizer_switch_names_len };

static const char *tc_heuristic_recover_names[]=
{
  "COMMIT", "ROLLBACK", NullS
};
static TYPELIB tc_heuristic_recover_typelib=
{
  array_elements(tc_heuristic_recover_names)-1,"",
  tc_heuristic_recover_names, NULL
};

static const char *thread_handling_names[]=
{ "one-thread-per-connection", "no-threads",
#if HAVE_POOL_OF_THREADS == 1
  "pool-of-threads",
#endif
  NullS};

TYPELIB thread_handling_typelib=
{
  array_elements(thread_handling_names) - 1, "",
  thread_handling_names, NULL
};

const char *first_keyword= "first", *binary_keyword= "BINARY";
const char *my_localhost= "localhost", *delayed_user= "DELAYED";
#if SIZEOF_OFF_T > 4 && defined(BIG_TABLES)
#define GET_HA_ROWS GET_ULL
#else
#define GET_HA_ROWS GET_ULONG
#endif

bool opt_large_files= sizeof(my_off_t) > 4;

/*
  Used with --help for detailed option
*/
static my_bool opt_help= 0, opt_verbose= 0;

arg_cmp_func Arg_comparator::comparator_matrix[5][2] =
{{&Arg_comparator::compare_string,     &Arg_comparator::compare_e_string},
 {&Arg_comparator::compare_real,       &Arg_comparator::compare_e_real},
 {&Arg_comparator::compare_int_signed, &Arg_comparator::compare_e_int},
 {&Arg_comparator::compare_row,        &Arg_comparator::compare_e_row},
 {&Arg_comparator::compare_decimal,    &Arg_comparator::compare_e_decimal}};

const char *log_output_names[] = { "NONE", "FILE", "TABLE", NullS};
static const unsigned int log_output_names_len[]= { 4, 4, 5, 0 };
TYPELIB log_output_typelib= {array_elements(log_output_names)-1,"",
                             log_output_names,
                             (unsigned int *) log_output_names_len};

/* static variables */

#ifdef HAVE_NPTL
volatile sig_atomic_t ld_assume_kernel_is_set= 0;
#endif

/* the default log output is log tables */
static bool lower_case_table_names_used= 0;
static bool max_long_data_size_used= false;
static bool volatile select_thread_in_use, signal_thread_in_use;
static bool volatile ready_to_exit;
static my_bool opt_debugging= 0, opt_external_locking= 0, opt_console= 0;
static my_bool opt_short_log_format= 0;
static my_bool opt_ignore_wrong_options= 0, opt_expect_abort= 0;
static my_bool opt_sync= 0;
static uint kill_cached_threads, wake_thread;
<<<<<<< HEAD
ulong thread_created;
static ulong max_used_connections;
=======
static ulong killed_threads, thread_created;
       ulong max_used_connections;
>>>>>>> dacaaf22
static ulong my_bind_addr;			/**< the address we bind to */
static volatile ulong cached_thread_count= 0;
static const char *sql_mode_str= "OFF";
/* Text representation for OPTIMIZER_SWITCH_DEFAULT */
static const char *optimizer_switch_str="index_merge=on,index_merge_union=on,"
                                        "index_merge_sort_union=on,"
                                        "index_merge_intersection=on"
#ifndef DBUG_OFF                                        
                                        ",table_elimination=on";
#else
                                        ;
#endif
static char *mysqld_user, *mysqld_chroot, *log_error_file_ptr;
static char *opt_init_slave, *language_ptr, *opt_init_connect;
static char *default_character_set_name;
static char *character_set_filesystem_name;
static char *lc_time_names_name;
static char *my_bind_addr_str;
static char *default_collation_name;
static char *default_storage_engine_str;
static char compiled_default_collation_name[]= MYSQL_DEFAULT_COLLATION_NAME;
static I_List<THD> thread_cache;
static double long_query_time;
static ulong opt_my_crc_dbug_check;

static pthread_cond_t COND_thread_cache, COND_flush_thread_cache;

/* Global variables */

bool opt_update_log, opt_bin_log, opt_ignore_builtin_innodb= 0;
my_bool opt_log, opt_slow_log, debug_assert_if_crashed_table;
ulong log_output_options;
my_bool opt_log_queries_not_using_indexes= 0;
bool opt_error_log= IF_WIN(1,0);
bool opt_disable_networking=0, opt_skip_show_db=0;
bool opt_skip_name_resolve=0;
my_bool opt_character_set_client_handshake= 1;
bool server_id_supplied = 0;
bool opt_endinfo, using_udf_functions;
my_bool locked_in_memory;
bool opt_using_transactions;
bool volatile abort_loop;
bool volatile shutdown_in_progress;
/*
  True if the bootstrap thread is running. Protected by LOCK_thread_count,
  just like thread_count.
  Used in bootstrap() function to determine if the bootstrap thread
  has completed. Note, that we can't use 'thread_count' instead,
  since in 5.1, in presence of the Event Scheduler, there may be
  event threads running in parallel, so it's impossible to know
  what value of 'thread_count' is a sign of completion of the
  bootstrap thread.

  At the same time, we can't start the event scheduler after
  bootstrap either, since we want to be able to process event-related
  SQL commands in the init file and in --bootstrap mode.
*/
bool in_bootstrap= FALSE;
/**
   @brief 'grant_option' is used to indicate if privileges needs
   to be checked, in which case the lock, LOCK_grant, is used
   to protect access to the grant table.
   @note This flag is dropped in 5.1
   @see grant_init()
 */
bool volatile grant_option;

my_bool opt_skip_slave_start = 0; ///< If set, slave is not autostarted
my_bool opt_reckless_slave = 0;
my_bool opt_enable_named_pipe= 0;
my_bool opt_local_infile, opt_slave_compressed_protocol;
my_bool opt_safe_user_create = 0, opt_no_mix_types = 0;
my_bool opt_show_slave_auth_info, opt_sql_bin_update = 0;
my_bool opt_log_slave_updates= 0;
bool slave_warning_issued = false;

/*
  Legacy global handlerton. These will be removed (please do not add more).
*/
handlerton *heap_hton;
handlerton *myisam_hton;
handlerton *partition_hton;

#ifdef WITH_NDBCLUSTER_STORAGE_ENGINE
const char *opt_ndbcluster_connectstring= 0;
const char *opt_ndb_connectstring= 0;
char opt_ndb_constrbuf[1024]= {0};
unsigned opt_ndb_constrbuf_len= 0;
my_bool	opt_ndb_shm, opt_ndb_optimized_node_selection;
ulong opt_ndb_cache_check_time;
const char *opt_ndb_mgmd;
ulong opt_ndb_nodeid;
ulong ndb_extra_logging;
#ifdef HAVE_NDB_BINLOG
ulong ndb_report_thresh_binlog_epoch_slip;
ulong ndb_report_thresh_binlog_mem_usage;
#endif

extern const char *ndb_distribution_names[];
extern TYPELIB ndb_distribution_typelib;
extern const char *opt_ndb_distribution;
extern enum ndb_distribution opt_ndb_distribution_id;
#endif
my_bool opt_readonly, use_temp_pool, relay_log_purge;
my_bool opt_sync_frm, opt_allow_suspicious_udfs;
my_bool opt_secure_auth= 0;
char* opt_secure_file_priv= 0;
my_bool opt_log_slow_admin_statements= 0;
my_bool opt_log_slow_slave_statements= 0;
my_bool lower_case_file_system= 0;
my_bool opt_large_pages= 0;
my_bool opt_myisam_use_mmap= 0;
uint    opt_large_page_size= 0;
#if defined(ENABLED_DEBUG_SYNC)
uint    opt_debug_sync_timeout= 0;
#endif /* defined(ENABLED_DEBUG_SYNC) */
my_bool opt_old_style_user_limits= 0, trust_function_creators= 0;
/*
  True if there is at least one per-hour limit for some user, so we should
  check them before each query (and possibly reset counters when hour is
  changed). False otherwise.
*/
volatile bool mqh_used = 0;
my_bool opt_noacl;
my_bool sp_automatic_privileges= 1;

ulong opt_binlog_rows_event_max_size;
const char *binlog_format_names[]= {"MIXED", "STATEMENT", "ROW", NullS};
TYPELIB binlog_format_typelib=
  { array_elements(binlog_format_names) - 1, "",
    binlog_format_names, NULL };
ulong opt_binlog_format_id= (ulong) BINLOG_FORMAT_UNSPEC;
const char *opt_binlog_format= binlog_format_names[opt_binlog_format_id];
#ifdef HAVE_INITGROUPS
volatile sig_atomic_t calling_initgroups= 0; /**< Used in SIGSEGV handler. */
#endif
uint mysqld_port, test_flags, select_errors, dropping_tables, ha_open_options;
uint mysqld_extra_port;
uint mysqld_port_timeout;
uint delay_key_write_options, protocol_version;
uint lower_case_table_names;
uint tc_heuristic_recover= 0;
uint volatile thread_count, thread_running;
ulonglong thd_startup_options;
ulong back_log, connect_timeout, concurrency, server_id;
ulong table_cache_size, table_def_size;
ulong what_to_log;
ulong query_buff_size, slow_launch_time, slave_open_temp_tables;
ulong open_files_limit, max_binlog_size, max_relay_log_size;
ulong slave_net_timeout, slave_trans_retries;
ulong slave_exec_mode_options;
static const char *slave_exec_mode_str= "STRICT";
ulong thread_cache_size=0, thread_pool_size= 0;
ulong binlog_cache_size=0;
ulonglong  max_binlog_cache_size=0;
ulong query_cache_size=0;
ulong refresh_version;  /* Increments on each reload */
query_id_t global_query_id;
ulong aborted_threads, aborted_connects;
ulong delayed_insert_timeout, delayed_insert_limit, delayed_queue_size;
ulong delayed_insert_threads, delayed_insert_writes, delayed_rows_in_use;
ulong delayed_insert_errors,flush_time;
ulong specialflag=0;
ulong binlog_cache_use= 0, binlog_cache_disk_use= 0;
ulong max_connections, max_connect_errors;
ulong extra_max_connections;
/*
  Maximum length of parameter value which can be set through
  mysql_send_long_data() call.
*/
ulong max_long_data_size;

uint  max_user_connections= 0;
/**
  Limit of the total number of prepared statements in the server.
  Is necessary to protect the server against out-of-memory attacks.
*/
ulong max_prepared_stmt_count;
/**
  Current total number of prepared statements in the server. This number
  is exact, and therefore may not be equal to the difference between
  `com_stmt_prepare' and `com_stmt_close' (global status variables), as
  the latter ones account for all registered attempts to prepare
  a statement (including unsuccessful ones).  Prepared statements are
  currently connection-local: if the same SQL query text is prepared in
  two different connections, this counts as two distinct prepared
  statements.
*/
ulong prepared_stmt_count=0;
ulong thread_id=1L,current_pid;
ulong slow_launch_threads = 0, sync_binlog_period;
ulong expire_logs_days = 0;
ulong rpl_recovery_rank=0;
const char *log_output_str= "FILE";

time_t server_start_time, flush_status_time;

char mysql_home[FN_REFLEN], pidfile_name[FN_REFLEN], system_time_zone[30];
char *default_tz_name;
char log_error_file[FN_REFLEN], glob_hostname[FN_REFLEN];
char mysql_real_data_home[FN_REFLEN],
     language[FN_REFLEN], reg_ext[FN_EXTLEN], mysql_charsets_dir[FN_REFLEN],
     *opt_init_file, *opt_tc_log_file,
     def_ft_boolean_syntax[sizeof(ft_boolean_syntax)];
char mysql_unpacked_real_data_home[FN_REFLEN];
int mysql_unpacked_real_data_home_len;
uint reg_ext_length;
const key_map key_map_empty(0);
key_map key_map_full(0);                        // Will be initialized later

const char *opt_date_time_formats[3];

uint mysql_data_home_len;
char mysql_data_home_buff[2], *mysql_data_home=mysql_real_data_home;
char server_version[SERVER_VERSION_LENGTH];
char *mysqld_unix_port, *opt_mysql_tmpdir;
const char **errmesg;			/**< Error messages */
const char *myisam_recover_options_str="OFF";
const char *myisam_stats_method_str="nulls_unequal";
const char *opt_thread_handling= thread_handling_typelib.type_names[0];

/** name of reference on left espression in rewritten IN subquery */
const char *in_left_expr_name= "<left expr>";
/** name of additional condition */
const char *in_additional_cond= "<IN COND>";
const char *in_having_cond= "<IN HAVING>";

my_decimal decimal_zero;
/* classes for comparation parsing/processing */
Eq_creator eq_creator;
Ne_creator ne_creator;
Gt_creator gt_creator;
Lt_creator lt_creator;
Ge_creator ge_creator;
Le_creator le_creator;

FILE *bootstrap_file;
int bootstrap_error;
FILE *stderror_file=0;

I_List<THD> threads;
I_List<NAMED_LIST> key_caches;
Rpl_filter* rpl_filter;
Rpl_filter* binlog_filter;

struct system_variables global_system_variables;
struct system_variables max_system_variables;
struct system_status_var global_status_var;

MY_TMPDIR mysql_tmpdir_list;
MY_BITMAP temp_pool;

CHARSET_INFO *system_charset_info, *files_charset_info ;
CHARSET_INFO *national_charset_info, *table_alias_charset;
CHARSET_INFO *character_set_filesystem;

MY_LOCALE *my_default_lc_time_names;

SHOW_COMP_OPTION have_ssl, have_symlink, have_dlopen, have_query_cache;
SHOW_COMP_OPTION have_geometry, have_rtree_keys;
SHOW_COMP_OPTION have_crypt, have_compress;
SHOW_COMP_OPTION have_community_features;

/* Thread specific variables */

pthread_key(MEM_ROOT**,THR_MALLOC);
pthread_key(THD*, THR_THD);
pthread_mutex_t LOCK_mysql_create_db, LOCK_Acl, LOCK_open, LOCK_thread_count,
		LOCK_mapped_file, LOCK_status, LOCK_global_read_lock,
		LOCK_error_log,
		LOCK_delayed_insert, LOCK_delayed_status, LOCK_delayed_create,
		LOCK_crypt, LOCK_bytes_sent, LOCK_bytes_received,
	        LOCK_global_system_variables,
                LOCK_user_conn, LOCK_slave_list, LOCK_active_mi,
                LOCK_connection_count, LOCK_short_uuid_generator;
/**
  The below lock protects access to two global server variables:
  max_prepared_stmt_count and prepared_stmt_count. These variables
  set the limit and hold the current total number of prepared statements
  in the server, respectively. As PREPARE/DEALLOCATE rate in a loaded
  server may be fairly high, we need a dedicated lock.
*/
pthread_mutex_t LOCK_prepared_stmt_count;
#ifdef HAVE_OPENSSL
pthread_mutex_t LOCK_des_key_file;
#endif
rw_lock_t	LOCK_grant, LOCK_sys_init_connect, LOCK_sys_init_slave;
rw_lock_t	LOCK_system_variables_hash;
pthread_cond_t COND_refresh, COND_thread_count, COND_global_read_lock;
pthread_t signal_thread;
pthread_attr_t connection_attrib;
pthread_mutex_t  LOCK_server_started;
pthread_cond_t  COND_server_started;

int mysqld_server_started= 0;

File_parser_dummy_hook file_parser_dummy_hook;

/* replication parameters, if master_host is not NULL, we are a slave */
uint master_port= MYSQL_PORT, master_connect_retry = 60;
uint report_port= MYSQL_PORT;
ulong master_retry_count=0;
char *master_user, *master_password, *master_host, *master_info_file;
char *relay_log_info_file;
char *report_user, *report_password, *report_host;
char *opt_relay_logname = 0, *opt_relaylog_index_name=0;
my_bool master_ssl;
char *master_ssl_key, *master_ssl_cert;
char *master_ssl_ca, *master_ssl_capath, *master_ssl_cipher;
char *opt_logname, *opt_slow_logname;

/* Static variables */

<<<<<<< HEAD
static bool kill_in_progress, segfaulted;
static my_bool opt_stack_trace;
=======
static volatile sig_atomic_t kill_in_progress;
#ifdef HAVE_STACK_TRACE_ON_SEGV
static my_bool opt_do_pstack;
#endif /* HAVE_STACK_TRACE_ON_SEGV */
>>>>>>> dacaaf22
static my_bool opt_bootstrap, opt_myisam_log;
static int cleanup_done;
static ulong opt_specialflag, opt_myisam_block_size;
static char *opt_update_logname, *opt_binlog_index_name;
static char *opt_tc_heuristic_recover;
static char *mysql_home_ptr, *pidfile_name_ptr;
static int defaults_argc;
static char **defaults_argv;
static char *opt_bin_logname;

int orig_argc;
char **orig_argv;

static my_socket unix_sock, base_ip_sock, extra_ip_sock;
struct my_rnd_struct sql_rand; ///< used by sql_class.cc:THD::THD()

#ifndef EMBEDDED_LIBRARY
struct passwd *user_info;
static pthread_t select_thread;
#endif

/* OS specific variables */

#ifdef __WIN__
#undef	 getpid
#include <process.h>

static pthread_cond_t COND_handler_count;
static uint handler_count;
static bool start_mode=0, use_opt_args;
static int opt_argc;
static char **opt_argv;

#if !defined(EMBEDDED_LIBRARY)
static HANDLE hEventShutdown;
static char shutdown_event_name[40];
#include "nt_servc.h"
static	 NTService  Service;	      ///< Service object for WinNT
#endif /* EMBEDDED_LIBRARY */
#endif /* __WIN__ */

#ifdef __NT__
static char pipe_name[512];
static SECURITY_ATTRIBUTES saPipeSecurity;
static SECURITY_DESCRIPTOR sdPipeDescriptor;
static HANDLE hPipe = INVALID_HANDLE_VALUE;
#endif

#ifndef EMBEDDED_LIBRARY
bool mysqld_embedded=0;
#else
bool mysqld_embedded=1;
#endif

static my_bool plugins_are_initialized= FALSE;

#ifndef DBUG_OFF
static const char* default_dbug_option, *current_dbug_option;
#endif
#ifdef HAVE_LIBWRAP
const char *libwrapName= NULL;
int allow_severity = LOG_INFO;
int deny_severity = LOG_WARNING;
#endif
#ifdef HAVE_QUERY_CACHE
static ulong query_cache_limit= 0;
ulong query_cache_min_res_unit= QUERY_CACHE_MIN_RESULT_DATA_SIZE;
Query_cache query_cache;
#endif
#ifdef HAVE_SMEM
char *shared_memory_base_name= default_shared_memory_base_name;
my_bool opt_enable_shared_memory;
HANDLE smem_event_connect_request= 0;
#endif

scheduler_functions thread_scheduler, extra_thread_scheduler;

#define SSL_VARS_NOT_STATIC
#include "sslopt-vars.h"
#ifdef HAVE_OPENSSL
#include <openssl/crypto.h>
#ifndef HAVE_YASSL
typedef struct CRYPTO_dynlock_value
{
  rw_lock_t lock;
} openssl_lock_t;

static openssl_lock_t *openssl_stdlocks;
static openssl_lock_t *openssl_dynlock_create(const char *, int);
static void openssl_dynlock_destroy(openssl_lock_t *, const char *, int);
static void openssl_lock_function(int, int, const char *, int);
static void openssl_lock(int, openssl_lock_t *, const char *, int);
static unsigned long openssl_id_function();
#endif
char *des_key_file;
struct st_VioSSLFd *ssl_acceptor_fd;
#endif /* HAVE_OPENSSL */

/**
  Number of currently active user connections. The variable is protected by
  LOCK_connection_count.
*/
uint connection_count= 0, extra_connection_count= 0;

/* Function declarations */

pthread_handler_t signal_hand(void *arg);
static int mysql_init_variables(void);
static int get_options(int *argc,char **argv);
extern "C" my_bool mysqld_get_one_option(int, const struct my_option *, char *);
static void set_server_version(void);
static int init_thread_environment();
static char *get_relative_path(const char *path);
static int fix_paths(void);
pthread_handler_t handle_connections_sockets(void *arg);
pthread_handler_t kill_server_thread(void *arg);
static void bootstrap(FILE *file);
static bool read_init_file(char *file_name);
#ifdef __NT__
pthread_handler_t handle_connections_namedpipes(void *arg);
#endif
#ifdef HAVE_SMEM
pthread_handler_t handle_connections_shared_memory(void *arg);
#endif
pthread_handler_t handle_slave(void *arg);
static ulong find_bit_type(const char *x, TYPELIB *bit_lib);
static ulong find_bit_type_or_exit(const char *x, TYPELIB *bit_lib,
                                   const char *option, int *error);
static void clean_up(bool print_message);
static int test_if_case_insensitive(const char *dir_name);
static void register_mutex_order();

#ifndef EMBEDDED_LIBRARY
static void usage(void);
static void start_signal_handler(void);
static void close_server_sock();
static void clean_up_mutexes(void);
static void wait_for_signal_thread_to_end(void);
static void create_pid_file();
static void end_ssl();
#endif


#ifndef EMBEDDED_LIBRARY
/****************************************************************************
** Code to end mysqld
****************************************************************************/

static void close_connections(void)
{
#ifdef EXTRA_DEBUG
  int count=0;
#endif
  DBUG_ENTER("close_connections");

  /* Clear thread cache */
  kill_cached_threads++;
  flush_thread_cache();

  /* kill connection thread */
#if !defined(__WIN__) && !defined(__NETWARE__)
  DBUG_PRINT("quit", ("waiting for select thread: 0x%lx",
                      (ulong) select_thread));
  (void) pthread_mutex_lock(&LOCK_thread_count);

  while (select_thread_in_use)
  {
    struct timespec abstime;
    int error;
    LINT_INIT(error);
    DBUG_PRINT("info",("Waiting for select thread"));

#ifndef DONT_USE_THR_ALARM
    if (pthread_kill(select_thread, thr_client_alarm))
      break;					// allready dead
#endif
    set_timespec(abstime, 2);
    for (uint tmp=0 ; tmp < 10 && select_thread_in_use; tmp++)
    {
      error=pthread_cond_timedwait(&COND_thread_count,&LOCK_thread_count,
				   &abstime);
      if (error != EINTR)
	break;
    }
#ifdef EXTRA_DEBUG
    if (error != 0 && error != ETIMEDOUT && !count++)
      sql_print_error("Got error %d from pthread_cond_timedwait",error);
#endif
    close_server_sock();
  }
  (void) pthread_mutex_unlock(&LOCK_thread_count);
#endif /* __WIN__ */


  /* Abort listening to new connections */
  DBUG_PRINT("quit",("Closing sockets"));
  if (!opt_disable_networking )
  {
    if (base_ip_sock != INVALID_SOCKET)
    {
      (void) shutdown(base_ip_sock, SHUT_RDWR);
      (void) closesocket(base_ip_sock);
      base_ip_sock= INVALID_SOCKET;
    }
    if (extra_ip_sock != INVALID_SOCKET)
    {
      (void) shutdown(extra_ip_sock, SHUT_RDWR);
      (void) closesocket(extra_ip_sock);
      extra_ip_sock= INVALID_SOCKET;
    }
  }
#ifdef __NT__
  if (hPipe != INVALID_HANDLE_VALUE && opt_enable_named_pipe)
  {
    HANDLE temp;
    DBUG_PRINT("quit", ("Closing named pipes") );

    /* Create connection to the handle named pipe handler to break the loop */
    if ((temp = CreateFile(pipe_name,
			   GENERIC_READ | GENERIC_WRITE,
			   0,
			   NULL,
			   OPEN_EXISTING,
			   0,
			   NULL )) != INVALID_HANDLE_VALUE)
    {
      WaitNamedPipe(pipe_name, 1000);
      DWORD dwMode = PIPE_READMODE_BYTE | PIPE_WAIT;
      SetNamedPipeHandleState(temp, &dwMode, NULL, NULL);
      CancelIo(temp);
      DisconnectNamedPipe(temp);
      CloseHandle(temp);
    }
  }
#endif
#ifdef HAVE_SYS_UN_H
  if (unix_sock != INVALID_SOCKET)
  {
    (void) shutdown(unix_sock, SHUT_RDWR);
    (void) closesocket(unix_sock);
    (void) unlink(mysqld_unix_port);
    unix_sock= INVALID_SOCKET;
  }
#endif
  end_thr_alarm(0);			 // Abort old alarms.

  /*
    First signal all threads that it's time to die
    This will give the threads some time to gracefully abort their
    statements and inform their clients that the server is about to die.
  */

  THD *tmp;
  (void) pthread_mutex_lock(&LOCK_thread_count); // For unlink from list

  I_List_iterator<THD> it(threads);
  while ((tmp=it++))
  {
    DBUG_PRINT("quit",("Informing thread %ld that it's time to die",
		       tmp->thread_id));
    /* We skip slave threads & scheduler on this first loop through. */
    if (tmp->slave_thread)
      continue;

    tmp->killed= THD::KILL_CONNECTION;
    thread_scheduler.post_kill_notification(tmp);
    pthread_mutex_lock(&tmp->LOCK_thd_data);
    if (tmp->mysys_var)
    {
      tmp->mysys_var->abort=1;
      pthread_mutex_lock(&tmp->mysys_var->mutex);
      if (tmp->mysys_var->current_cond)
      {
        uint i;
        for (i=0; i < 2; i++)
        {
          int ret= pthread_mutex_trylock(tmp->mysys_var->current_mutex);
          pthread_cond_broadcast(tmp->mysys_var->current_cond);
          if (!ret)
          {
            /* Thread has surely got the signal, unlock and abort */
            pthread_mutex_unlock(tmp->mysys_var->current_mutex);
            break;
          }
          sleep(1);
        }
      }
      pthread_mutex_unlock(&tmp->mysys_var->mutex);
    }
    pthread_mutex_unlock(&tmp->LOCK_thd_data);
  }
  (void) pthread_mutex_unlock(&LOCK_thread_count); // For unlink from list

  Events::deinit();
  end_slave();

  /* Give threads time to die. */
  for (int i= 0; thread_count && i < 100; i++)
    my_sleep(20000);

  /*
    Force remaining threads to die by closing the connection to the client
    This will ensure that threads that are waiting for a command from the
    client on a blocking read call are aborted.
  */

  for (;;)
  {
    DBUG_PRINT("quit",("Locking LOCK_thread_count"));
    (void) pthread_mutex_lock(&LOCK_thread_count); // For unlink from list
    if (!(tmp=threads.get()))
    {
      DBUG_PRINT("quit",("Unlocking LOCK_thread_count"));
      (void) pthread_mutex_unlock(&LOCK_thread_count);
      break;
    }
#ifndef __bsdi__				// Bug in BSDI kernel
    if (tmp->vio_ok())
    {
      if (global_system_variables.log_warnings)
        sql_print_warning(ER(ER_FORCING_CLOSE),my_progname,
                          tmp->thread_id,
                          (tmp->main_security_ctx.user ?
                           tmp->main_security_ctx.user : ""));
      close_connection(tmp,0,0);
    }
#endif
    DBUG_PRINT("quit",("Unlocking LOCK_thread_count"));
    (void) pthread_mutex_unlock(&LOCK_thread_count);
  }
  /* All threads has now been aborted */
  DBUG_PRINT("quit",("Waiting for threads to die (count=%u)",thread_count));
  (void) pthread_mutex_lock(&LOCK_thread_count);
  while (thread_count)
  {
    (void) pthread_cond_wait(&COND_thread_count,&LOCK_thread_count);
    DBUG_PRINT("quit",("One thread died (count=%u)",thread_count));
  }
  (void) pthread_mutex_unlock(&LOCK_thread_count);

  close_active_mi();
  DBUG_PRINT("quit",("close_connections thread"));
  DBUG_VOID_RETURN;
}


#ifdef HAVE_CLOSE_SERVER_SOCK
static void close_socket(my_socket sock, const char *info)
{
  DBUG_ENTER("close_socket");

  if (sock != INVALID_SOCKET)
  {
    DBUG_PRINT("info", ("calling shutdown on %s socket", info));
    (void) shutdown(sock, SHUT_RDWR);
#if defined(__NETWARE__)
    /*
      The following code is disabled for normal systems as it causes MySQL
      to hang on AIX 4.3 during shutdown
    */
    DBUG_PRINT("info", ("calling closesocket on %s socket", info));
    (void) closesocket(tmp_sock);
#endif
  }
  DBUG_VOID_RETURN;
}
#endif


static void close_server_sock()
{
#ifdef HAVE_CLOSE_SERVER_SOCK
  DBUG_ENTER("close_server_sock");

  close_socket(base_ip_sock, "TCP/IP");
  close_socket(extra_ip_sock, "TCP/IP");
  close_socket(unix_sock, "unix/IP");

  if (unix_sock != INVALID_SOCKET)
    VOID(unlink(mysqld_unix_port));
  base_ip_sock= extra_ip_sock= unix_sock= INVALID_SOCKET;
  DBUG_VOID_RETURN;
#endif
}

#endif /*EMBEDDED_LIBRARY*/


void kill_mysql(void)
{
  DBUG_ENTER("kill_mysql");

#if defined(SIGNALS_DONT_BREAK_READ) && !defined(EMBEDDED_LIBRARY)
  abort_loop=1;					// Break connection loops
  close_server_sock();				// Force accept to wake up
#endif

#if defined(__WIN__)
#if !defined(EMBEDDED_LIBRARY)
  {
    if (!SetEvent(hEventShutdown))
    {
      DBUG_PRINT("error",("Got error: %ld from SetEvent",GetLastError()));
    }
    /*
      or:
      HANDLE hEvent=OpenEvent(0, FALSE, "MySqlShutdown");
      SetEvent(hEventShutdown);
      CloseHandle(hEvent);
    */
  }
#endif
#elif defined(HAVE_PTHREAD_KILL)
  if (pthread_kill(signal_thread, MYSQL_KILL_SIGNAL))
  {
    DBUG_PRINT("error",("Got error %d from pthread_kill",errno)); /* purecov: inspected */
  }
#elif !defined(SIGNALS_DONT_BREAK_READ)
  kill(current_pid, MYSQL_KILL_SIGNAL);
#endif
  DBUG_PRINT("quit",("After pthread_kill"));
  shutdown_in_progress=1;			// Safety if kill didn't work
#ifdef SIGNALS_DONT_BREAK_READ
  if (!kill_in_progress)
  {
    pthread_t tmp;
    abort_loop=1;
    if (pthread_create(&tmp,&connection_attrib, kill_server_thread,
			   (void*) 0))
      sql_print_error("Can't create thread to kill server");
  }
#endif
  DBUG_VOID_RETURN;
}

/**
  Force server down. Kill all connections and threads and exit.

  @param  sig_ptr       Signal number that caused kill_server to be called.

  @note
    A signal number of 0 mean that the function was not called
    from a signal handler and there is thus no signal to block
    or stop, we just want to kill the server.
*/

#if defined(__NETWARE__)
extern "C" void kill_server(int sig_ptr)
#define RETURN_FROM_KILL_SERVER return
#elif !defined(__WIN__)
static void *kill_server(void *sig_ptr)
#define RETURN_FROM_KILL_SERVER return 0
#else
static void __cdecl kill_server(int sig_ptr)
#define RETURN_FROM_KILL_SERVER return
#endif
{
  DBUG_ENTER("kill_server");
#ifndef EMBEDDED_LIBRARY
  int sig=(int) (long) sig_ptr;			// This is passed a int
  // if there is a signal during the kill in progress, ignore the other
  if (kill_in_progress)				// Safety
  {
    DBUG_LEAVE;
    RETURN_FROM_KILL_SERVER;
  }
  kill_in_progress=TRUE;
  abort_loop=1;					// This should be set
  if (sig != 0) // 0 is not a valid signal number
    my_sigset(sig, SIG_IGN);                    /* purify inspected */
  if (sig == MYSQL_KILL_SIGNAL || sig == 0)
    sql_print_information(ER(ER_NORMAL_SHUTDOWN),my_progname);
  else
    sql_print_error(ER(ER_GOT_SIGNAL),my_progname,sig); /* purecov: inspected */

#if defined(HAVE_SMEM) && defined(__WIN__)
  /*
   Send event to smem_event_connect_request for aborting
   */
  if (opt_enable_shared_memory)
  {
    if (!SetEvent(smem_event_connect_request))
    {
      DBUG_PRINT("error",
                 ("Got error: %ld from SetEvent of smem_event_connect_request",
                  GetLastError()));
    }
  }
#endif

  close_connections();
  if (sig != MYSQL_KILL_SIGNAL &&
      sig != 0)
    unireg_abort(1);				/* purecov: inspected */
  else
    unireg_end();

  /* purecov: begin deadcode */
#ifdef __NETWARE__
  if (!event_flag)
    pthread_join(select_thread, NULL);		// wait for main thread
#endif /* __NETWARE__ */

  DBUG_LEAVE;                                   // Must match DBUG_ENTER()
  my_thread_end();
  pthread_exit(0);
  /* purecov: end */

  RETURN_FROM_KILL_SERVER;                      // Avoid compiler warnings

#else /* EMBEDDED_LIBRARY*/

  DBUG_LEAVE;
  RETURN_FROM_KILL_SERVER;

#endif /* EMBEDDED_LIBRARY */
}


#if defined(USE_ONE_SIGNAL_HAND) || (defined(__NETWARE__) && defined(SIGNALS_DONT_BREAK_READ))
pthread_handler_t kill_server_thread(void *arg __attribute__((unused)))
{
  my_thread_init();				// Initialize new thread
  kill_server(0);
  /* purecov: begin deadcode */
  my_thread_end();
  pthread_exit(0);
  return 0;
  /* purecov: end */
}
#endif


extern "C" sig_handler print_signal_warning(int sig)
{
  if (global_system_variables.log_warnings)
    sql_print_warning("Got signal %d from thread %ld", sig,my_thread_id());
#ifdef SIGNAL_HANDLER_RESET_ON_DELIVERY
  my_sigset(sig,print_signal_warning);		/* int. thread system calls */
#endif
#if !defined(__WIN__) && !defined(__NETWARE__)
  if (sig == SIGALRM)
    alarm(2);					/* reschedule alarm */
#endif
}

#ifndef EMBEDDED_LIBRARY

/**
  cleanup all memory and end program nicely.

    If SIGNALS_DONT_BREAK_READ is defined, this function is called
    by the main thread. To get MySQL to shut down nicely in this case
    (Mac OS X) we have to call exit() instead if pthread_exit().

  @note
    This function never returns.
*/
void unireg_end(void)
{
  clean_up(1);
  my_thread_end();
#if defined(SIGNALS_DONT_BREAK_READ) && !defined(__NETWARE__)
  exit(0);
#else
  pthread_exit(0);				// Exit is in main thread
#endif
}

extern "C" void unireg_abort(int exit_code)
{
  DBUG_ENTER("unireg_abort");

  if (opt_help)
    usage();
  if (exit_code)
    sql_print_error("Aborting\n");
  clean_up(!opt_help && (exit_code || !opt_bootstrap)); /* purecov: inspected */
  DBUG_PRINT("quit",("done with cleanup in unireg_abort"));
  wait_for_signal_thread_to_end();
  clean_up_mutexes();
  my_end(opt_endinfo ? MY_CHECK_ERROR | MY_GIVE_INFO : 0);
  exit(exit_code); /* purecov: inspected */
}

#endif /*EMBEDDED_LIBRARY*/


void clean_up(bool print_message)
{
  DBUG_PRINT("exit",("clean_up"));
  if (cleanup_done++)
    return; /* purecov: inspected */

  stop_handle_manager();
  release_ddl_log();

  /*
    make sure that handlers finish up
    what they have that is dependent on the binlog
  */
  ha_binlog_end(current_thd);

  logger.cleanup_base();

  injector::free_instance();
  mysql_bin_log.cleanup();

#ifdef HAVE_REPLICATION
  if (use_slave_mask)
    bitmap_free(&slave_error_mask);
#endif
  my_tz_free();
  my_database_names_free();
#ifndef NO_EMBEDDED_ACCESS_CHECKS
  servers_free(1);
  acl_free(1);
  grant_free();
#endif
  query_cache_destroy();
  table_cache_free();
  table_def_free();
  hostname_cache_free();
  item_user_lock_free();
  lex_free();				/* Free some memory */
  item_create_cleanup();
  set_var_free();
  free_charsets();
  if (!opt_noacl)
  {
#ifdef HAVE_DLOPEN
    udf_free();
#endif
  }
  plugin_shutdown();
  ha_end();
  if (tc_log)
    tc_log->close();
  xid_cache_free();
  wt_end();
  delete_elements(&key_caches, (void (*)(const char*, uchar*)) free_key_cache);
  multi_keycache_free();
  sp_cache_end();
  free_status_vars();
  end_thr_alarm(1);			/* Free allocated memory */
  my_free_open_file_info();
  my_free((char*) global_system_variables.date_format,
	  MYF(MY_ALLOW_ZERO_PTR));
  my_free((char*) global_system_variables.time_format,
	  MYF(MY_ALLOW_ZERO_PTR));
  my_free((char*) global_system_variables.datetime_format,
	  MYF(MY_ALLOW_ZERO_PTR));
  if (defaults_argv)
    free_defaults(defaults_argv);
  my_free(sys_init_connect.value, MYF(MY_ALLOW_ZERO_PTR));
  my_free(sys_init_slave.value, MYF(MY_ALLOW_ZERO_PTR));
  my_free(sys_var_general_log_path.value, MYF(MY_ALLOW_ZERO_PTR));
  my_free(sys_var_slow_log_path.value, MYF(MY_ALLOW_ZERO_PTR));
  free_tmpdir(&mysql_tmpdir_list);
#ifdef HAVE_REPLICATION
  my_free(slave_load_tmpdir,MYF(MY_ALLOW_ZERO_PTR));
#endif
  x_free(opt_bin_logname);
  x_free(opt_relay_logname);
  x_free(opt_secure_file_priv);
  bitmap_free(&temp_pool);
  free_max_user_conn();
#ifdef HAVE_REPLICATION
  end_slave_list();
#endif
  my_uuid_end();
  delete binlog_filter;
  delete rpl_filter;
#ifndef EMBEDDED_LIBRARY
  end_ssl();
#endif
  vio_end();
#ifdef USE_REGEX
  my_regex_end();
#endif
#if defined(ENABLED_DEBUG_SYNC)
  /* End the debug sync facility. See debug_sync.cc. */
  debug_sync_end();
#endif /* defined(ENABLED_DEBUG_SYNC) */

#if !defined(EMBEDDED_LIBRARY)
  if (!opt_bootstrap)
    (void) my_delete(pidfile_name,MYF(0));	// This may not always exist
#endif
  if (print_message && errmesg && server_start_time)
    sql_print_information(ER(ER_SHUTDOWN_COMPLETE),my_progname);
  thread_scheduler.end();
  finish_client_errs();
  my_free((uchar*) my_error_unregister(ER_ERROR_FIRST, ER_ERROR_LAST),
          MYF(MY_WME | MY_FAE | MY_ALLOW_ZERO_PTR));
  DBUG_PRINT("quit", ("Error messages freed"));
  /* Tell main we are ready */
  logger.cleanup_end();
  (void) pthread_mutex_lock(&LOCK_thread_count);
  DBUG_PRINT("quit", ("got thread count lock"));
  ready_to_exit=1;
  /* do the broadcast inside the lock to ensure that my_end() is not called */
  (void) pthread_cond_broadcast(&COND_thread_count);
  (void) pthread_mutex_unlock(&LOCK_thread_count);

  /*
    The following lines may never be executed as the main thread may have
    killed us
  */
  DBUG_PRINT("quit", ("done with cleanup"));
} /* clean_up */


#ifndef EMBEDDED_LIBRARY

/**
  This is mainly needed when running with purify, but it's still nice to
  know that all child threads have died when mysqld exits.
*/
static void wait_for_signal_thread_to_end()
{
#ifndef __NETWARE__
  uint i;
  /*
    Wait up to 10 seconds for signal thread to die. We use this mainly to
    avoid getting warnings that my_thread_end has not been called
  */
  for (i= 0 ; i < 100 && signal_thread_in_use; i++)
  {
    if (pthread_kill(signal_thread, MYSQL_KILL_SIGNAL) != ESRCH)
      break;
    my_sleep(100);				// Give it time to die
  }
#endif
}

#endif /*EMBEDDED_LIBRARY*/

static void clean_up_mutexes()
{
  DBUG_ENTER("clean_up_mutexes");
  (void) pthread_mutex_destroy(&LOCK_mysql_create_db);
  (void) pthread_mutex_destroy(&LOCK_lock_db);
  (void) pthread_mutex_destroy(&LOCK_Acl);
  (void) rwlock_destroy(&LOCK_grant);
  (void) pthread_mutex_destroy(&LOCK_open);
  (void) pthread_mutex_destroy(&LOCK_thread_count);
  (void) pthread_mutex_destroy(&LOCK_mapped_file);
  (void) pthread_mutex_destroy(&LOCK_status);
  (void) pthread_mutex_destroy(&LOCK_error_log);
  (void) pthread_mutex_destroy(&LOCK_delayed_insert);
  (void) pthread_mutex_destroy(&LOCK_delayed_status);
  (void) pthread_mutex_destroy(&LOCK_delayed_create);
  (void) pthread_mutex_destroy(&LOCK_manager);
  (void) pthread_mutex_destroy(&LOCK_crypt);
  (void) pthread_mutex_destroy(&LOCK_bytes_sent);
  (void) pthread_mutex_destroy(&LOCK_bytes_received);
  (void) pthread_mutex_destroy(&LOCK_user_conn);
  (void) pthread_mutex_destroy(&LOCK_connection_count);
#ifndef EMBEDDED_LIBRARY
  Events::destroy_mutexes();
#endif
#ifdef HAVE_OPENSSL
  (void) pthread_mutex_destroy(&LOCK_des_key_file);
#ifndef HAVE_YASSL
  for (int i= 0; i < CRYPTO_num_locks(); ++i)
    (void) rwlock_destroy(&openssl_stdlocks[i].lock);
  OPENSSL_free(openssl_stdlocks);
#endif
#endif
#ifdef HAVE_REPLICATION
  (void) pthread_mutex_destroy(&LOCK_rpl_status);
  (void) pthread_cond_destroy(&COND_rpl_status);
#endif
  (void) pthread_mutex_destroy(&LOCK_server_started);
  (void) pthread_cond_destroy(&COND_server_started);
  (void) pthread_mutex_destroy(&LOCK_active_mi);
  (void) rwlock_destroy(&LOCK_sys_init_connect);
  (void) rwlock_destroy(&LOCK_sys_init_slave);
  (void) pthread_mutex_destroy(&LOCK_global_system_variables);
  (void) pthread_mutex_destroy(&LOCK_short_uuid_generator);
  (void) rwlock_destroy(&LOCK_system_variables_hash);
  (void) pthread_mutex_destroy(&LOCK_global_read_lock);
  (void) pthread_mutex_destroy(&LOCK_prepared_stmt_count);
  (void) pthread_cond_destroy(&COND_thread_count);
  (void) pthread_cond_destroy(&COND_refresh);
  (void) pthread_cond_destroy(&COND_global_read_lock);
  (void) pthread_cond_destroy(&COND_thread_cache);
  (void) pthread_cond_destroy(&COND_flush_thread_cache);
  (void) pthread_cond_destroy(&COND_manager);
  DBUG_VOID_RETURN;
}


/**
   Register order of mutex for wrong mutex deadlock detector

   By aquiring all mutex in order here, the mutex order detector in
   mysys/thr_mutex.c, will give a warning on first wrong mutex usage!
*/

static void register_mutex_order()
{
#ifdef SAFE_MUTEX
  /*
    We must have LOCK_open before LOCK_global_system_variables because
    LOCK_open is hold while sql_plugin.c::intern_sys_var_ptr() is called.
  */
  pthread_mutex_lock(&LOCK_open);
  pthread_mutex_lock(&LOCK_global_system_variables);

  pthread_mutex_unlock(&LOCK_global_system_variables);
  pthread_mutex_unlock(&LOCK_open);
#endif
}


/****************************************************************************
** Init IP and UNIX socket
****************************************************************************/

#ifndef EMBEDDED_LIBRARY
static void set_ports()
{
  char	*env;
  if (!mysqld_port && !opt_disable_networking)
  {					// Get port if not from commandline
    mysqld_port= MYSQL_PORT;

    /*
      if builder specifically requested a default port, use that
      (even if it coincides with our factory default).
      only if they didn't do we check /etc/services (and, failing
      on that, fall back to the factory default of 3306).
      either default can be overridden by the environment variable
      MYSQL_TCP_PORT, which in turn can be overridden with command
      line options.
    */

#if MYSQL_PORT_DEFAULT == 0
    struct  servent *serv_ptr;
    if ((serv_ptr= getservbyname("mysql", "tcp")))
      mysqld_port= ntohs((u_short) serv_ptr->s_port); /* purecov: inspected */
#endif
    if ((env = getenv("MYSQL_TCP_PORT")))
      mysqld_port= (uint) atoi(env);		/* purecov: inspected */
  }
  if (!mysqld_unix_port)
  {
#ifdef __WIN__
    mysqld_unix_port= (char*) MYSQL_NAMEDPIPE;
#else
    mysqld_unix_port= (char*) MYSQL_UNIX_ADDR;
#endif
    if ((env = getenv("MYSQL_UNIX_PORT")))
      mysqld_unix_port= env;			/* purecov: inspected */
  }
}

/* Change to run as another user if started with --user */

static struct passwd *check_user(const char *user)
{
#if !defined(__WIN__) && !defined(__NETWARE__)
  struct passwd *tmp_user_info;
  uid_t user_id= geteuid();

  // Don't bother if we aren't superuser
  if (user_id)
  {
    if (user)
    {
      /* Don't give a warning, if real user is same as given with --user */
      /* purecov: begin tested */
      tmp_user_info= getpwnam(user);
      if ((!tmp_user_info || user_id != tmp_user_info->pw_uid) &&
	  global_system_variables.log_warnings)
        sql_print_warning(
                    "One can only use the --user switch if running as root\n");
      /* purecov: end */
    }
    return NULL;
  }
  if (!user)
  {
    if (!opt_bootstrap)
    {
      sql_print_error("Fatal error: Please read \"Security\" section of the manual to find out how to run mysqld as root!\n");
      unireg_abort(1);
    }
    return NULL;
  }
  /* purecov: begin tested */
  if (!strcmp(user,"root"))
    return NULL;                        // Avoid problem with dynamic libraries

  if (!(tmp_user_info= getpwnam(user)))
  {
    // Allow a numeric uid to be used
    const char *pos;
    for (pos= user; my_isdigit(mysqld_charset,*pos); pos++) ;
    if (*pos)                                   // Not numeric id
      goto err;
    if (!(tmp_user_info= getpwuid(atoi(user))))
      goto err;
  }
  return tmp_user_info;
  /* purecov: end */

err:
  sql_print_error("Fatal error: Can't change to run as user '%s' ;  Please check that the user exists!\n",user);
  unireg_abort(1);

#ifdef PR_SET_DUMPABLE
  if (test_flags & TEST_CORE_ON_SIGNAL)
  {
    /* inform kernel that process is dumpable */
    (void) prctl(PR_SET_DUMPABLE, 1);
  }
#endif

#endif
  return NULL;
}

static void set_user(const char *user, struct passwd *user_info_arg)
{
  /* purecov: begin tested */
#if !defined(__WIN__) && !defined(__NETWARE__)
  DBUG_ASSERT(user_info_arg != 0);
#ifdef HAVE_INITGROUPS
  /*
    We can get a SIGSEGV when calling initgroups() on some systems when NSS
    is configured to use LDAP and the server is statically linked.  We set
    calling_initgroups as a flag to the SIGSEGV handler that is then used to
    output a specific message to help the user resolve this problem.
  */
  calling_initgroups= 1;
  initgroups((char*) user, user_info_arg->pw_gid);
  calling_initgroups= 0;
#endif
  if (setgid(user_info_arg->pw_gid) == -1)
  {
    sql_perror("setgid");
    unireg_abort(1);
  }
  if (setuid(user_info_arg->pw_uid) == -1)
  {
    sql_perror("setuid");
    unireg_abort(1);
  }
#endif
  /* purecov: end */
}


static void set_effective_user(struct passwd *user_info_arg)
{
#if !defined(__WIN__) && !defined(__NETWARE__)
  DBUG_ASSERT(user_info_arg != 0);
  if (setregid((gid_t)-1, user_info_arg->pw_gid) == -1)
  {
    sql_perror("setregid");
    unireg_abort(1);
  }
  if (setreuid((uid_t)-1, user_info_arg->pw_uid) == -1)
  {
    sql_perror("setreuid");
    unireg_abort(1);
  }
#endif
}


/** Change root user if started with @c --chroot . */
static void set_root(const char *path)
{
#if !defined(__WIN__) && !defined(__NETWARE__)
  if (chroot(path) == -1)
  {
    sql_perror("chroot");
    unireg_abort(1);
  }
  my_setwd("/", MYF(0));
#endif
}

/**
   Activate usage of a tcp port
*/

static my_socket activate_tcp_port(uint port)
{
  struct sockaddr_in IPaddr;
  my_socket ip_sock;
  int	arg=1;
  int   ret;
  uint  waited;
  uint  this_wait;
  uint  retry;
  DBUG_ENTER("activate_tcp_port");
  DBUG_PRINT("enter",("port: %u", port));
  LINT_INIT(ret);

  ip_sock = socket(AF_INET, SOCK_STREAM, 0);
  if (ip_sock == INVALID_SOCKET)
  {
    DBUG_PRINT("error",("Got error: %d from socket()",socket_errno));
    sql_perror(ER(ER_IPSOCK_ERROR));		/* purecov: tested */
    unireg_abort(1);				/* purecov: tested */
  }
  bzero((char*) &IPaddr, sizeof(IPaddr));
  IPaddr.sin_family = AF_INET;
  IPaddr.sin_addr.s_addr = my_bind_addr;
  IPaddr.sin_port = (unsigned short) htons((unsigned short) port);

#ifndef __WIN__
  /*
    We should not use SO_REUSEADDR on windows as this would enable a
    user to open two mysqld servers with the same TCP/IP port.
  */
  (void) setsockopt(ip_sock,SOL_SOCKET,SO_REUSEADDR,(char*)&arg,sizeof(arg));
#endif /* __WIN__ */
  /*
    Sometimes the port is not released fast enough when stopping and
    restarting the server. This happens quite often with the test suite
    on busy Linux systems. Retry to bind the address at these intervals:
    Sleep intervals: 1, 2, 4,  6,  9, 13, 17, 22, ...
    Retry at second: 1, 3, 7, 13, 22, 35, 52, 74, ...
    Limit the sequence by mysqld_port_timeout (set --port-open-timeout=#).
  */

  for (waited= 0, retry= 1; ; retry++, waited+= this_wait)
  {
    if (((ret= bind(ip_sock, my_reinterpret_cast(struct sockaddr *) (&IPaddr),
                    sizeof(IPaddr))) >= 0) ||
        (socket_errno != SOCKET_EADDRINUSE) ||
        (waited >= mysqld_port_timeout))
      break;
    sql_print_information("Retrying bind on TCP/IP port %u", port);
    this_wait= retry * retry / 3 + 1;
    sleep(this_wait);
  }
  if (ret < 0)
  {
    DBUG_PRINT("error",("Got error: %d from bind",socket_errno));
    sql_perror("Can't start server: Bind on TCP/IP port");
    sql_print_error("Do you already have another mysqld server running on "
                    "port: %u ?", port);
    unireg_abort(1);
  }
  if (listen(ip_sock,(int) back_log) < 0)
  {
    sql_perror("Can't start server: listen() on TCP/IP port");
    sql_print_error("listen() on TCP/IP failed with error %d",
                    socket_errno);
    unireg_abort(1);
  }
  DBUG_RETURN(ip_sock);
}


static void network_init(void)
{
#ifdef HAVE_SYS_UN_H
  struct sockaddr_un	UNIXaddr;
#endif
  int	arg=1;
  DBUG_ENTER("network_init");

  if (thread_scheduler.init())
    unireg_abort(1);			/* purecov: inspected */

  set_ports();

  if (!opt_disable_networking && !opt_bootstrap)
  {
    if (mysqld_port)
      base_ip_sock= activate_tcp_port(mysqld_port);
    if (mysqld_extra_port)
      extra_ip_sock= activate_tcp_port(mysqld_extra_port);
  }

#ifdef __NT__
  /* create named pipe */
  if (Service.IsNT() && mysqld_unix_port[0] && !opt_bootstrap &&
      opt_enable_named_pipe)
  {

    strxnmov(pipe_name, sizeof(pipe_name)-1, "\\\\.\\pipe\\",
	     mysqld_unix_port, NullS);
    bzero((char*) &saPipeSecurity, sizeof(saPipeSecurity));
    bzero((char*) &sdPipeDescriptor, sizeof(sdPipeDescriptor));
    if (!InitializeSecurityDescriptor(&sdPipeDescriptor,
				      SECURITY_DESCRIPTOR_REVISION))
    {
      sql_perror("Can't start server : Initialize security descriptor");
      unireg_abort(1);
    }
    if (!SetSecurityDescriptorDacl(&sdPipeDescriptor, TRUE, NULL, FALSE))
    {
      sql_perror("Can't start server : Set security descriptor");
      unireg_abort(1);
    }
    saPipeSecurity.nLength = sizeof(SECURITY_ATTRIBUTES);
    saPipeSecurity.lpSecurityDescriptor = &sdPipeDescriptor;
    saPipeSecurity.bInheritHandle = FALSE;
    if ((hPipe= CreateNamedPipe(pipe_name,
				PIPE_ACCESS_DUPLEX|FILE_FLAG_OVERLAPPED,
				PIPE_TYPE_BYTE |
				PIPE_READMODE_BYTE |
				PIPE_WAIT,
				PIPE_UNLIMITED_INSTANCES,
				(int) global_system_variables.net_buffer_length,
				(int) global_system_variables.net_buffer_length,
				NMPWAIT_USE_DEFAULT_WAIT,
				&saPipeSecurity)) == INVALID_HANDLE_VALUE)
      {
	LPVOID lpMsgBuf;
	int error=GetLastError();
	FormatMessage(FORMAT_MESSAGE_ALLOCATE_BUFFER |
		      FORMAT_MESSAGE_FROM_SYSTEM,
		      NULL, error, MAKELANGID(LANG_NEUTRAL, SUBLANG_DEFAULT),
		      (LPTSTR) &lpMsgBuf, 0, NULL );
	sql_perror((char *)lpMsgBuf);
	LocalFree(lpMsgBuf);
	unireg_abort(1);
      }
  }
#endif

#if defined(HAVE_SYS_UN_H)
  /*
  ** Create the UNIX socket
  */
  if (mysqld_unix_port[0] && !opt_bootstrap)
  {
    DBUG_PRINT("general",("UNIX Socket is %s",mysqld_unix_port));

    if (strlen(mysqld_unix_port) > (sizeof(UNIXaddr.sun_path) - 1))
    {
      sql_print_error("The socket file path is too long (> %u): %s",
                      (uint) sizeof(UNIXaddr.sun_path) - 1, mysqld_unix_port);
      unireg_abort(1);
    }
    if ((unix_sock= socket(AF_UNIX, SOCK_STREAM, 0)) < 0)
    {
      sql_perror("Can't start server : UNIX Socket "); /* purecov: inspected */
      unireg_abort(1);				/* purecov: inspected */
    }
    bzero((char*) &UNIXaddr, sizeof(UNIXaddr));
    UNIXaddr.sun_family = AF_UNIX;
    strmov(UNIXaddr.sun_path, mysqld_unix_port);
    (void) unlink(mysqld_unix_port);
    (void) setsockopt(unix_sock,SOL_SOCKET,SO_REUSEADDR,(char*)&arg,
		      sizeof(arg));
    umask(0);
    if (bind(unix_sock, my_reinterpret_cast(struct sockaddr *) (&UNIXaddr),
	     sizeof(UNIXaddr)) < 0)
    {
      sql_perror("Can't start server : Bind on unix socket"); /* purecov: tested */
      sql_print_error("Do you already have another mysqld server running on socket: %s ?",mysqld_unix_port);
      unireg_abort(1);					/* purecov: tested */
    }
    umask(((~my_umask) & 0666));
#if defined(S_IFSOCK) && defined(SECURE_SOCKETS)
    (void) chmod(mysqld_unix_port,S_IFSOCK);	/* Fix solaris 2.6 bug */
#endif
    if (listen(unix_sock,(int) back_log) < 0)
      sql_print_warning("listen() on Unix socket failed with error %d",
		      socket_errno);
  }
#endif
  DBUG_PRINT("info",("server started"));
  DBUG_VOID_RETURN;
}

#endif /*!EMBEDDED_LIBRARY*/


#ifndef EMBEDDED_LIBRARY
/**
  Close a connection.

  @param thd		Thread handle
  @param errcode	Error code to print to console
  @param lock	        1 if we have have to lock LOCK_thread_count

  @note
    For the connection that is doing shutdown, this is called twice
*/
void close_connection(THD *thd, uint errcode, bool lock)
{
  st_vio *vio;
  DBUG_ENTER("close_connection");
  DBUG_PRINT("enter",("fd: %s  error: '%s'",
		      thd->net.vio ? vio_description(thd->net.vio) :
		      "(not connected)",
		      errcode ? ER(errcode) : ""));
  if (lock)
    (void) pthread_mutex_lock(&LOCK_thread_count);
  thd->killed= THD::KILL_CONNECTION;
  if ((vio= thd->net.vio) != 0)
  {
    if (errcode)
      net_send_error(thd, errcode, ER(errcode)); /* purecov: inspected */
    vio_close(vio);			/* vio is freed in delete thd */
  }
  if (lock)
    (void) pthread_mutex_unlock(&LOCK_thread_count);
  DBUG_VOID_RETURN;
}
#endif /* EMBEDDED_LIBRARY */


/** Called when mysqld is aborted with ^C */
/* ARGSUSED */
extern "C" sig_handler end_mysqld_signal(int sig __attribute__((unused)))
{
  DBUG_ENTER("end_mysqld_signal");
  /* Don't call kill_mysql() if signal thread is not running */
  if (signal_thread_in_use)
    kill_mysql();                          // Take down mysqld nicely 
  DBUG_VOID_RETURN;				/* purecov: deadcode */
}


/*
  Unlink thd from global list of available connections and free thd

  SYNOPSIS
    unlink_thd()
    thd		 Thread handler

  NOTES
    LOCK_thread_count is locked and left locked
*/

void unlink_thd(THD *thd)
{
  DBUG_ENTER("unlink_thd");
  DBUG_PRINT("enter", ("thd: 0x%lx", (long) thd));
  thd->cleanup();

  pthread_mutex_lock(&LOCK_connection_count);
  (*thd->scheduler->connection_count)--;
  pthread_mutex_unlock(&LOCK_connection_count);

  (void) pthread_mutex_lock(&LOCK_thread_count);
  /*
    Used by binlog_reset_master.  It would be cleaner to use
    DEBUG_SYNC here, but that's not possible because the THD's debug
    sync feature has been shut down at this point.
  */
  DBUG_EXECUTE_IF("sleep_after_lock_thread_count_before_delete_thd", sleep(5););
  thread_count--;
  delete thd;
  DBUG_VOID_RETURN;
}


/*
  Store thread in cache for reuse by new connections

  SYNOPSIS
    cache_thread()

  NOTES
    LOCK_thread_count has to be locked

  RETURN
    0  Thread was not put in cache
    1  Thread is to be reused by new connection.
       (ie, caller should return, not abort with pthread_exit())
*/


static bool cache_thread()
{
  safe_mutex_assert_owner(&LOCK_thread_count);
  if (cached_thread_count < thread_cache_size &&
      ! abort_loop && !kill_cached_threads)
  {
    /* Don't kill the thread, just put it in cache for reuse */
    DBUG_PRINT("info", ("Adding thread to cache"));
    cached_thread_count++;
    while (!abort_loop && ! wake_thread && ! kill_cached_threads)
      (void) pthread_cond_wait(&COND_thread_cache, &LOCK_thread_count);
    cached_thread_count--;
    if (kill_cached_threads)
      pthread_cond_signal(&COND_flush_thread_cache);
    if (wake_thread)
    {
      THD *thd;
      wake_thread--;
      thd= thread_cache.get();
      thd->thread_stack= (char*) &thd;          // For store_globals
      (void) thd->store_globals();
      /*
        THD::mysys_var::abort is associated with physical thread rather
        than with THD object. So we need to reset this flag before using
        this thread for handling of new THD object/connection.
      */
      thd->mysys_var->abort= 0;
      thd->thr_create_utime= my_micro_time();
      threads.append(thd);
      return(1);
    }
  }
  return(0);
}


/*
  End thread for the current connection

  SYNOPSIS
    one_thread_per_connection_end()
    thd		  Thread handler
    put_in_cache  Store thread in cache, if there is room in it
                  Normally this is true in all cases except when we got
                  out of resources initializing the current thread

  NOTES
    If thread is cached, we will wait until thread is scheduled to be
    reused and then we will return.
    If thread is not cached, we end the thread.

  RETURN
    0    Signal to handle_one_connection to reuse connection
*/

bool one_thread_per_connection_end(THD *thd, bool put_in_cache)
{
  DBUG_ENTER("one_thread_per_connection_end");
  unlink_thd(thd);
  /* Mark that current_thd is not valid anymore */
  my_pthread_setspecific_ptr(THR_THD,  0);
  if (put_in_cache)
    put_in_cache= cache_thread();
  pthread_mutex_unlock(&LOCK_thread_count);
  if (put_in_cache)
    DBUG_RETURN(0);                             // Thread is reused

  /* It's safe to broadcast outside a lock (COND... is not deleted here) */
  DBUG_PRINT("signal", ("Broadcasting COND_thread_count"));
  DBUG_LEAVE;                                   // Must match DBUG_ENTER()
  my_thread_end();
  (void) pthread_cond_broadcast(&COND_thread_count);

  pthread_exit(0);
  return 0;                                     // Avoid compiler warnings
}


void flush_thread_cache()
{
  (void) pthread_mutex_lock(&LOCK_thread_count);
  kill_cached_threads++;
  while (cached_thread_count)
  {
    pthread_cond_broadcast(&COND_thread_cache);
    pthread_cond_wait(&COND_flush_thread_cache,&LOCK_thread_count);
  }
  kill_cached_threads--;
  (void) pthread_mutex_unlock(&LOCK_thread_count);
}


#ifdef THREAD_SPECIFIC_SIGPIPE
/**
  Aborts a thread nicely. Comes here on SIGPIPE.

  @todo
    One should have to fix that thr_alarm know about this thread too.
*/
extern "C" sig_handler abort_thread(int sig __attribute__((unused)))
{
  THD *thd=current_thd;
  DBUG_ENTER("abort_thread");
  if (thd)
    thd->killed= THD::KILL_CONNECTION;
  DBUG_VOID_RETURN;
}
#endif


/******************************************************************************
  Setup a signal thread with handles all signals.
  Because Linux doesn't support schemas use a mutex to check that
  the signal thread is ready before continuing
******************************************************************************/

#if defined(__WIN__)


/*
  On Windows, we use native SetConsoleCtrlHandler for handle events like Ctrl-C
  with graceful shutdown.
  Also, we do not use signal(), but SetUnhandledExceptionFilter instead - as it
  provides possibility to pass the exception to just-in-time debugger, collect
  dumps and potentially also the exception and thread context used to output
  callstack.
*/

static BOOL WINAPI console_event_handler( DWORD type ) 
{
  DBUG_ENTER("console_event_handler");
#ifndef EMBEDDED_LIBRARY
  if(type == CTRL_C_EVENT)
  {
     /*
       Do not shutdown before startup is finished and shutdown
       thread is initialized. Otherwise there is a race condition 
       between main thread doing initialization and CTRL-C thread doing
       cleanup, which can result into crash.
     */
#ifndef EMBEDDED_LIBRARY
     if(hEventShutdown)
       kill_mysql();
     else
#endif
       sql_print_warning("CTRL-C ignored during startup");
     DBUG_RETURN(TRUE);
  }
#endif
  DBUG_RETURN(FALSE);
}


/*
  In Visual Studio 2005 and later, default SIGABRT handler will overwrite
  any unhandled exception filter set by the application  and will try to
  call JIT debugger. This is not what we want, this we calling __debugbreak
  to stop in debugger, if process is being debugged or to generate 
  EXCEPTION_BREAKPOINT and then handle_segfault will do its magic.
*/

#if (_MSC_VER >= 1400)
static void my_sigabrt_handler(int sig)
{
  __debugbreak();
}
#endif /*_MSC_VER >=1400 */

void win_install_sigabrt_handler(void)
{
#if (_MSC_VER >=1400)
  /*abort() should not override our exception filter*/
  _set_abort_behavior(0,_CALL_REPORTFAULT);
  signal(SIGABRT,my_sigabrt_handler);
#endif /* _MSC_VER >=1400 */
}

#ifdef DEBUG_UNHANDLED_EXCEPTION_FILTER
#define DEBUGGER_ATTACH_TIMEOUT 120
/*
  Wait for debugger to attach and break into debugger. If debugger is
  not attached, resume after timeout.
*/
static void wait_for_debugger(int timeout_sec)
{
   if(!IsDebuggerPresent())
   {
     int i;
     printf("Waiting for debugger to attach, pid=%u\n",GetCurrentProcessId());
     fflush(stdout);
     for(i= 0; i < timeout_sec; i++)
     {
       Sleep(1000);
       if(IsDebuggerPresent())
       {
         /* Break into debugger */
         __debugbreak();
         return;
       }
     }
     printf("pid=%u, debugger not attached after %d seconds, resuming\n",GetCurrentProcessId(),
       timeout_sec);
     fflush(stdout);
   }
}
#endif /* DEBUG_UNHANDLED_EXCEPTION_FILTER */

LONG WINAPI my_unhandler_exception_filter(EXCEPTION_POINTERS *ex_pointers)
{
   static BOOL first_time= TRUE;
   if(!first_time)
   {
     /*
       This routine can be called twice, typically
       when detaching in JIT debugger.
       Return EXCEPTION_EXECUTE_HANDLER to terminate process.
     */
     return EXCEPTION_EXECUTE_HANDLER;
   }
   first_time= FALSE;
#ifdef DEBUG_UNHANDLED_EXCEPTION_FILTER
   /*
    Unfortunately there is no clean way to debug unhandled exception filters,
    as debugger does not stop there(also documented in MSDN) 
    To overcome, one could put a MessageBox, but this will not work in service.
    Better solution is to print error message and sleep some minutes 
    until debugger is attached
  */
  wait_for_debugger(DEBUGGER_ATTACH_TIMEOUT);
#endif /* DEBUG_UNHANDLED_EXCEPTION_FILTER */
  __try
  {
    my_set_exception_pointers(ex_pointers);
    handle_fatal_signal(ex_pointers->ExceptionRecord->ExceptionCode);
  }
  __except(EXCEPTION_EXECUTE_HANDLER)
  {
    DWORD written;
    const char msg[] = "Got exception in exception handler!\n";
    WriteFile(GetStdHandle(STD_OUTPUT_HANDLE),msg, sizeof(msg)-1, 
      &written,NULL);
  }
  /*
    Return EXCEPTION_CONTINUE_SEARCH to give JIT debugger
    (drwtsn32 or vsjitdebugger) possibility to attach,
    if JIT debugger is configured.
    Windows Error reporting might generate a dump here.
  */
  return EXCEPTION_CONTINUE_SEARCH;
}


static void init_signals(void)
{
  win_install_sigabrt_handler();
  if(opt_console)
    SetConsoleCtrlHandler(console_event_handler,TRUE);

    /* Avoid MessageBox()es*/
  _CrtSetReportMode(_CRT_WARN, _CRTDBG_MODE_FILE);
  _CrtSetReportFile(_CRT_WARN, _CRTDBG_FILE_STDERR);
  _CrtSetReportMode(_CRT_ERROR, _CRTDBG_MODE_FILE);
  _CrtSetReportFile(_CRT_ERROR, _CRTDBG_FILE_STDERR);
  _CrtSetReportMode(_CRT_ASSERT, _CRTDBG_MODE_FILE);
  _CrtSetReportFile(_CRT_ASSERT, _CRTDBG_FILE_STDERR);

   /*
     Do not use SEM_NOGPFAULTERRORBOX in the following SetErrorMode (),
     because it would prevent JIT debugger and Windows error reporting
     from working. We need WER or JIT-debugging, since our own unhandled
     exception filter is not guaranteed to work in all situation
     (like heap corruption or stack overflow)
   */
  SetErrorMode(SetErrorMode(0) | SEM_FAILCRITICALERRORS
                               | SEM_NOOPENFILEERRORBOX);
  SetUnhandledExceptionFilter(my_unhandler_exception_filter);
}


static void start_signal_handler(void)
{
#ifndef EMBEDDED_LIBRARY
  // Save vm id of this process
  if (!opt_bootstrap)
    create_pid_file();
#endif /* EMBEDDED_LIBRARY */
}


static void check_data_home(const char *path)
{}


#elif defined(__NETWARE__)

/// down server event callback.
void mysql_down_server_cb(void *, void *)
{
  event_flag= TRUE;
  kill_server(0);
}


/// destroy callback resources.
void mysql_cb_destroy(void *)
{
  UnRegisterEventNotification(eh);  // cleanup down event notification
  NX_UNWRAP_INTERFACE(ref);
  /* Deregister NSS volume deactivation event */
  NX_UNWRAP_INTERFACE(refneb);
  if (neb_consumer_id)
    UnRegisterConsumer(neb_consumer_id, NULL);
}


/// initialize callbacks.
void mysql_cb_init()
{
  // register for down server event
  void *handle = getnlmhandle();
  rtag_t rt= AllocateResourceTag(handle, "MySQL Down Server Callback",
                                 EventSignature);
  NX_WRAP_INTERFACE((void *)mysql_down_server_cb, 2, (void **)&ref);
  eh= RegisterForEventNotification(rt, EVENT_PRE_DOWN_SERVER,
                                   EVENT_PRIORITY_APPLICATION,
                                   NULL, ref, NULL);

  /*
    Register for volume deactivation event
    Wrap the callback function, as it is called by non-LibC thread
  */
  (void *) NX_WRAP_INTERFACE(neb_event_callback, 1, &refneb);
  registerwithneb();

  NXVmRegisterExitHandler(mysql_cb_destroy, NULL);  // clean-up
}


/** To get the name of the NetWare volume having MySQL data folder. */
static void getvolumename()
{
  char *p;
  /*
    We assume that data path is already set.
    If not it won't come here. Terminate after volume name
  */
  if ((p= strchr(mysql_real_data_home, ':')))
    strmake(datavolname, mysql_real_data_home,
            (uint) (p - mysql_real_data_home));
}


/**
  Registering with NEB for NSS Volume Deactivation event.
*/

static void registerwithneb()
{

  ConsumerRegistrationInfo reg_info;

  /* Clear NEB registration structure */
  bzero((char*) &reg_info, sizeof(struct ConsumerRegistrationInfo));

  /* Fill the NEB consumer information structure */
  reg_info.CRIVersion= 1;  	            // NEB version
  /* NEB Consumer name */
  reg_info.CRIConsumerName= (BYTE *) "MySQL Database Server";
  /* Event of interest */
  reg_info.CRIEventName= (BYTE *) "NSS.ChangeVolState.Enter";
  reg_info.CRIUserParameter= NULL;	    // Consumer Info
  reg_info.CRIEventFlags= 0;	            // Event flags
  /* Consumer NLM handle */
  reg_info.CRIOwnerID= (LoadDefinitionStructure *)getnlmhandle();
  reg_info.CRIConsumerESR= NULL;	    // No consumer ESR required
  reg_info.CRISecurityToken= 0;	            // No security token for the event
  reg_info.CRIConsumerFlags= 0;             // SMP_ENABLED_BIT;
  reg_info.CRIFilterName= 0;	            // No event filtering
  reg_info.CRIFilterDataLength= 0;          // No filtering data
  reg_info.CRIFilterData= 0;	            // No filtering data
  /* Callback function for the event */
  (void *)reg_info.CRIConsumerCallback= (void *) refneb;
  reg_info.CRIOrder= 0;	                    // Event callback order
  reg_info.CRIConsumerType= CHECK_CONSUMER; // Consumer type

  /* Register for the event with NEB */
  if (RegisterConsumer(&reg_info))
  {
    consoleprintf("Failed to register for NSS Volume Deactivation event \n");
    return;
  }
  /* This ID is required for deregistration */
  neb_consumer_id= reg_info.CRIConsumerID;

  /* Get MySQL data volume name, stored in global variable datavolname */
  getvolumename();

  /*
    Get the NSS volume ID of the MySQL Data volume.
    Volume ID is stored in a global variable
  */
  getvolumeID((BYTE*) datavolname);
}


/**
  Callback for NSS Volume Deactivation event.
*/

ulong neb_event_callback(struct EventBlock *eblock)
{
  EventChangeVolStateEnter_s *voldata;
  extern bool nw_panic;

  voldata= (EventChangeVolStateEnter_s *)eblock->EBEventData;

  /* Deactivation of a volume */
  if ((voldata->oldState == zVOLSTATE_ACTIVE &&
       voldata->newState == zVOLSTATE_DEACTIVE ||
       voldata->newState == zVOLSTATE_MAINTENANCE))
  {
    /*
      Ensure that we bring down MySQL server only for MySQL data
      volume deactivation
    */
    if (!memcmp(&voldata->volID, &datavolid, sizeof(VolumeID_t)))
    {
      consoleprintf("MySQL data volume is deactivated, shutting down MySQL Server \n");
      event_flag= TRUE;
      nw_panic = TRUE;
      event_flag= TRUE;
      kill_server(0);
    }
  }
  return 0;
}


#define ADMIN_VOL_PATH					"_ADMIN:/Volumes/"

/**
  Function to get NSS volume ID of the MySQL data.
*/
static void getvolumeID(BYTE *volumeName)
{
  char path[zMAX_FULL_NAME];
  Key_t rootKey= 0, fileKey= 0;
  QUAD getInfoMask;
  zInfo_s info;
  STATUS status;

  /* Get the root key */
  if ((status= zRootKey(0, &rootKey)) != zOK)
  {
    consoleprintf("\nGetNSSVolumeProperties - Failed to get root key, status: %d\n.", (int) status);
    goto exit;
  }

  /*
    Get the file key. This is the key to the volume object in the
    NSS admin volumes directory.
  */

  strxmov(path, (const char *) ADMIN_VOL_PATH, (const char *) volumeName,
          NullS);
  if ((status= zOpen(rootKey, zNSS_TASK, zNSPACE_LONG|zMODE_UTF8,
                     (BYTE *) path, zRR_READ_ACCESS, &fileKey)) != zOK)
  {
    consoleprintf("\nGetNSSVolumeProperties - Failed to get file, status: %d\n.", (int) status);
    goto exit;
  }

  getInfoMask= zGET_IDS | zGET_VOLUME_INFO ;
  if ((status= zGetInfo(fileKey, getInfoMask, sizeof(info),
                        zINFO_VERSION_A, &info)) != zOK)
  {
    consoleprintf("\nGetNSSVolumeProperties - Failed in zGetInfo, status: %d\n.", (int) status);
    goto exit;
  }

  /* Copy the data to global variable */
  datavolid.timeLow= info.vol.volumeID.timeLow;
  datavolid.timeMid= info.vol.volumeID.timeMid;
  datavolid.timeHighAndVersion= info.vol.volumeID.timeHighAndVersion;
  datavolid.clockSeqHighAndReserved= info.vol.volumeID.clockSeqHighAndReserved;
  datavolid.clockSeqLow= info.vol.volumeID.clockSeqLow;
  /* This is guranteed to be 6-byte length (but sizeof() would be better) */
  memcpy(datavolid.node, info.vol.volumeID.node, (unsigned int) 6);

exit:
  if (rootKey)
    zClose(rootKey);
  if (fileKey)
    zClose(fileKey);
}


static void init_signals(void)
{
  int signals[] = {SIGINT,SIGILL,SIGFPE,SIGSEGV,SIGTERM,SIGABRT};

  for (uint i=0 ; i < sizeof(signals)/sizeof(int) ; i++)
    signal(signals[i], kill_server);
  mysql_cb_init();  // initialize callbacks

}


static void start_signal_handler(void)
{
  // Save vm id of this process
  if (!opt_bootstrap)
    create_pid_file();
  // no signal handler
}


/**
  Warn if the data is on a Traditional volume.

  @note
    Already done by mysqld_safe
*/

static void check_data_home(const char *path)
{
}

#endif /*__WIN__ || __NETWARE */

#ifdef HAVE_LINUXTHREADS
#define UNSAFE_DEFAULT_LINUX_THREADS 200
#endif


#if BACKTRACE_DEMANGLE
#include <cxxabi.h>
extern "C" char *my_demangle(const char *mangled_name, int *status)
{
  return abi::__cxa_demangle(mangled_name, NULL, NULL, status);
}
#endif


<<<<<<< HEAD
extern "C" sig_handler handle_segfault(int sig)
{
  time_t curr_time;
  struct tm tm;
#ifdef HAVE_STACKTRACE
  THD *thd=current_thd;
#endif

  /*
    Strictly speaking, one needs a mutex here
    but since we have got SIGSEGV already, things are a mess
    so not having the mutex is not as bad as possibly using a buggy
    mutex - so we keep things simple
  */
  if (segfaulted)
  {
    fprintf(stderr, "Fatal " SIGNAL_FMT " while backtracing\n", sig);
    exit(1);
  }

  segfaulted = 1;

  curr_time= my_time(0);
  localtime_r(&curr_time, &tm);

  fprintf(stderr, "%02d%02d%02d %2d:%02d:%02d ",
          tm.tm_year % 100, tm.tm_mon+1, tm.tm_mday,
          tm.tm_hour, tm.tm_min, tm.tm_sec);
  if (opt_expect_abort && sig == SIGABRT)
  {
    fprintf(stderr,"[Note] mysqld did an expected abort\n");
    goto end;
  }

  fprintf(stderr,"[ERROR] mysqld got " SIGNAL_FMT " ;\n\
This could be because you hit a bug. It is also possible that this binary\n\
or one of the libraries it was linked against is corrupt, improperly built,\n\
or misconfigured. This error can also be caused by malfunctioning hardware.\n",
	  sig);
  fprintf(stderr, "\
We will try our best to scrape up some info that will hopefully help diagnose\n\
the problem, but since we have already crashed, something is definitely wrong\n\
and this may fail.\n\n");
  fprintf(stderr, "key_buffer_size=%lu\n",
          (ulong) dflt_key_cache->key_cache_mem_size);
  fprintf(stderr, "read_buffer_size=%ld\n", (long) global_system_variables.read_buff_size);
  fprintf(stderr, "max_used_connections=%lu\n", max_used_connections);
  fprintf(stderr, "max_threads=%u\n", thread_scheduler.max_threads +
          (uint) extra_max_connections);
  fprintf(stderr, "threads_connected=%u\n", thread_count);
  fprintf(stderr, "It is possible that mysqld could use up to \n\
key_buffer_size + (read_buffer_size + sort_buffer_size)*max_threads = %lu K\n\
bytes of memory\n", ((ulong) dflt_key_cache->key_cache_mem_size +
		     (global_system_variables.read_buff_size +
		      global_system_variables.sortbuff_size) *
		     (thread_scheduler.max_threads + extra_max_connections) +
                     (max_connections + extra_max_connections)* sizeof(THD))
          / 1024);
  fprintf(stderr, "Hope that's ok; if not, decrease some variables in the equation.\n\n");

#if defined(HAVE_LINUXTHREADS)
  if (sizeof(char*) == 4 && thread_count > UNSAFE_DEFAULT_LINUX_THREADS)
  {
    fprintf(stderr, "\
You seem to be running 32-bit Linux and have %d concurrent connections.\n\
If you have not changed STACK_SIZE in LinuxThreads and built the binary \n\
yourself, LinuxThreads is quite likely to steal a part of the global heap for\n\
the thread stack. Please read http://dev.mysql.com/doc/mysql/en/linux.html\n\n",
	    thread_count);
  }
#endif /* HAVE_LINUXTHREADS */

#ifdef HAVE_STACKTRACE

  if (opt_stack_trace)
  {
    fprintf(stderr, "Thread pointer: 0x%lx\n", (long) thd);
    fprintf(stderr, "Attempting backtrace. You can use the following "
                    "information to find out\nwhere mysqld died. If "
                    "you see no messages after this, something went\n"
                    "terribly wrong...\n");
    my_print_stacktrace(thd ? (uchar*) thd->thread_stack : NULL,
                        my_thread_stack_size);
  }
  if (thd)
  {
    const char *kreason= "UNKNOWN";
    switch (thd->killed) {
    case THD::NOT_KILLED:
      kreason= "NOT_KILLED";
      break;
    case THD::KILL_BAD_DATA:
      kreason= "KILL_BAD_DATA";
      break;
    case THD::KILL_CONNECTION:
      kreason= "KILL_CONNECTION";
      break;
    case THD::KILL_QUERY:
      kreason= "KILL_QUERY";
      break;
    case THD::KILLED_NO_VALUE:
      kreason= "KILLED_NO_VALUE";
      break;
    }
    fprintf(stderr, "\nTrying to get some variables.\n"
                    "Some pointers may be invalid and cause the dump to abort.\n");
    fprintf(stderr, "Query (%p): ", thd->query());
    my_safe_print_str(thd->query(), min(1024, thd->query_length()));
    fprintf(stderr, "Connection ID (thread ID): %lu\n", (ulong) thd->thread_id);
    fprintf(stderr, "Status: %s\n", kreason);
    fputc('\n', stderr);
  }
  fprintf(stderr, "\
The manual page at http://dev.mysql.com/doc/mysql/en/crashing.html contains\n\
information that should help you find out what is causing the crash.\n");
  fflush(stderr);
#endif /* HAVE_STACKTRACE */

#ifdef HAVE_INITGROUPS
  if (calling_initgroups)
    fprintf(stderr, "\n\
This crash occured while the server was calling initgroups(). This is\n\
often due to the use of a mysqld that is statically linked against glibc\n\
and configured to use LDAP in /etc/nsswitch.conf. You will need to either\n\
upgrade to a version of glibc that does not have this problem (2.3.4 or\n\
later when used with nscd), disable LDAP in your nsswitch.conf, or use a\n\
mysqld that is not statically linked.\n");
#endif

#ifdef HAVE_NPTL
  if (thd_lib_detected == THD_LIB_LT && !getenv("LD_ASSUME_KERNEL"))
    fprintf(stderr,"\n\
You are running a statically-linked LinuxThreads binary on an NPTL system.\n\
This can result in crashes on some distributions due to LT/NPTL conflicts.\n\
You should either build a dynamically-linked binary, or force LinuxThreads\n\
to be used with the LD_ASSUME_KERNEL environment variable. Please consult\n\
the documentation for your distribution on how to do that.\n");
#endif

  if (locked_in_memory)
  {
    fprintf(stderr, "\n\
The \"--memlock\" argument, which was enabled, uses system calls that are\n\
unreliable and unstable on some operating systems and operating-system\n\
versions (notably, some versions of Linux).  This crash could be due to use\n\
of those buggy OS calls.  You should consider whether you really need the\n\
\"--memlock\" parameter and/or consult the OS distributer about \"mlockall\"\n\
bugs.\n");
  }

#ifdef HAVE_WRITE_CORE
  if (test_flags & TEST_CORE_ON_SIGNAL)
  {
    fprintf(stderr, "Writing a core file\n");
    fflush(stderr);
    my_write_core(sig);
  }
#endif

end:
#ifndef __WIN__
  /* Terminate */
  exit(1);
#else
  /* On Windows, do not terminate, but pass control to exception filter */
  ;
#endif
}

=======
>>>>>>> dacaaf22
#if !defined(__WIN__) && !defined(__NETWARE__)
#ifndef SA_RESETHAND
#define SA_RESETHAND 0
#endif
#ifndef SA_NODEFER
#define SA_NODEFER 0
#endif

#ifndef EMBEDDED_LIBRARY

static void init_signals(void)
{
  sigset_t set;
  struct sigaction sa;
  DBUG_ENTER("init_signals");

  my_sigset(THR_SERVER_ALARM,print_signal_warning); // Should never be called!

  if (opt_stack_trace || (test_flags & TEST_CORE_ON_SIGNAL))
  {
    sa.sa_flags = SA_RESETHAND | SA_NODEFER;
    sigemptyset(&sa.sa_mask);
    sigprocmask(SIG_SETMASK,&sa.sa_mask,NULL);

#ifdef HAVE_STACKTRACE
    my_init_stacktrace();
#endif
#if defined(__amiga__)
    sa.sa_handler=(void(*)())handle_fatal_signal;
#else
    sa.sa_handler=handle_fatal_signal;
#endif
    sigaction(SIGSEGV, &sa, NULL);
    sigaction(SIGABRT, &sa, NULL);
#ifdef SIGBUS
    sigaction(SIGBUS, &sa, NULL);
#endif
    sigaction(SIGILL, &sa, NULL);
    sigaction(SIGFPE, &sa, NULL);
  }

#ifdef HAVE_GETRLIMIT
  if (test_flags & TEST_CORE_ON_SIGNAL)
  {
    /* Change limits so that we will get a core file */
    STRUCT_RLIMIT rl;
    rl.rlim_cur = rl.rlim_max = (rlim_t) RLIM_INFINITY;
    if (setrlimit(RLIMIT_CORE, &rl) && global_system_variables.log_warnings)
      sql_print_warning("setrlimit could not change the size of core files to 'infinity';  We may not be able to generate a core file on signals");
  }
#endif
  (void) sigemptyset(&set);
  my_sigset(SIGPIPE,SIG_IGN);
  sigaddset(&set,SIGPIPE);
#ifndef IGNORE_SIGHUP_SIGQUIT
  sigaddset(&set,SIGQUIT);
  sigaddset(&set,SIGHUP);
#endif
  sigaddset(&set,SIGTERM);

  /* Fix signals if blocked by parents (can happen on Mac OS X) */
  sigemptyset(&sa.sa_mask);
  sa.sa_flags = 0;
  sa.sa_handler = print_signal_warning;
  sigaction(SIGTERM, &sa, (struct sigaction*) 0);
  sa.sa_flags = 0;
  sa.sa_handler = print_signal_warning;
  sigaction(SIGHUP, &sa, (struct sigaction*) 0);
#ifdef SIGTSTP
  sigaddset(&set,SIGTSTP);
#endif
  if (thd_lib_detected != THD_LIB_LT)
    sigaddset(&set,THR_SERVER_ALARM);
  if (test_flags & TEST_SIGINT)
  {
    /* Allow SIGINT to break mysqld. This is for debugging with --gdb */
    my_sigset(SIGINT, end_mysqld_signal);
    sigdelset(&set, SIGINT);
  }
  else
    sigaddset(&set,SIGINT);

  sigprocmask(SIG_SETMASK,&set,NULL);
  pthread_sigmask(SIG_SETMASK,&set,NULL);
  DBUG_VOID_RETURN;
}


static void start_signal_handler(void)
{
  int error;
  pthread_attr_t thr_attr;
  DBUG_ENTER("start_signal_handler");

  (void) pthread_attr_init(&thr_attr);
#if !defined(HAVE_DEC_3_2_THREADS)
  pthread_attr_setscope(&thr_attr,PTHREAD_SCOPE_SYSTEM);
  (void) pthread_attr_setdetachstate(&thr_attr,PTHREAD_CREATE_DETACHED);
  if (!(opt_specialflag & SPECIAL_NO_PRIOR))
    my_pthread_attr_setprio(&thr_attr,INTERRUPT_PRIOR);
#if defined(__ia64__) || defined(__ia64)
  /*
    Peculiar things with ia64 platforms - it seems we only have half the
    stack size in reality, so we have to double it here
  */
  pthread_attr_setstacksize(&thr_attr,my_thread_stack_size*2);
#else
  pthread_attr_setstacksize(&thr_attr,my_thread_stack_size);
#endif
#endif

  (void) pthread_mutex_lock(&LOCK_thread_count);
  if ((error=pthread_create(&signal_thread,&thr_attr,signal_hand,0)))
  {
    sql_print_error("Can't create interrupt-thread (error %d, errno: %d)",
		    error,errno);
    exit(1);
  }
  (void) pthread_cond_wait(&COND_thread_count,&LOCK_thread_count);
  pthread_mutex_unlock(&LOCK_thread_count);

  (void) pthread_attr_destroy(&thr_attr);
  DBUG_VOID_RETURN;
}


/** This threads handles all signals and alarms. */
/* ARGSUSED */
pthread_handler_t signal_hand(void *arg __attribute__((unused)))
{
  sigset_t set;
  int sig;
  my_thread_init();				// Init new thread
  DBUG_ENTER("signal_hand");
  signal_thread_in_use= 1;

  /*
    Setup alarm handler
    This should actually be '+ max_number_of_slaves' instead of +10,
    but the +10 should be quite safe.
  */
  init_thr_alarm(thread_scheduler.max_threads + extra_max_connections +
		 global_system_variables.max_insert_delayed_threads + 10);
  if (test_flags & TEST_SIGINT)
  {
    /* Allow SIGINT to break mysqld. This is for debugging with --gdb */
    (void) sigemptyset(&set);
    (void) sigaddset(&set,SIGINT);
    (void) pthread_sigmask(SIG_UNBLOCK,&set,NULL);
  }
  (void) sigemptyset(&set);			// Setup up SIGINT for debug
#ifdef USE_ONE_SIGNAL_HAND
  (void) sigaddset(&set,THR_SERVER_ALARM);	// For alarms
#endif
#ifndef IGNORE_SIGHUP_SIGQUIT
  (void) sigaddset(&set,SIGQUIT);
  (void) sigaddset(&set,SIGHUP);
#endif
  (void) sigaddset(&set,SIGTERM);
  (void) sigaddset(&set,SIGTSTP);

  /* Save pid to this process (or thread on Linux) */
  if (!opt_bootstrap)
    create_pid_file();

  /*
    signal to start_signal_handler that we are ready
    This works by waiting for start_signal_handler to free mutex,
    after which we signal it that we are ready.
    At this pointer there is no other threads running, so there
    should not be any other pthread_cond_signal() calls.
  */
  (void) pthread_mutex_lock(&LOCK_thread_count);
  (void) pthread_mutex_unlock(&LOCK_thread_count);
  (void) pthread_cond_broadcast(&COND_thread_count);

  (void) pthread_sigmask(SIG_BLOCK,&set,NULL);
  for (;;)
  {
    int error;					// Used when debugging
    if (shutdown_in_progress && !abort_loop)
    {
      sig= SIGTERM;
      error=0;
    }
    else
      while ((error=my_sigwait(&set,&sig)) == EINTR) ;
    if (cleanup_done)
    {
      DBUG_PRINT("quit",("signal_handler: calling my_thread_end()"));
      my_thread_end();
      signal_thread_in_use= 0;
      DBUG_LEAVE;                               // Must match DBUG_ENTER()
      pthread_exit(0);				// Safety
      return 0;                                 // Avoid compiler warnings
    }
    switch (sig) {
    case SIGTERM:
    case SIGQUIT:
    case SIGKILL:
#ifdef EXTRA_DEBUG
      sql_print_information("Got signal %d to shutdown mysqld",sig);
#endif
      /* switch to the old log message processing */
      logger.set_handlers(LOG_FILE, opt_slow_log ? LOG_FILE:LOG_NONE,
                          opt_log ? LOG_FILE:LOG_NONE);
      DBUG_PRINT("info",("Got signal: %d  abort_loop: %d",sig,abort_loop));
      if (!abort_loop)
      {
	abort_loop=1;				// mark abort for threads
#ifdef USE_ONE_SIGNAL_HAND
	pthread_t tmp;
	if (!(opt_specialflag & SPECIAL_NO_PRIOR))
	  my_pthread_attr_setprio(&connection_attrib,INTERRUPT_PRIOR);
	if (pthread_create(&tmp,&connection_attrib, kill_server_thread,
			   (void*) &sig))
	  sql_print_error("Can't create thread to kill server");
#else
	kill_server((void*) sig);	// MIT THREAD has a alarm thread
#endif
      }
      break;
    case SIGHUP:
      if (!abort_loop)
      {
        int not_used;
	mysql_print_status();		// Print some debug info
	reload_acl_and_cache((THD*) 0,
			     (REFRESH_LOG | REFRESH_TABLES | REFRESH_FAST |
			      REFRESH_GRANT |
			      REFRESH_THREADS | REFRESH_HOSTS),
			     (TABLE_LIST*) 0, &not_used); // Flush logs
      }
      /* reenable logs after the options were reloaded */
      if (log_output_options & LOG_NONE)
      {
        logger.set_handlers(LOG_FILE,
                            opt_slow_log ? LOG_TABLE : LOG_NONE,
                            opt_log ? LOG_TABLE : LOG_NONE);
      }
      else
      {
        logger.set_handlers(LOG_FILE,
                            opt_slow_log ? log_output_options : LOG_NONE,
                            opt_log ? log_output_options : LOG_NONE);
      }
      break;
#ifdef USE_ONE_SIGNAL_HAND
    case THR_SERVER_ALARM:
      process_alarm(sig);			// Trigger alarms.
      break;
#endif
    default:
#ifdef EXTRA_DEBUG
      sql_print_warning("Got signal: %d  error: %d",sig,error); /* purecov: tested */
#endif
      break;					/* purecov: tested */
    }
  }
  return(0);					/* purecov: deadcode */
}

static void check_data_home(const char *path)
{}

#endif /*!EMBEDDED_LIBRARY*/
#endif	/* __WIN__*/


/**
  All global error messages are sent here where the first one is stored
  for the client.
*/
/* ARGSUSED */
extern "C" int my_message_sql(uint error, const char *str, myf MyFlags);

int my_message_sql(uint error, const char *str, myf MyFlags)
{
  THD *thd;
  MYSQL_ERROR::enum_warning_level level;
  sql_print_message_func func;
  DBUG_ENTER("my_message_sql");
  DBUG_PRINT("error", ("error: %u  message: '%s'", error, str));

  DBUG_ASSERT(str != NULL);
  /*
    An error should have a valid error number (!= 0), so it can be caught
    in stored procedures by SQL exception handlers.
    Calling my_error() with error == 0 is a bug.
    Remaining known places to fix:
    - storage/myisam/mi_create.c, my_printf_error()
    TODO:
    DBUG_ASSERT(error != 0);
  */
  if (error == 0)
  {
    /* At least, prevent new abuse ... */
    DBUG_ASSERT(strncmp(str, "MyISAM table", 12) == 0 ||
                strncmp(str, "MARIA table", 11) == 0);
    error= ER_UNKNOWN_ERROR;
  }

  if (MyFlags & ME_JUST_INFO)
  {
    level= MYSQL_ERROR::WARN_LEVEL_NOTE;
    func= sql_print_information;
  }
  else if (MyFlags & ME_JUST_WARNING)
  {
    level= MYSQL_ERROR::WARN_LEVEL_WARN;
    func= sql_print_warning;
  }
  else
  {
    level= MYSQL_ERROR::WARN_LEVEL_ERROR;
    func= sql_print_error;
  }

  if ((thd= current_thd))
  {
    /*
      TODO: There are two exceptions mechanism (THD and sp_rcontext),
      this could be improved by having a common stack of handlers.
    */
    if (thd->handle_error(error, str, level))
      DBUG_RETURN(0);

    if (level == MYSQL_ERROR::WARN_LEVEL_WARN)
      push_warning(thd, MYSQL_ERROR::WARN_LEVEL_WARN, error, str);
    if (level != MYSQL_ERROR::WARN_LEVEL_ERROR)
      goto to_error_log;

    thd->is_slave_error=  1; // needed to catch query errors during replication

    /*
      thd->lex->current_select == 0 if lex structure is not inited
      (not query command (COM_QUERY))
    */
    if (thd->lex->current_select &&
	thd->lex->current_select->no_error && !thd->is_fatal_error)
    {
      DBUG_PRINT("error",
                 ("Error converted to warning: current_select: no_error %d  "
                  "fatal_error: %d",
                  (thd->lex->current_select ?
                   thd->lex->current_select->no_error : 0),
                  (int) thd->is_fatal_error));
    }
    else
    {
      if (thd->main_da.is_ok() && !thd->main_da.can_overwrite_status)
      {
        /*
          Client has already got ok packet and we are not in net_flush(), so
          we write a message to error log.
          This could happen if we get an error in implicit commit.
          This should never happen in normal operation, so lets
          assert here in debug builds.
        */
        DBUG_ASSERT(0);
        func= sql_print_error;
        MyFlags|= ME_NOREFRESH;
      }
      else if (! thd->main_da.is_error()) // Return only first message
      {
        thd->main_da.set_error_status(thd, error, str);
      }
      query_cache_abort(&thd->net);
    }
    /*
      If a continue handler is found, the error message will be cleared
      by the stored procedures code.
    */
    if (thd->spcont &&
        ! (MyFlags & ME_NO_SP_HANDLER) &&
        thd->spcont->handle_error(error, MYSQL_ERROR::WARN_LEVEL_ERROR, thd))
    {
      /*
        Do not push any warnings, a handled error must be completely
        silenced.
      */
      DBUG_RETURN(0);
    }

    /* When simulating OOM, skip writing to error log to avoid mtr errors */
    DBUG_EXECUTE_IF("simulate_out_of_memory", DBUG_RETURN(0););

    if (!thd->no_warnings_for_error &&
        !(MyFlags & ME_NO_WARNING_FOR_ERROR))
    {
      /*
        Suppress infinite recursion if there a memory allocation error
        inside push_warning.
      */
      thd->no_warnings_for_error= TRUE;
      push_warning(thd, MYSQL_ERROR::WARN_LEVEL_ERROR, error, str);
      thd->no_warnings_for_error= FALSE;
    }
  }

to_error_log:
  /* When simulating OOM, skip writing to error log to avoid mtr errors */
  DBUG_EXECUTE_IF("simulate_out_of_memory", DBUG_RETURN(0););

  if (!thd || (MyFlags & ME_NOREFRESH))
    (*func)("%s: %s", my_progname_short, str); /* purecov: inspected */
  DBUG_RETURN(0);
}


#ifndef EMBEDDED_LIBRARY
extern "C" void *my_str_malloc_mysqld(size_t size);
extern "C" void my_str_free_mysqld(void *ptr);

void *my_str_malloc_mysqld(size_t size)
{
  return my_malloc(size, MYF(MY_FAE));
}


void my_str_free_mysqld(void *ptr)
{
  my_free((uchar*)ptr, MYF(MY_FAE));
}
#endif /* EMBEDDED_LIBRARY */


#ifdef __WIN__

pthread_handler_t handle_shutdown(void *arg)
{
  MSG msg;
  my_thread_init();

  /* this call should create the message queue for this thread */
  PeekMessage(&msg, NULL, 1, 65534,PM_NOREMOVE);
#if !defined(EMBEDDED_LIBRARY)
  if (WaitForSingleObject(hEventShutdown,INFINITE)==WAIT_OBJECT_0)
#endif /* EMBEDDED_LIBRARY */
     kill_server(MYSQL_KILL_SIGNAL);
  return 0;
}
#endif

const char *load_default_groups[]= {
#ifdef WITH_NDBCLUSTER_STORAGE_ENGINE
"mysql_cluster",
#endif
"mysqld", "server", MYSQL_BASE_VERSION,
"mariadb", MARIADB_BASE_VERSION,
0, 0};

#if defined(__WIN__) && !defined(EMBEDDED_LIBRARY)
static const int load_default_groups_sz=
sizeof(load_default_groups)/sizeof(load_default_groups[0]);
#endif


#ifndef EMBEDDED_LIBRARY
static
int
check_enough_stack_size()
{
  uchar stack_top;

  return check_stack_overrun(current_thd, STACK_MIN_SIZE,
                             &stack_top);
}
#endif


/**
  Initialize one of the global date/time format variables.

  @param format_type		What kind of format should be supported
  @param var_ptr		Pointer to variable that should be updated

  @note
    The default value is taken from either opt_date_time_formats[] or
    the ISO format (ANSI SQL)

  @retval 0 ok
  @retval 1 error
*/

static bool init_global_datetime_format(timestamp_type format_type,
                                        DATE_TIME_FORMAT **var_ptr)
{
  /* Get command line option */
  const char *str= opt_date_time_formats[format_type];

  if (!str)					// No specified format
  {
    str= get_date_time_format_str(&known_date_time_formats[ISO_FORMAT],
				  format_type);
    /*
      Set the "command line" option to point to the generated string so
      that we can set global formats back to default
    */
    opt_date_time_formats[format_type]= str;
  }
  if (!(*var_ptr= date_time_format_make(format_type, str, strlen(str))))
  {
    fprintf(stderr, "Wrong date/time format specifier: %s\n", str);
    return 1;
  }
  return 0;
}

SHOW_VAR com_status_vars[]= {
  {"admin_commands",       (char*) offsetof(STATUS_VAR, com_other), SHOW_LONG_STATUS},
  {"assign_to_keycache",   (char*) offsetof(STATUS_VAR, com_stat[(uint) SQLCOM_ASSIGN_TO_KEYCACHE]), SHOW_LONG_STATUS},
  {"alter_db",             (char*) offsetof(STATUS_VAR, com_stat[(uint) SQLCOM_ALTER_DB]), SHOW_LONG_STATUS},
  {"alter_db_upgrade",     (char*) offsetof(STATUS_VAR, com_stat[(uint) SQLCOM_ALTER_DB_UPGRADE]), SHOW_LONG_STATUS},
  {"alter_event",          (char*) offsetof(STATUS_VAR, com_stat[(uint) SQLCOM_ALTER_EVENT]), SHOW_LONG_STATUS},
  {"alter_function",       (char*) offsetof(STATUS_VAR, com_stat[(uint) SQLCOM_ALTER_FUNCTION]), SHOW_LONG_STATUS},
  {"alter_procedure",      (char*) offsetof(STATUS_VAR, com_stat[(uint) SQLCOM_ALTER_PROCEDURE]), SHOW_LONG_STATUS},
  {"alter_server",         (char*) offsetof(STATUS_VAR, com_stat[(uint) SQLCOM_ALTER_SERVER]), SHOW_LONG_STATUS},
  {"alter_table",          (char*) offsetof(STATUS_VAR, com_stat[(uint) SQLCOM_ALTER_TABLE]), SHOW_LONG_STATUS},
  {"alter_tablespace",     (char*) offsetof(STATUS_VAR, com_stat[(uint) SQLCOM_ALTER_TABLESPACE]), SHOW_LONG_STATUS},
  {"analyze",              (char*) offsetof(STATUS_VAR, com_stat[(uint) SQLCOM_ANALYZE]), SHOW_LONG_STATUS},
  {"backup_table",         (char*) offsetof(STATUS_VAR, com_stat[(uint) SQLCOM_BACKUP_TABLE]), SHOW_LONG_STATUS},
  {"begin",                (char*) offsetof(STATUS_VAR, com_stat[(uint) SQLCOM_BEGIN]), SHOW_LONG_STATUS},
  {"binlog",               (char*) offsetof(STATUS_VAR, com_stat[(uint) SQLCOM_BINLOG_BASE64_EVENT]), SHOW_LONG_STATUS},
  {"call_procedure",       (char*) offsetof(STATUS_VAR, com_stat[(uint) SQLCOM_CALL]), SHOW_LONG_STATUS},
  {"change_db",            (char*) offsetof(STATUS_VAR, com_stat[(uint) SQLCOM_CHANGE_DB]), SHOW_LONG_STATUS},
  {"change_master",        (char*) offsetof(STATUS_VAR, com_stat[(uint) SQLCOM_CHANGE_MASTER]), SHOW_LONG_STATUS},
  {"check",                (char*) offsetof(STATUS_VAR, com_stat[(uint) SQLCOM_CHECK]), SHOW_LONG_STATUS},
  {"checksum",             (char*) offsetof(STATUS_VAR, com_stat[(uint) SQLCOM_CHECKSUM]), SHOW_LONG_STATUS},
  {"commit",               (char*) offsetof(STATUS_VAR, com_stat[(uint) SQLCOM_COMMIT]), SHOW_LONG_STATUS},
  {"create_db",            (char*) offsetof(STATUS_VAR, com_stat[(uint) SQLCOM_CREATE_DB]), SHOW_LONG_STATUS},
  {"create_event",         (char*) offsetof(STATUS_VAR, com_stat[(uint) SQLCOM_CREATE_EVENT]), SHOW_LONG_STATUS},
  {"create_function",      (char*) offsetof(STATUS_VAR, com_stat[(uint) SQLCOM_CREATE_SPFUNCTION]), SHOW_LONG_STATUS},
  {"create_index",         (char*) offsetof(STATUS_VAR, com_stat[(uint) SQLCOM_CREATE_INDEX]), SHOW_LONG_STATUS},
  {"create_procedure",     (char*) offsetof(STATUS_VAR, com_stat[(uint) SQLCOM_CREATE_PROCEDURE]), SHOW_LONG_STATUS},
  {"create_server",        (char*) offsetof(STATUS_VAR, com_stat[(uint) SQLCOM_CREATE_SERVER]), SHOW_LONG_STATUS},
  {"create_table",         (char*) offsetof(STATUS_VAR, com_stat[(uint) SQLCOM_CREATE_TABLE]), SHOW_LONG_STATUS},
  {"create_trigger",       (char*) offsetof(STATUS_VAR, com_stat[(uint) SQLCOM_CREATE_TRIGGER]), SHOW_LONG_STATUS},
  {"create_udf",           (char*) offsetof(STATUS_VAR, com_stat[(uint) SQLCOM_CREATE_FUNCTION]), SHOW_LONG_STATUS},
  {"create_user",          (char*) offsetof(STATUS_VAR, com_stat[(uint) SQLCOM_CREATE_USER]), SHOW_LONG_STATUS},
  {"create_view",          (char*) offsetof(STATUS_VAR, com_stat[(uint) SQLCOM_CREATE_VIEW]), SHOW_LONG_STATUS},
  {"dealloc_sql",          (char*) offsetof(STATUS_VAR, com_stat[(uint) SQLCOM_DEALLOCATE_PREPARE]), SHOW_LONG_STATUS},
  {"delete",               (char*) offsetof(STATUS_VAR, com_stat[(uint) SQLCOM_DELETE]), SHOW_LONG_STATUS},
  {"delete_multi",         (char*) offsetof(STATUS_VAR, com_stat[(uint) SQLCOM_DELETE_MULTI]), SHOW_LONG_STATUS},
  {"do",                   (char*) offsetof(STATUS_VAR, com_stat[(uint) SQLCOM_DO]), SHOW_LONG_STATUS},
  {"drop_db",              (char*) offsetof(STATUS_VAR, com_stat[(uint) SQLCOM_DROP_DB]), SHOW_LONG_STATUS},
  {"drop_event",           (char*) offsetof(STATUS_VAR, com_stat[(uint) SQLCOM_DROP_EVENT]), SHOW_LONG_STATUS},
  {"drop_function",        (char*) offsetof(STATUS_VAR, com_stat[(uint) SQLCOM_DROP_FUNCTION]), SHOW_LONG_STATUS},
  {"drop_index",           (char*) offsetof(STATUS_VAR, com_stat[(uint) SQLCOM_DROP_INDEX]), SHOW_LONG_STATUS},
  {"drop_procedure",       (char*) offsetof(STATUS_VAR, com_stat[(uint) SQLCOM_DROP_PROCEDURE]), SHOW_LONG_STATUS},
  {"drop_server",          (char*) offsetof(STATUS_VAR, com_stat[(uint) SQLCOM_DROP_SERVER]), SHOW_LONG_STATUS},
  {"drop_table",           (char*) offsetof(STATUS_VAR, com_stat[(uint) SQLCOM_DROP_TABLE]), SHOW_LONG_STATUS},
  {"drop_trigger",         (char*) offsetof(STATUS_VAR, com_stat[(uint) SQLCOM_DROP_TRIGGER]), SHOW_LONG_STATUS},
  {"drop_user",            (char*) offsetof(STATUS_VAR, com_stat[(uint) SQLCOM_DROP_USER]), SHOW_LONG_STATUS},
  {"drop_view",            (char*) offsetof(STATUS_VAR, com_stat[(uint) SQLCOM_DROP_VIEW]), SHOW_LONG_STATUS},
  {"empty_query",          (char*) offsetof(STATUS_VAR, com_stat[(uint) SQLCOM_EMPTY_QUERY]), SHOW_LONG_STATUS},
  {"execute_sql",          (char*) offsetof(STATUS_VAR, com_stat[(uint) SQLCOM_EXECUTE]), SHOW_LONG_STATUS},
  {"flush",                (char*) offsetof(STATUS_VAR, com_stat[(uint) SQLCOM_FLUSH]), SHOW_LONG_STATUS},
  {"grant",                (char*) offsetof(STATUS_VAR, com_stat[(uint) SQLCOM_GRANT]), SHOW_LONG_STATUS},
  {"ha_close",             (char*) offsetof(STATUS_VAR, com_stat[(uint) SQLCOM_HA_CLOSE]), SHOW_LONG_STATUS},
  {"ha_open",              (char*) offsetof(STATUS_VAR, com_stat[(uint) SQLCOM_HA_OPEN]), SHOW_LONG_STATUS},
  {"ha_read",              (char*) offsetof(STATUS_VAR, com_stat[(uint) SQLCOM_HA_READ]), SHOW_LONG_STATUS},
  {"help",                 (char*) offsetof(STATUS_VAR, com_stat[(uint) SQLCOM_HELP]), SHOW_LONG_STATUS},
  {"insert",               (char*) offsetof(STATUS_VAR, com_stat[(uint) SQLCOM_INSERT]), SHOW_LONG_STATUS},
  {"insert_select",        (char*) offsetof(STATUS_VAR, com_stat[(uint) SQLCOM_INSERT_SELECT]), SHOW_LONG_STATUS},
  {"install_plugin",       (char*) offsetof(STATUS_VAR, com_stat[(uint) SQLCOM_INSTALL_PLUGIN]), SHOW_LONG_STATUS},
  {"kill",                 (char*) offsetof(STATUS_VAR, com_stat[(uint) SQLCOM_KILL]), SHOW_LONG_STATUS},
  {"load",                 (char*) offsetof(STATUS_VAR, com_stat[(uint) SQLCOM_LOAD]), SHOW_LONG_STATUS},
  {"load_master_data",     (char*) offsetof(STATUS_VAR, com_stat[(uint) SQLCOM_LOAD_MASTER_DATA]), SHOW_LONG_STATUS},
  {"load_master_table",    (char*) offsetof(STATUS_VAR, com_stat[(uint) SQLCOM_LOAD_MASTER_TABLE]), SHOW_LONG_STATUS},
  {"lock_tables",          (char*) offsetof(STATUS_VAR, com_stat[(uint) SQLCOM_LOCK_TABLES]), SHOW_LONG_STATUS},
  {"optimize",             (char*) offsetof(STATUS_VAR, com_stat[(uint) SQLCOM_OPTIMIZE]), SHOW_LONG_STATUS},
  {"preload_keys",         (char*) offsetof(STATUS_VAR, com_stat[(uint) SQLCOM_PRELOAD_KEYS]), SHOW_LONG_STATUS},
  {"prepare_sql",          (char*) offsetof(STATUS_VAR, com_stat[(uint) SQLCOM_PREPARE]), SHOW_LONG_STATUS},
  {"purge",                (char*) offsetof(STATUS_VAR, com_stat[(uint) SQLCOM_PURGE]), SHOW_LONG_STATUS},
  {"purge_before_date",    (char*) offsetof(STATUS_VAR, com_stat[(uint) SQLCOM_PURGE_BEFORE]), SHOW_LONG_STATUS},
  {"release_savepoint",    (char*) offsetof(STATUS_VAR, com_stat[(uint) SQLCOM_RELEASE_SAVEPOINT]), SHOW_LONG_STATUS},
  {"rename_table",         (char*) offsetof(STATUS_VAR, com_stat[(uint) SQLCOM_RENAME_TABLE]), SHOW_LONG_STATUS},
  {"rename_user",          (char*) offsetof(STATUS_VAR, com_stat[(uint) SQLCOM_RENAME_USER]), SHOW_LONG_STATUS},
  {"repair",               (char*) offsetof(STATUS_VAR, com_stat[(uint) SQLCOM_REPAIR]), SHOW_LONG_STATUS},
  {"replace",              (char*) offsetof(STATUS_VAR, com_stat[(uint) SQLCOM_REPLACE]), SHOW_LONG_STATUS},
  {"replace_select",       (char*) offsetof(STATUS_VAR, com_stat[(uint) SQLCOM_REPLACE_SELECT]), SHOW_LONG_STATUS},
  {"reset",                (char*) offsetof(STATUS_VAR, com_stat[(uint) SQLCOM_RESET]), SHOW_LONG_STATUS},
  {"restore_table",        (char*) offsetof(STATUS_VAR, com_stat[(uint) SQLCOM_RESTORE_TABLE]), SHOW_LONG_STATUS},
  {"revoke",               (char*) offsetof(STATUS_VAR, com_stat[(uint) SQLCOM_REVOKE]), SHOW_LONG_STATUS},
  {"revoke_all",           (char*) offsetof(STATUS_VAR, com_stat[(uint) SQLCOM_REVOKE_ALL]), SHOW_LONG_STATUS},
  {"rollback",             (char*) offsetof(STATUS_VAR, com_stat[(uint) SQLCOM_ROLLBACK]), SHOW_LONG_STATUS},
  {"rollback_to_savepoint",(char*) offsetof(STATUS_VAR, com_stat[(uint) SQLCOM_ROLLBACK_TO_SAVEPOINT]), SHOW_LONG_STATUS},
  {"savepoint",            (char*) offsetof(STATUS_VAR, com_stat[(uint) SQLCOM_SAVEPOINT]), SHOW_LONG_STATUS},
  {"select",               (char*) offsetof(STATUS_VAR, com_stat[(uint) SQLCOM_SELECT]), SHOW_LONG_STATUS},
  {"set_option",           (char*) offsetof(STATUS_VAR, com_stat[(uint) SQLCOM_SET_OPTION]), SHOW_LONG_STATUS},
  {"show_authors",         (char*) offsetof(STATUS_VAR, com_stat[(uint) SQLCOM_SHOW_AUTHORS]), SHOW_LONG_STATUS},
  {"show_binlog_events",   (char*) offsetof(STATUS_VAR, com_stat[(uint) SQLCOM_SHOW_BINLOG_EVENTS]), SHOW_LONG_STATUS},
  {"show_binlogs",         (char*) offsetof(STATUS_VAR, com_stat[(uint) SQLCOM_SHOW_BINLOGS]), SHOW_LONG_STATUS},
  {"show_charsets",        (char*) offsetof(STATUS_VAR, com_stat[(uint) SQLCOM_SHOW_CHARSETS]), SHOW_LONG_STATUS},
  {"show_collations",      (char*) offsetof(STATUS_VAR, com_stat[(uint) SQLCOM_SHOW_COLLATIONS]), SHOW_LONG_STATUS},
  {"show_column_types",    (char*) offsetof(STATUS_VAR, com_stat[(uint) SQLCOM_SHOW_COLUMN_TYPES]), SHOW_LONG_STATUS},
  {"show_contributors",    (char*) offsetof(STATUS_VAR, com_stat[(uint) SQLCOM_SHOW_CONTRIBUTORS]), SHOW_LONG_STATUS},
  {"show_create_db",       (char*) offsetof(STATUS_VAR, com_stat[(uint) SQLCOM_SHOW_CREATE_DB]), SHOW_LONG_STATUS},
  {"show_create_event",    (char*) offsetof(STATUS_VAR, com_stat[(uint) SQLCOM_SHOW_CREATE_EVENT]), SHOW_LONG_STATUS},
  {"show_create_func",     (char*) offsetof(STATUS_VAR, com_stat[(uint) SQLCOM_SHOW_CREATE_FUNC]), SHOW_LONG_STATUS},
  {"show_create_proc",     (char*) offsetof(STATUS_VAR, com_stat[(uint) SQLCOM_SHOW_CREATE_PROC]), SHOW_LONG_STATUS},
  {"show_create_table",    (char*) offsetof(STATUS_VAR, com_stat[(uint) SQLCOM_SHOW_CREATE]), SHOW_LONG_STATUS},
  {"show_create_trigger",  (char*) offsetof(STATUS_VAR, com_stat[(uint) SQLCOM_SHOW_CREATE_TRIGGER]), SHOW_LONG_STATUS},
  {"show_databases",       (char*) offsetof(STATUS_VAR, com_stat[(uint) SQLCOM_SHOW_DATABASES]), SHOW_LONG_STATUS},
  {"show_engine_logs",     (char*) offsetof(STATUS_VAR, com_stat[(uint) SQLCOM_SHOW_ENGINE_LOGS]), SHOW_LONG_STATUS},
  {"show_engine_mutex",    (char*) offsetof(STATUS_VAR, com_stat[(uint) SQLCOM_SHOW_ENGINE_MUTEX]), SHOW_LONG_STATUS},
  {"show_engine_status",   (char*) offsetof(STATUS_VAR, com_stat[(uint) SQLCOM_SHOW_ENGINE_STATUS]), SHOW_LONG_STATUS},
  {"show_events",          (char*) offsetof(STATUS_VAR, com_stat[(uint) SQLCOM_SHOW_EVENTS]), SHOW_LONG_STATUS},
  {"show_errors",          (char*) offsetof(STATUS_VAR, com_stat[(uint) SQLCOM_SHOW_ERRORS]), SHOW_LONG_STATUS},
  {"show_fields",          (char*) offsetof(STATUS_VAR, com_stat[(uint) SQLCOM_SHOW_FIELDS]), SHOW_LONG_STATUS},
#ifndef DBUG_OFF
  {"show_function_code",   (char*) offsetof(STATUS_VAR, com_stat[(uint) SQLCOM_SHOW_FUNC_CODE]), SHOW_LONG_STATUS},
#endif
  {"show_function_status", (char*) offsetof(STATUS_VAR, com_stat[(uint) SQLCOM_SHOW_STATUS_FUNC]), SHOW_LONG_STATUS},
  {"show_grants",          (char*) offsetof(STATUS_VAR, com_stat[(uint) SQLCOM_SHOW_GRANTS]), SHOW_LONG_STATUS},
  {"show_keys",            (char*) offsetof(STATUS_VAR, com_stat[(uint) SQLCOM_SHOW_KEYS]), SHOW_LONG_STATUS},
  {"show_master_status",   (char*) offsetof(STATUS_VAR, com_stat[(uint) SQLCOM_SHOW_MASTER_STAT]), SHOW_LONG_STATUS},
  {"show_new_master",      (char*) offsetof(STATUS_VAR, com_stat[(uint) SQLCOM_SHOW_NEW_MASTER]), SHOW_LONG_STATUS},
  {"show_open_tables",     (char*) offsetof(STATUS_VAR, com_stat[(uint) SQLCOM_SHOW_OPEN_TABLES]), SHOW_LONG_STATUS},
  {"show_plugins",         (char*) offsetof(STATUS_VAR, com_stat[(uint) SQLCOM_SHOW_PLUGINS]), SHOW_LONG_STATUS},
  {"show_privileges",      (char*) offsetof(STATUS_VAR, com_stat[(uint) SQLCOM_SHOW_PRIVILEGES]), SHOW_LONG_STATUS},
#ifndef DBUG_OFF
  {"show_procedure_code",  (char*) offsetof(STATUS_VAR, com_stat[(uint) SQLCOM_SHOW_PROC_CODE]), SHOW_LONG_STATUS},
#endif
  {"show_procedure_status",(char*) offsetof(STATUS_VAR, com_stat[(uint) SQLCOM_SHOW_STATUS_PROC]), SHOW_LONG_STATUS},
  {"show_processlist",     (char*) offsetof(STATUS_VAR, com_stat[(uint) SQLCOM_SHOW_PROCESSLIST]), SHOW_LONG_STATUS},
  {"show_profile",         (char*) offsetof(STATUS_VAR, com_stat[(uint) SQLCOM_SHOW_PROFILE]), SHOW_LONG_STATUS},
  {"show_profiles",        (char*) offsetof(STATUS_VAR, com_stat[(uint) SQLCOM_SHOW_PROFILES]), SHOW_LONG_STATUS},
  {"show_slave_hosts",     (char*) offsetof(STATUS_VAR, com_stat[(uint) SQLCOM_SHOW_SLAVE_HOSTS]), SHOW_LONG_STATUS},
  {"show_slave_status",    (char*) offsetof(STATUS_VAR, com_stat[(uint) SQLCOM_SHOW_SLAVE_STAT]), SHOW_LONG_STATUS},
  {"show_status",          (char*) offsetof(STATUS_VAR, com_stat[(uint) SQLCOM_SHOW_STATUS]), SHOW_LONG_STATUS},
  {"show_storage_engines", (char*) offsetof(STATUS_VAR, com_stat[(uint) SQLCOM_SHOW_STORAGE_ENGINES]), SHOW_LONG_STATUS},
  {"show_table_status",    (char*) offsetof(STATUS_VAR, com_stat[(uint) SQLCOM_SHOW_TABLE_STATUS]), SHOW_LONG_STATUS},
  {"show_tables",          (char*) offsetof(STATUS_VAR, com_stat[(uint) SQLCOM_SHOW_TABLES]), SHOW_LONG_STATUS},
  {"show_triggers",        (char*) offsetof(STATUS_VAR, com_stat[(uint) SQLCOM_SHOW_TRIGGERS]), SHOW_LONG_STATUS},
  {"show_variables",       (char*) offsetof(STATUS_VAR, com_stat[(uint) SQLCOM_SHOW_VARIABLES]), SHOW_LONG_STATUS},
  {"show_warnings",        (char*) offsetof(STATUS_VAR, com_stat[(uint) SQLCOM_SHOW_WARNS]), SHOW_LONG_STATUS},
  {"slave_start",          (char*) offsetof(STATUS_VAR, com_stat[(uint) SQLCOM_SLAVE_START]), SHOW_LONG_STATUS},
  {"slave_stop",           (char*) offsetof(STATUS_VAR, com_stat[(uint) SQLCOM_SLAVE_STOP]), SHOW_LONG_STATUS},
  {"stmt_close",           (char*) offsetof(STATUS_VAR, com_stmt_close), SHOW_LONG_STATUS},
  {"stmt_execute",         (char*) offsetof(STATUS_VAR, com_stmt_execute), SHOW_LONG_STATUS},
  {"stmt_fetch",           (char*) offsetof(STATUS_VAR, com_stmt_fetch), SHOW_LONG_STATUS},
  {"stmt_prepare",         (char*) offsetof(STATUS_VAR, com_stmt_prepare), SHOW_LONG_STATUS},
  {"stmt_reprepare",       (char*) offsetof(STATUS_VAR, com_stmt_reprepare), SHOW_LONG_STATUS},
  {"stmt_reset",           (char*) offsetof(STATUS_VAR, com_stmt_reset), SHOW_LONG_STATUS},
  {"stmt_send_long_data",  (char*) offsetof(STATUS_VAR, com_stmt_send_long_data), SHOW_LONG_STATUS},
  {"truncate",             (char*) offsetof(STATUS_VAR, com_stat[(uint) SQLCOM_TRUNCATE]), SHOW_LONG_STATUS},
  {"uninstall_plugin",     (char*) offsetof(STATUS_VAR, com_stat[(uint) SQLCOM_UNINSTALL_PLUGIN]), SHOW_LONG_STATUS},
  {"unlock_tables",        (char*) offsetof(STATUS_VAR, com_stat[(uint) SQLCOM_UNLOCK_TABLES]), SHOW_LONG_STATUS},
  {"update",               (char*) offsetof(STATUS_VAR, com_stat[(uint) SQLCOM_UPDATE]), SHOW_LONG_STATUS},
  {"update_multi",         (char*) offsetof(STATUS_VAR, com_stat[(uint) SQLCOM_UPDATE_MULTI]), SHOW_LONG_STATUS},
  {"xa_commit",            (char*) offsetof(STATUS_VAR, com_stat[(uint) SQLCOM_XA_COMMIT]),SHOW_LONG_STATUS},
  {"xa_end",               (char*) offsetof(STATUS_VAR, com_stat[(uint) SQLCOM_XA_END]),SHOW_LONG_STATUS},
  {"xa_prepare",           (char*) offsetof(STATUS_VAR, com_stat[(uint) SQLCOM_XA_PREPARE]),SHOW_LONG_STATUS},
  {"xa_recover",           (char*) offsetof(STATUS_VAR, com_stat[(uint) SQLCOM_XA_RECOVER]),SHOW_LONG_STATUS},
  {"xa_rollback",          (char*) offsetof(STATUS_VAR, com_stat[(uint) SQLCOM_XA_ROLLBACK]),SHOW_LONG_STATUS},
  {"xa_start",             (char*) offsetof(STATUS_VAR, com_stat[(uint) SQLCOM_XA_START]),SHOW_LONG_STATUS},
  {NullS, NullS, SHOW_LONG}
};

static int init_common_variables(const char *conf_file_name, int argc,
				 char **argv, const char **groups)
{
  char buff[FN_REFLEN], *s;
  umask(((~my_umask) & 0666));
  my_decimal_set_zero(&decimal_zero); // set decimal_zero constant;
  tzset();			// Set tzname

  max_system_variables.pseudo_thread_id= (ulong)~0;
  server_start_time= flush_status_time= my_time(0);

  rpl_filter= new Rpl_filter;
  binlog_filter= new Rpl_filter;
  if (!rpl_filter || !binlog_filter)
  {
    sql_perror("Could not allocate replication and binlog filters");
    return 1;
  }

  if (init_thread_environment() ||
      mysql_init_variables())
    return 1;

#ifdef HAVE_TZNAME
  {
    struct tm tm_tmp;
    localtime_r(&server_start_time,&tm_tmp);
    strmake(system_time_zone, tzname[tm_tmp.tm_isdst != 0 ? 1 : 0],
            sizeof(system_time_zone)-1);

 }
#endif
  /*
    We set SYSTEM time zone as reasonable default and
    also for failure of my_tz_init() and bootstrap mode.
    If user explicitly set time zone with --default-time-zone
    option we will change this value in my_tz_init().
  */
  global_system_variables.time_zone= my_tz_SYSTEM;

  /*
    Init mutexes for the global MYSQL_BIN_LOG objects.
    As safe_mutex depends on what MY_INIT() does, we can't init the mutexes of
    global MYSQL_BIN_LOGs in their constructors, because then they would be
    inited before MY_INIT(). So we do it here.
  */
  mysql_bin_log.init_pthread_objects();

  /* TODO: remove this when my_time_t is 64 bit compatible */
  if (!IS_TIME_T_VALID_FOR_TIMESTAMP(server_start_time))
  {
    sql_print_error("This MySQL server doesn't support dates later then 2038");
    return 1;
  }

  if (gethostname(glob_hostname,sizeof(glob_hostname)) < 0)
  {
    strmake(glob_hostname, STRING_WITH_LEN("localhost"));
    sql_print_warning("gethostname failed, using '%s' as hostname",
                      glob_hostname);
    strmake(pidfile_name, STRING_WITH_LEN("mysql"));
  }
  else
  strmake(pidfile_name, glob_hostname, sizeof(pidfile_name)-5);
  strmov(fn_ext(pidfile_name),".pid");		// Add proper extension

  /*
    Add server status variables to the dynamic list of
    status variables that is shown by SHOW STATUS.
    Later, in plugin_init, and mysql_install_plugin
    new entries could be added to that list.
  */
  if (add_status_vars(status_vars))
    return 1; // an error was already reported

#ifndef DBUG_OFF
  /*
    We have few debug-only commands in com_status_vars, only visible in debug
    builds. for simplicity we enable the assert only in debug builds

    There are 8 Com_ variables which don't have corresponding SQLCOM_ values:
    (TODO strictly speaking they shouldn't be here, should not have Com_ prefix
    that is. Perhaps Stmt_ ? Comstmt_ ? Prepstmt_ ?)

      Com_admin_commands       => com_other
      Com_stmt_close           => com_stmt_close
      Com_stmt_execute         => com_stmt_execute
      Com_stmt_fetch           => com_stmt_fetch
      Com_stmt_prepare         => com_stmt_prepare
      Com_stmt_reprepare       => com_stmt_reprepare
      Com_stmt_reset           => com_stmt_reset
      Com_stmt_send_long_data  => com_stmt_send_long_data

    With this correction the number of Com_ variables (number of elements in
    the array, excluding the last element - terminator) must match the number
    of SQLCOM_ constants.
  */
  compile_time_assert(sizeof(com_status_vars)/sizeof(com_status_vars[0]) - 1 ==
                     SQLCOM_END + 8);
#endif

  orig_argc=argc;
  orig_argv=argv;
  load_defaults(conf_file_name, groups, &argc, &argv);
  defaults_argv=argv;
  defaults_argc=argc;
  if (get_options(&defaults_argc, defaults_argv))
    return 1;
  set_server_version();

  DBUG_PRINT("info",("%s  Ver %s for %s on %s\n",my_progname,
		     server_version, SYSTEM_TYPE,MACHINE_TYPE));

#ifdef HAVE_LARGE_PAGES
  /* Initialize large page size */
  if (opt_large_pages && (opt_large_page_size= my_get_large_page_size()))
  {
      my_use_large_pages= 1;
      my_large_page_size= opt_large_page_size;
  }
#endif /* HAVE_LARGE_PAGES */

  /* connections and databases needs lots of files */
  {
    uint files, wanted_files, max_open_files;

    /* MyISAM requires two file handles per table. */
    wanted_files= (10 + max_connections + extra_max_connections +
                   table_cache_size*2);
    /*
      We are trying to allocate no less than max_connections*5 file
      handles (i.e. we are trying to set the limit so that they will
      be available).  In addition, we allocate no less than how much
      was already allocated.  However below we report a warning and
      recompute values only if we got less file handles than were
      explicitly requested.  No warning and re-computation occur if we
      can't get max_connections*5 but still got no less than was
      requested (value of wanted_files).
    */
    max_open_files= max(max(wanted_files,
                            (max_connections + extra_max_connections)*5),
                        open_files_limit);
    files= my_set_max_open_files(max_open_files);

    if (files < wanted_files)
    {
      if (!open_files_limit)
      {
        /*
          If we have requested too much file handles than we bring
          max_connections in supported bounds.
        */
        max_connections= (ulong) min(files-10-TABLE_OPEN_CACHE_MIN*2,
                                     max_connections);
        /*
          Decrease table_cache_size according to max_connections, but
          not below TABLE_OPEN_CACHE_MIN.  Outer min() ensures that we
          never increase table_cache_size automatically (that could
          happen if max_connections is decreased above).
        */
        table_cache_size= (ulong) min(max((files-10-max_connections)/2,
                                          TABLE_OPEN_CACHE_MIN),
                                      table_cache_size);
	DBUG_PRINT("warning",
		   ("Changed limits: max_open_files: %u  max_connections: %ld  table_cache: %ld",
		    files, max_connections, table_cache_size));
	if (global_system_variables.log_warnings)
	  sql_print_warning("Changed limits: max_open_files: %u  max_connections: %ld  table_cache: %ld",
			files, max_connections, table_cache_size);
      }
      else if (global_system_variables.log_warnings)
	sql_print_warning("Could not increase number of max_open_files to more than %u (request: %u)", files, wanted_files);
    }
    open_files_limit= files;
  }
  unireg_init(opt_specialflag); /* Set up extern variabels */
  if (init_errmessage())	/* Read error messages from file */
    return 1;
  init_client_errs();
  lex_init();
  if (item_create_init())
    return 1;
  item_init();
  if (set_var_init())
    return 1;
#ifdef HAVE_REPLICATION
  if (init_replication_sys_vars())
    return 1;
#endif
  mysys_uses_curses=0;
#ifdef USE_REGEX
#ifndef EMBEDDED_LIBRARY
  my_regex_init(&my_charset_latin1, check_enough_stack_size);
#else
  my_regex_init(&my_charset_latin1, NULL);
#endif
#endif
  /*
    Process a comma-separated character set list and choose
    the first available character set. This is mostly for
    test purposes, to be able to start "mysqld" even if
    the requested character set is not available (see bug#18743).
  */
  for (;;)
  {
    char *next_character_set_name= strchr(default_character_set_name, ',');
    if (next_character_set_name)
      *next_character_set_name++= '\0';
    if (!(default_charset_info=
          get_charset_by_csname(default_character_set_name,
                                MY_CS_PRIMARY, MYF(MY_WME))))
    {
      if (next_character_set_name)
      {
        default_character_set_name= next_character_set_name;
        default_collation_name= 0;          // Ignore collation
      }
      else
        return 1;                           // Eof of the list
    }
    else
      break;
  }

  if (default_collation_name)
  {
    CHARSET_INFO *default_collation;
    default_collation= get_charset_by_name(default_collation_name, MYF(0));
    if (!default_collation)
    {
      sql_print_error(ER(ER_UNKNOWN_COLLATION), default_collation_name);
      return 1;
    }
    if (!my_charset_same(default_charset_info, default_collation))
    {
      sql_print_error(ER(ER_COLLATION_CHARSET_MISMATCH),
		      default_collation_name,
		      default_charset_info->csname);
      return 1;
    }
    default_charset_info= default_collation;
  }
  /* Set collactions that depends on the default collation */
  global_system_variables.collation_server=	 default_charset_info;
  global_system_variables.collation_database=	 default_charset_info;
  global_system_variables.collation_connection=  default_charset_info;
  global_system_variables.character_set_results= default_charset_info;
  global_system_variables.character_set_client= default_charset_info;

  if (!(character_set_filesystem=
        get_charset_by_csname(character_set_filesystem_name,
                              MY_CS_PRIMARY, MYF(MY_WME))))
    return 1;
  global_system_variables.character_set_filesystem= character_set_filesystem;

  if (!(my_default_lc_time_names=
        my_locale_by_name(lc_time_names_name)))
  {
    sql_print_error("Unknown locale: '%s'", lc_time_names_name);
    return 1;
  }
  global_system_variables.lc_time_names= my_default_lc_time_names;

  sys_init_connect.value_length= 0;
  if ((sys_init_connect.value= opt_init_connect))
    sys_init_connect.value_length= strlen(opt_init_connect);
  else
    sys_init_connect.value=my_strdup("",MYF(0));
  sys_init_connect.is_os_charset= TRUE;

  sys_init_slave.value_length= 0;
  if ((sys_init_slave.value= opt_init_slave))
    sys_init_slave.value_length= strlen(opt_init_slave);
  else
    sys_init_slave.value=my_strdup("",MYF(0));
  sys_init_slave.is_os_charset= TRUE;

  /* check log options and issue warnings if needed */
  if (opt_log && opt_logname && *opt_logname &&
      !(log_output_options & (LOG_FILE | LOG_NONE)))
    sql_print_warning("Although a path was specified for the "
                      "--log option, log tables are used. "
                      "To enable logging to files use the --log-output option.");

  if (opt_slow_log && opt_slow_logname && *opt_slow_logname &&
      !(log_output_options & (LOG_FILE | LOG_NONE)))
    sql_print_warning("Although a path was specified for the "
                      "--log_slow_queries option, log tables are used. "
                      "To enable logging to files use the --log-output=file option.");

  s= opt_logname && *opt_logname ? opt_logname : make_default_log_name(buff, ".log");
  sys_var_general_log_path.value= my_strdup(s, MYF(0));
  sys_var_general_log_path.value_length= strlen(s);

  s= opt_slow_logname && *opt_slow_logname ? opt_slow_logname : make_default_log_name(buff, "-slow.log");
  sys_var_slow_log_path.value= my_strdup(s, MYF(0));
  sys_var_slow_log_path.value_length= strlen(s);

#if defined(ENABLED_DEBUG_SYNC)
  /* Initialize the debug sync facility. See debug_sync.cc. */
  if (debug_sync_init())
    return 1; /* purecov: tested */
#endif /* defined(ENABLED_DEBUG_SYNC) */

#if (ENABLE_TEMP_POOL)
  if (use_temp_pool && bitmap_init(&temp_pool,0,1024,1))
    return 1;
#else
  use_temp_pool= 0;
#endif

  if (my_database_names_init())
    return 1;

  /*
    Ensure that lower_case_table_names is set on system where we have case
    insensitive names.  If this is not done the users MyISAM tables will
    get corrupted if accesses with names of different case.
  */
  DBUG_PRINT("info", ("lower_case_table_names: %d", lower_case_table_names));
  lower_case_file_system= test_if_case_insensitive(mysql_real_data_home);
  if (!lower_case_table_names && lower_case_file_system == 1)
  {
    if (lower_case_table_names_used)
    {
      if (global_system_variables.log_warnings)
	sql_print_warning("\
You have forced lower_case_table_names to 0 through a command-line \
option, even though your file system '%s' is case insensitive.  This means \
that you can corrupt a MyISAM table by accessing it with different cases. \
You should consider changing lower_case_table_names to 1 or 2",
			mysql_real_data_home);
    }
    else
    {
      if (global_system_variables.log_warnings)
	sql_print_warning("Setting lower_case_table_names=2 because file system for %s is case insensitive", mysql_real_data_home);
      lower_case_table_names= 2;
    }
  }
  else if (lower_case_table_names == 2 &&
           !(lower_case_file_system=
             (test_if_case_insensitive(mysql_real_data_home) == 1)))
  {
    if (global_system_variables.log_warnings)
      sql_print_warning("lower_case_table_names was set to 2, even though your "
                        "the file system '%s' is case sensitive.  Now setting "
                        "lower_case_table_names to 0 to avoid future problems.",
			mysql_real_data_home);
    lower_case_table_names= 0;
  }
  else
  {
    lower_case_file_system=
      (test_if_case_insensitive(mysql_real_data_home) == 1);
  }

  /* Reset table_alias_charset, now that lower_case_table_names is set. */
  table_alias_charset= (lower_case_table_names ?
			files_charset_info :
			&my_charset_bin);

  return 0;
}


static int init_thread_environment()
{
  (void) pthread_mutex_init(&LOCK_mysql_create_db,MY_MUTEX_INIT_SLOW);
  (void) pthread_mutex_init(&LOCK_lock_db,MY_MUTEX_INIT_SLOW);
  (void) pthread_mutex_init(&LOCK_Acl,MY_MUTEX_INIT_SLOW);
  (void) pthread_mutex_init(&LOCK_open, MY_MUTEX_INIT_FAST);
  (void) pthread_mutex_init(&LOCK_thread_count,MY_MUTEX_INIT_FAST);
  (void) pthread_mutex_init(&LOCK_mapped_file,MY_MUTEX_INIT_SLOW);
  (void) pthread_mutex_init(&LOCK_status,MY_MUTEX_INIT_FAST);
  (void) pthread_mutex_init(&LOCK_error_log,MY_MUTEX_INIT_FAST);
  (void) pthread_mutex_init(&LOCK_delayed_insert,MY_MUTEX_INIT_FAST);
  (void) pthread_mutex_init(&LOCK_delayed_status,MY_MUTEX_INIT_FAST);
  (void) pthread_mutex_init(&LOCK_delayed_create,MY_MUTEX_INIT_SLOW);
  (void) pthread_mutex_init(&LOCK_manager,MY_MUTEX_INIT_FAST);
  (void) pthread_mutex_init(&LOCK_crypt,MY_MUTEX_INIT_FAST);
  (void) pthread_mutex_init(&LOCK_bytes_sent,MY_MUTEX_INIT_FAST);
  (void) pthread_mutex_init(&LOCK_bytes_received,MY_MUTEX_INIT_FAST);
  (void) pthread_mutex_init(&LOCK_user_conn, MY_MUTEX_INIT_FAST);
  (void) pthread_mutex_init(&LOCK_active_mi, MY_MUTEX_INIT_FAST);
  (void) pthread_mutex_init(&LOCK_global_system_variables, MY_MUTEX_INIT_FAST);
  (void) my_rwlock_init(&LOCK_system_variables_hash, NULL);
  (void) pthread_mutex_init(&LOCK_global_read_lock, MY_MUTEX_INIT_FAST);
  (void) pthread_mutex_init(&LOCK_prepared_stmt_count, MY_MUTEX_INIT_FAST);
  (void) pthread_mutex_init(&LOCK_short_uuid_generator, MY_MUTEX_INIT_FAST);
  (void) pthread_mutex_init(&LOCK_connection_count, MY_MUTEX_INIT_FAST);
#ifdef HAVE_OPENSSL
  (void) pthread_mutex_init(&LOCK_des_key_file,MY_MUTEX_INIT_FAST);
#ifndef HAVE_YASSL
  openssl_stdlocks= (openssl_lock_t*) OPENSSL_malloc(CRYPTO_num_locks() *
                                                     sizeof(openssl_lock_t));
  for (int i= 0; i < CRYPTO_num_locks(); ++i)
    (void) my_rwlock_init(&openssl_stdlocks[i].lock, NULL);
  CRYPTO_set_dynlock_create_callback(openssl_dynlock_create);
  CRYPTO_set_dynlock_destroy_callback(openssl_dynlock_destroy);
  CRYPTO_set_dynlock_lock_callback(openssl_lock);
  CRYPTO_set_locking_callback(openssl_lock_function);
  CRYPTO_set_id_callback(openssl_id_function);
#endif
#endif
  (void) my_rwlock_init(&LOCK_sys_init_connect, NULL);
  (void) my_rwlock_init(&LOCK_sys_init_slave, NULL);
  (void) my_rwlock_init(&LOCK_grant, NULL);
  (void) pthread_cond_init(&COND_thread_count,NULL);
  (void) pthread_cond_init(&COND_refresh,NULL);
  (void) pthread_cond_init(&COND_global_read_lock,NULL);
  (void) pthread_cond_init(&COND_thread_cache,NULL);
  (void) pthread_cond_init(&COND_flush_thread_cache,NULL);
  (void) pthread_cond_init(&COND_manager,NULL);
#ifdef HAVE_REPLICATION
  (void) pthread_mutex_init(&LOCK_rpl_status, MY_MUTEX_INIT_FAST);
  (void) pthread_cond_init(&COND_rpl_status, NULL);
#endif
  (void) pthread_mutex_init(&LOCK_server_started, MY_MUTEX_INIT_FAST);
  (void) pthread_cond_init(&COND_server_started,NULL);
  sp_cache_init();
#ifdef HAVE_EVENT_SCHEDULER
  Events::init_mutexes();
#endif
  /* Parameter for threads created for connections */
  (void) pthread_attr_init(&connection_attrib);
  (void) pthread_attr_setdetachstate(&connection_attrib,
				     PTHREAD_CREATE_DETACHED);
  pthread_attr_setscope(&connection_attrib, PTHREAD_SCOPE_SYSTEM);
  if (!(opt_specialflag & SPECIAL_NO_PRIOR))
    my_pthread_attr_setprio(&connection_attrib,WAIT_PRIOR);

  if (pthread_key_create(&THR_THD,NULL) ||
      pthread_key_create(&THR_MALLOC,NULL))
  {
    sql_print_error("Can't create thread-keys");
    return 1;
  }
  register_mutex_order();
  return 0;
}


#if defined(HAVE_OPENSSL) && !defined(HAVE_YASSL)
static unsigned long openssl_id_function()
{
  return (unsigned long) pthread_self();
}


static openssl_lock_t *openssl_dynlock_create(const char *file, int line)
{
  openssl_lock_t *lock= new openssl_lock_t;
  my_rwlock_init(&lock->lock, NULL);
  return lock;
}


static void openssl_dynlock_destroy(openssl_lock_t *lock, const char *file,
				    int line)
{
  rwlock_destroy(&lock->lock);
  delete lock;
}


static void openssl_lock_function(int mode, int n, const char *file, int line)
{
  if (n < 0 || n > CRYPTO_num_locks())
  {
    /* Lock number out of bounds. */
    sql_print_error("Fatal: OpenSSL interface problem (n = %d)", n);
    abort();
  }
  openssl_lock(mode, &openssl_stdlocks[n], file, line);
}


static void openssl_lock(int mode, openssl_lock_t *lock, const char *file,
			 int line)
{
  int err;
  char const *what;

  switch (mode) {
  case CRYPTO_LOCK|CRYPTO_READ:
    what = "read lock";
    err = rw_rdlock(&lock->lock);
    break;
  case CRYPTO_LOCK|CRYPTO_WRITE:
    what = "write lock";
    err = rw_wrlock(&lock->lock);
    break;
  case CRYPTO_UNLOCK|CRYPTO_READ:
  case CRYPTO_UNLOCK|CRYPTO_WRITE:
    what = "unlock";
    err = rw_unlock(&lock->lock);
    break;
  default:
    /* Unknown locking mode. */
    sql_print_error("Fatal: OpenSSL interface problem (mode=0x%x)", mode);
    abort();
  }
  if (err)
  {
    sql_print_error("Fatal: can't %s OpenSSL lock", what);
    abort();
  }
}
#endif /* HAVE_OPENSSL */


#ifndef EMBEDDED_LIBRARY

static void init_ssl()
{
#ifdef HAVE_OPENSSL
  if (opt_use_ssl)
  {
    enum enum_ssl_init_error error= SSL_INITERR_NOERROR;

    /* having ssl_acceptor_fd != 0 signals the use of SSL */
    ssl_acceptor_fd= new_VioSSLAcceptorFd(opt_ssl_key, opt_ssl_cert,
					  opt_ssl_ca, opt_ssl_capath,
					  opt_ssl_cipher, &error);
    DBUG_PRINT("info",("ssl_acceptor_fd: 0x%lx", (long) ssl_acceptor_fd));
    if (!ssl_acceptor_fd)
    {
      sql_print_warning("Failed to setup SSL");
      sql_print_warning("SSL error: %s", sslGetErrString(error));
      opt_use_ssl = 0;
      have_ssl= SHOW_OPTION_DISABLED;
    }
  }
  else
  {
    have_ssl= SHOW_OPTION_DISABLED;
  }
  if (des_key_file)
    load_des_key_file(des_key_file);
#endif /* HAVE_OPENSSL */
}


static void end_ssl()
{
#ifdef HAVE_OPENSSL
  if (ssl_acceptor_fd)
  {
    free_vio_ssl_acceptor_fd(ssl_acceptor_fd);
    ssl_acceptor_fd= 0;
  }
#endif /* HAVE_OPENSSL */
}

#endif /* EMBEDDED_LIBRARY */


static int init_server_components()
{
  DBUG_ENTER("init_server_components");
  /*
    We need to call each of these following functions to ensure that
    all things are initialized so that unireg_abort() doesn't fail
  */
  if (table_cache_init() | table_def_init() | hostname_cache_init())
    unireg_abort(1);

  query_cache_result_size_limit(query_cache_limit);
  query_cache_set_min_res_unit(query_cache_min_res_unit);
  query_cache_init();
  query_cache_resize(query_cache_size);
  my_rnd_init(&sql_rand,(ulong) server_start_time,(ulong) server_start_time/2);
  setup_fpu();
  init_thr_lock();
  my_uuid_init((ulong) (my_rnd(&sql_rand))*12345,12345);
#ifdef HAVE_REPLICATION
  init_slave_list();
#endif
  wt_init();

  /* Setup logs */

  /*
    Enable old-fashioned error log, except when the user has requested
    help information. Since the implementation of plugin server
    variables the help output is now written much later.
  */
  if (opt_error_log && !opt_help)
  {
    if (!log_error_file_ptr[0])
      fn_format(log_error_file, pidfile_name, mysql_data_home, ".err",
                MY_REPLACE_EXT); /* replace '.<domain>' by '.err', bug#4997 */
    else
      fn_format(log_error_file, log_error_file_ptr, mysql_data_home, ".err",
                MY_UNPACK_FILENAME | MY_SAFE_PATH);
    if (!log_error_file[0])
      opt_error_log= 1;				// Too long file name
    else
    {
      my_bool res;
#ifndef EMBEDDED_LIBRARY
      res= reopen_fstreams(log_error_file, stdout, stderr);
#else
      res= reopen_fstreams(log_error_file, NULL, stderr);
#endif

      if (!res)
        setbuf(stderr, NULL);
    }
  }

  /* set up the hook before initializing plugins which may use it */
  error_handler_hook= my_message_sql;
  proc_info_hook= (const char *(*)(void *, const char *, const char *,
                                   const char *, const unsigned int))
                  set_thd_proc_info;

  if (xid_cache_init())
  {
    sql_print_error("Out of memory");
    unireg_abort(1);
  }

  /* need to configure logging before initializing storage engines */
  if (opt_update_log)
  {
    /*
      Update log is removed since 5.0. But we still accept the option.
      The idea is if the user already uses the binlog and the update log,
      we completely ignore any option/variable related to the update log, like
      if the update log did not exist. But if the user uses only the update
      log, then we translate everything into binlog for him (with warnings).
      Implementation of the above :
      - If mysqld is started with --log-update and --log-bin,
      ignore --log-update (print a warning), push a warning when SQL_LOG_UPDATE
      is used, and turn off --sql-bin-update-same.
      This will completely ignore SQL_LOG_UPDATE
      - If mysqld is started with --log-update only,
      change it to --log-bin (with the filename passed to log-update,
      plus '-bin') (print a warning), push a warning when SQL_LOG_UPDATE is
      used, and turn on --sql-bin-update-same.
      This will translate SQL_LOG_UPDATE to SQL_LOG_BIN.

      Note that we tell the user that --sql-bin-update-same is deprecated and
      does nothing, and we don't take into account if he used this option or
      not; but internally we give this variable a value to have the behaviour
      we want (i.e. have SQL_LOG_UPDATE influence SQL_LOG_BIN or not).
      As sql-bin-update-same, log-update and log-bin cannot be changed by the
      user after starting the server (they are not variables), the user will
      not later interfere with the settings we do here.
    */
    if (opt_bin_log)
    {
      opt_sql_bin_update= 0;
      sql_print_error("The update log is no longer supported by MySQL in \
version 5.0 and above. It is replaced by the binary log.");
    }
    else
    {
      opt_sql_bin_update= 1;
      opt_bin_log= 1;
      if (opt_update_logname)
      {
        /* as opt_bin_log==0, no need to free opt_bin_logname */
        if (!(opt_bin_logname= my_strdup(opt_update_logname, MYF(MY_WME))))
        {
          sql_print_error("Out of memory");
          return EXIT_OUT_OF_MEMORY;
        }
        sql_print_error("The update log is no longer supported by MySQL in \
version 5.0 and above. It is replaced by the binary log. Now starting MySQL \
with --log-bin='%s' instead.",opt_bin_logname);
      }
      else
        sql_print_error("The update log is no longer supported by MySQL in \
version 5.0 and above. It is replaced by the binary log. Now starting MySQL \
with --log-bin instead.");
    }
  }
  if (opt_log_slave_updates && !opt_bin_log)
  {
    sql_print_error("You need to use --log-bin to make "
                    "--log-slave-updates work.");
    unireg_abort(1);
  }
  if (!opt_bin_log)
  {
    if (opt_binlog_format_id != BINLOG_FORMAT_UNSPEC)
    {
      sql_print_error("You need to use --log-bin to make "
                      "--binlog-format work.");
      unireg_abort(1);
    }
    else
    {
      global_system_variables.binlog_format= BINLOG_FORMAT_STMT;
    }
  }
  else
    if (opt_binlog_format_id == BINLOG_FORMAT_UNSPEC)
      global_system_variables.binlog_format= BINLOG_FORMAT_STMT;
    else
    {
      DBUG_ASSERT(global_system_variables.binlog_format != BINLOG_FORMAT_UNSPEC);
    }

  /* Check that we have not let the format to unspecified at this point */
  DBUG_ASSERT((uint)global_system_variables.binlog_format <=
              array_elements(binlog_format_names)-1);

#ifdef HAVE_REPLICATION
  if (opt_log_slave_updates && replicate_same_server_id)
  {
    sql_print_error("\
using --replicate-same-server-id in conjunction with \
--log-slave-updates is impossible, it would lead to infinite loops in this \
server.");
    unireg_abort(1);
  }
#endif

  if (opt_bin_log)
  {
    /* Reports an error and aborts, if the --log-bin's path 
       is a directory.*/
    if (opt_bin_logname && 
        opt_bin_logname[strlen(opt_bin_logname) - 1] == FN_LIBCHAR)
    {
      sql_print_error("Path '%s' is a directory name, please specify \
a file name for --log-bin option", opt_bin_logname);
      unireg_abort(1);
    }

    /* Reports an error and aborts, if the --log-bin-index's path 
       is a directory.*/
    if (opt_binlog_index_name && 
        opt_binlog_index_name[strlen(opt_binlog_index_name) - 1] 
        == FN_LIBCHAR)
    {
      sql_print_error("Path '%s' is a directory name, please specify \
a file name for --log-bin-index option", opt_binlog_index_name);
      unireg_abort(1);
    }

    char buf[FN_REFLEN];
    const char *ln;
    ln= mysql_bin_log.generate_name(opt_bin_logname, "-bin", 1, buf);
    if (!opt_bin_logname && !opt_binlog_index_name)
    {
      /*
        User didn't give us info to name the binlog index file.
        Picking `hostname`-bin.index like did in 4.x, causes replication to
        fail if the hostname is changed later. So, we would like to instead
        require a name. But as we don't want to break many existing setups, we
        only give warning, not error.
      */
      sql_print_warning("No argument was provided to --log-bin, and "
                        "--log-bin-index was not used; so replication "
                        "may break when this MySQL server acts as a "
                        "master and has his hostname changed!! Please "
                        "use '--log-bin=%s' to avoid this problem.", ln);
    }
    if (ln == buf)
    {
      my_free(opt_bin_logname, MYF(MY_ALLOW_ZERO_PTR));
      opt_bin_logname=my_strdup(buf, MYF(0));
    }
    if (mysql_bin_log.open_index_file(opt_binlog_index_name, ln, TRUE))
    {
      unireg_abort(1);
    }
  }

  /* call ha_init_key_cache() on all key caches to init them */
  process_key_caches(&ha_init_key_cache);

  /* Allow storage engine to give real error messages */
  if (ha_init_errors())
    DBUG_RETURN(1);

  { 
    if (plugin_init(&defaults_argc, defaults_argv,
		    (opt_noacl ? PLUGIN_INIT_SKIP_PLUGIN_TABLE : 0) |
		    (opt_help ? PLUGIN_INIT_SKIP_INITIALIZATION : 0)))
    {
      sql_print_error("Failed to initialize plugins.");
      unireg_abort(1);
    }
    plugins_are_initialized= TRUE;  /* Don't separate from init function */
  }

  /* we do want to exit if there are any other unknown options */
  if (defaults_argc > 1)
  {
    int ho_error;
    char **tmp_argv= defaults_argv;
    struct my_option no_opts[]=
    {
      {0, 0, 0, 0, 0, 0, GET_NO_ARG, NO_ARG, 0, 0, 0, 0, 0, 0}
    };
    /*
      We need to eat any 'loose' arguments first before we conclude
      that there are unprocessed options.
      But we need to preserve defaults_argv pointer intact for
      free_defaults() to work. Thus we use a copy here.
    */
    my_getopt_skip_unknown= 0;

    if ((ho_error= handle_options(&defaults_argc, &tmp_argv, no_opts,
                                  mysqld_get_one_option)))
      unireg_abort(ho_error);
    my_getopt_skip_unknown= TRUE;

    if (defaults_argc)
    {
      fprintf(stderr, "%s: Too many arguments (first extra is '%s').\n",
              my_progname, *tmp_argv);
      unireg_abort(1);
    }
  }

  if (opt_help)
    unireg_abort(0);

  /* if the errmsg.sys is not loaded, terminate to maintain behaviour */
  if (!errmesg[0][0])
    unireg_abort(1);

  /* We have to initialize the storage engines before CSV logging */
  if (ha_init())
  {
    sql_print_error("Can't init databases");
    unireg_abort(1);
  }

  if (opt_bootstrap)
    log_output_options= LOG_FILE;
  else
    logger.init_log_tables();

  if (log_output_options & LOG_NONE)
  {
    /*
      Issue a warining if there were specified additional options to the
      log-output along with NONE. Probably this wasn't what user wanted.
    */
    if ((log_output_options & LOG_NONE) && (log_output_options & ~LOG_NONE))
      sql_print_warning("There were other values specified to "
                        "log-output besides NONE. Disabling slow "
                        "and general logs anyway.");
    logger.set_handlers(LOG_FILE, LOG_NONE, LOG_NONE);
  }
  else
  {
    /* fall back to the log files if tables are not present */
    LEX_STRING csv_name={C_STRING_WITH_LEN("csv")};
    if (!plugin_is_ready(&csv_name, MYSQL_STORAGE_ENGINE_PLUGIN))
    {
      /* purecov: begin inspected */
      sql_print_error("CSV engine is not present, falling back to the "
                      "log files");
      log_output_options= (log_output_options & ~LOG_TABLE) | LOG_FILE;
      /* purecov: end */
    }

    logger.set_handlers(LOG_FILE, opt_slow_log ? log_output_options:LOG_NONE,
                        opt_log ? log_output_options:LOG_NONE);
  }

  /*
    Check that the default storage engine is actually available.
  */
  if (default_storage_engine_str)
  {
    LEX_STRING name= { default_storage_engine_str,
                       strlen(default_storage_engine_str) };
    plugin_ref plugin;
    handlerton *hton;

    if ((plugin= ha_resolve_by_name(0, &name)))
      hton= plugin_data(plugin, handlerton*);
    else
    {
      sql_print_error("Unknown/unsupported table type: %s",
                      default_storage_engine_str);
      unireg_abort(1);
    }
    if (!ha_storage_engine_is_enabled(hton))
    {
      if (!opt_bootstrap)
      {
        sql_print_error("Default storage engine (%s) is not available",
                        default_storage_engine_str);
        unireg_abort(1);
      }
      DBUG_ASSERT(global_system_variables.table_plugin);
    }
    else
    {
      /*
        Need to unlock as global_system_variables.table_plugin
        was acquired during plugin_init()
      */
      pthread_mutex_lock(&LOCK_global_system_variables);
      plugin_unlock(0, global_system_variables.table_plugin);
      global_system_variables.table_plugin= plugin;
      pthread_mutex_unlock(&LOCK_global_system_variables);
    }
  }
#if defined(WITH_MARIA_STORAGE_ENGINE) && defined(USE_MARIA_FOR_TMP_TABLES)
  if (!ha_storage_engine_is_enabled(maria_hton) && !opt_bootstrap)
  {
    sql_print_error("Maria engine is not enabled or did not start. The Maria engine must be enabled to continue as mysqld was configured with --with-maria-tmp-tables");
    unireg_abort(1);
  }
#endif

  tc_log= (total_ha_2pc > 1 ? (opt_bin_log  ?
                               (TC_LOG *) &mysql_bin_log :
                               (TC_LOG *) &tc_log_mmap) :
           (TC_LOG *) &tc_log_dummy);

  if (tc_log->open(opt_bin_log ? opt_bin_logname : opt_tc_log_file))
  {
    sql_print_error("Can't init tc log");
    unireg_abort(1);
  }

  if (ha_recover(0))
  {
    unireg_abort(1);
  }

  if (opt_bin_log && mysql_bin_log.open(opt_bin_logname, LOG_BIN, 0,
                                        WRITE_CACHE, 0, max_binlog_size, 0, TRUE))
    unireg_abort(1);

#ifdef HAVE_REPLICATION
  if (opt_bin_log && expire_logs_days)
  {
    time_t purge_time= server_start_time - expire_logs_days*24*60*60;
    if (purge_time >= 0)
      mysql_bin_log.purge_logs_before_date(purge_time);
  }
#endif
#ifdef __NETWARE__
  /* Increasing stacksize of threads on NetWare */
  pthread_attr_setstacksize(&connection_attrib, NW_THD_STACKSIZE);
#endif

  if (opt_myisam_log)
    (void) mi_log(1);

#if defined(HAVE_MLOCKALL) && defined(MCL_CURRENT) && !defined(EMBEDDED_LIBRARY)
  if (locked_in_memory && !getuid())
  {
    if (setreuid((uid_t)-1, 0) == -1)
    {                        // this should never happen
      sql_perror("setreuid");
      unireg_abort(1);
    }
    if (mlockall(MCL_CURRENT))
    {
      if (global_system_variables.log_warnings)
	sql_print_warning("Failed to lock memory. Errno: %d\n",errno);
      locked_in_memory= 0;
    }
    if (user_info)
      set_user(mysqld_user, user_info);
  }
  else
#endif
    locked_in_memory=0;

  ft_init_stopwords();

  init_max_user_conn();
  init_update_queries();
  DBUG_RETURN(0);
}


#ifndef EMBEDDED_LIBRARY

static void create_shutdown_thread()
{
#ifdef __WIN__
  hEventShutdown=CreateEvent(0, FALSE, FALSE, shutdown_event_name);
  pthread_t hThread;
  if (pthread_create(&hThread,&connection_attrib,handle_shutdown,0))
    sql_print_warning("Can't create thread to handle shutdown requests");

  // On "Stop Service" we have to do regular shutdown
  Service.SetShutdownEvent(hEventShutdown);
#endif /* __WIN__ */
}

#endif /* EMBEDDED_LIBRARY */


#if (defined(__NT__) || defined(HAVE_SMEM)) && !defined(EMBEDDED_LIBRARY)
static void handle_connections_methods()
{
  pthread_t hThread;
  DBUG_ENTER("handle_connections_methods");
#ifdef __NT__
  if (hPipe == INVALID_HANDLE_VALUE &&
      (!have_tcpip || opt_disable_networking) &&
      !opt_enable_shared_memory)
  {
    sql_print_error("TCP/IP, --shared-memory, or --named-pipe should be configured on NT OS");
    unireg_abort(1);				// Will not return
  }
#endif

  pthread_mutex_lock(&LOCK_thread_count);
  (void) pthread_cond_init(&COND_handler_count,NULL);
  handler_count=0;
#ifdef __NT__
  if (hPipe != INVALID_HANDLE_VALUE)
  {
    handler_count++;
    if (pthread_create(&hThread,&connection_attrib,
		       handle_connections_namedpipes, 0))
    {
      sql_print_warning("Can't create thread to handle named pipes");
      handler_count--;
    }
  }
#endif /* __NT__ */
  if (have_tcpip && !opt_disable_networking)
  {
    handler_count++;
    if (pthread_create(&hThread,&connection_attrib,
		       handle_connections_sockets, 0))
    {
      sql_print_warning("Can't create thread to handle TCP/IP");
      handler_count--;
    }
  }
#ifdef HAVE_SMEM
  if (opt_enable_shared_memory)
  {
    handler_count++;
    if (pthread_create(&hThread,&connection_attrib,
		       handle_connections_shared_memory, 0))
    {
      sql_print_warning("Can't create thread to handle shared memory");
      handler_count--;
    }
  }
#endif

  while (handler_count > 0)
    pthread_cond_wait(&COND_handler_count,&LOCK_thread_count);
  pthread_mutex_unlock(&LOCK_thread_count);
  DBUG_VOID_RETURN;
}

void decrement_handler_count()
{
  pthread_mutex_lock(&LOCK_thread_count);
  handler_count--;
  pthread_cond_signal(&COND_handler_count);
  pthread_mutex_unlock(&LOCK_thread_count);
  my_thread_end();
}
#else
#define decrement_handler_count()
#endif /* defined(__NT__) || defined(HAVE_SMEM) */


#ifndef EMBEDDED_LIBRARY
#ifndef DBUG_OFF
/*
  Debugging helper function to keep the locale database
  (see sql_locale.cc) and max_month_name_length and
  max_day_name_length variable values in consistent state.
*/
static void test_lc_time_sz()
{
  DBUG_ENTER("test_lc_time_sz");
  for (MY_LOCALE **loc= my_locales; *loc; loc++)
  {
    uint max_month_len= 0;
    uint max_day_len = 0;
    for (const char **month= (*loc)->month_names->type_names; *month; month++)
    {
      set_if_bigger(max_month_len,
                    my_numchars_mb(&my_charset_utf8_general_ci,
                                   *month, *month + strlen(*month)));
    }
    for (const char **day= (*loc)->day_names->type_names; *day; day++)
    {
      set_if_bigger(max_day_len,
                    my_numchars_mb(&my_charset_utf8_general_ci,
                                   *day, *day + strlen(*day)));
    }
    if ((*loc)->max_month_name_length != max_month_len ||
        (*loc)->max_day_name_length != max_day_len)
    {
      DBUG_PRINT("Wrong max day name(or month name) length for locale:",
                 ("%s", (*loc)->name));
      DBUG_ASSERT(0);
    }
  }
  DBUG_VOID_RETURN;
}
#endif//DBUG_OFF


#ifdef __WIN__
int win_main(int argc, char **argv)
#else
int main(int argc, char **argv)
#endif
{
#ifdef HAVE_NPTL
  ld_assume_kernel_is_set= (getenv("LD_ASSUME_KERNEL") != 0);
#endif

  MY_INIT(argv[0]);		// init my_sys library & pthreads
  /* nothing should come before this line ^^^ */

  /*
    Perform basic logger initialization logger. Should be called after
    MY_INIT, as it initializes mutexes. Log tables are inited later.
  */
  logger.init_base();

#ifdef _CUSTOMSTARTUPCONFIG_
  if (_cust_check_startup())
  {
    / * _cust_check_startup will report startup failure error * /
    exit(1);
  }
#endif

#ifdef	__WIN__
  /*
    Before performing any socket operation (like retrieving hostname
    in init_common_variables we have to call WSAStartup
  */
  {
    WSADATA WsaData;
    if (SOCKET_ERROR == WSAStartup (0x0101, &WsaData))
    {
      /* errors are not read yet, so we use english text here */
      my_message(ER_WSAS_FAILED, "WSAStartup Failed", MYF(0));
      unireg_abort(1);
    }
  }
#endif /* __WIN__ */

  if (init_common_variables(MYSQL_CONFIG_NAME,
			    argc, argv, load_default_groups))
    unireg_abort(1);				// Will do exit

  init_signals();
  if (!(opt_specialflag & SPECIAL_NO_PRIOR))
    my_pthread_setprio(pthread_self(),CONNECT_PRIOR);
#if defined(__ia64__) || defined(__ia64)
  /*
    Peculiar things with ia64 platforms - it seems we only have half the
    stack size in reality, so we have to double it here
  */
  pthread_attr_setstacksize(&connection_attrib,my_thread_stack_size*2);
#else
  pthread_attr_setstacksize(&connection_attrib,my_thread_stack_size);
#endif
#ifdef HAVE_PTHREAD_ATTR_GETSTACKSIZE
  {
    /* Retrieve used stack size;  Needed for checking stack overflows */
    size_t stack_size= 0;
    pthread_attr_getstacksize(&connection_attrib, &stack_size);
#if defined(__ia64__) || defined(__ia64)
    stack_size/= 2;
#endif
    /* We must check if stack_size = 0 as Solaris 2.9 can return 0 here */
    if (stack_size && stack_size < my_thread_stack_size)
    {
      if (global_system_variables.log_warnings)
	sql_print_warning("Asked for %lu thread stack, but got %ld",
			  my_thread_stack_size, (long) stack_size);
#if defined(__ia64__) || defined(__ia64)
      my_thread_stack_size= stack_size*2;
#else
      my_thread_stack_size= stack_size;
#endif
    }
  }
#endif
#ifdef __NETWARE__
  /* Increasing stacksize of threads on NetWare */
  pthread_attr_setstacksize(&connection_attrib, NW_THD_STACKSIZE);
#endif

  (void) thr_setconcurrency(concurrency);	// 10 by default

  select_thread=pthread_self();
  select_thread_in_use=1;

#ifdef HAVE_LIBWRAP
  libwrapName= my_progname+dirname_length(my_progname);
  openlog(libwrapName, LOG_PID, LOG_AUTH);
#endif

#ifndef DBUG_OFF
  test_lc_time_sz();
#endif

  /*
    We have enough space for fiddling with the argv, continue
  */
  check_data_home(mysql_real_data_home);
  if (my_setwd(mysql_real_data_home,MYF(MY_WME)) && !opt_help)
    unireg_abort(1);				/* purecov: inspected */
  mysql_data_home= mysql_data_home_buff;
  mysql_data_home[0]=FN_CURLIB;		// all paths are relative from here
  mysql_data_home[1]=0;
  mysql_data_home_len= 2;

  if ((user_info= check_user(mysqld_user)))
  {
#if defined(HAVE_MLOCKALL) && defined(MCL_CURRENT)
    if (locked_in_memory) // getuid() == 0 here
      set_effective_user(user_info);
    else
#endif
      set_user(mysqld_user, user_info);
  }

  if (opt_bin_log && !server_id)
  {
    server_id= !master_host ? 1 : 2;
#ifdef EXTRA_DEBUG
    switch (server_id) {
    case 1:
      sql_print_warning("\
You have enabled the binary log, but you haven't set server-id to \
a non-zero value: we force server id to 1; updates will be logged to the \
binary log, but connections from slaves will not be accepted.");
      break;
    case 2:
      sql_print_warning("\
You should set server-id to a non-0 value if master_host is set; \
we force server id to 2, but this MySQL server will not act as a slave.");
      break;
    }
#endif
  }

  if (init_server_components())
    unireg_abort(1);

  init_ssl();
  network_init();

#ifdef __WIN__
  if (!opt_console)
  {
    if (reopen_fstreams(log_error_file, stdout, stderr))
      unireg_abort(1);
    setbuf(stderr, NULL);
    FreeConsole();				// Remove window
  }
#endif

  /*
   Initialize my_str_malloc() and my_str_free()
  */
  my_str_malloc= &my_str_malloc_mysqld;
  my_str_free= &my_str_free_mysqld;

  /*
    init signals & alarm
    After this we can't quit by a simple unireg_abort
  */
  start_signal_handler();				// Creates pidfile

  if (mysql_rm_tmp_tables() || acl_init(opt_noacl) ||
      my_tz_init((THD *)0, default_tz_name, opt_bootstrap))
  {
    abort_loop=1;
    select_thread_in_use=0;
#ifndef __NETWARE__
    (void) pthread_kill(signal_thread, MYSQL_KILL_SIGNAL);
#endif /* __NETWARE__ */

    if (!opt_bootstrap)
      (void) my_delete(pidfile_name,MYF(MY_WME));	// Not needed anymore

    if (unix_sock != INVALID_SOCKET)
      unlink(mysqld_unix_port);
    exit(1);
  }
  if (!opt_noacl)
    (void) grant_init();

  if (!opt_bootstrap)
    servers_init(0);

  if (!opt_noacl)
  {
#ifdef HAVE_DLOPEN
    udf_init();
#endif
  }

  init_status_vars();
  if (opt_bootstrap) /* If running with bootstrap, do not start replication. */
    opt_skip_slave_start= 1;
  /*
    init_slave() must be called after the thread keys are created.
    Some parts of the code (e.g. SHOW STATUS LIKE 'slave_running' and other
    places) assume that active_mi != 0, so let's fail if it's 0 (out of
    memory); a message has already been printed.
  */
  if (init_slave() && !active_mi)
  {
    unireg_abort(1);
  }

  execute_ddl_log_recovery();

  if (Events::init(opt_noacl || opt_bootstrap))
    unireg_abort(1);

  if (opt_bootstrap)
  {
    select_thread_in_use= 0;                    // Allow 'kill' to work
    bootstrap(stdin);
    if (!kill_in_progress)
      unireg_abort(bootstrap_error ? 1 : 0);
    else
    {
      sleep(2);                                 // Wait for kill
      exit(0);
    }
  }
  if (opt_init_file)
  {
    if (read_init_file(opt_init_file))
      unireg_abort(1);
  }

  create_shutdown_thread();
  start_handle_manager();

  sql_print_information(ER(ER_STARTUP),my_progname,server_version,
                        ((unix_sock == INVALID_SOCKET) ? (char*) ""
                                                       : mysqld_unix_port),
                         mysqld_port,
                         MYSQL_COMPILATION_COMMENT);
#if defined(_WIN32) && !defined(EMBEDDED_LIBRARY)
  Service.SetRunning();
#endif


  /* Signal threads waiting for server to be started */
  pthread_mutex_lock(&LOCK_server_started);
  mysqld_server_started= 1;
  pthread_cond_signal(&COND_server_started);
  pthread_mutex_unlock(&LOCK_server_started);

#if defined(__NT__) || defined(HAVE_SMEM)
  handle_connections_methods();
#else
#ifdef __WIN__
  if (!have_tcpip || opt_disable_networking)
  {
    sql_print_error("TCP/IP unavailable or disabled with --skip-networking; no available interfaces");
    unireg_abort(1);
  }
#endif
  handle_connections_sockets(0);
#endif /* __NT__ */

  /* (void) pthread_attr_destroy(&connection_attrib); */

  DBUG_PRINT("quit",("Exiting main thread"));

#ifndef __WIN__
#ifdef EXTRA_DEBUG2
  sql_print_error("Before Lock_thread_count");
#endif
  (void) pthread_mutex_lock(&LOCK_thread_count);
  DBUG_PRINT("quit", ("Got thread_count mutex"));
  select_thread_in_use=0;			// For close_connections
  (void) pthread_mutex_unlock(&LOCK_thread_count);
  (void) pthread_cond_broadcast(&COND_thread_count);
#ifdef EXTRA_DEBUG2
  sql_print_error("After lock_thread_count");
#endif
#endif /* __WIN__ */

  /* Wait until cleanup is done */
  (void) pthread_mutex_lock(&LOCK_thread_count);
  while (!ready_to_exit)
    pthread_cond_wait(&COND_thread_count,&LOCK_thread_count);
  (void) pthread_mutex_unlock(&LOCK_thread_count);

#if defined(__WIN__) && !defined(EMBEDDED_LIBRARY)
  if (Service.IsNT() && start_mode)
    Service.Stop();
  else
  {
    Service.SetShutdownEvent(0);
    if (hEventShutdown)
      CloseHandle(hEventShutdown);
  }
#endif
  clean_up(1);
  wait_for_signal_thread_to_end();
  clean_up_mutexes();
  my_end(opt_endinfo ? MY_CHECK_ERROR | MY_GIVE_INFO : 0);

  exit(0);
  return(0);					/* purecov: deadcode */
}

#endif /* EMBEDDED_LIBRARY */


/****************************************************************************
  Main and thread entry function for Win32
  (all this is needed only to run mysqld as a service on WinNT)
****************************************************************************/

#if defined(__WIN__) && !defined(EMBEDDED_LIBRARY)
int mysql_service(void *p)
{
  if (use_opt_args)
    win_main(opt_argc, opt_argv);
  else
    win_main(Service.my_argc, Service.my_argv);
  return 0;
}


/* Quote string if it contains space, else copy */

static char *add_quoted_string(char *to, const char *from, char *to_end)
{
  uint length= (uint) (to_end-to);

  if (!strchr(from, ' '))
    return strmake(to, from, length-1);
  return strxnmov(to, length-1, "\"", from, "\"", NullS);
}


/**
  Handle basic handling of services, like installation and removal.

  @param argv	   	        Pointer to argument list
  @param servicename		Internal name of service
  @param displayname		Display name of service (in taskbar ?)
  @param file_path		Path to this program
  @param startup_option	Startup option to mysqld

  @retval 0	option handled
  @retval 1	Could not handle option
*/

static bool
default_service_handling(char **argv,
			 const char *servicename,
			 const char *displayname,
			 const char *file_path,
			 const char *extra_opt,
			 const char *account_name)
{
  char path_and_service[FN_REFLEN+FN_REFLEN+32], *pos, *end;
  const char *opt_delim;
  end= path_and_service + sizeof(path_and_service)-3;

  /* We have to quote filename if it contains spaces */
  pos= add_quoted_string(path_and_service, file_path, end);
  if (*extra_opt)
  {
    /* 
     Add option after file_path. There will be zero or one extra option.  It's 
     assumed to be --defaults-file=file but isn't checked.  The variable (not
     the option name) should be quoted if it contains a string.  
    */
    *pos++= ' ';
    if (opt_delim= strchr(extra_opt, '='))
    {
      size_t length= ++opt_delim - extra_opt;
      pos= strnmov(pos, extra_opt, length);
    }
    else
      opt_delim= extra_opt;
    
    pos= add_quoted_string(pos, opt_delim, end);
  }
  /* We must have servicename last */
  *pos++= ' ';
  (void) add_quoted_string(pos, servicename, end);

  if (Service.got_service_option(argv, "install"))
  {
    Service.Install(1, servicename, displayname, path_and_service,
                    account_name);
    return 0;
  }
  if (Service.got_service_option(argv, "install-manual"))
  {
    Service.Install(0, servicename, displayname, path_and_service,
                    account_name);
    return 0;
  }
  if (Service.got_service_option(argv, "remove"))
  {
    Service.Remove(servicename);
    return 0;
  }
  return 1;
}


int main(int argc, char **argv)
{
  /*
    When several instances are running on the same machine, we
    need to have an  unique  named  hEventShudown  through the
    application PID e.g.: MySQLShutdown1890; MySQLShutdown2342
  */
  int10_to_str((int) GetCurrentProcessId(),strmov(shutdown_event_name,
                                                  "MySQLShutdown"), 10);

  /* Must be initialized early for comparison of service name */
  system_charset_info= &my_charset_utf8_general_ci;

  if (Service.GetOS())	/* true NT family */
  {
    char file_path[FN_REFLEN];
    my_path(file_path, argv[0], "");		      /* Find name in path */
    fn_format(file_path,argv[0],file_path,"",
	      MY_REPLACE_DIR | MY_UNPACK_FILENAME | MY_RESOLVE_SYMLINKS);

    if (argc == 2)
    {
      if (!default_service_handling(argv, MYSQL_SERVICENAME, MYSQL_SERVICENAME,
				   file_path, "", NULL))
	return 0;
      if (Service.IsService(argv[1]))        /* Start an optional service */
      {
	/*
	  Only add the service name to the groups read from the config file
	  if it's not "MySQL". (The default service name should be 'mysqld'
	  but we started a bad tradition by calling it MySQL from the start
	  and we are now stuck with it.
	*/
	if (my_strcasecmp(system_charset_info, argv[1],"mysql"))
	  load_default_groups[load_default_groups_sz-2]= argv[1];
        start_mode= 1;
        Service.Init(argv[1], mysql_service);
        return 0;
      }
    }
    else if (argc == 3) /* install or remove any optional service */
    {
      if (!default_service_handling(argv, argv[2], argv[2], file_path, "",
                                    NULL))
	return 0;
      if (Service.IsService(argv[2]))
      {
	/*
	  mysqld was started as
	  mysqld --defaults-file=my_path\my.ini service-name
	*/
	use_opt_args=1;
	opt_argc= 2;				// Skip service-name
	opt_argv=argv;
	start_mode= 1;
	if (my_strcasecmp(system_charset_info, argv[2],"mysql"))
	  load_default_groups[load_default_groups_sz-2]= argv[2];
	Service.Init(argv[2], mysql_service);
	return 0;
      }
    }
    else if (argc == 4 || argc == 5)
    {
      /*
        This may seem strange, because we handle --local-service while
        preserving 4.1's behavior of allowing any one other argument that is
        passed to the service on startup. (The assumption is that this is
        --defaults-file=file, but that was not enforced in 4.1, so we don't
        enforce it here.)
      */
      const char *extra_opt= NullS;
      const char *account_name = NullS;
      int index;
      for (index = 3; index < argc; index++)
      {
        if (!strcmp(argv[index], "--local-service"))
          account_name= "NT AUTHORITY\\LocalService";
        else
          extra_opt= argv[index];
      }

      if (argc == 4 || account_name)
        if (!default_service_handling(argv, argv[2], argv[2], file_path,
                                      extra_opt, account_name))
          return 0;
    }
    else if (argc == 1 && Service.IsService(MYSQL_SERVICENAME))
    {
      /* start the default service */
      start_mode= 1;
      Service.Init(MYSQL_SERVICENAME, mysql_service);
      return 0;
    }
  }
  /* Start as standalone server */
  Service.my_argc=argc;
  Service.my_argv=argv;
  mysql_service(NULL);
  return 0;
}
#endif


/**
  Execute all commands from a file. Used by the mysql_install_db script to
  create MySQL privilege tables without having to start a full MySQL server.
*/

static void bootstrap(FILE *file)
{
  DBUG_ENTER("bootstrap");

  THD *thd= new THD;
  thd->bootstrap=1;
  my_net_init(&thd->net,(st_vio*) 0);
  thd->max_client_packet_length= thd->net.max_packet;
  thd->security_ctx->master_access= ~(ulong)0;
  thd->thread_id= thd->variables.pseudo_thread_id= thread_id++;
  thread_count++;
  in_bootstrap= TRUE;

  bootstrap_file=file;
#ifndef EMBEDDED_LIBRARY			// TODO:  Enable this
  if (pthread_create(&thd->real_id,&connection_attrib,handle_bootstrap,
		     (void*) thd))
  {
    sql_print_warning("Can't create thread to handle bootstrap");
    bootstrap_error=-1;
    DBUG_VOID_RETURN;
  }
  /* Wait for thread to die */
  (void) pthread_mutex_lock(&LOCK_thread_count);
  while (in_bootstrap)
  {
    (void) pthread_cond_wait(&COND_thread_count,&LOCK_thread_count);
    DBUG_PRINT("quit",("One thread died (count=%u)",thread_count));
  }
  (void) pthread_mutex_unlock(&LOCK_thread_count);
#else
  thd->mysql= 0;
  handle_bootstrap((void *)thd);
#endif

  DBUG_VOID_RETURN;
}


static bool read_init_file(char *file_name)
{
  FILE *file;
  DBUG_ENTER("read_init_file");
  DBUG_PRINT("enter",("name: %s",file_name));
  if (!(file=my_fopen(file_name,O_RDONLY,MYF(MY_WME))))
    DBUG_RETURN(TRUE);
  bootstrap(file);
  (void) my_fclose(file,MYF(MY_WME));
  DBUG_RETURN(FALSE);
}


#ifndef EMBEDDED_LIBRARY

/*
   Simple scheduler that use the main thread to handle the request

   NOTES
     This is only used for debugging, when starting mysqld with
     --thread-handling=no-threads or --one-thread

     When we enter this function, LOCK_thread_count is hold!
*/

void handle_connection_in_main_thread(THD *thd)
{
  safe_mutex_assert_owner(&LOCK_thread_count);
  thread_cache_size=0;			// Safety
  threads.append(thd);
  thd->start_utime= my_micro_time();
  pthread_mutex_unlock(&LOCK_thread_count);
  thd->start_utime= my_micro_time();
  handle_one_connection(thd);
}


/*
  Scheduler that uses one thread per connection
*/

void create_thread_to_handle_connection(THD *thd)
{
  if (cached_thread_count > wake_thread)
  {
    /* Get thread from cache */
    thread_cache.append(thd);
    wake_thread++;
    pthread_cond_signal(&COND_thread_cache);
  }
  else
  {
    char error_message_buff[MYSQL_ERRMSG_SIZE];
    /* Create new thread to handle connection */
    int error;
    thread_created++;
    threads.append(thd);
    DBUG_PRINT("info",(("creating thread %lu"), thd->thread_id));
    thd->prior_thr_create_utime= thd->start_utime= my_micro_time();
    if ((error=pthread_create(&thd->real_id,&connection_attrib,
                              handle_one_connection,
                              (void*) thd)))
    {
      /* purecov: begin inspected */
      DBUG_PRINT("error",
                 ("Can't create thread to handle request (error %d)",
                  error));
      thread_count--;
      thd->killed= THD::KILL_CONNECTION;			// Safety
      (void) pthread_mutex_unlock(&LOCK_thread_count);

      pthread_mutex_lock(&LOCK_connection_count);
      (*thd->scheduler->connection_count)--;
      pthread_mutex_unlock(&LOCK_connection_count);

      statistic_increment(aborted_connects,&LOCK_status);
      /* Can't use my_error() since store_globals has not been called. */
      my_snprintf(error_message_buff, sizeof(error_message_buff),
                  ER(ER_CANT_CREATE_THREAD), error);
      net_send_error(thd, ER_CANT_CREATE_THREAD, error_message_buff);
      (void) pthread_mutex_lock(&LOCK_thread_count);
      close_connection(thd,0,0);
      delete thd;
      (void) pthread_mutex_unlock(&LOCK_thread_count);
      return;
      /* purecov: end */
    }
  }
  (void) pthread_mutex_unlock(&LOCK_thread_count);
  DBUG_PRINT("info",("Thread created"));
}


/**
  Create new thread to handle incoming connection.

    This function will create new thread to handle the incoming
    connection.  If there are idle cached threads one will be used.
    'thd' will be pushed into 'threads'.

    In single-threaded mode (\#define ONE_THREAD) connection will be
    handled inside this function.

  @param[in,out] thd    Thread handle of future thread.
*/

static void create_new_thread(THD *thd)
{
  NET *net=&thd->net;
  DBUG_ENTER("create_new_thread");

  if (protocol_version > 9)
    net->return_errno=1;

  /*
    Don't allow too many connections. We roughly check here that we allow
    only (max_connections + 1) connections.
  */

  pthread_mutex_lock(&LOCK_connection_count);

  if (*thd->scheduler->connection_count >=
      *thd->scheduler->max_connections + 1|| abort_loop)
  {
    pthread_mutex_unlock(&LOCK_connection_count);

    DBUG_PRINT("error",("Too many connections"));
    close_connection(thd, ER_CON_COUNT_ERROR, 1);
    delete thd;
    DBUG_VOID_RETURN;
  }

  ++*thd->scheduler->connection_count;

  if (connection_count + extra_connection_count > max_used_connections)
    max_used_connections= connection_count + extra_connection_count;

  pthread_mutex_unlock(&LOCK_connection_count);

  /* Start a new thread to handle connection. */

  pthread_mutex_lock(&LOCK_thread_count);

  /*
    The initialization of thread_id is done in create_embedded_thd() for
    the embedded library.
    TODO: refactor this to avoid code duplication there
  */
  thd->thread_id= thd->variables.pseudo_thread_id= thread_id++;

  thread_count++;

  thd->scheduler->add_connection(thd);

  DBUG_VOID_RETURN;
}
#endif /* EMBEDDED_LIBRARY */


#ifdef SIGNALS_DONT_BREAK_READ
inline void kill_broken_server()
{
  /* hack to get around signals ignored in syscalls for problem OS's */
  if (
#if !defined(__NETWARE__)
      unix_sock == INVALID_SOCKET ||
#endif
      (!opt_disable_networking && base_ip_sock == INVALID_SOCKET))
  {
    select_thread_in_use = 0;
    /* The following call will never return */
    DBUG_PRINT("general", ("killing server because socket is closed"));
    kill_server(IF_NETWARE(MYSQL_KILL_SIGNAL, (void*) MYSQL_KILL_SIGNAL));
  }
}
#define MAYBE_BROKEN_SYSCALL kill_broken_server();
#else
#define MAYBE_BROKEN_SYSCALL
#endif

	/* Handle new connections and spawn new process to handle them */

#ifndef EMBEDDED_LIBRARY
pthread_handler_t handle_connections_sockets(void *arg __attribute__((unused)))
{
  my_socket sock,new_sock;
  uint error_count=0;
  uint max_used_connection;
  fd_set readFDs,clientFDs;
  THD *thd;
  struct sockaddr_in cAddr;
  int base_ip_flags=0, extra_ip_flags= 0, socket_flags=0, flags;
  st_vio *vio_tmp;
  DBUG_ENTER("handle_connections_sockets");

  max_used_connection= (uint) (max(base_ip_sock, unix_sock));
  max_used_connection= (uint) (max(extra_ip_sock, (int) max_used_connection));
  max_used_connection++;

  LINT_INIT(new_sock);

  (void) my_pthread_getprio(pthread_self());		// For debugging

  FD_ZERO(&clientFDs);
  if (base_ip_sock != INVALID_SOCKET)
  {
    FD_SET(base_ip_sock, &clientFDs);
#ifdef HAVE_FCNTL
    base_ip_flags = fcntl(base_ip_sock, F_GETFL, 0);
#endif
  }
  if (extra_ip_sock != INVALID_SOCKET)
  {
    FD_SET(extra_ip_sock, &clientFDs);
#ifdef HAVE_FCNTL
    extra_ip_flags = fcntl(extra_ip_sock, F_GETFL, 0);
#endif
  }

#ifdef HAVE_SYS_UN_H
  FD_SET(unix_sock,&clientFDs);
#ifdef HAVE_FCNTL
  socket_flags=fcntl(unix_sock, F_GETFL, 0);
#endif
#endif

  DBUG_PRINT("general",("Waiting for connections."));
  MAYBE_BROKEN_SYSCALL;
  while (!abort_loop)
  {
    readFDs=clientFDs;
#ifdef HPUX10
    if (select(max_used_connection,(int*) &readFDs,0,0,0) < 0)
      continue;
#else
    if (select((int) max_used_connection,&readFDs,0,0,0) < 0)
    {
      if (socket_errno != SOCKET_EINTR)
      {
	if (!select_errors++ && !abort_loop)	/* purecov: inspected */
	  sql_print_error("mysqld: Got error %d from select",socket_errno); /* purecov: inspected */
      }
      MAYBE_BROKEN_SYSCALL
      continue;
    }
#endif	/* HPUX10 */
    if (abort_loop)
    {
      MAYBE_BROKEN_SYSCALL;
      break;
    }

    /* Is this a new connection request ? */
#ifdef HAVE_SYS_UN_H
    if (FD_ISSET(unix_sock,&readFDs))
    {
      sock=  unix_sock;
      flags= socket_flags;
    }
    else
#endif
    {
      if (FD_ISSET(base_ip_sock,&readFDs))
      {
        sock=  base_ip_sock;
        flags= base_ip_flags;
      }
      else
      {
        sock=  extra_ip_sock;
        flags= extra_ip_flags;
      }
    }

#if !defined(NO_FCNTL_NONBLOCK)
    if (!(test_flags & TEST_BLOCKING))
    {
#if defined(O_NONBLOCK)
      fcntl(sock, F_SETFL, flags | O_NONBLOCK);
#elif defined(O_NDELAY)
      fcntl(sock, F_SETFL, flags | O_NDELAY);
#endif
    }
#endif /* NO_FCNTL_NONBLOCK */
    for (uint retry=0; retry < MAX_ACCEPT_RETRY; retry++)
    {
      size_socket length=sizeof(struct sockaddr_in);
      new_sock = accept(sock, my_reinterpret_cast(struct sockaddr *) (&cAddr),
			&length);
#ifdef __NETWARE__
      // TODO: temporary fix, waiting for TCP/IP fix - DEFECT000303149
      if ((new_sock == INVALID_SOCKET) && (socket_errno == EINVAL))
      {
        kill_server(SIGTERM);
      }
#endif
      if (new_sock != INVALID_SOCKET ||
	  (socket_errno != SOCKET_EINTR && socket_errno != SOCKET_EAGAIN))
	break;
      MAYBE_BROKEN_SYSCALL;
#if !defined(NO_FCNTL_NONBLOCK)
      if (!(test_flags & TEST_BLOCKING))
      {
	if (retry == MAX_ACCEPT_RETRY - 1)
	  fcntl(sock, F_SETFL, flags);		// Try without O_NONBLOCK
      }
#endif
    }
#if !defined(NO_FCNTL_NONBLOCK)
    if (!(test_flags & TEST_BLOCKING))
      fcntl(sock, F_SETFL, flags);
#endif
    if (new_sock == INVALID_SOCKET)
    {
      if ((error_count++ & 255) == 0)		// This can happen often
	sql_perror("Error in accept");
      MAYBE_BROKEN_SYSCALL;
      if (socket_errno == SOCKET_ENFILE || socket_errno == SOCKET_EMFILE)
	sleep(1);				// Give other threads some time
      continue;
    }

#ifdef HAVE_LIBWRAP
    {
      if (sock == base_ip_sock || sock == extra_ip_sock)
      {
	struct request_info req;
	signal(SIGCHLD, SIG_DFL);
	request_init(&req, RQ_DAEMON, libwrapName, RQ_FILE, new_sock, NULL);
	my_fromhost(&req);
	if (!my_hosts_access(&req))
	{
	  /*
	    This may be stupid but refuse() includes an exit(0)
	    which we surely don't want...
	    clean_exit() - same stupid thing ...
	  */
	  syslog(deny_severity, "refused connect from %s",
		 my_eval_client(&req));

	  /*
	    C++ sucks (the gibberish in front just translates the supplied
	    sink function pointer in the req structure from a void (*sink)();
	    to a void(*sink)(int) if you omit the cast, the C++ compiler
	    will cry...
	  */
	  if (req.sink)
	    ((void (*)(int))req.sink)(req.fd);

	  (void) shutdown(new_sock, SHUT_RDWR);
	  (void) closesocket(new_sock);
	  continue;
	}
      }
    }
#endif /* HAVE_LIBWRAP */

    {
      size_socket dummyLen;
      struct sockaddr dummy;
      dummyLen = sizeof(struct sockaddr);
      if (getsockname(new_sock,&dummy, &dummyLen) < 0)
      {
	sql_perror("Error on new connection socket");
	(void) shutdown(new_sock, SHUT_RDWR);
	(void) closesocket(new_sock);
	continue;
      }
    }

    /*
    ** Don't allow too many connections
    */

    if (!(thd= new THD))
    {
      (void) shutdown(new_sock, SHUT_RDWR);
      VOID(closesocket(new_sock));
      continue;
    }
    if (!(vio_tmp=vio_new(new_sock,
			  sock == unix_sock ? VIO_TYPE_SOCKET :
			  VIO_TYPE_TCPIP,
			  sock == unix_sock ? VIO_LOCALHOST: 0)) ||
	my_net_init(&thd->net,vio_tmp))
    {
      /*
        Only delete the temporary vio if we didn't already attach it to the
        NET object. The destructor in THD will delete any initialized net
        structure.
      */
      if (vio_tmp && thd->net.vio != vio_tmp)
        vio_delete(vio_tmp);
      else
      {
	(void) shutdown(new_sock, SHUT_RDWR);
	(void) closesocket(new_sock);
      }
      delete thd;
      continue;
    }
    if (sock == unix_sock)
      thd->security_ctx->host=(char*) my_localhost;

    if (sock == extra_ip_sock)
    {
      thd->extra_port= 1;
      thd->scheduler= &extra_thread_scheduler;
    }
    create_new_thread(thd);
  }
  DBUG_LEAVE;
  decrement_handler_count();
  return 0;
}


#ifdef __NT__
pthread_handler_t handle_connections_namedpipes(void *arg)
{
  HANDLE hConnectedPipe;
  OVERLAPPED connectOverlapped= {0};
  THD *thd;
  my_thread_init();
  DBUG_ENTER("handle_connections_namedpipes");
  connectOverlapped.hEvent= CreateEvent(NULL, TRUE, FALSE, NULL);
  if (!connectOverlapped.hEvent)
  {
    sql_print_error("Can't create event, last error=%u", GetLastError());
    unireg_abort(1);
  }
  DBUG_PRINT("general",("Waiting for named pipe connections."));
  while (!abort_loop)
  {
    /* wait for named pipe connection */
    BOOL fConnected= ConnectNamedPipe(hPipe, &connectOverlapped);
    if (!fConnected && (GetLastError() == ERROR_IO_PENDING))
    {
        /*
          ERROR_IO_PENDING says async IO has started but not yet finished.
          GetOverlappedResult will wait for completion.
        */
        DWORD bytes;
        fConnected= GetOverlappedResult(hPipe, &connectOverlapped,&bytes, TRUE);
    }
    if (abort_loop)
      break;
    if (!fConnected)
      fConnected = GetLastError() == ERROR_PIPE_CONNECTED;
    if (!fConnected)
    {
      CloseHandle(hPipe);
      if ((hPipe= CreateNamedPipe(pipe_name,
                                  PIPE_ACCESS_DUPLEX |
                                  FILE_FLAG_OVERLAPPED,
                                  PIPE_TYPE_BYTE |
                                  PIPE_READMODE_BYTE |
                                  PIPE_WAIT,
                                  PIPE_UNLIMITED_INSTANCES,
                                  (int) global_system_variables.
                                  net_buffer_length,
                                  (int) global_system_variables.
                                  net_buffer_length,
                                  NMPWAIT_USE_DEFAULT_WAIT,
                                  &saPipeSecurity)) ==
	  INVALID_HANDLE_VALUE)
      {
	sql_perror("Can't create new named pipe!");
	break;					// Abort
      }
    }
    hConnectedPipe = hPipe;
    /* create new pipe for new connection */
    if ((hPipe = CreateNamedPipe(pipe_name,
                 PIPE_ACCESS_DUPLEX |
                 FILE_FLAG_OVERLAPPED,
				 PIPE_TYPE_BYTE |
				 PIPE_READMODE_BYTE |
				 PIPE_WAIT,
				 PIPE_UNLIMITED_INSTANCES,
				 (int) global_system_variables.net_buffer_length,
				 (int) global_system_variables.net_buffer_length,
				 NMPWAIT_USE_DEFAULT_WAIT,
				 &saPipeSecurity)) ==
	INVALID_HANDLE_VALUE)
    {
      sql_perror("Can't create new named pipe!");
      hPipe=hConnectedPipe;
      continue;					// We have to try again
    }

    if (!(thd = new THD))
    {
      DisconnectNamedPipe(hConnectedPipe);
      CloseHandle(hConnectedPipe);
      continue;
    }
    if (!(thd->net.vio= vio_new_win32pipe(hConnectedPipe)) ||
	my_net_init(&thd->net, thd->net.vio))
    {
      close_connection(thd, ER_OUT_OF_RESOURCES, 1);
      delete thd;
      continue;
    }
    /* Host is unknown */
    thd->security_ctx->host= my_strdup(my_localhost, MYF(0));
    create_new_thread(thd);
  }
  CloseHandle(connectOverlapped.hEvent);
  DBUG_LEAVE;
  decrement_handler_count();
  return 0;
}
#endif /* __NT__ */


#ifdef HAVE_SMEM

/**
  Thread of shared memory's service.

  @param arg                              Arguments of thread
*/
pthread_handler_t handle_connections_shared_memory(void *arg)
{
  /* file-mapping object, use for create shared memory */
  HANDLE handle_connect_file_map= 0;
  char  *handle_connect_map= 0;                 // pointer on shared memory
  HANDLE event_connect_answer= 0;
  ulong smem_buffer_length= shared_memory_buffer_length + 4;
  ulong connect_number= 1;
  char *tmp= NULL;
  char *suffix_pos;
  char connect_number_char[22], *p;
  const char *errmsg= 0;
  SECURITY_ATTRIBUTES *sa_event= 0, *sa_mapping= 0;
  my_thread_init();
  DBUG_ENTER("handle_connections_shared_memorys");
  DBUG_PRINT("general",("Waiting for allocated shared memory."));

  /*
     get enough space base-name + '_' + longest suffix we might ever send
   */
  if (!(tmp= (char *)my_malloc(strlen(shared_memory_base_name) + 32L, MYF(MY_FAE))))
    goto error;

  if (my_security_attr_create(&sa_event, &errmsg,
                              GENERIC_ALL, SYNCHRONIZE | EVENT_MODIFY_STATE))
    goto error;

  if (my_security_attr_create(&sa_mapping, &errmsg,
                             GENERIC_ALL, FILE_MAP_READ | FILE_MAP_WRITE))
    goto error;

  /*
    The name of event and file-mapping events create agree next rule:
      shared_memory_base_name+unique_part
    Where:
      shared_memory_base_name is unique value for each server
      unique_part is unique value for each object (events and file-mapping)
  */
  suffix_pos= strxmov(tmp,shared_memory_base_name,"_",NullS);
  strmov(suffix_pos, "CONNECT_REQUEST");
  if ((smem_event_connect_request= CreateEvent(sa_event,
                                               FALSE, FALSE, tmp)) == 0)
  {
    errmsg= "Could not create request event";
    goto error;
  }
  strmov(suffix_pos, "CONNECT_ANSWER");
  if ((event_connect_answer= CreateEvent(sa_event, FALSE, FALSE, tmp)) == 0)
  {
    errmsg="Could not create answer event";
    goto error;
  }
  strmov(suffix_pos, "CONNECT_DATA");
  if ((handle_connect_file_map=
       CreateFileMapping(INVALID_HANDLE_VALUE, sa_mapping,
                         PAGE_READWRITE, 0, sizeof(connect_number), tmp)) == 0)
  {
    errmsg= "Could not create file mapping";
    goto error;
  }
  if ((handle_connect_map= (char *)MapViewOfFile(handle_connect_file_map,
						  FILE_MAP_WRITE,0,0,
						  sizeof(DWORD))) == 0)
  {
    errmsg= "Could not create shared memory service";
    goto error;
  }

  while (!abort_loop)
  {
    /* Wait a request from client */
    WaitForSingleObject(smem_event_connect_request,INFINITE);

    /*
       it can be after shutdown command
    */
    if (abort_loop)
      goto error;

    HANDLE handle_client_file_map= 0;
    char  *handle_client_map= 0;
    HANDLE event_client_wrote= 0;
    HANDLE event_client_read= 0;    // for transfer data server <-> client
    HANDLE event_server_wrote= 0;
    HANDLE event_server_read= 0;
    HANDLE event_conn_closed= 0;
    THD *thd= 0;

    p= int10_to_str(connect_number, connect_number_char, 10);
    /*
      The name of event and file-mapping events create agree next rule:
        shared_memory_base_name+unique_part+number_of_connection
        Where:
	  shared_memory_base_name is uniquel value for each server
	  unique_part is unique value for each object (events and file-mapping)
	  number_of_connection is connection-number between server and client
    */
    suffix_pos= strxmov(tmp,shared_memory_base_name,"_",connect_number_char,
			 "_",NullS);
    strmov(suffix_pos, "DATA");
    if ((handle_client_file_map=
         CreateFileMapping(INVALID_HANDLE_VALUE, sa_mapping,
                           PAGE_READWRITE, 0, smem_buffer_length, tmp)) == 0)
    {
      errmsg= "Could not create file mapping";
      goto errorconn;
    }
    if ((handle_client_map= (char*)MapViewOfFile(handle_client_file_map,
						  FILE_MAP_WRITE,0,0,
						  smem_buffer_length)) == 0)
    {
      errmsg= "Could not create memory map";
      goto errorconn;
    }
    strmov(suffix_pos, "CLIENT_WROTE");
    if ((event_client_wrote= CreateEvent(sa_event, FALSE, FALSE, tmp)) == 0)
    {
      errmsg= "Could not create client write event";
      goto errorconn;
    }
    strmov(suffix_pos, "CLIENT_READ");
    if ((event_client_read= CreateEvent(sa_event, FALSE, FALSE, tmp)) == 0)
    {
      errmsg= "Could not create client read event";
      goto errorconn;
    }
    strmov(suffix_pos, "SERVER_READ");
    if ((event_server_read= CreateEvent(sa_event, FALSE, FALSE, tmp)) == 0)
    {
      errmsg= "Could not create server read event";
      goto errorconn;
    }
    strmov(suffix_pos, "SERVER_WROTE");
    if ((event_server_wrote= CreateEvent(sa_event,
                                         FALSE, FALSE, tmp)) == 0)
    {
      errmsg= "Could not create server write event";
      goto errorconn;
    }
    strmov(suffix_pos, "CONNECTION_CLOSED");
    if ((event_conn_closed= CreateEvent(sa_event,
                                        TRUE, FALSE, tmp)) == 0)
    {
      errmsg= "Could not create closed connection event";
      goto errorconn;
    }
    if (abort_loop)
      goto errorconn;
    if (!(thd= new THD))
      goto errorconn;
    /* Send number of connection to client */
    int4store(handle_connect_map, connect_number);
    if (!SetEvent(event_connect_answer))
    {
      errmsg= "Could not send answer event";
      goto errorconn;
    }
    /* Set event that client should receive data */
    if (!SetEvent(event_client_read))
    {
      errmsg= "Could not set client to read mode";
      goto errorconn;
    }
    if (!(thd->net.vio= vio_new_win32shared_memory(handle_client_file_map,
                                                   handle_client_map,
                                                   event_client_wrote,
                                                   event_client_read,
                                                   event_server_wrote,
                                                   event_server_read,
                                                   event_conn_closed)) ||
                        my_net_init(&thd->net, thd->net.vio))
    {
      close_connection(thd, ER_OUT_OF_RESOURCES, 1);
      errmsg= 0;
      goto errorconn;
    }
    thd->security_ctx->host= my_strdup(my_localhost, MYF(0)); /* Host is unknown */
    create_new_thread(thd);
    connect_number++;
    continue;

errorconn:
    /* Could not form connection;  Free used handlers/memort and retry */
    if (errmsg)
    {
      char buff[180];
      strxmov(buff, "Can't create shared memory connection: ", errmsg, ".",
	      NullS);
      sql_perror(buff);
    }
    if (handle_client_file_map)
      CloseHandle(handle_client_file_map);
    if (handle_client_map)
      UnmapViewOfFile(handle_client_map);
    if (event_server_wrote)
      CloseHandle(event_server_wrote);
    if (event_server_read)
      CloseHandle(event_server_read);
    if (event_client_wrote)
      CloseHandle(event_client_wrote);
    if (event_client_read)
      CloseHandle(event_client_read);
    if (event_conn_closed)
      CloseHandle(event_conn_closed);
    delete thd;
  }

  /* End shared memory handling */
error:
  if (tmp)
    my_free(tmp, MYF(0));

  if (errmsg)
  {
    char buff[180];
    strxmov(buff, "Can't create shared memory service: ", errmsg, ".", NullS);
    sql_perror(buff);
  }
  my_security_attr_free(sa_event);
  my_security_attr_free(sa_mapping);
  if (handle_connect_map)	UnmapViewOfFile(handle_connect_map);
  if (handle_connect_file_map)	CloseHandle(handle_connect_file_map);
  if (event_connect_answer)	CloseHandle(event_connect_answer);
  if (smem_event_connect_request) CloseHandle(smem_event_connect_request);
  DBUG_LEAVE;
  decrement_handler_count();
  return 0;
}
#endif /* HAVE_SMEM */
#endif /* EMBEDDED_LIBRARY */


/****************************************************************************
  Handle start options
******************************************************************************/

enum options_mysqld
{
  OPT_ISAM_LOG=256,            OPT_SKIP_NEW,
  OPT_SKIP_GRANT,              OPT_SKIP_LOCK,
  OPT_ENABLE_LOCK,             OPT_USE_LOCKING,
  OPT_SOCKET,                  OPT_UPDATE_LOG,
  OPT_EXTRA_PORT,
  OPT_BIN_LOG,                 OPT_SKIP_RESOLVE,
  OPT_SKIP_NETWORKING,         OPT_BIN_LOG_INDEX,
  OPT_BIND_ADDRESS,            OPT_PID_FILE,
  OPT_SKIP_PRIOR,              OPT_BIG_TABLES,
  OPT_STANDALONE,              OPT_ONE_THREAD,
  OPT_CONSOLE,                 OPT_LOW_PRIORITY_UPDATES,
  OPT_SKIP_HOST_CACHE,         OPT_SHORT_LOG_FORMAT,
  OPT_FLUSH,                   OPT_SAFE,
  OPT_BOOTSTRAP,               OPT_SKIP_SHOW_DB,
  OPT_STORAGE_ENGINE,          OPT_INIT_FILE,
  OPT_DELAY_KEY_WRITE_ALL,     OPT_SLOW_QUERY_LOG,
  OPT_DELAY_KEY_WRITE,	       OPT_CHARSETS_DIR,
  OPT_MASTER_HOST,             OPT_MASTER_USER,
  OPT_MASTER_PASSWORD,         OPT_MASTER_PORT,
  OPT_MASTER_INFO_FILE,        OPT_MASTER_CONNECT_RETRY,
  OPT_MASTER_RETRY_COUNT,      OPT_LOG_TC, OPT_LOG_TC_SIZE,
  OPT_MASTER_SSL,              OPT_MASTER_SSL_KEY,
  OPT_MASTER_SSL_CERT,         OPT_MASTER_SSL_CAPATH,
  OPT_MASTER_SSL_CIPHER,       OPT_MASTER_SSL_CA,
  OPT_SQL_BIN_UPDATE_SAME,     OPT_REPLICATE_DO_DB,
  OPT_REPLICATE_IGNORE_DB,     OPT_LOG_SLAVE_UPDATES,
  OPT_BINLOG_DO_DB,            OPT_BINLOG_IGNORE_DB,
  OPT_BINLOG_FORMAT,
#ifndef DBUG_OFF
  OPT_BINLOG_SHOW_XID,
#endif
  OPT_BINLOG_ROWS_EVENT_MAX_SIZE,
  OPT_WANT_CORE,               OPT_CONCURRENT_INSERT,
  OPT_MEMLOCK,                 OPT_MYISAM_RECOVER,
  OPT_REPLICATE_REWRITE_DB,    OPT_SERVER_ID,
  OPT_SKIP_SLAVE_START,        OPT_SAFE_SHOW_DB,
  OPT_SAFEMALLOC_MEM_LIMIT,    OPT_REPLICATE_DO_TABLE,
  OPT_REPLICATE_IGNORE_TABLE,  OPT_REPLICATE_WILD_DO_TABLE,
  OPT_REPLICATE_WILD_IGNORE_TABLE, OPT_REPLICATE_SAME_SERVER_ID,
  OPT_DISCONNECT_SLAVE_EVENT_COUNT, OPT_TC_HEURISTIC_RECOVER,
  OPT_ABORT_SLAVE_EVENT_COUNT,
  OPT_LOG_BIN_TRUST_FUNCTION_CREATORS,
  OPT_LOG_BIN_TRUST_FUNCTION_CREATORS_OLD,
  OPT_ENGINE_CONDITION_PUSHDOWN, OPT_NDB_CONNECTSTRING,
  OPT_NDB_USE_EXACT_COUNT, OPT_NDB_USE_TRANSACTIONS,
  OPT_NDB_FORCE_SEND, OPT_NDB_AUTOINCREMENT_PREFETCH_SZ,
  OPT_NDB_SHM, OPT_NDB_OPTIMIZED_NODE_SELECTION, OPT_NDB_CACHE_CHECK_TIME,
  OPT_NDB_MGMD, OPT_NDB_NODEID,
  OPT_NDB_DISTRIBUTION,
  OPT_NDB_INDEX_STAT_ENABLE,
  OPT_NDB_EXTRA_LOGGING,
  OPT_NDB_REPORT_THRESH_BINLOG_EPOCH_SLIP,
  OPT_NDB_REPORT_THRESH_BINLOG_MEM_USAGE,
  OPT_NDB_USE_COPYING_ALTER_TABLE,
  OPT_SKIP_SAFEMALLOC, OPT_MUTEX_DEADLOCK_DETECTOR,
  OPT_TEMP_POOL, OPT_TX_ISOLATION, OPT_COMPLETION_TYPE,
  OPT_SKIP_SYMLINKS,
  OPT_MAX_BINLOG_DUMP_EVENTS, OPT_SPORADIC_BINLOG_DUMP_FAIL,
  OPT_SAFE_USER_CREATE, OPT_SQL_MODE,
  OPT_HAVE_NAMED_PIPE,
  OPT_DO_PSTACK, OPT_EVENT_SCHEDULER, OPT_REPORT_HOST,
  OPT_REPORT_USER, OPT_REPORT_PASSWORD, OPT_REPORT_PORT,
  OPT_SHOW_SLAVE_AUTH_INFO,
  OPT_SLAVE_LOAD_TMPDIR, OPT_NO_MIX_TYPE,
  OPT_RPL_RECOVERY_RANK,OPT_INIT_RPL_ROLE,
  OPT_RELAY_LOG, OPT_RELAY_LOG_INDEX, OPT_RELAY_LOG_INFO_FILE,
  OPT_SLAVE_SKIP_ERRORS, OPT_DES_KEY_FILE, OPT_LOCAL_INFILE,
  OPT_SSL_SSL, OPT_SSL_KEY, OPT_SSL_CERT, OPT_SSL_CA,
  OPT_SSL_CAPATH, OPT_SSL_CIPHER,
  OPT_BACK_LOG, OPT_BINLOG_CACHE_SIZE,
  OPT_CONNECT_TIMEOUT, OPT_DELAYED_INSERT_TIMEOUT,
  OPT_DELAYED_INSERT_LIMIT, OPT_DELAYED_QUEUE_SIZE,
  OPT_FLUSH_TIME, OPT_FT_MIN_WORD_LEN, OPT_FT_BOOLEAN_SYNTAX,
  OPT_FT_MAX_WORD_LEN, OPT_FT_QUERY_EXPANSION_LIMIT, OPT_FT_STOPWORD_FILE,
  OPT_INTERACTIVE_TIMEOUT, OPT_JOIN_BUFF_SIZE,
  OPT_KEY_BUFFER_SIZE, OPT_KEY_CACHE_BLOCK_SIZE,
  OPT_KEY_CACHE_DIVISION_LIMIT, OPT_KEY_CACHE_AGE_THRESHOLD,
  OPT_LONG_QUERY_TIME,
  OPT_LOWER_CASE_TABLE_NAMES, OPT_MAX_ALLOWED_PACKET,
  OPT_MAX_BINLOG_CACHE_SIZE, OPT_MAX_BINLOG_SIZE,
  OPT_MAX_CONNECTIONS, OPT_MAX_CONNECT_ERRORS,
  OPT_MAX_DELAYED_THREADS, OPT_MAX_HEP_TABLE_SIZE,
  OPT_MAX_JOIN_SIZE, OPT_MAX_PREPARED_STMT_COUNT,
  OPT_MAX_RELAY_LOG_SIZE, OPT_MAX_SORT_LENGTH,
  OPT_MAX_SEEKS_FOR_KEY, OPT_MAX_TMP_TABLES, OPT_MAX_USER_CONNECTIONS,
  OPT_MAX_LENGTH_FOR_SORT_DATA,
  OPT_MAX_WRITE_LOCK_COUNT, OPT_BULK_INSERT_BUFFER_SIZE,
  OPT_MAX_ERROR_COUNT, OPT_MULTI_RANGE_COUNT, OPT_MYISAM_DATA_POINTER_SIZE,

  OPT_MYISAM_BLOCK_SIZE, OPT_MYISAM_MAX_EXTRA_SORT_FILE_SIZE,
  OPT_MYISAM_MAX_SORT_FILE_SIZE, OPT_MYISAM_SORT_BUFFER_SIZE,
  OPT_MYISAM_USE_MMAP, OPT_MYISAM_REPAIR_THREADS,
  OPT_MYISAM_MMAP_SIZE,
  OPT_MYISAM_STATS_METHOD,

  OPT_PAGECACHE_BUFFER_SIZE,
  OPT_PAGECACHE_DIVISION_LIMIT, OPT_PAGECACHE_AGE_THRESHOLD,

  OPT_NET_BUFFER_LENGTH, OPT_NET_RETRY_COUNT,
  OPT_NET_READ_TIMEOUT, OPT_NET_WRITE_TIMEOUT,
  OPT_OPEN_FILES_LIMIT,
  OPT_PRELOAD_BUFFER_SIZE,
  OPT_QUERY_CACHE_LIMIT, OPT_QUERY_CACHE_MIN_RES_UNIT, OPT_QUERY_CACHE_SIZE,
  OPT_QUERY_CACHE_TYPE, OPT_QUERY_CACHE_WLOCK_INVALIDATE, OPT_RECORD_BUFFER,
  OPT_RECORD_RND_BUFFER, OPT_DIV_PRECINCREMENT, OPT_RELAY_LOG_SPACE_LIMIT,
  OPT_RELAY_LOG_PURGE,
  OPT_SLAVE_NET_TIMEOUT, OPT_SLAVE_COMPRESSED_PROTOCOL, OPT_SLOW_LAUNCH_TIME,
  OPT_SLAVE_TRANS_RETRIES, OPT_READONLY, OPT_DEBUGGING, OPT_DEBUG_FLUSH,
  OPT_SORT_BUFFER, OPT_TABLE_OPEN_CACHE, OPT_TABLE_DEF_CACHE,
  OPT_THREAD_CONCURRENCY, OPT_THREAD_CACHE_SIZE,
  OPT_TMP_TABLE_SIZE, OPT_THREAD_STACK,
  OPT_WAIT_TIMEOUT,
  OPT_ERROR_LOG_FILE,
  OPT_DEFAULT_WEEK_FORMAT,
  OPT_RANGE_ALLOC_BLOCK_SIZE, OPT_ALLOW_SUSPICIOUS_UDFS,
  OPT_QUERY_ALLOC_BLOCK_SIZE, OPT_QUERY_PREALLOC_SIZE,
  OPT_TRANS_ALLOC_BLOCK_SIZE, OPT_TRANS_PREALLOC_SIZE,
  OPT_SYNC_FRM, OPT_SYNC_BINLOG, OPT_SYNC,
  OPT_SYNC_REPLICATION,
  OPT_SYNC_REPLICATION_SLAVE_ID,
  OPT_SYNC_REPLICATION_TIMEOUT,
  OPT_ENABLE_SHARED_MEMORY,
  OPT_SHARED_MEMORY_BASE_NAME,
  OPT_OLD_PASSWORDS,
  OPT_OLD_ALTER_TABLE,
  OPT_EXPIRE_LOGS_DAYS,
  OPT_GROUP_CONCAT_MAX_LEN,
  OPT_DEFAULT_COLLATION,
  OPT_DEFAULT_COLLATION_OLD,
  OPT_CHARACTER_SET_CLIENT_HANDSHAKE,
  OPT_CHARACTER_SET_FILESYSTEM,
  OPT_LC_TIME_NAMES,
  OPT_INIT_CONNECT,
  OPT_INIT_SLAVE,
  OPT_SECURE_AUTH,
  OPT_DATE_FORMAT,
  OPT_TIME_FORMAT,
  OPT_DATETIME_FORMAT,
  OPT_LOG_QUERIES_NOT_USING_INDEXES,
  OPT_DEFAULT_TIME_ZONE,
  OPT_SYSDATE_IS_NOW,
  OPT_OPTIMIZER_SEARCH_DEPTH,
  OPT_OPTIMIZER_PRUNE_LEVEL,
  OPT_OPTIMIZER_SWITCH,
  OPT_UPDATABLE_VIEWS_WITH_LIMIT,
  OPT_SP_AUTOMATIC_PRIVILEGES,
  OPT_MAX_SP_RECURSION_DEPTH,
  OPT_AUTO_INCREMENT, OPT_AUTO_INCREMENT_OFFSET,
  OPT_ENABLE_LARGE_PAGES,
  OPT_TIMED_MUTEXES,
  OPT_OLD_STYLE_USER_LIMITS,
  OPT_LOG_SLOW_ADMIN_STATEMENTS,
  OPT_TABLE_LOCK_WAIT_TIMEOUT,
  OPT_PLUGIN_LOAD,
  OPT_PLUGIN_DIR,
  OPT_SYMBOLIC_LINKS,
  OPT_WARNINGS,
  OPT_RECORD_BUFFER_OLD,
  OPT_LOG_OUTPUT,
  OPT_PORT_OPEN_TIMEOUT,
  OPT_PROFILING,
  OPT_KEEP_FILES_ON_CREATE,
  OPT_GENERAL_LOG,
  OPT_SLOW_LOG,
  OPT_THREAD_HANDLING,
  OPT_INNODB_ROLLBACK_ON_TIMEOUT,
  OPT_SECURE_FILE_PRIV,
  OPT_MIN_EXAMINED_ROW_LIMIT,
  OPT_LOG_SLOW_SLAVE_STATEMENTS,
  OPT_DEBUG_CRC, OPT_DEBUG_ON, OPT_DEBUG_ASSERT_IF_CRASHED_TABLE, OPT_OLD_MODE,
  OPT_TEST_IGNORE_WRONG_OPTIONS, OPT_TEST_RESTART,
#if defined(ENABLED_DEBUG_SYNC)
  OPT_DEBUG_SYNC_TIMEOUT,
#endif /* defined(ENABLED_DEBUG_SYNC) */
  OPT_DEPRECATED_OPTION,
  OPT_SLAVE_EXEC_MODE,
  OPT_DEADLOCK_SEARCH_DEPTH_SHORT,
  OPT_DEADLOCK_SEARCH_DEPTH_LONG,
  OPT_DEADLOCK_TIMEOUT_SHORT,
  OPT_DEADLOCK_TIMEOUT_LONG,
  OPT_LOG_SLOW_RATE_LIMIT, 
  OPT_LOG_SLOW_VERBOSITY, 
  OPT_LOG_SLOW_FILTER, 
  OPT_GENERAL_LOG_FILE,
  OPT_SLOW_QUERY_LOG_FILE,
  OPT_IGNORE_BUILTIN_INNODB,
  OPT_BINLOG_DIRECT_NON_TRANS_UPDATE,
  OPT_DEFAULT_CHARACTER_SET_OLD,
  OPT_MAX_LONG_DATA_SIZE
};


#define LONG_TIMEOUT ((ulong) 3600L*24L*365L)

struct my_option my_long_options[] =
{
  {"help", '?', "Display this help and exit.", 
   &opt_help, &opt_help, 0, GET_BOOL, NO_ARG, 0, 0, 0, 0,
   0, 0},
#ifdef HAVE_REPLICATION
  {"abort-slave-event-count", OPT_ABORT_SLAVE_EVENT_COUNT,
   "Option used by mysql-test for debugging and testing of replication.",
   &abort_slave_event_count,  &abort_slave_event_count,
   0, GET_INT, REQUIRED_ARG, 0, 0, 0, 0, 0, 0},
#endif /* HAVE_REPLICATION */
  {"allow-suspicious-udfs", OPT_ALLOW_SUSPICIOUS_UDFS,
   "Allows use of UDFs consisting of only one symbol xxx() "
   "without corresponding xxx_init() or xxx_deinit(). That also means "
   "that one can load any function from any library, for example exit() "
   "from libc.so",
   &opt_allow_suspicious_udfs, &opt_allow_suspicious_udfs,
   0, GET_BOOL, NO_ARG, 0, 0, 0, 0, 0, 0},
  {"ansi", 'a', "Use ANSI SQL syntax instead of MySQL syntax. This mode "
   "will also set transaction isolation level 'serializable'.", 0, 0, 0,
   GET_NO_ARG, NO_ARG, 0, 0, 0, 0, 0, 0},
  {"auto-increment-increment", OPT_AUTO_INCREMENT,
   "Auto-increment columns are incremented by this.",
   &global_system_variables.auto_increment_increment,
   &max_system_variables.auto_increment_increment, 0, GET_ULONG,
   OPT_ARG, 1, 1, 65535, 0, 1, 0 },
  {"auto-increment-offset", OPT_AUTO_INCREMENT_OFFSET,
   "Offset added to Auto-increment columns. Used when auto-increment-increment != 1.",
   &global_system_variables.auto_increment_offset,
   &max_system_variables.auto_increment_offset, 0, GET_ULONG, OPT_ARG,
   1, 1, 65535, 0, 1, 0 },
  {"automatic-sp-privileges", OPT_SP_AUTOMATIC_PRIVILEGES,
   "Creating and dropping stored procedures alters ACLs. Disable with --skip-automatic-sp-privileges.",
   &sp_automatic_privileges, &sp_automatic_privileges,
   0, GET_BOOL, NO_ARG, 1, 0, 0, 0, 0, 0},
  {"basedir", 'b',
   "Path to installation directory. All paths are usually resolved relative to this.",
   &mysql_home_ptr, &mysql_home_ptr, 0, GET_STR, REQUIRED_ARG,
   0, 0, 0, 0, 0, 0},
  {"big-tables", OPT_BIG_TABLES,
   "Allow big result sets by saving all temporary sets on file (solves most 'table full' errors).",
   0, 0, 0, GET_NO_ARG, NO_ARG, 0, 0, 0, 0, 0, 0},
  {"bind-address", OPT_BIND_ADDRESS, "IP address to bind to.",
   &my_bind_addr_str, &my_bind_addr_str, 0, GET_STR,
   REQUIRED_ARG, 0, 0, 0, 0, 0, 0},
  {"binlog_format", OPT_BINLOG_FORMAT,
   "Does not have any effect without '--log-bin'. "
   "Tell the master the form of binary logging to use: either 'row' for "
   "row-based binary logging, 'statement' for statement-based binary "
   "logging, or 'mixed'. 'mixed' is statement-based binary logging except "
   "for statements where only row-based is correct: Statements that involve "
   "user-defined functions (i.e., UDFs) or the UUID() function."
#ifdef HAVE_NDB_BINLOG
   "If ndbcluster is enabled and binlog_format is `mixed', the format switches"
   " to 'row' and back implicitly per each query accessing a NDB table."
#endif
   , &opt_binlog_format, &opt_binlog_format,
   0, GET_STR, REQUIRED_ARG, 0, 0, 0, 0, 0, 0},
  {"binlog-do-db", OPT_BINLOG_DO_DB,
   "Tells the master it should log updates for the specified database, "
   "and exclude all others not explicitly mentioned.",
   0, 0, 0, GET_STR, REQUIRED_ARG, 0, 0, 0, 0, 0, 0},
  {"binlog-ignore-db", OPT_BINLOG_IGNORE_DB,
   "Tells the master that updates to the given database should not be logged to the binary log.",
   0, 0, 0, GET_STR, REQUIRED_ARG, 0, 0, 0, 0, 0, 0},
  {"binlog-row-event-max-size", OPT_BINLOG_ROWS_EVENT_MAX_SIZE,
   "The maximum size of a row-based binary log event in bytes. Rows will be "
   "grouped into events smaller than this size if possible. "
   "The value has to be a multiple of 256.",
   &opt_binlog_rows_event_max_size, &opt_binlog_rows_event_max_size,
   0, GET_ULONG, REQUIRED_ARG,
   /* def_value */ 1024, /* min_value */  256, /* max_value */ ULONG_MAX, 
   /* sub_size */     0, /* block_size */ 256, 
   /* app_type */ 0
  },
#ifndef DISABLE_GRANT_OPTIONS
  {"bootstrap", OPT_BOOTSTRAP, "Used by mysql installation scripts.", 0, 0, 0,
   GET_NO_ARG, NO_ARG, 0, 0, 0, 0, 0, 0},
#endif
  {"character-set-client-handshake", OPT_CHARACTER_SET_CLIENT_HANDSHAKE,
   "Don't ignore client side character set value sent during handshake.",
   &opt_character_set_client_handshake,
   &opt_character_set_client_handshake,
    0, GET_BOOL, NO_ARG, 1, 0, 0, 0, 0, 0},
  {"character-set-filesystem", OPT_CHARACTER_SET_FILESYSTEM,
   "Set the filesystem character set.",
   &character_set_filesystem_name,
   &character_set_filesystem_name,
   0, GET_STR, REQUIRED_ARG, 0, 0, 0, 0, 0, 0 },
  {"character-set-server", 'C', "Set the default character set.",
   &default_character_set_name, &default_character_set_name,
   0, GET_STR, REQUIRED_ARG, 0, 0, 0, 0, 0, 0 },
  {"character-sets-dir", OPT_CHARSETS_DIR,
   "Directory where character sets are.", &charsets_dir,
   &charsets_dir, 0, GET_STR, REQUIRED_ARG, 0, 0, 0, 0, 0, 0},
  {"chroot", 'r', "Chroot mysqld daemon during startup.",
   &mysqld_chroot, &mysqld_chroot, 0, GET_STR, REQUIRED_ARG,
   0, 0, 0, 0, 0, 0},
  {"collation-server", OPT_DEFAULT_COLLATION, "Set the default collation.",
   &default_collation_name, &default_collation_name,
   0, GET_STR, REQUIRED_ARG, 0, 0, 0, 0, 0, 0 },
  {"completion-type", OPT_COMPLETION_TYPE, "Default completion type.",
   &global_system_variables.completion_type,
   &max_system_variables.completion_type, 0, GET_ULONG,
   REQUIRED_ARG, 0, 0, 2, 0, 1, 0},
  {"concurrent-insert", OPT_CONCURRENT_INSERT,
   "Use concurrent insert with MyISAM. Disable with --concurrent-insert=0.",
   &myisam_concurrent_insert, &myisam_concurrent_insert,
   0, GET_ULONG, OPT_ARG, 1, 0, 2, 0, 0, 0},
  {"console", OPT_CONSOLE, "Write error output on screen; don't remove the console window on windows.",
   &opt_console, &opt_console, 0, GET_BOOL, NO_ARG, 0, 0, 0,
   0, 0, 0},
  {"core-file", OPT_WANT_CORE, "Write core on errors.", 0, 0, 0, GET_NO_ARG,
   NO_ARG, 0, 0, 0, 0, 0, 0},
  {"datadir", 'h', "Path to the database root.", &mysql_data_home,
   &mysql_data_home, 0, GET_STR, REQUIRED_ARG, 0, 0, 0, 0, 0, 0},
  {"deadlock-search-depth-short", OPT_DEADLOCK_SEARCH_DEPTH_SHORT,
   "Short search depth for the two-step deadlock detection",
   &global_system_variables.wt_deadlock_search_depth_short,
   &max_system_variables.wt_deadlock_search_depth_short,
   0, GET_ULONG, REQUIRED_ARG, 4, 0, 32, 0, 0, 0},
  {"deadlock-search-depth-long", OPT_DEADLOCK_SEARCH_DEPTH_LONG,
   "Long search depth for the two-step deadlock detection",
   &global_system_variables.wt_deadlock_search_depth_long,
   &max_system_variables.wt_deadlock_search_depth_long,
   0, GET_ULONG, REQUIRED_ARG, 15, 0, 33, 0, 0, 0},
  {"deadlock-timeout-short", OPT_DEADLOCK_TIMEOUT_SHORT,
   "Short timeout for the two-step deadlock detection (in microseconds)",
   &global_system_variables.wt_timeout_short,
   &max_system_variables.wt_timeout_short,
   0, GET_ULONG, REQUIRED_ARG, 10000, 0, ULONG_MAX, 0, 0, 0},
  {"deadlock-timeout-long", OPT_DEADLOCK_TIMEOUT_LONG,
   "Long timeout for the two-step deadlock detection (in microseconds)",
   &global_system_variables.wt_timeout_long,
   &max_system_variables.wt_timeout_long,
   0, GET_ULONG, REQUIRED_ARG, 50000000, 0, ULONG_MAX, 0, 0, 0},
#ifndef DBUG_OFF
  {"debug", '#', "Debug log.", &current_dbug_option,
   &current_dbug_option, 0, GET_STR, OPT_ARG, 0, 0, 0, 0, 0, 0},
  {"debug-crc-break", OPT_DEBUG_CRC,
   "Call my_debug_put_break_here() if crc matches this number (for debug).",
   &opt_my_crc_dbug_check, &opt_my_crc_dbug_check,
   0, GET_ULONG, REQUIRED_ARG, 0, 0, ~(ulong) 0L, 0, 0, 0},
  {"debug-flush", OPT_DEBUG_FLUSH, "Default debug log with flush after write",
   0, 0, 0, GET_NO_ARG, NO_ARG, 0, 0, 0, 0, 0, 0},
  {"debug-assert-if-crashed-table", OPT_DEBUG_ASSERT_IF_CRASHED_TABLE,
   "Do an assert in handler::print_error() if we get a crashed table",
   &debug_assert_if_crashed_table, &debug_assert_if_crashed_table,
   0, GET_BOOL, NO_ARG, 0, 0, 0, 0, 0, 0},
#endif
  {"default-character-set", OPT_DEFAULT_CHARACTER_SET_OLD, 
   "Set the default character set (deprecated option, use --character-set-server instead).",
   &default_character_set_name, &default_character_set_name,
   0, GET_STR, REQUIRED_ARG, 0, 0, 0, 0, 0, 0 },
  {"default-collation", OPT_DEFAULT_COLLATION_OLD, "Set the default collation "
   "(deprecated option, use --collation-server instead).",
   &default_collation_name, &default_collation_name,
   0, GET_STR, REQUIRED_ARG, 0, 0, 0, 0, 0, 0 },
  {"default-storage-engine", OPT_STORAGE_ENGINE,
   "Set the default storage engine (table type) for tables.",
   &default_storage_engine_str, &default_storage_engine_str,
   0, GET_STR, REQUIRED_ARG, 0, 0, 0, 0, 0, 0},
  {"default-table-type", OPT_STORAGE_ENGINE,
   "(deprecated) Use --default-storage-engine.",
   &default_storage_engine_str, &default_storage_engine_str,
   0, GET_STR, REQUIRED_ARG, 0, 0, 0, 0, 0, 0},
  {"default-time-zone", OPT_DEFAULT_TIME_ZONE, "Set the default time zone.",
   &default_tz_name, &default_tz_name,
   0, GET_STR, REQUIRED_ARG, 0, 0, 0, 0, 0, 0 },
  {"delay-key-write", OPT_DELAY_KEY_WRITE, "Type of DELAY_KEY_WRITE.",
   0,0,0, GET_STR, OPT_ARG, 0, 0, 0, 0, 0, 0},
  {"delay-key-write-for-all-tables", OPT_DELAY_KEY_WRITE_ALL,
   "Don't flush key buffers between writes for any MyISAM table. "
   "(Deprecated option, use --delay-key-write=all instead.)",
   0, 0, 0, GET_NO_ARG, NO_ARG, 0, 0, 0, 0, 0, 0},
#ifdef HAVE_OPENSSL
  {"des-key-file", OPT_DES_KEY_FILE,
   "Load keys for des_encrypt() and des_encrypt from given file.",
   &des_key_file, &des_key_file, 0, GET_STR, REQUIRED_ARG,
   0, 0, 0, 0, 0, 0},
#endif /* HAVE_OPENSSL */
#ifdef HAVE_REPLICATION
  {"disconnect-slave-event-count", OPT_DISCONNECT_SLAVE_EVENT_COUNT,
   "Option used by mysql-test for debugging and testing of replication.",
   &disconnect_slave_event_count, &disconnect_slave_event_count,
   0, GET_INT, REQUIRED_ARG, 0, 0, 0, 0, 0, 0},
#endif /* HAVE_REPLICATION */
  {"enable-locking", OPT_ENABLE_LOCK,
   "Deprecated option, use --external-locking instead.",
   &opt_external_locking, &opt_external_locking,
   0, GET_BOOL, NO_ARG, 0, 0, 0, 0, 0, 0},
#ifdef __NT__
  {"enable-named-pipe", OPT_HAVE_NAMED_PIPE, "Enable the named pipe (NT).",
   &opt_enable_named_pipe, &opt_enable_named_pipe, 0, GET_BOOL,
   NO_ARG, 0, 0, 0, 0, 0, 0},
#endif
#ifdef HAVE_STACKTRACE
  {"stack-trace", OPT_DO_PSTACK, "Print a symbolic stack trace on failure. "
   "On by default. Disable with --disable-stack-trace.",
   &opt_stack_trace, &opt_stack_trace, 0, GET_BOOL, NO_ARG, 1, 0, 0, 0, 0, 0},
#endif /* HAVE_STACKTRACE */
  {"engine-condition-pushdown",
   OPT_ENGINE_CONDITION_PUSHDOWN,
   "Push supported query conditions to the storage engine.",
   &global_system_variables.engine_condition_pushdown,
   &global_system_variables.engine_condition_pushdown,
   0, GET_BOOL, NO_ARG, 1, 0, 0, 0, 0, 0},
  /* See how it's handled in get_one_option() */
  {"event-scheduler", OPT_EVENT_SCHEDULER, "Enable/disable the event scheduler.",
   NULL,  NULL, 0, GET_STR, OPT_ARG, 0, 0, 0, 0, 0, 0},
  {"exit-info", 'T', "Used for debugging. Use at your own risk.", 0, 0, 0,
   GET_LONG, OPT_ARG, 0, 0, 0, 0, 0, 0},
  {"external-locking", OPT_USE_LOCKING, "Use system (external) locking "
   "(disabled by default).  With this option enabled you can run myisamchk "
   "to test (not repair) tables while the MySQL server is running. "
   "Disable with --skip-external-locking.",
   &opt_external_locking, &opt_external_locking,
   0, GET_BOOL, NO_ARG, 0, 0, 0, 0, 0, 0},
  {"flush", OPT_FLUSH, "Flush tables to disk between SQL commands.", 0, 0, 0,
   GET_NO_ARG, NO_ARG, 0, 0, 0, 0, 0, 0},
  /* We must always support the next option to make scripts like mysqltest
     easier to do */
  {"extra-port", OPT_EXTRA_PORT,
   "Extra port number to use for tcp-connections in a one-thread-per-connection manner. 0 means don't use another port",
   &mysqld_extra_port,
   &mysqld_extra_port, 0, GET_UINT, REQUIRED_ARG, 0, 0, 0, 0, 0, 0},
  {"extra-max-connections", OPT_MAX_CONNECTIONS,
   "The number of connections on 'extra-port.",
   &extra_max_connections,
   &extra_max_connections, 0, GET_ULONG, REQUIRED_ARG, 1, 1, 100000,
   0, 1, 0},
  {"gdb", OPT_DEBUGGING,
   "Set up signals usable for debugging.",
   &opt_debugging, &opt_debugging,
   0, GET_BOOL, NO_ARG, 0, 0, 0, 0, 0, 0},
  {"general_log", OPT_GENERAL_LOG,
   "Enable/disable general log.", &opt_log,
   &opt_log, 0, GET_BOOL, OPT_ARG, 0, 0, 0, 0, 0, 0},
#ifdef HAVE_LARGE_PAGES
  {"large-pages", OPT_ENABLE_LARGE_PAGES, "Enable support for large pages. "
   "Disable with --skip-large-pages.", &opt_large_pages, &opt_large_pages,
   0, GET_BOOL, NO_ARG, 0, 0, 0, 0, 0, 0},
#endif
  {"ignore-builtin-innodb", OPT_IGNORE_BUILTIN_INNODB ,
   "Disable initialization of builtin InnoDB plugin.",
   0, 0, 0, GET_NO_ARG, NO_ARG, 0, 0, 0, 0, 0, 0},
  {"init-connect", OPT_INIT_CONNECT, 
   "Command(s) that are executed for each new connection.",
   &opt_init_connect, &opt_init_connect, 0, GET_STR_ALLOC,
   REQUIRED_ARG, 0, 0, 0, 0, 0, 0},
#ifndef DISABLE_GRANT_OPTIONS
  {"init-file", OPT_INIT_FILE, "Read SQL commands from this file at startup.",
   &opt_init_file, &opt_init_file, 0, GET_STR, REQUIRED_ARG,
   0, 0, 0, 0, 0, 0},
#endif
  {"init-rpl-role", OPT_INIT_RPL_ROLE, "Set the replication role.", 0, 0, 0,
   GET_STR, REQUIRED_ARG, 0, 0, 0, 0, 0, 0},
  {"init-slave", OPT_INIT_SLAVE, "Command(s) that are executed by a slave server \
each time the SQL thread starts.",
   &opt_init_slave, &opt_init_slave, 0, GET_STR_ALLOC,
   REQUIRED_ARG, 0, 0, 0, 0, 0, 0},
  {"language", 'L',
   "Client error messages in given language. May be given as a full path.",
   &language_ptr, &language_ptr, 0, GET_STR, REQUIRED_ARG,
   0, 0, 0, 0, 0, 0},
  {"lc-time-names", OPT_LC_TIME_NAMES,
   "Set the language used for the month names and the days of the week.",
   &lc_time_names_name, &lc_time_names_name,
   0, GET_STR, REQUIRED_ARG, 0, 0, 0, 0, 0, 0 },
  {"local-infile", OPT_LOCAL_INFILE,
   "Enable/disable LOAD DATA LOCAL INFILE (takes values 1 or 0).",
   &opt_local_infile, &opt_local_infile, 0, GET_BOOL, OPT_ARG,
   1, 0, 0, 0, 0, 0},
  {"log", 'l', "Log connections and queries to file (deprecated option, use "
   "--general_log/--general_log_file instead).", &opt_logname,
   &opt_logname, 0, GET_STR, OPT_ARG, 0, 0, 0, 0, 0, 0},
  {"general_log_file", OPT_GENERAL_LOG_FILE,
   "Log connections and queries to given file.", &opt_logname,
   &opt_logname, 0, GET_STR, REQUIRED_ARG, 0, 0, 0, 0, 0, 0},
  {"log-bin", OPT_BIN_LOG,
   "Log update queries in binary format. Optional (but strongly recommended "
   "to avoid replication problems if server's hostname changes) argument "
   "should be the chosen location for the binary log files.",
   &opt_bin_logname, &opt_bin_logname, 0, GET_STR_ALLOC,
   OPT_ARG, 0, 0, 0, 0, 0, 0},
  {"log-bin-index", OPT_BIN_LOG_INDEX,
   "File that holds the names for last binary log files.",
   &opt_binlog_index_name, &opt_binlog_index_name, 0, GET_STR,
   REQUIRED_ARG, 0, 0, 0, 0, 0, 0},
#ifndef TO_BE_REMOVED_IN_5_1_OR_6_0
  /*
    In 5.0.6 we introduced the below option, then in 5.0.16 we renamed it to
    log-bin-trust-function-creators but kept also the old name for
    compatibility; the behaviour was also changed to apply only to functions
    (and triggers). In a future release this old name could be removed.
  */
  {"log-bin-trust-routine-creators", OPT_LOG_BIN_TRUST_FUNCTION_CREATORS_OLD,
   "(deprecated) Use log-bin-trust-function-creators.",
   &trust_function_creators, &trust_function_creators, 0,
   GET_BOOL, NO_ARG, 0, 0, 0, 0, 0, 0},
#endif
  /*
    This option starts with "log-bin" to emphasize that it is specific of
    binary logging.
  */
  {"log-bin-trust-function-creators", OPT_LOG_BIN_TRUST_FUNCTION_CREATORS,
   "If equal to 0 (the default), then when --log-bin is used, creation of "
   "a stored function (or trigger) is allowed only to users having the SUPER "
   "privilege, and only if this stored function (trigger) may not break "
   "binary logging."
   "Note that if ALL connections to this server ALWAYS use row-based binary "
   "logging, the security issues do not exist and the binary logging cannot "
   "break, so you can safely set this to 1."
   ,&trust_function_creators, &trust_function_creators, 0,
   GET_BOOL, NO_ARG, 0, 0, 0, 0, 0, 0},
  {"log-error", OPT_ERROR_LOG_FILE, "Error log file.",
   &log_error_file_ptr, &log_error_file_ptr, 0, GET_STR,
   OPT_ARG, 0, 0, 0, 0, 0, 0},
  {"log-isam", OPT_ISAM_LOG, "Log all MyISAM changes to file.",
   &myisam_log_filename, &myisam_log_filename, 0, GET_STR,
   OPT_ARG, 0, 0, 0, 0, 0, 0},
  {"log-long-format", '0',
   "Log some extra information to update log. Please note that this option "
   "is deprecated; see --log-short-format option.",
   0, 0, 0, GET_NO_ARG, NO_ARG, 0, 0, 0, 0, 0, 0},
  {"log-output", OPT_LOG_OUTPUT,
   "Syntax: log-output[=value[,value...]], where \"value\" could be TABLE, "
   "FILE or NONE.",
   &log_output_str, &log_output_str, 0,
   GET_STR, OPT_ARG, 0, 0, 0, 0, 0, 0},
  {"log-queries-not-using-indexes", OPT_LOG_QUERIES_NOT_USING_INDEXES,
   "Log queries that are executed without benefit of any index to the slow log if it is open.",
   &opt_log_queries_not_using_indexes, &opt_log_queries_not_using_indexes,
   0, GET_BOOL, NO_ARG, 0, 0, 0, 0, 0, 0},
  {"log-short-format", OPT_SHORT_LOG_FORMAT,
   "Don't log extra information to update and slow-query logs.",
   &opt_short_log_format, &opt_short_log_format,
   0, GET_BOOL, NO_ARG, 0, 0, 0, 0, 0, 0},
  {"log-slave-updates", OPT_LOG_SLAVE_UPDATES,
   "Tells the slave to log the updates from the slave thread to the binary log. "
   "You will need to turn it on if you plan to daisy-chain the slaves.",
   &opt_log_slave_updates, &opt_log_slave_updates, 0, GET_BOOL,
   NO_ARG, 0, 0, 0, 0, 0, 0},
  {"log-slow-admin-statements", OPT_LOG_SLOW_ADMIN_STATEMENTS,
   "Log slow OPTIMIZE, ANALYZE, ALTER and other administrative statements "
   "to the slow log if it is open.", &opt_log_slow_admin_statements,
   &opt_log_slow_admin_statements, 0, GET_BOOL, NO_ARG, 0, 0, 0, 0, 0, 0},
 {"log-slow-slave-statements", OPT_LOG_SLOW_SLAVE_STATEMENTS,
  "Log slow statements executed by slave thread to the slow log if it is open.",
  &opt_log_slow_slave_statements,
  &opt_log_slow_slave_statements,
  0, GET_BOOL, NO_ARG, 0, 0, 0, 0, 0, 0},
  {"log-slow-queries", OPT_SLOW_QUERY_LOG,
    "Log slow queries to a table or log file. Defaults logging to table "
    "mysql.slow_log or hostname-slow.log if --log-output=file is used. "
    "Must be enabled to activate other slow log options. "
    "(deprecated option, use --slow_query_log/--slow_query_log_file instead)",
   &opt_slow_logname, &opt_slow_logname, 0, GET_STR, OPT_ARG,
   0, 0, 0, 0, 0, 0},
  {"slow_query_log_file", OPT_SLOW_QUERY_LOG_FILE,
    "Log slow queries to given log file. Defaults logging to hostname-slow.log. "
    "Must be enabled to activate other slow log options.",
   &opt_slow_logname, &opt_slow_logname, 0, GET_STR,
   REQUIRED_ARG, 0, 0, 0, 0, 0, 0},
  {"log-tc", OPT_LOG_TC,
   "Path to transaction coordinator log (used for transactions that affect "
   "more than one storage engine, when binary log is disabled).",
   &opt_tc_log_file, &opt_tc_log_file, 0, GET_STR,
   REQUIRED_ARG, 0, 0, 0, 0, 0, 0},
#ifdef HAVE_MMAP
  {"log-tc-size", OPT_LOG_TC_SIZE, "Size of transaction coordinator log.",
   &opt_tc_log_size, &opt_tc_log_size, 0, GET_ULONG,
   REQUIRED_ARG, TC_LOG_MIN_SIZE, TC_LOG_MIN_SIZE, (longlong) ULONG_MAX, 0,
   TC_LOG_PAGE_SIZE, 0},
#endif
  {"log-update", OPT_UPDATE_LOG,
   "The update log is deprecated since version 5.0, is replaced by the binary "
   "log and this option just turns on --log-bin instead.",
   &opt_update_logname, &opt_update_logname, 0, GET_STR,
   OPT_ARG, 0, 0, 0, 0, 0, 0},
  {"log-warnings", 'W', "Log some not critical warnings to the log file.",
   &global_system_variables.log_warnings,
   &max_system_variables.log_warnings, 0, GET_ULONG, OPT_ARG, 1, 0, 0,
   0, 0, 0},
  {"low-priority-updates", OPT_LOW_PRIORITY_UPDATES,
   "INSERT/DELETE/UPDATE has lower priority than selects.",
   &global_system_variables.low_priority_updates,
   &max_system_variables.low_priority_updates,
   0, GET_BOOL, NO_ARG, 0, 0, 0, 0, 0, 0},
  {"master-connect-retry", OPT_MASTER_CONNECT_RETRY,
   "The number of seconds the slave thread will sleep before retrying to "
   "connect to the master, in case the master goes down or the connection "
   "is lost.",
   &master_connect_retry, &master_connect_retry, 0, GET_UINT,
   REQUIRED_ARG, 60, 0, 0, 0, 0, 0},
  {"master-host", OPT_MASTER_HOST,
   "Master hostname or IP address for replication. If not set, the slave "
   "thread will not be started. Note that the setting of master-host will "
   "be ignored if there exists a valid master.info file.",
   &master_host, &master_host, 0, GET_STR, REQUIRED_ARG, 0, 0,
   0, 0, 0, 0},
  {"master-info-file", OPT_MASTER_INFO_FILE,
   "The location and name of the file that remembers the master and where "
   "the I/O replication thread is in the master's binlogs.",
   &master_info_file, &master_info_file, 0, GET_STR,
   REQUIRED_ARG, 0, 0, 0, 0, 0, 0},
  {"master-password", OPT_MASTER_PASSWORD,
   "The password the slave thread will authenticate with when connecting to "
   "the master. If not set, an empty password is assumed. The value in "
   "master.info will take precedence if it can be read.",
   &master_password, &master_password, 0,
   GET_STR, REQUIRED_ARG, 0, 0, 0, 0, 0, 0},
  {"master-port", OPT_MASTER_PORT,
   "The port the master is listening on. If not set, the compiled setting of "
   "MYSQL_PORT is assumed. If you have not tinkered with configure options, "
   "this should be 3306. The value in master.info will take precedence if it "
   "can be read.", &master_port, &master_port, 0, GET_UINT, REQUIRED_ARG,
   MYSQL_PORT, 0, 0, 0, 0, 0},
  {"master-retry-count", OPT_MASTER_RETRY_COUNT,
   "The number of tries the slave will make to connect to the master before giving up.",
   &master_retry_count, &master_retry_count, 0, GET_ULONG,
   REQUIRED_ARG, 3600*24, 0, 0, 0, 0, 0},
  {"master-ssl", OPT_MASTER_SSL,
   "Enable the slave to connect to the master using SSL.",
   &master_ssl, &master_ssl, 0, GET_BOOL, NO_ARG, 0, 0, 0, 0,
   0, 0},
  {"master-ssl-ca", OPT_MASTER_SSL_CA,
   "Master SSL CA file. Only applies if you have enabled master-ssl.",
   &master_ssl_ca, &master_ssl_ca, 0, GET_STR, OPT_ARG,
   0, 0, 0, 0, 0, 0},
  {"master-ssl-capath", OPT_MASTER_SSL_CAPATH,
   "Master SSL CA path. Only applies if you have enabled master-ssl.",
   &master_ssl_capath, &master_ssl_capath, 0, GET_STR, OPT_ARG,
   0, 0, 0, 0, 0, 0},
  {"master-ssl-cert", OPT_MASTER_SSL_CERT,
   "Master SSL certificate file name. Only applies if you have enabled "
   "master-ssl.",
   &master_ssl_cert, &master_ssl_cert, 0, GET_STR, OPT_ARG,
   0, 0, 0, 0, 0, 0},
  {"master-ssl-cipher", OPT_MASTER_SSL_CIPHER,
   "Master SSL cipher. Only applies if you have enabled master-ssl.",
   &master_ssl_cipher, &master_ssl_capath, 0, GET_STR, OPT_ARG,
   0, 0, 0, 0, 0, 0},
  {"master-ssl-key", OPT_MASTER_SSL_KEY,
   "Master SSL keyfile name. Only applies if you have enabled master-ssl.",
   &master_ssl_key, &master_ssl_key, 0, GET_STR, OPT_ARG,
   0, 0, 0, 0, 0, 0},
  {"master-user", OPT_MASTER_USER,
   "The username the slave thread will use for authentication when "
   "connecting to the master. The user must have FILE privilege. "
   "If the master user is not set, user test is assumed. The value "
   "in master.info will take precedence if it can be read.",
   &master_user, &master_user, 0, GET_STR, REQUIRED_ARG, 0, 0,
   0, 0, 0, 0},
#ifdef HAVE_REPLICATION
  {"max-binlog-dump-events", OPT_MAX_BINLOG_DUMP_EVENTS,
   "Option used by mysql-test for debugging and testing of replication.",
   &max_binlog_dump_events, &max_binlog_dump_events, 0,
   GET_INT, REQUIRED_ARG, 0, 0, 0, 0, 0, 0},
#endif /* HAVE_REPLICATION */
  {"memlock", OPT_MEMLOCK, "Lock mysqld in memory.", &locked_in_memory,
   &locked_in_memory, 0, GET_BOOL, NO_ARG, 0, 0, 0, 0, 0, 0},
#ifdef SAFE_MUTEX
  {"mutex-deadlock-detector", OPT_MUTEX_DEADLOCK_DETECTOR,
   "Enable checking of wrong mutex usage.",
   &safe_mutex_deadlock_detector,
   &safe_mutex_deadlock_detector,
   0, GET_BOOL, NO_ARG, 1, 0, 0, 0, 0, 0},
#endif
  {"myisam-recover", OPT_MYISAM_RECOVER,
   "Syntax: myisam-recover=OFF or myisam-recover[=option[,option...]], where option can be DEFAULT, BACKUP, BACKUP_ALL, FORCE or QUICK.",
   &myisam_recover_options_str, &myisam_recover_options_str, 0,
   GET_STR, OPT_ARG, 0, 0, 0, 0, 0, 0},
#ifdef WITH_NDBCLUSTER_STORAGE_ENGINE
  {"ndb-connectstring", OPT_NDB_CONNECTSTRING,
   "Connect string for ndbcluster.",
   &opt_ndb_connectstring, &opt_ndb_connectstring,
   0, GET_STR, REQUIRED_ARG, 0, 0, 0, 0, 0, 0},
  {"ndb-mgmd-host", OPT_NDB_MGMD,
   "Set host and port for ndb_mgmd. Syntax: hostname[:port]",
   &opt_ndb_mgmd, &opt_ndb_mgmd,
   0, GET_STR, REQUIRED_ARG, 0, 0, 0, 0, 0, 0},
  {"ndb-nodeid", OPT_NDB_NODEID,
   "Nodeid for this mysqlserver in the cluster.",
   &opt_ndb_nodeid,
   &opt_ndb_nodeid,
   0, GET_INT, REQUIRED_ARG, 0, 0, 0, 0, 0, 0},
  {"ndb-autoincrement-prefetch-sz", OPT_NDB_AUTOINCREMENT_PREFETCH_SZ,
   "Specify number of autoincrement values that are prefetched.",
   &global_system_variables.ndb_autoincrement_prefetch_sz,
   &max_system_variables.ndb_autoincrement_prefetch_sz,
   0, GET_ULONG, REQUIRED_ARG, 1, 1, 256, 0, 0, 0},
  {"ndb-force-send", OPT_NDB_FORCE_SEND,
   "Force send of buffers to ndb immediately without waiting for "
   "other threads.",
   &global_system_variables.ndb_force_send,
   &global_system_variables.ndb_force_send,
   0, GET_BOOL, OPT_ARG, 1, 0, 0, 0, 0, 0},
  {"ndb_force_send", OPT_NDB_FORCE_SEND,
   "same as --ndb-force-send.",
   &global_system_variables.ndb_force_send,
   &global_system_variables.ndb_force_send,
   0, GET_BOOL, OPT_ARG, 1, 0, 0, 0, 0, 0},
  {"ndb-extra-logging", OPT_NDB_EXTRA_LOGGING,
   "Turn on more logging in the error log.",
   &ndb_extra_logging,
   &ndb_extra_logging,
   0, GET_INT, OPT_ARG, 0, 0, 0, 0, 0, 0},
#ifdef HAVE_NDB_BINLOG
  {"ndb-report-thresh-binlog-epoch-slip", OPT_NDB_REPORT_THRESH_BINLOG_EPOCH_SLIP,
   "Threshold on number of epochs to be behind before reporting binlog status. "
   "E.g., 3 means that if the difference between what epoch has been received "
   "from the storage nodes and what has been applied to the binlog is 3 or more, "
   "a status message will be sent to the cluster log.",
   &ndb_report_thresh_binlog_epoch_slip,
   &ndb_report_thresh_binlog_epoch_slip,
   0, GET_ULONG, REQUIRED_ARG, 3, 0, 256, 0, 0, 0},
  {"ndb-report-thresh-binlog-mem-usage", OPT_NDB_REPORT_THRESH_BINLOG_MEM_USAGE,
   "Threshold on percentage of free memory before reporting binlog status. E.g., "
   "10 means that if amount of available memory for receiving binlog data from "
   "the storage nodes goes below 10%, "
   "a status message will be sent to the cluster log.",
   &ndb_report_thresh_binlog_mem_usage,
   &ndb_report_thresh_binlog_mem_usage,
   0, GET_ULONG, REQUIRED_ARG, 10, 0, 100, 0, 0, 0},
#endif
  {"ndb-use-exact-count", OPT_NDB_USE_EXACT_COUNT,
   "Use exact records count during query planning and for fast "
   "select count(*), disable for faster queries.",
   &global_system_variables.ndb_use_exact_count,
   &global_system_variables.ndb_use_exact_count,
   0, GET_BOOL, OPT_ARG, 1, 0, 0, 0, 0, 0},
  {"ndb_use_exact_count", OPT_NDB_USE_EXACT_COUNT,
   "Same as --ndb-use-exact-count.",
   &global_system_variables.ndb_use_exact_count,
   &global_system_variables.ndb_use_exact_count,
   0, GET_BOOL, OPT_ARG, 1, 0, 0, 0, 0, 0},
  {"ndb-use-transactions", OPT_NDB_USE_TRANSACTIONS,
   "Use transactions for large inserts, if enabled then large "
   "inserts will be split into several smaller transactions",
   &global_system_variables.ndb_use_transactions,
   &global_system_variables.ndb_use_transactions,
   0, GET_BOOL, OPT_ARG, 1, 0, 0, 0, 0, 0},
  {"ndb_use_transactions", OPT_NDB_USE_TRANSACTIONS,
   "Same as --ndb-use-transactions.",
   &global_system_variables.ndb_use_transactions,
   &global_system_variables.ndb_use_transactions,
   0, GET_BOOL, OPT_ARG, 1, 0, 0, 0, 0, 0},
  {"ndb-shm", OPT_NDB_SHM,
   "Use shared memory connections when available.",
   &opt_ndb_shm, &opt_ndb_shm,
   0, GET_BOOL, OPT_ARG, OPT_NDB_SHM_DEFAULT, 0, 0, 0, 0, 0},
  {"ndb-optimized-node-selection", OPT_NDB_OPTIMIZED_NODE_SELECTION,
   "Select nodes for transactions in a more optimal way.",
   &opt_ndb_optimized_node_selection,
   &opt_ndb_optimized_node_selection,
   0, GET_BOOL, OPT_ARG, 1, 0, 0, 0, 0, 0},
  { "ndb-cache-check-time", OPT_NDB_CACHE_CHECK_TIME,
    "A dedicated thread is created to, at the given milliseconds interval, "
    "invalidate the query cache if another MySQL server in the cluster has "
    "changed the data in the database.",
    &opt_ndb_cache_check_time, &opt_ndb_cache_check_time, 0, GET_ULONG, REQUIRED_ARG,
    0, 0, LONG_TIMEOUT, 0, 1, 0},
  {"ndb-index-stat-enable", OPT_NDB_INDEX_STAT_ENABLE,
   "Use ndb index statistics in query optimization.",
   &global_system_variables.ndb_index_stat_enable,
   &max_system_variables.ndb_index_stat_enable,
   0, GET_BOOL, OPT_ARG, 0, 0, 1, 0, 0, 0},
#endif
  {"ndb-use-copying-alter-table",
   OPT_NDB_USE_COPYING_ALTER_TABLE,
   "Force ndbcluster to always copy tables at alter table "
   "(should only be used if on-line alter table fails).",
   &global_system_variables.ndb_use_copying_alter_table,
   &global_system_variables.ndb_use_copying_alter_table,
   0, GET_BOOL, NO_ARG, 0, 0, 0, 0, 0, 0},  
  {"new", 'n', "Use very new, possibly 'unsafe', functions.",
   &global_system_variables.new_mode,
   &max_system_variables.new_mode,
   0, GET_BOOL, NO_ARG, 0, 0, 0, 0, 0, 0},
#ifdef NOT_YET
  {"no-mix-table-types", OPT_NO_MIX_TYPE, 
   "Don't allow commands that use two different table types.",
   &opt_no_mix_types, &opt_no_mix_types, 0, GET_BOOL, NO_ARG,
   0, 0, 0, 0, 0, 0},
#endif
  {"old-alter-table", OPT_OLD_ALTER_TABLE,
   "Use old, non-optimized alter table.",
   &global_system_variables.old_alter_table,
   &max_system_variables.old_alter_table, 0, GET_BOOL, NO_ARG,
   0, 0, 0, 0, 0, 0},
  {"old-passwords", OPT_OLD_PASSWORDS, "Use old password "
   "encryption method (needed for 4.0 and older clients).",
   &global_system_variables.old_passwords,
   &max_system_variables.old_passwords, 0, GET_BOOL, NO_ARG,
   0, 0, 0, 0, 0, 0},
  {"one-thread", OPT_ONE_THREAD,
   "(Deprecated): Only use one thread (for debugging under Linux). Use "
   "thread-handling=no-threads instead.",
   0, 0, 0, GET_NO_ARG, NO_ARG, 0, 0, 0, 0, 0, 0},
  {"old-style-user-limits", OPT_OLD_STYLE_USER_LIMITS,
   "Enable old-style user limits (before 5.0.3, user resources were counted "
   "per each user+host vs. per account).",
   &opt_old_style_user_limits, &opt_old_style_user_limits,
   0, GET_BOOL, NO_ARG, 0, 0, 0, 0, 0, 0},
  {"pid-file", OPT_PID_FILE, "Pid file used by safe_mysqld.",
   &pidfile_name_ptr, &pidfile_name_ptr, 0, GET_STR,
   REQUIRED_ARG, 0, 0, 0, 0, 0, 0},
  {"port", 'P', "Port number to use for connection or 0 for default to, in "
   "order of preference, my.cnf, $MYSQL_TCP_PORT, "
#if MYSQL_PORT_DEFAULT == 0
   "/etc/services, "
#endif
   "built-in default (" STRINGIFY_ARG(MYSQL_PORT) ").",
   &mysqld_port,
   &mysqld_port, 0, GET_UINT, REQUIRED_ARG, 0, 0, 0, 0, 0, 0},
  {"port-open-timeout", OPT_PORT_OPEN_TIMEOUT,
   "Maximum time in seconds to wait for the port to become free. "
   "(Default: No wait).", &mysqld_port_timeout,
   &mysqld_port_timeout, 0, GET_UINT, REQUIRED_ARG, 0, 0, 0, 0, 0, 0},
#if defined(ENABLED_PROFILING) && defined(COMMUNITY_SERVER)
  {"profiling_history_size", OPT_PROFILING, "Limit of query profiling memory.",
   &global_system_variables.profiling_history_size,
   &max_system_variables.profiling_history_size,
   0, GET_ULONG, REQUIRED_ARG, 15, 0, 100, 0, 0, 0},
#endif
  {"relay-log", OPT_RELAY_LOG,
   "The location and name to use for relay logs.",
   &opt_relay_logname, &opt_relay_logname, 0,
   GET_STR_ALLOC, REQUIRED_ARG, 0, 0, 0, 0, 0, 0},
  {"relay-log-index", OPT_RELAY_LOG_INDEX,
   "The location and name to use for the file that keeps a list of the last \
relay logs.",
   &opt_relaylog_index_name, &opt_relaylog_index_name, 0,
   GET_STR, REQUIRED_ARG, 0, 0, 0, 0, 0, 0},
  {"relay-log-info-file", OPT_RELAY_LOG_INFO_FILE,
   "The location and name of the file that remembers where the SQL replication \
thread is in the relay logs.",
   &relay_log_info_file, &relay_log_info_file, 0, GET_STR,
   REQUIRED_ARG, 0, 0, 0, 0, 0, 0},
  {"replicate-do-db", OPT_REPLICATE_DO_DB,
   "Tells the slave thread to restrict replication to the specified database. "
   "To specify more than one database, use the directive multiple times, "
   "once for each database. Note that this will only work if you do not use "
   "cross-database queries such as UPDATE some_db.some_table SET foo='bar' "
   "while having selected a different or no database. If you need cross "
   "database updates to work, make sure you have 3.23.28 or later, and use "
   "replicate-wild-do-table=db_name.%.",
   0, 0, 0, GET_STR, REQUIRED_ARG, 0, 0, 0, 0, 0, 0},
  {"replicate-do-table", OPT_REPLICATE_DO_TABLE,
   "Tells the slave thread to restrict replication to the specified table. "
   "To specify more than one table, use the directive multiple times, once "
   "for each table. This will work for cross-database updates, in contrast "
   "to replicate-do-db.", 0, 0, 0, GET_STR, REQUIRED_ARG, 0, 0, 0, 0, 0, 0},
  {"replicate-ignore-db", OPT_REPLICATE_IGNORE_DB,
   "Tells the slave thread to not replicate to the specified database. To "
   "specify more than one database to ignore, use the directive multiple "
   "times, once for each database. This option will not work if you use "
   "cross database updates. If you need cross database updates to work, "
   "make sure you have 3.23.28 or later, and use replicate-wild-ignore-"
   "table=db_name.%. ", 0, 0, 0, GET_STR, REQUIRED_ARG, 0, 0, 0, 0, 0, 0},
  {"replicate-ignore-table", OPT_REPLICATE_IGNORE_TABLE,
   "Tells the slave thread to not replicate to the specified table. To specify "
   "more than one table to ignore, use the directive multiple times, once for "
   "each table. This will work for cross-database updates, in contrast to "
   "replicate-ignore-db.", 0, 0, 0, GET_STR, REQUIRED_ARG, 0, 0, 0, 0, 0, 0},
  {"replicate-rewrite-db", OPT_REPLICATE_REWRITE_DB,
   "Updates to a database with a different name than the original. Example: "
   "replicate-rewrite-db=master_db_name->slave_db_name.",
   0, 0, 0, GET_STR, REQUIRED_ARG, 0, 0, 0, 0, 0, 0},
#ifdef HAVE_REPLICATION
  {"replicate-same-server-id", OPT_REPLICATE_SAME_SERVER_ID,
   "In replication, if set to 1, do not skip events having our server id. "
   "Default value is 0 (to break infinite loops in circular replication). "
   "Can't be set to 1 if --log-slave-updates is used.",
   &replicate_same_server_id, &replicate_same_server_id,
   0, GET_BOOL, NO_ARG, 0, 0, 0, 0, 0, 0},
#endif
  {"replicate-wild-do-table", OPT_REPLICATE_WILD_DO_TABLE,
   "Tells the slave thread to restrict replication to the tables that match "
   "the specified wildcard pattern. To specify more than one table, use the "
   "directive multiple times, once for each table. This will work for cross-"
   "database updates. Example: replicate-wild-do-table=foo%.bar% will "
   "replicate only updates to tables in all databases that start with foo "
   "and whose table names start with bar.",
   0, 0, 0, GET_STR, REQUIRED_ARG, 0, 0, 0, 0, 0, 0},
  {"replicate-wild-ignore-table", OPT_REPLICATE_WILD_IGNORE_TABLE,
   "Tells the slave thread to not replicate to the tables that match the "
   "given wildcard pattern. To specify more than one table to ignore, use "
   "the directive multiple times, once for each table. This will work for "
   "cross-database updates. Example: replicate-wild-ignore-table=foo%.bar% "
   "will not do updates to tables in databases that start with foo and whose "
   "table names start with bar.",
   0, 0, 0, GET_STR, REQUIRED_ARG, 0, 0, 0, 0, 0, 0},
  // In replication, we may need to tell the other servers how to connect
  {"report-host", OPT_REPORT_HOST,
   "Hostname or IP of the slave to be reported to the master during slave "
   "registration. Will appear in the output of SHOW SLAVE HOSTS. Leave unset "
   "if you do not want the slave to register itself with the master. Note that "
   "it is not sufficient for the master to simply read the IP of the slave "
   "from the socket once the slave connects. Due to NAT and other routing "
   "issues, that IP may not be valid for connecting to the slave from the "
   "master or other hosts.",
   &report_host, &report_host, 0, GET_STR, REQUIRED_ARG, 0, 0,
   0, 0, 0, 0},
  {"report-password", OPT_REPORT_PASSWORD, "Undocumented.",
   &report_password, &report_password, 0, GET_STR,
   REQUIRED_ARG, 0, 0, 0, 0, 0, 0},
  {"report-port", OPT_REPORT_PORT,
   "Port for connecting to slave reported to the master during slave "
   "registration. Set it only if the slave is listening on a non-default "
   "port or if you have a special tunnel from the master or other clients "
   "to the slave. If not sure, leave this option unset.",
   &report_port, &report_port, 0, GET_UINT, REQUIRED_ARG,
   MYSQL_PORT, 0, 0, 0, 0, 0},
  {"report-user", OPT_REPORT_USER, "Undocumented.", &report_user,
   &report_user, 0, GET_STR, REQUIRED_ARG, 0, 0, 0, 0, 0, 0},
  {"rpl-recovery-rank", OPT_RPL_RECOVERY_RANK, "Undocumented.",
   &rpl_recovery_rank, &rpl_recovery_rank, 0, GET_ULONG,
   REQUIRED_ARG, 0, 0, 0, 0, 0, 0},
  {"safe-mode", OPT_SAFE, "Skip some optimize stages (for testing).",
   0, 0, 0, GET_NO_ARG, NO_ARG, 0, 0, 0, 0, 0, 0},
#ifndef TO_BE_DELETED
  {"safe-show-database", OPT_SAFE_SHOW_DB,
   "Deprecated option; use GRANT SHOW DATABASES instead.",
   0, 0, 0, GET_NO_ARG, NO_ARG, 0, 0, 0, 0, 0, 0},
#endif
  {"safe-user-create", OPT_SAFE_USER_CREATE,
   "Don't allow new user creation by the user who has no write privileges to the mysql.user table.",
   &opt_safe_user_create, &opt_safe_user_create, 0, GET_BOOL,
   NO_ARG, 0, 0, 0, 0, 0, 0},
  {"safemalloc-mem-limit", OPT_SAFEMALLOC_MEM_LIMIT,
   "Simulate memory shortage when compiled with the --with-debug=full option.",
   0, 0, 0, GET_ULL, REQUIRED_ARG, 0, 0, 0, 0, 0, 0},
  {"secure-auth", OPT_SECURE_AUTH, "Disallow authentication for accounts that have old (pre-4.1) passwords.",
   &opt_secure_auth, &opt_secure_auth, 0, GET_BOOL, NO_ARG,
   my_bool(0), 0, 0, 0, 0, 0},
  {"secure-file-priv", OPT_SECURE_FILE_PRIV,
   "Limit LOAD DATA, SELECT ... OUTFILE, and LOAD_FILE() to files within specified directory.",
   &opt_secure_file_priv, &opt_secure_file_priv, 0,
   GET_STR_ALLOC, REQUIRED_ARG, 0, 0, 0, 0, 0, 0},
  {"server-id",	OPT_SERVER_ID,
   "Uniquely identifies the server instance in the community of replication partners.",
   &server_id, &server_id, 0, GET_ULONG, REQUIRED_ARG, 0, 0, UINT_MAX32,
   0, 0, 0},
  {"set-variable", 'O',
   "Change the value of a variable. Please note that this option is deprecated; "
   "you can set variables directly with --variable-name=value.",
   0, 0, 0, GET_STR, REQUIRED_ARG, 0, 0, 0, 0, 0, 0},
#ifdef HAVE_SMEM
  {"shared-memory", OPT_ENABLE_SHARED_MEMORY,
   "Enable the shared memory.",&opt_enable_shared_memory, &opt_enable_shared_memory,
   0, GET_BOOL, NO_ARG, 0, 0, 0, 0, 0, 0},
#endif
#ifdef HAVE_SMEM
  {"shared-memory-base-name",OPT_SHARED_MEMORY_BASE_NAME,
   "Base name of shared memory.", &shared_memory_base_name, &shared_memory_base_name,
   0, GET_STR, REQUIRED_ARG, 0, 0, 0, 0, 0, 0},
#endif
  {"show-slave-auth-info", OPT_SHOW_SLAVE_AUTH_INFO,
   "Show user and password in SHOW SLAVE HOSTS on this master.",
   &opt_show_slave_auth_info, &opt_show_slave_auth_info, 0,
   GET_BOOL, NO_ARG, 0, 0, 0, 0, 0, 0},
  {"skip-bdb", OPT_DEPRECATED_OPTION,
   "Deprecated option; Exist only for compatiblity with old my.cnf files",
   0, 0, 0, GET_NO_ARG, NO_ARG, 0, 0, 0, 0, 0, 0},
#ifndef DISABLE_GRANT_OPTIONS
  {"skip-grant-tables", OPT_SKIP_GRANT,
   "Start without grant tables. This gives all users FULL ACCESS to all tables.",
   &opt_noacl, &opt_noacl, 0, GET_BOOL, NO_ARG, 0, 0, 0, 0, 0,
   0},
#endif
  {"skip-host-cache", OPT_SKIP_HOST_CACHE, "Don't cache host names.", 0, 0, 0,
   GET_NO_ARG, NO_ARG, 0, 0, 0, 0, 0, 0},
  {"skip-locking", OPT_SKIP_LOCK,
   "Deprecated option, use --skip-external-locking instead.",
   0, 0, 0, GET_NO_ARG, NO_ARG, 0, 0, 0, 0, 0, 0},
  {"skip-name-resolve", OPT_SKIP_RESOLVE,
   "Don't resolve hostnames. All hostnames are IP's or 'localhost'.",
   0, 0, 0, GET_NO_ARG, NO_ARG, 0, 0, 0, 0, 0, 0},
  {"skip-networking", OPT_SKIP_NETWORKING,
   "Don't allow connection with TCP/IP.", 0, 0, 0, GET_NO_ARG, NO_ARG, 0, 0, 0,
   0, 0, 0},
  {"skip-new", OPT_SKIP_NEW, "Don't use new, possibly wrong routines.",
   0, 0, 0, GET_NO_ARG, NO_ARG, 0, 0, 0, 0, 0, 0},
#ifndef DBUG_OFF
#ifdef SAFEMALLOC
  {"skip-safemalloc", OPT_SKIP_SAFEMALLOC,
   "Don't use the memory allocation checking.", 0, 0, 0, GET_NO_ARG, NO_ARG,
   0, 0, 0, 0, 0, 0},
#endif
#endif
  {"skip-show-database", OPT_SKIP_SHOW_DB,
   "Don't allow 'SHOW DATABASE' commands.", 0, 0, 0, GET_NO_ARG, NO_ARG, 0, 0,
   0, 0, 0, 0},
  {"skip-slave-start", OPT_SKIP_SLAVE_START,
   "If set, slave is not autostarted.", &opt_skip_slave_start,
   &opt_skip_slave_start, 0, GET_BOOL, NO_ARG, 0, 0, 0, 0, 0, 0},
  {"skip-symlink", OPT_SKIP_SYMLINKS, "Don't allow symlinking of tables. "
  "Deprecated option. Use --skip-symbolic-links instead.",
   0, 0, 0, GET_NO_ARG, NO_ARG, 0, 0, 0, 0, 0, 0},
  {"skip-thread-priority", OPT_SKIP_PRIOR,
   "Don't give threads different priorities. Deprecated option.", 0, 0, 0, GET_NO_ARG, NO_ARG,
   DEFAULT_SKIP_THREAD_PRIORITY, 0, 0, 0, 0, 0},
#ifdef HAVE_REPLICATION
  {"slave-load-tmpdir", OPT_SLAVE_LOAD_TMPDIR,
   "The location where the slave should put its temporary files when "
   "replicating a LOAD DATA INFILE command.",
   &slave_load_tmpdir, &slave_load_tmpdir, 0, GET_STR_ALLOC,
   REQUIRED_ARG, 0, 0, 0, 0, 0, 0},
  {"slave-skip-errors", OPT_SLAVE_SKIP_ERRORS,
   "Tells the slave thread to continue replication when a query event returns an error from the provided list.",
   0, 0, 0, GET_STR, REQUIRED_ARG, 0, 0, 0, 0, 0, 0},
  {"slave-exec-mode", OPT_SLAVE_EXEC_MODE,
   "Modes for how replication events should be executed. Legal values are "
   "STRICT (default) and IDEMPOTENT. In IDEMPOTENT mode, replication will "
   "not stop for operations that are idempotent. In STRICT mode, replication "
   "will stop on any unexpected difference between the master and the slave.",
   &slave_exec_mode_str, &slave_exec_mode_str, 0, GET_STR, REQUIRED_ARG, 0, 0, 0, 0, 0, 0},
#endif
  {"slow-query-log", OPT_SLOW_LOG,
   "Enable/disable slow query log.", &opt_slow_log,
   &opt_slow_log, 0, GET_BOOL, OPT_ARG, 0, 0, 0, 0, 0, 0},
  {"socket", OPT_SOCKET, "Socket file to use for connection.",
   &mysqld_unix_port, &mysqld_unix_port, 0, GET_STR,
   REQUIRED_ARG, 0, 0, 0, 0, 0, 0},
#ifdef HAVE_REPLICATION
  {"sporadic-binlog-dump-fail", OPT_SPORADIC_BINLOG_DUMP_FAIL,
   "Option used by mysql-test for debugging and testing of replication.",
   &opt_sporadic_binlog_dump_fail,
   &opt_sporadic_binlog_dump_fail, 0, GET_BOOL, NO_ARG, 0, 0, 0, 0, 0,
   0},
#endif /* HAVE_REPLICATION */
  {"sql-bin-update-same", OPT_SQL_BIN_UPDATE_SAME,
   "The update log is deprecated since version 5.0, is replaced by the "
   "binary log and this option does nothing anymore.",
   0, 0, 0, GET_DISABLED, NO_ARG, 0, 0, 0, 0, 0, 0},
  {"sql-mode", OPT_SQL_MODE,
   "Syntax: sql-mode=option[,option[,option...]] where option can be one "
   "of: REAL_AS_FLOAT, PIPES_AS_CONCAT, ANSI_QUOTES, IGNORE_SPACE, "
   "ONLY_FULL_GROUP_BY, NO_UNSIGNED_SUBTRACTION.",
   &sql_mode_str, &sql_mode_str, 0, GET_STR, REQUIRED_ARG, 0,
   0, 0, 0, 0, 0},
#ifdef HAVE_OPENSSL
#include "sslopt-longopts.h"
#endif
#ifdef __WIN__
  {"standalone", OPT_STANDALONE,
  "Dummy option to start as a standalone program (NT).", 0, 0, 0, GET_NO_ARG,
   NO_ARG, 0, 0, 0, 0, 0, 0},
#endif
  {"symbolic-links", 's', "Enable symbolic link support.",
   &my_use_symdir, &my_use_symdir, 0, GET_BOOL, NO_ARG,
   /*
     The system call realpath() produces warnings under valgrind and
     purify. These are not suppressed: instead we disable symlinks
     option if compiled with valgrind support.
   */
   IF_VALGRIND(0,1), 0, 0, 0, 0, 0},
  {"sysdate-is-now", OPT_SYSDATE_IS_NOW,
   "Non-default option to alias SYSDATE() to NOW() to make it safe-replicable. "
   "Since 5.0, SYSDATE() returns a `dynamic' value different for different "
   "invocations, even within the same statement.",
   &global_system_variables.sysdate_is_now,
   0, 0, GET_BOOL, NO_ARG, 0, 0, 1, 0, 1, 0},
  {"tc-heuristic-recover", OPT_TC_HEURISTIC_RECOVER,
   "Decision to use in heuristic recover process. Possible values are COMMIT "
   "or ROLLBACK.", &opt_tc_heuristic_recover, &opt_tc_heuristic_recover,
   0, GET_STR, REQUIRED_ARG, 0, 0, 0, 0, 0, 0},
#if defined(ENABLED_DEBUG_SYNC)
  {"debug-sync-timeout", OPT_DEBUG_SYNC_TIMEOUT,
   "Enable the debug sync facility "
   "and optionally specify a default wait timeout in seconds. "
   "A zero value keeps the facility disabled.",
   &opt_debug_sync_timeout, 0,
   0, GET_UINT, OPT_ARG, 0, 0, UINT_MAX, 0, 0, 0},
#endif /* defined(ENABLED_DEBUG_SYNC) */
  {"temp-pool", OPT_TEMP_POOL,
#if (ENABLE_TEMP_POOL)
   "Using this option will cause most temporary files created to use a small "
   "set of names, rather than a unique name for each new file.",
#else
   "This option is ignored on this OS.",
#endif
   &use_temp_pool, &use_temp_pool, 0, GET_BOOL, NO_ARG, 1,
   0, 0, 0, 0, 0},
  {"test-ignore-wrong-options", OPT_TEST_IGNORE_WRONG_OPTIONS,
   "Ignore wrong enums values in command line arguments. Useful only for test scripts",
   &opt_ignore_wrong_options, &opt_ignore_wrong_options,
   0, GET_BOOL, NO_ARG, 0, 0, 0, 0, 0, 0},
  {"test-expect-abort", OPT_TEST_RESTART,
   "Expect that server aborts with 'abort'; Don't write out server variables on 'abort'. Useful only for test scripts",
   &opt_expect_abort, &opt_expect_abort,
   0, GET_BOOL, NO_ARG, 0, 0, 0, 0, 0, 0},
  {"timed_mutexes", OPT_TIMED_MUTEXES,
   "Specify whether to time mutexes (only InnoDB mutexes are currently supported).",
   &timed_mutexes, &timed_mutexes, 0, GET_BOOL, NO_ARG, 0,
    0, 0, 0, 0, 0},
  {"tmpdir", 't',
   "Path for temporary files. Several paths may be specified, separated by a "
#if defined(__WIN__) || defined(__NETWARE__)
   "semicolon (;)"
#else
   "colon (:)"
#endif
   ", in this case they are used in a round-robin fashion.",
   &opt_mysql_tmpdir, &opt_mysql_tmpdir, 0, GET_STR, REQUIRED_ARG,
   0, 0, 0, 0, 0, 0},
  {"transaction-isolation", OPT_TX_ISOLATION,
   "Default transaction isolation level.", 0, 0, 0, GET_STR, REQUIRED_ARG, 0,
   0, 0, 0, 0, 0},
  {"use-symbolic-links", OPT_SYMBOLIC_LINKS,
   "Enable symbolic link support. "
   "Deprecated option; use --symbolic-links instead.",
   &my_use_symdir, &my_use_symdir, 0, GET_BOOL, NO_ARG,
   IF_VALGRIND(0,1), 0, 0, 0, 0, 0},
  {"user", 'u', "Run mysqld daemon as user.", 0, 0, 0, GET_STR, REQUIRED_ARG,
   0, 0, 0, 0, 0, 0},
  {"verbose", 'v', "Used with --help option for detailed help.",
   &opt_verbose, &opt_verbose, 0, GET_BOOL, NO_ARG, 0, 0, 0, 0, 0, 0},
  {"version", 'V', "Output version information and exit.", 0, 0, 0, GET_NO_ARG,
   NO_ARG, 0, 0, 0, 0, 0, 0},
  {"warnings", OPT_WARNINGS, "Deprecated; use --log-warnings instead.",
   &global_system_variables.log_warnings,
   &max_system_variables.log_warnings, 0, GET_ULONG, OPT_ARG,
   1, 0, ULONG_MAX, 0, 0, 0},
  {"back_log", OPT_BACK_LOG,
   "The number of outstanding connection requests MySQL can have. This "
   "comes into play when the main MySQL thread gets very many connection "
   "requests in a very short time.", &back_log, &back_log, 0, GET_ULONG,
   REQUIRED_ARG, 50, 1, 65535, 0, 1, 0 },
  {"binlog_cache_size", OPT_BINLOG_CACHE_SIZE,
   "The size of the cache to hold the SQL statements for the binary log "
   "during a transaction. If you often use big, multi-statement "
   "transactions you can increase this to get more performance.",
   &binlog_cache_size, &binlog_cache_size, 0, GET_ULONG,
   REQUIRED_ARG, 32*1024L, IO_SIZE, (longlong) ULONG_MAX, 0, IO_SIZE, 0},
  {"bulk_insert_buffer_size", OPT_BULK_INSERT_BUFFER_SIZE,
   "Size of tree cache used in bulk insert optimization. Note that this "
   "is a limit per thread.", &global_system_variables.bulk_insert_buff_size,
   &max_system_variables.bulk_insert_buff_size,
   0, GET_ULONG, REQUIRED_ARG, 8192*1024, 0, (longlong) ULONG_MAX, 0, 1, 0},
  {"connect_timeout", OPT_CONNECT_TIMEOUT,
   "The number of seconds the mysqld server is waiting for a connect packet "
   "before responding with 'Bad handshake'.", &connect_timeout, &connect_timeout,
   0, GET_ULONG, REQUIRED_ARG, CONNECT_TIMEOUT, 2, LONG_TIMEOUT, 0, 1, 0 },
  { "date_format", OPT_DATE_FORMAT,
    "The DATE format (for future).",
    &opt_date_time_formats[MYSQL_TIMESTAMP_DATE],
    &opt_date_time_formats[MYSQL_TIMESTAMP_DATE],
    0, GET_STR, REQUIRED_ARG, 0, 0, 0, 0, 0, 0},
  { "datetime_format", OPT_DATETIME_FORMAT,
    "The DATETIME/TIMESTAMP format (for future).",
    &opt_date_time_formats[MYSQL_TIMESTAMP_DATETIME],
    &opt_date_time_formats[MYSQL_TIMESTAMP_DATETIME],
    0, GET_STR, REQUIRED_ARG, 0, 0, 0, 0, 0, 0},
  { "default_week_format", OPT_DEFAULT_WEEK_FORMAT,
    "The default week format used by WEEK() functions.",
    &global_system_variables.default_week_format,
    &max_system_variables.default_week_format,
    0, GET_ULONG, REQUIRED_ARG, 0, 0, 7L, 0, 1, 0},
  {"delayed_insert_limit", OPT_DELAYED_INSERT_LIMIT,
   "After inserting delayed_insert_limit rows, the INSERT DELAYED handler "
   "will check if there are any SELECT statements pending. If so, it allows "
   "these to execute before continuing.",
    &delayed_insert_limit, &delayed_insert_limit, 0, GET_ULONG,
    REQUIRED_ARG, DELAYED_LIMIT, 1, (longlong) ULONG_MAX, 0, 1, 0},
  {"delayed_insert_timeout", OPT_DELAYED_INSERT_TIMEOUT,
   "How long a INSERT DELAYED thread should wait for INSERT statements before terminating.",
   &delayed_insert_timeout, &delayed_insert_timeout, 0,
   GET_ULONG, REQUIRED_ARG, DELAYED_WAIT_TIMEOUT, 1, LONG_TIMEOUT, 0, 1, 0},
  { "delayed_queue_size", OPT_DELAYED_QUEUE_SIZE,
    "What size queue (in rows) should be allocated for handling INSERT DELAYED. "
    "If the queue becomes full, any client that does INSERT DELAYED will wait "
    "until there is room in the queue again.",
    &delayed_queue_size, &delayed_queue_size, 0, GET_ULONG,
    REQUIRED_ARG, DELAYED_QUEUE_SIZE, 1, (longlong) ULONG_MAX, 0, 1, 0},
  {"div_precision_increment", OPT_DIV_PRECINCREMENT,
   "Precision of the result of '/' operator will be increased on that value.",
   &global_system_variables.div_precincrement,
   &max_system_variables.div_precincrement, 0, GET_ULONG,
   REQUIRED_ARG, 4, 0, DECIMAL_MAX_SCALE, 0, 0, 0},
  {"expire_logs_days", OPT_EXPIRE_LOGS_DAYS,
   "If non-zero, binary logs will be purged after expire_logs_days "
   "days; possible purges happen at startup and at binary log rotation.",
   &expire_logs_days, &expire_logs_days, 0, GET_ULONG,
   REQUIRED_ARG, 0, 0, 99, 0, 1, 0},
  { "flush_time", OPT_FLUSH_TIME,
    "A dedicated thread is created to flush all tables at the given interval.",
    &flush_time, &flush_time, 0, GET_ULONG, REQUIRED_ARG,
    FLUSH_TIME, 0, LONG_TIMEOUT, 0, 1, 0},
  { "ft_boolean_syntax", OPT_FT_BOOLEAN_SYNTAX,
    "List of operators for MATCH ... AGAINST ( ... IN BOOLEAN MODE).",
    0, 0, 0, GET_STR, REQUIRED_ARG, 0, 0, 0, 0, 0, 0},
  { "ft_max_word_len", OPT_FT_MAX_WORD_LEN,
    "The maximum length of the word to be included in a FULLTEXT index. "
    "Note: FULLTEXT indexes must be rebuilt after changing this variable.",
    &ft_max_word_len, &ft_max_word_len, 0, GET_ULONG,
    REQUIRED_ARG, HA_FT_MAXCHARLEN, 10, HA_FT_MAXCHARLEN, 0, 1, 0},
  { "ft_min_word_len", OPT_FT_MIN_WORD_LEN,
    "The minimum length of the word to be included in a FULLTEXT index. "
    "Note: FULLTEXT indexes must be rebuilt after changing this variable.",
    &ft_min_word_len, &ft_min_word_len, 0, GET_ULONG,
    REQUIRED_ARG, 4, 1, HA_FT_MAXCHARLEN, 0, 1, 0},
  { "ft_query_expansion_limit", OPT_FT_QUERY_EXPANSION_LIMIT,
    "Number of best matches to use for query expansion.",
    &ft_query_expansion_limit, &ft_query_expansion_limit, 0, GET_ULONG,
    REQUIRED_ARG, 20, 0, 1000, 0, 1, 0},
  { "ft_stopword_file", OPT_FT_STOPWORD_FILE,
    "Use stopwords from this file instead of built-in list.",
    &ft_stopword_file, &ft_stopword_file, 0, GET_STR,
    REQUIRED_ARG, 0, 0, 0, 0, 0, 0},
  { "group_concat_max_len", OPT_GROUP_CONCAT_MAX_LEN,
    "The maximum length of the result of function group_concat.",
    &global_system_variables.group_concat_max_len,
    &max_system_variables.group_concat_max_len, 0, GET_ULONG,
    REQUIRED_ARG, 1024, 4, (longlong) ULONG_MAX, 0, 1, 0},
  {"interactive_timeout", OPT_INTERACTIVE_TIMEOUT,
   "The number of seconds the server waits for activity on an interactive "
   "connection before closing it.",
   &global_system_variables.net_interactive_timeout,
   &max_system_variables.net_interactive_timeout, 0,
   GET_ULONG, REQUIRED_ARG, NET_WAIT_TIMEOUT, 1, LONG_TIMEOUT, 0, 1, 0},
  {"join_buffer_size", OPT_JOIN_BUFF_SIZE,
   "The size of the buffer that is used for full joins.",
   &global_system_variables.join_buff_size,
   &max_system_variables.join_buff_size, 0, GET_ULONG,
   REQUIRED_ARG, 128*1024L, IO_SIZE*2+MALLOC_OVERHEAD, (longlong) ULONG_MAX,
   MALLOC_OVERHEAD, IO_SIZE, 0},
  {"keep_files_on_create", OPT_KEEP_FILES_ON_CREATE,
   "Don't overwrite stale .MYD and .MYI even if no directory is specified.",
   &global_system_variables.keep_files_on_create,
   &max_system_variables.keep_files_on_create,
   0, GET_BOOL, OPT_ARG, 0, 0, 0, 0, 0, 0},
  {"key_buffer_size", OPT_KEY_BUFFER_SIZE,
   "The size of the buffer used for index blocks for MyISAM tables. Increase "
   "this to get better index handling (for all reads and multiple writes) to "
   "as much as you can afford; 1GB on a 4GB machine that mainly runs MySQL is "
   "quite common.",
   &dflt_key_cache_var.param_buff_size, NULL, NULL, (GET_ULL | GET_ASK_ADDR),
   REQUIRED_ARG, KEY_CACHE_SIZE, 0, SIZE_T_MAX, MALLOC_OVERHEAD,
   IO_SIZE, 0},
  {"key_cache_age_threshold", OPT_KEY_CACHE_AGE_THRESHOLD,
   "This characterizes the number of hits a hot block has to be untouched "
   "until it is considered aged enough to be downgraded to a warm block. "
   "This specifies the percentage ratio of that number of hits to the total "
   "number of blocks in key cache.",
   &dflt_key_cache_var.param_age_threshold,  0, 0,
   (GET_ULONG | GET_ASK_ADDR), REQUIRED_ARG, 300, 100, (longlong) ULONG_MAX,
   0, 100, 0},
  {"key_cache_block_size", OPT_KEY_CACHE_BLOCK_SIZE,
   "The default size of key cache blocks.",
   &dflt_key_cache_var.param_block_size, NULL, NULL, (GET_ULONG | GET_ASK_ADDR),
   REQUIRED_ARG, KEY_CACHE_BLOCK_SIZE, 512, 1024 * 16, 0, 512, 0},
  {"key_cache_division_limit", OPT_KEY_CACHE_DIVISION_LIMIT,
   "The minimum percentage of warm blocks in key cache.",
   &dflt_key_cache_var.param_division_limit, 0, 0,
   (GET_ULONG | GET_ASK_ADDR) , REQUIRED_ARG, 100, 1, 100, 0, 1, 0},
  {"log-slow-filter", OPT_LOG_SLOW_FILTER,
   "Log only the queries that followed certain execution plan. Multiple flags "
   "allowed in a comma-separated string. [admin, filesort, filesort_on_disk, "
   "full_join, full_scan, query_cache, query_cache_miss, tmp_table, "
   "tmp_table_on_disk]. Sets log-slow-admin-command to ON",
   0, 0, 0, GET_STR, REQUIRED_ARG, 0, 0, 0, QPLAN_ALWAYS_SET, 0, 0},
  {"log-slow-rate_limit", OPT_LOG_SLOW_RATE_LIMIT,
   "If set, only write to slow log every 'log_slow_rate_limit' query (use "
   "this to reduce output on slow query log)",
   &global_system_variables.log_slow_rate_limit,
   &max_system_variables.log_slow_rate_limit, 0, GET_ULONG,
   REQUIRED_ARG, 1, 1, ~0L, 0, 1L, 0},
  {"log-slow-verbosity", OPT_LOG_SLOW_VERBOSITY,
   "Choose how verbose the messages to your slow log will be. Multiple flags "
   "allowed in a comma-separated string. [query_plan, innodb]",
   0, 0, 0, GET_STR, REQUIRED_ARG, 0, 0, 0, 0, 0, 0 },
  {"log-slow-file", OPT_SLOW_QUERY_LOG_FILE,
    "Log slow queries to given log file. Defaults logging to hostname-slow.log",
   &opt_slow_logname, &opt_slow_logname, 0, GET_STR,
   REQUIRED_ARG, 0, 0, 0, 0, 0, 0},
  {"long_query_time", OPT_LONG_QUERY_TIME,
   "Log all queries that have taken more than long_query_time seconds to "
   "execute. The argument will be treated as a decimal value with "
   "microsecond precision.",
   &long_query_time, &long_query_time, 0, GET_DOUBLE,
   REQUIRED_ARG, 10, 0, LONG_TIMEOUT, 0, 0, 0},
  {"log-slow-time", OPT_LONG_QUERY_TIME,
   "Log all queries that have taken more than long_query_time seconds to execute to file. "
   "The argument will be treated as a decimal value with microsecond precission.",
   &long_query_time, &long_query_time, 0, GET_DOUBLE,
   REQUIRED_ARG, 10, 0, LONG_TIMEOUT, 0, 0, 0},
  {"lower_case_table_names", OPT_LOWER_CASE_TABLE_NAMES,
   "If set to 1, table names are stored in lowercase on disk and table names "
   "will be case-insensitive.  Should be set to 2 if you are using a case-"
   "insensitive file system.",
   &lower_case_table_names, &lower_case_table_names, 0, GET_UINT, OPT_ARG,
#ifdef FN_NO_CASE_SENCE
    1
#else
    0
#endif
   , 0, 2, 0, 1, 0},
  {"max_allowed_packet", OPT_MAX_ALLOWED_PACKET,
   "The maximum packet length to send to or receive from server.",
   &global_system_variables.max_allowed_packet,
   &max_system_variables.max_allowed_packet, 0, GET_ULONG,
   REQUIRED_ARG, 1024*1024L, 1024, 1024L*1024L*1024L, MALLOC_OVERHEAD, 1024, 0},
  {"max_binlog_cache_size", OPT_MAX_BINLOG_CACHE_SIZE,
   "Can be used to restrict the total size used to cache a multi-transaction query.",
   &max_binlog_cache_size, &max_binlog_cache_size, 0,
   GET_ULL, REQUIRED_ARG, ULONG_MAX, IO_SIZE, ULONGLONG_MAX, 0, IO_SIZE, 0},
  {"max_binlog_size", OPT_MAX_BINLOG_SIZE,
   "Binary log will be rotated automatically when the size exceeds this "
   "value. Will also apply to relay logs if max_relay_log_size is 0. "
   "The minimum value for this variable is 4096.",
   &max_binlog_size, &max_binlog_size, 0, GET_ULONG,
   REQUIRED_ARG, 1024*1024L*1024L, IO_SIZE, 1024*1024L*1024L, 0, IO_SIZE, 0},
  {"max_connect_errors", OPT_MAX_CONNECT_ERRORS,
   "If there is more than this number of interrupted connections from a host "
   "this host will be blocked from further connections.",
   &max_connect_errors, &max_connect_errors, 0, GET_ULONG,
  REQUIRED_ARG, MAX_CONNECT_ERRORS, 1, (longlong) ULONG_MAX, 0, 1, 0},
  // Default max_connections of 151 is larger than Apache's default max
  // children, to avoid "too many connections" error in a common setup
  {"max_connections", OPT_MAX_CONNECTIONS,
   "The number of simultaneous clients allowed.", &max_connections,
   &max_connections, 0, GET_ULONG, REQUIRED_ARG, 151, 1, 100000, 0, 1, 0},
  {"max_delayed_threads", OPT_MAX_DELAYED_THREADS,
   "Don't start more than this number of threads to handle INSERT DELAYED "
   "statements. If set to zero, which means INSERT DELAYED is not used.",
   &global_system_variables.max_insert_delayed_threads,
   &max_system_variables.max_insert_delayed_threads,
   0, GET_ULONG, REQUIRED_ARG, 20, 0, 16384, 0, 1, 0},
  {"max_error_count", OPT_MAX_ERROR_COUNT,
   "Max number of errors/warnings to store for a statement.",
   &global_system_variables.max_error_count,
   &max_system_variables.max_error_count,
   0, GET_ULONG, REQUIRED_ARG, DEFAULT_ERROR_COUNT, 0, 65535, 0, 1, 0},
  {"max_heap_table_size", OPT_MAX_HEP_TABLE_SIZE,
   "Don't allow creation of heap tables bigger than this.",
   &global_system_variables.max_heap_table_size,
   &max_system_variables.max_heap_table_size, 0, GET_ULL,
   REQUIRED_ARG, 16*1024*1024L, 16384, MAX_MEM_TABLE_SIZE,
   MALLOC_OVERHEAD, 1024, 0},
  {"max_join_size", OPT_MAX_JOIN_SIZE,
   "Joins that are probably going to read more than max_join_size records return an error.",
   &global_system_variables.max_join_size,
   &max_system_variables.max_join_size, 0, GET_HA_ROWS, REQUIRED_ARG,
   HA_POS_ERROR, 1, HA_POS_ERROR, 0, 1, 0},
   {"max_length_for_sort_data", OPT_MAX_LENGTH_FOR_SORT_DATA,
    "Max number of bytes in sorted records.",
    &global_system_variables.max_length_for_sort_data,
    &max_system_variables.max_length_for_sort_data, 0, GET_ULONG,
    REQUIRED_ARG, 1024, 4, 8192*1024L, 0, 1, 0},
  {"max_long_data_size", OPT_MAX_LONG_DATA_SIZE,
   "The maximum size of prepared statement parameter which can be provided "
   "through mysql_send_long_data() API call.  To be used when limit of "
   "max_allowed_packet is too small",
   &max_long_data_size, &max_long_data_size, 0, GET_ULONG,
   REQUIRED_ARG, 1024*1024L, 1024, UINT_MAX32, MALLOC_OVERHEAD, 1, 0},
  {"max_prepared_stmt_count", OPT_MAX_PREPARED_STMT_COUNT,
   "Maximum number of prepared statements in the server.",
   &max_prepared_stmt_count, &max_prepared_stmt_count,
   0, GET_ULONG, REQUIRED_ARG, 16382, 0, 1*1024*1024, 0, 1, 0},
  {"max_relay_log_size", OPT_MAX_RELAY_LOG_SIZE,
   "If non-zero: relay log will be rotated automatically when the size "
   "exceeds this value; if zero (the default): when the size exceeds "
   "max_binlog_size. 0 excepted, the minimum value for this variable is 4096.",
   &max_relay_log_size, &max_relay_log_size, 0, GET_ULONG,
   REQUIRED_ARG, 0L, 0L, 1024*1024L*1024L, 0, IO_SIZE, 0},
  { "max_seeks_for_key", OPT_MAX_SEEKS_FOR_KEY,
    "Limit assumed max number of seeks when looking up rows based on a key.",
    &global_system_variables.max_seeks_for_key,
    &max_system_variables.max_seeks_for_key, 0, GET_ULONG,
    REQUIRED_ARG, (longlong) ULONG_MAX, 1, (longlong) ULONG_MAX, 0, 1, 0 },
  {"max_sort_length", OPT_MAX_SORT_LENGTH,
   "The number of bytes to use when sorting BLOB or TEXT values (only the "
   "first max_sort_length bytes of each value are used; the rest are ignored).",
   &global_system_variables.max_sort_length,
   &max_system_variables.max_sort_length, 0, GET_ULONG,
   REQUIRED_ARG, 1024, 4, 8192*1024L, 0, 1, 0},
  {"max_sp_recursion_depth", OPT_MAX_SP_RECURSION_DEPTH,
   "Maximum stored procedure recursion depth. (discussed with docs).",
   &global_system_variables.max_sp_recursion_depth,
   &max_system_variables.max_sp_recursion_depth, 0, GET_ULONG,
   OPT_ARG, 0, 0, 255, 0, 1, 0 },
  {"max_tmp_tables", OPT_MAX_TMP_TABLES,
   "Maximum number of temporary tables a client can keep open at a time.",
   &global_system_variables.max_tmp_tables,
   &max_system_variables.max_tmp_tables, 0, GET_ULONG,
   REQUIRED_ARG, 32, 1, (longlong) ULONG_MAX, 0, 1, 0},
  {"max_user_connections", OPT_MAX_USER_CONNECTIONS,
   "The maximum number of active connections for a single user (0 = no limit).",
   &max_user_connections, &max_user_connections, 0, GET_UINT,
   REQUIRED_ARG, 0, 0, UINT_MAX, 0, 1, 0},
  {"max_write_lock_count", OPT_MAX_WRITE_LOCK_COUNT,
   "After this many write locks, allow some read locks to run in between.",
   &max_write_lock_count, &max_write_lock_count, 0, GET_ULONG,
   REQUIRED_ARG, (longlong) ULONG_MAX, 1, (longlong) ULONG_MAX, 0, 1, 0},
  {"min_examined_row_limit", OPT_MIN_EXAMINED_ROW_LIMIT,
   "Don't log queries which examine less than min_examined_row_limit rows to file.",
   &global_system_variables.min_examined_row_limit,
   &max_system_variables.min_examined_row_limit, 0, GET_ULONG,
  REQUIRED_ARG, 0, 0, (longlong) ULONG_MAX, 0, 1L, 0},
  {"multi_range_count", OPT_MULTI_RANGE_COUNT,
   "Number of key ranges to request at once.",
   &global_system_variables.multi_range_count,
   &max_system_variables.multi_range_count, 0,
   GET_ULONG, REQUIRED_ARG, 256, 1, (longlong) ULONG_MAX, 0, 1, 0},
  {"myisam_block_size", OPT_MYISAM_BLOCK_SIZE,
   "Block size to be used for MyISAM index pages.",
   &opt_myisam_block_size, &opt_myisam_block_size, 0, GET_ULONG, REQUIRED_ARG,
   MI_KEY_BLOCK_LENGTH, MI_MIN_KEY_BLOCK_LENGTH, MI_MAX_KEY_BLOCK_LENGTH,
   0, MI_MIN_KEY_BLOCK_LENGTH, 0},
  {"myisam_data_pointer_size", OPT_MYISAM_DATA_POINTER_SIZE,
   "Default pointer size to be used for MyISAM tables.",
   &myisam_data_pointer_size,
   &myisam_data_pointer_size, 0, GET_ULONG, REQUIRED_ARG,
   6, 2, 7, 0, 1, 0},
  {"myisam_max_extra_sort_file_size", OPT_MYISAM_MAX_EXTRA_SORT_FILE_SIZE,
   "This is a deprecated option that does nothing anymore. "
   "It will be removed in MySQL " VER_CELOSIA,
   &global_system_variables.myisam_max_extra_sort_file_size,
   &max_system_variables.myisam_max_extra_sort_file_size,
   0, GET_ULL, REQUIRED_ARG, (ulonglong) INT_MAX32,
   0, (ulonglong) MAX_FILE_SIZE, 0, 1, 0},
  {"myisam_max_sort_file_size", OPT_MYISAM_MAX_SORT_FILE_SIZE,
   "Don't use the fast sort index method to created index if the temporary "
   "file would get bigger than this.",
   &global_system_variables.myisam_max_sort_file_size,
   &max_system_variables.myisam_max_sort_file_size, 0,
   GET_ULL, REQUIRED_ARG, (longlong) LONG_MAX, 0, (ulonglong) MAX_FILE_SIZE,
   0, 1024*1024, 0},
  {"myisam_mmap_size", OPT_MYISAM_MMAP_SIZE,
   "Can be used to restrict the total memory used for memory mmaping of myisam files",
   &myisam_mmap_size, &myisam_mmap_size, 0,
   GET_ULL, REQUIRED_ARG, SIZE_T_MAX, MEMMAP_EXTRA_MARGIN, SIZE_T_MAX, 0, 1, 0},
  {"myisam_repair_threads", OPT_MYISAM_REPAIR_THREADS,
   "Specifies whether several threads should be used when repairing MyISAM "
   "tables. For values > 1, one thread is used per index. The value of 1 "
   "disables parallel repair.",
   &global_system_variables.myisam_repair_threads,
   &max_system_variables.myisam_repair_threads, 0,
   GET_ULONG, REQUIRED_ARG, 1, 1, (longlong) ULONG_MAX, 0, 1, 0},
  {"myisam_sort_buffer_size", OPT_MYISAM_SORT_BUFFER_SIZE,
   "The buffer that is allocated when sorting the index when doing a REPAIR "
   "or when creating indexes with CREATE INDEX or ALTER TABLE.",
   &global_system_variables.myisam_sort_buff_size,
   &max_system_variables.myisam_sort_buff_size, 0,
   GET_ULONG, REQUIRED_ARG, 8192 * 1024, 4096, (longlong) ULONG_MAX, 0, 1, 0},
  {"myisam_use_mmap", OPT_MYISAM_USE_MMAP,
   "Use memory mapping for reading and writing MyISAM tables.",
   &opt_myisam_use_mmap, &opt_myisam_use_mmap, 0, GET_BOOL, NO_ARG,
   0, 0, 0, 0, 0, 0},
  {"myisam_stats_method", OPT_MYISAM_STATS_METHOD,
   "Specifies how MyISAM index statistics collection code should threat NULLs. "
   "Possible values of name are \"nulls_unequal\" (default behavior for 4.1/5.0), "
   "\"nulls_equal\" (emulate 4.0 behavior), and \"nulls_ignored\".",
   &myisam_stats_method_str, &myisam_stats_method_str, 0,
    GET_STR, REQUIRED_ARG, 0, 0, 0, 0, 0, 0},
  {"net_buffer_length", OPT_NET_BUFFER_LENGTH,
   "Buffer length for TCP/IP and socket communication.",
   &global_system_variables.net_buffer_length,
   &max_system_variables.net_buffer_length, 0, GET_ULONG,
   REQUIRED_ARG, 16384, 1024, 1024*1024L, 0, 1024, 0},
  {"net_read_timeout", OPT_NET_READ_TIMEOUT,
   "Number of seconds to wait for more data from a connection before aborting the read.",
   &global_system_variables.net_read_timeout,
   &max_system_variables.net_read_timeout, 0, GET_ULONG,
   REQUIRED_ARG, NET_READ_TIMEOUT, 1, LONG_TIMEOUT, 0, 1, 0},
  {"net_retry_count", OPT_NET_RETRY_COUNT,
   "If a read on a communication port is interrupted, retry this many times before giving up.",
   &global_system_variables.net_retry_count,
   &max_system_variables.net_retry_count,0,
   GET_ULONG, REQUIRED_ARG, MYSQLD_NET_RETRY_COUNT, 1, (longlong) ULONG_MAX,
   0, 1, 0},
  {"net_write_timeout", OPT_NET_WRITE_TIMEOUT,
   "Number of seconds to wait for a block to be written to a connection before "
   "aborting the write.",
   &global_system_variables.net_write_timeout,
   &max_system_variables.net_write_timeout, 0, GET_ULONG,
   REQUIRED_ARG, NET_WRITE_TIMEOUT, 1, LONG_TIMEOUT, 0, 1, 0},
  { "old", OPT_OLD_MODE, "Use compatible behavior.", 
    &global_system_variables.old_mode,
    &max_system_variables.old_mode, 0, GET_BOOL, NO_ARG, 
    0, 0, 0, 0, 0, 0},
  {"open_files_limit", OPT_OPEN_FILES_LIMIT,
   "If this is not 0, then mysqld will use this value to reserve file "
   "descriptors to use with setrlimit(). If this value is 0 then mysqld "
   "will reserve max_connections*5 or max_connections + table_cache*2 "
   "(whichever is larger) number of files.",
   &open_files_limit, &open_files_limit, 0, GET_ULONG,
   REQUIRED_ARG, 0, 0, OS_FILE_LIMIT, 0, 1, 0},
  {"optimizer_prune_level", OPT_OPTIMIZER_PRUNE_LEVEL,
   "Controls the heuristic(s) applied during query optimization to prune "
   "less-promising partial plans from the optimizer search space. Meaning: "
   "0 - do not apply any heuristic, thus perform exhaustive search; 1 - "
   "prune plans based on number of retrieved rows.",
   &global_system_variables.optimizer_prune_level,
   &max_system_variables.optimizer_prune_level,
   0, GET_ULONG, OPT_ARG, 1, 0, 1, 0, 1, 0},
  {"optimizer_search_depth", OPT_OPTIMIZER_SEARCH_DEPTH,
   "Maximum depth of search performed by the query optimizer. Values larger "
   "than the number of relations in a query result in better query plans, "
   "but take longer to compile a query. Smaller values than the number of "
   "tables in a relation result in faster optimization, but may produce "
   "very bad query plans. If set to 0, the system will automatically pick "
   "a reasonable value; if set to MAX_TABLES+2, the optimizer will switch "
   "to the original find_best (used for testing/comparison).",
   &global_system_variables.optimizer_search_depth,
   &max_system_variables.optimizer_search_depth,
   0, GET_ULONG, OPT_ARG, MAX_TABLES+1, 0, MAX_TABLES+2, 0, 1, 0},
  {"optimizer_switch", OPT_OPTIMIZER_SWITCH,
   "optimizer_switch=option=val[,option=val...], where option={index_merge, "
   "index_merge_union, index_merge_sort_union, index_merge_intersection"
#ifndef DBUG_OFF
   ", table_elimination"
#endif 
   "} and val={on, off, default}.",
   &optimizer_switch_str, &optimizer_switch_str, 0, GET_STR, REQUIRED_ARG, 
   /*OPTIMIZER_SWITCH_DEFAULT*/0, 0, 0, 0, 0, 0},
  {"plugin_dir", OPT_PLUGIN_DIR,
   "Directory for plugins.",
   &opt_plugin_dir_ptr, &opt_plugin_dir_ptr, 0,
   GET_STR, REQUIRED_ARG, 0, 0, 0, 0, 0, 0},
  {"plugin-load", OPT_PLUGIN_LOAD,
   "Optional semicolon-separated list of plugins to load, where each plugin is "
   "identified as name=library, where name is the plugin name and library "
   "is the plugin library in plugin_dir.",
   &opt_plugin_load, &opt_plugin_load, 0,
   GET_STR, REQUIRED_ARG, 0, 0, 0, 0, 0, 0},
  {"preload_buffer_size", OPT_PRELOAD_BUFFER_SIZE,
   "The size of the buffer that is allocated when preloading indexes.",
   &global_system_variables.preload_buff_size,
   &max_system_variables.preload_buff_size, 0, GET_ULONG,
   REQUIRED_ARG, 32*1024L, 1024, 1024*1024*1024L, 0, 1, 0},
  {"query_alloc_block_size", OPT_QUERY_ALLOC_BLOCK_SIZE,
   "Allocation block size for query parsing and execution.",
   &global_system_variables.query_alloc_block_size,
   &max_system_variables.query_alloc_block_size, 0, GET_ULONG,
   REQUIRED_ARG, QUERY_ALLOC_BLOCK_SIZE, 1024, (longlong) ULONG_MAX, 0, 1024,
   0},
#ifdef HAVE_QUERY_CACHE
  {"query_cache_limit", OPT_QUERY_CACHE_LIMIT,
   "Don't cache results that are bigger than this.",
   &query_cache_limit, &query_cache_limit, 0, GET_ULONG,
   REQUIRED_ARG, 1024*1024L, 0, (longlong) ULONG_MAX, 0, 1, 0},
  {"query_cache_min_res_unit", OPT_QUERY_CACHE_MIN_RES_UNIT,
   "Minimal size of unit in which space for results is allocated (last unit "
   "will be trimmed after writing all result data).",
   &query_cache_min_res_unit, &query_cache_min_res_unit,
   0, GET_ULONG, REQUIRED_ARG, QUERY_CACHE_MIN_RESULT_DATA_SIZE,
   0, (longlong) ULONG_MAX, 0, 1, 0},
#endif /*HAVE_QUERY_CACHE*/
  {"query_cache_size", OPT_QUERY_CACHE_SIZE,
   "The memory allocated to store results from old queries.",
   &query_cache_size, &query_cache_size, 0, GET_ULONG,
   REQUIRED_ARG, 0, 0, (longlong) ULONG_MAX, 0, 1024, 0},
#ifdef HAVE_QUERY_CACHE
  {"query_cache_type", OPT_QUERY_CACHE_TYPE,
   "0 = OFF = Don't cache or retrieve results. 1 = ON = Cache all results "
   "except SELECT SQL_NO_CACHE ... queries. 2 = DEMAND = Cache only SELECT "
   "SQL_CACHE ... queries.", &global_system_variables.query_cache_type,
   &max_system_variables.query_cache_type,
   0, GET_ULONG, REQUIRED_ARG, 1, 0, 2, 0, 1, 0},
  {"query_cache_wlock_invalidate", OPT_QUERY_CACHE_WLOCK_INVALIDATE,
   "Invalidate queries in query cache on LOCK for write.",
   &global_system_variables.query_cache_wlock_invalidate,
   &max_system_variables.query_cache_wlock_invalidate,
   0, GET_BOOL, NO_ARG, 0, 0, 1, 0, 1, 0},
#endif /*HAVE_QUERY_CACHE*/
  {"query_prealloc_size", OPT_QUERY_PREALLOC_SIZE,
   "Persistent buffer for query parsing and execution.",
   &global_system_variables.query_prealloc_size,
   &max_system_variables.query_prealloc_size, 0, GET_ULONG,
   REQUIRED_ARG, QUERY_ALLOC_PREALLOC_SIZE, QUERY_ALLOC_PREALLOC_SIZE,
   (longlong) ULONG_MAX, 0, 1024, 0},
  {"range_alloc_block_size", OPT_RANGE_ALLOC_BLOCK_SIZE,
   "Allocation block size for storing ranges during optimization.",
   &global_system_variables.range_alloc_block_size,
   &max_system_variables.range_alloc_block_size, 0, GET_ULONG,
   REQUIRED_ARG, RANGE_ALLOC_BLOCK_SIZE, RANGE_ALLOC_BLOCK_SIZE,
   (longlong) ULONG_MAX, 0, 1024, 0},
  {"read_buffer_size", OPT_RECORD_BUFFER,
   "Each thread that does a sequential scan allocates a buffer of this size "
   "for each table it scans. If you do many sequential scans, you may want "
   "to increase this value.", &global_system_variables.read_buff_size,
   &max_system_variables.read_buff_size,0, GET_ULONG, REQUIRED_ARG,
   128*1024L, IO_SIZE*2+MALLOC_OVERHEAD, INT_MAX32, MALLOC_OVERHEAD, IO_SIZE,
   0},
  {"read_only", OPT_READONLY,
   "Make all non-temporary tables read-only, with the exception of replication "
   "(slave) threads and users with the SUPER privilege.",
   &opt_readonly,
   &opt_readonly,
   0, GET_BOOL, NO_ARG, 0, 0, 1, 0, 1, 0},
  {"read_rnd_buffer_size", OPT_RECORD_RND_BUFFER,
   "When reading rows in sorted order after a sort, the rows are read through "
   "this buffer to avoid disk seeks. If not set, then it's set to the value of "
   "record_buffer.",
   &global_system_variables.read_rnd_buff_size,
   &max_system_variables.read_rnd_buff_size, 0,
   GET_ULONG, REQUIRED_ARG, 256*1024L, IO_SIZE*2+MALLOC_OVERHEAD,
   INT_MAX32, MALLOC_OVERHEAD, IO_SIZE, 0},
  {"record_buffer", OPT_RECORD_BUFFER_OLD,
   "Alias for read_buffer_size. This variable is deprecated and will be removed in a future release.",
   &global_system_variables.read_buff_size,
   &max_system_variables.read_buff_size,0, GET_ULONG, REQUIRED_ARG,
   128*1024L, IO_SIZE*2+MALLOC_OVERHEAD, INT_MAX32, MALLOC_OVERHEAD, IO_SIZE, 0},
#ifdef HAVE_REPLICATION
  {"relay_log_purge", OPT_RELAY_LOG_PURGE,
   "0 = do not purge relay logs. 1 = purge them as soon as they are no more needed.",
   &relay_log_purge,
   &relay_log_purge, 0, GET_BOOL, NO_ARG,
   1, 0, 1, 0, 1, 0},
  {"relay_log_space_limit", OPT_RELAY_LOG_SPACE_LIMIT,
   "Maximum space to use for all relay logs.",
   &relay_log_space_limit,
   &relay_log_space_limit, 0, GET_ULL, REQUIRED_ARG, 0L, 0L,
   (longlong) ULONG_MAX, 0, 1, 0},
  {"slave_compressed_protocol", OPT_SLAVE_COMPRESSED_PROTOCOL,
   "Use compression on master/slave protocol.",
   &opt_slave_compressed_protocol,
   &opt_slave_compressed_protocol,
   0, GET_BOOL, NO_ARG, 0, 0, 1, 0, 1, 0},
  {"slave_net_timeout", OPT_SLAVE_NET_TIMEOUT,
   "Number of seconds to wait for more data from a master/slave connection before aborting the read.",
   &slave_net_timeout, &slave_net_timeout, 0,
   GET_ULONG, REQUIRED_ARG, SLAVE_NET_TIMEOUT, 1, LONG_TIMEOUT, 0, 1, 0},
  {"slave_transaction_retries", OPT_SLAVE_TRANS_RETRIES,
   "Number of times the slave SQL thread will retry a transaction in case "
   "it failed with a deadlock or elapsed lock wait timeout, "
   "before giving up and stopping.",
   &slave_trans_retries, &slave_trans_retries, 0,
   GET_ULONG, REQUIRED_ARG, 10L, 0L, (longlong) ULONG_MAX, 0, 1, 0},
#endif /* HAVE_REPLICATION */
  {"slow_launch_time", OPT_SLOW_LAUNCH_TIME,
   "If creating the thread takes longer than this value (in seconds), "
   "the Slow_launch_threads counter will be incremented.",
   &slow_launch_time, &slow_launch_time, 0, GET_ULONG,
   REQUIRED_ARG, 2L, 0L, LONG_TIMEOUT, 0, 1, 0},
  {"sort_buffer_size", OPT_SORT_BUFFER,
   "Each thread that needs to do a sort allocates a buffer of this size.",
   &global_system_variables.sortbuff_size,
   &max_system_variables.sortbuff_size, 0, GET_ULONG, REQUIRED_ARG,
   MAX_SORT_MEMORY, MIN_SORT_MEMORY+MALLOC_OVERHEAD*2, (longlong) ULONG_MAX,
   MALLOC_OVERHEAD, 1, 0},
  {"sync-binlog", OPT_SYNC_BINLOG,
   "Synchronously flush binary log to disk after every #th event. "
   "Use 0 (default) to disable synchronous flushing.",
   &sync_binlog_period, &sync_binlog_period, 0, GET_ULONG,
   REQUIRED_ARG, 0, 0, (longlong) ULONG_MAX, 0, 1, 0},
  {"sync-frm", OPT_SYNC_FRM, "Sync .frm to disk on create. Enabled by default.",
   &opt_sync_frm, &opt_sync_frm, 0, GET_BOOL, NO_ARG, 1, 0,
   0, 0, 0, 0},
  {"sync-sys", OPT_SYNC,
   "Enable/disable system sync calls. Should only be turned off when running "
   "tests or debugging!!",
   &opt_sync, &opt_sync, 0, GET_BOOL, NO_ARG, 1, 0, 0, 0, 0, 0},
  {"table_cache", OPT_TABLE_OPEN_CACHE,
   "Deprecated; use --table_open_cache instead.",
   &table_cache_size, &table_cache_size, 0, GET_ULONG,
   REQUIRED_ARG, TABLE_OPEN_CACHE_DEFAULT, 1, 512*1024L, 0, 1, 0},
  {"table_definition_cache", OPT_TABLE_DEF_CACHE,
   "The number of cached table definitions.",
   &table_def_size, &table_def_size,
   0, GET_ULONG, REQUIRED_ARG, TABLE_DEF_CACHE_DEFAULT, TABLE_DEF_CACHE_MIN,
   512*1024L, 0, 1, 0},
  {"table_open_cache", OPT_TABLE_OPEN_CACHE,
   "The number of cached open tables.",
   &table_cache_size, &table_cache_size, 0, GET_ULONG,
   REQUIRED_ARG, TABLE_OPEN_CACHE_DEFAULT, 1, 512*1024L, 0, 1, 0},
  {"table_lock_wait_timeout", OPT_TABLE_LOCK_WAIT_TIMEOUT,
   "Timeout in seconds to wait for a table level lock before returning an "
   "error. Used only if the connection has active cursors.",
   &table_lock_wait_timeout, &table_lock_wait_timeout,
   0, GET_ULONG, REQUIRED_ARG, 50, 1, 1024 * 1024 * 1024, 0, 1, 0},
  {"thread_cache_size", OPT_THREAD_CACHE_SIZE,
   "How many threads we should keep in a cache for reuse.",
   &thread_cache_size, &thread_cache_size, 0, GET_ULONG,
   REQUIRED_ARG, 0, 0, 16384, 0, 1, 0},
  {"thread_concurrency", OPT_THREAD_CONCURRENCY,
   "Permits the application to give the threads system a hint for the "
   "desired number of threads that should be run at the same time.",
   &concurrency, &concurrency, 0, GET_ULONG, REQUIRED_ARG,
   DEFAULT_CONCURRENCY, 1, 512, 0, 1, 0},
#if HAVE_POOL_OF_THREADS == 1
  {"thread_pool_size", OPT_THREAD_CACHE_SIZE,
   "How many threads we should create to handle query requests in case of "
   "'thread_handling=pool-of-threads'.",
   &thread_pool_size, &thread_pool_size, 0, GET_ULONG,
   REQUIRED_ARG, 20, 1, 16384, 0, 1, 0},
#endif
  {"thread_stack", OPT_THREAD_STACK,
   "The stack size for each thread.", &my_thread_stack_size,
   &my_thread_stack_size, 0, GET_ULONG, REQUIRED_ARG,DEFAULT_THREAD_STACK,
   (sizeof(void*)<=4)?1024L*128L: ((256-16)*1024L), (longlong) ULONG_MAX, 0, 1024, 0},
  { "time_format", OPT_TIME_FORMAT,
    "The TIME format (for future).",
    &opt_date_time_formats[MYSQL_TIMESTAMP_TIME],
    &opt_date_time_formats[MYSQL_TIMESTAMP_TIME],
    0, GET_STR, REQUIRED_ARG, 0, 0, 0, 0, 0, 0},
  {"tmp_table_size", OPT_TMP_TABLE_SIZE,
   "If an internal in-memory temporary table exceeds this size, MySQL will "
   "automatically convert it to an on-disk MyISAM/Maria table.",
   &global_system_variables.tmp_table_size,
   &max_system_variables.tmp_table_size, 0, GET_ULL,
   REQUIRED_ARG, 16*1024*1024L, 1024, MAX_MEM_TABLE_SIZE, 0, 1, 0},
  {"transaction_alloc_block_size", OPT_TRANS_ALLOC_BLOCK_SIZE,
   "Allocation block size for transactions to be stored in binary log.",
   &global_system_variables.trans_alloc_block_size,
   &max_system_variables.trans_alloc_block_size, 0, GET_ULONG,
   REQUIRED_ARG, QUERY_ALLOC_BLOCK_SIZE, 1024, (longlong) ULONG_MAX, 0, 1024,
   0},
  {"transaction_prealloc_size", OPT_TRANS_PREALLOC_SIZE,
   "Persistent buffer for transactions to be stored in binary log.",
   &global_system_variables.trans_prealloc_size,
   &max_system_variables.trans_prealloc_size, 0, GET_ULONG,
   REQUIRED_ARG, TRANS_ALLOC_PREALLOC_SIZE, 1024, (longlong) ULONG_MAX, 0,
   1024, 0},
  {"thread_handling", OPT_THREAD_HANDLING,
   "Define threads usage for handling queries: "
   "one-thread-per-connection"
#if HAVE_POOL_OF_THREADS == 1
  ", pool-of-threads "
#endif
   "or no-threads.",
   &opt_thread_handling, &opt_thread_handling,
   0, GET_STR, REQUIRED_ARG, 0, 0, 0, 0, 0, 0},
  {"updatable_views_with_limit", OPT_UPDATABLE_VIEWS_WITH_LIMIT,
   "1 = YES = Don't issue an error message (warning only) if a VIEW without "
   "presence of a key of the underlying table is used in queries with a "
   "LIMIT clause for updating. 0 = NO = Prohibit update of a VIEW, which "
   "does not contain a key of the underlying table and the query uses a "
   "LIMIT clause (usually get from GUI tools).",
   &global_system_variables.updatable_views_with_limit,
   &max_system_variables.updatable_views_with_limit,
   0, GET_ULONG, REQUIRED_ARG, 1, 0, 1, 0, 1, 0},
  {"wait_timeout", OPT_WAIT_TIMEOUT,
   "The number of seconds the server waits for activity on a connection before closing it.",
   &global_system_variables.net_wait_timeout,
   &max_system_variables.net_wait_timeout, 0, GET_ULONG,
   REQUIRED_ARG, NET_WAIT_TIMEOUT, 1, IF_WIN(INT_MAX32/1000, LONG_TIMEOUT),
   0, 1, 0},
  {"binlog-direct-non-transactional-updates", OPT_BINLOG_DIRECT_NON_TRANS_UPDATE,
   "Causes updates to non-transactional engines using statement format to be "
   "written directly to binary log. Before using this option, make sure that "
   "there are no dependencies between transactional and non-transactional "
   "tables such as in the statement INSERT INTO t_myisam SELECT * FROM "
   "t_innodb; otherwise, slaves may diverge from the master.",
   &global_system_variables.binlog_direct_non_trans_update,
   &max_system_variables.binlog_direct_non_trans_update,
   0, GET_BOOL, NO_ARG, 0, 0, 0, 0, 0, 0},
  {0, 0, 0, 0, 0, 0, GET_NO_ARG, NO_ARG, 0, 0, 0, 0, 0, 0}
};


static int show_queries(THD *thd, SHOW_VAR *var, char *buff)
{
  var->type= SHOW_LONGLONG;
  var->value= (char *)&thd->query_id;
  return 0;
}


static int show_net_compression(THD *thd, SHOW_VAR *var, char *buff)
{
  var->type= SHOW_MY_BOOL;
  var->value= (char *)&thd->net.compress;
  return 0;
}

static int show_starttime(THD *thd, SHOW_VAR *var, char *buff)
{
  var->type= SHOW_LONG;
  var->value= buff;
  *((long *)buff)= (long) (thd->query_start() - server_start_time);
  return 0;
}

#ifdef COMMUNITY_SERVER
static int show_flushstatustime(THD *thd, SHOW_VAR *var, char *buff)
{
  var->type= SHOW_LONG;
  var->value= buff;
  *((long *)buff)= (long) (thd->query_start() - flush_status_time);
  return 0;
}
#endif

#ifdef HAVE_REPLICATION
static int show_rpl_status(THD *thd, SHOW_VAR *var, char *buff)
{
  var->type= SHOW_CHAR;
  var->value= const_cast<char*>(rpl_status_type[(int)rpl_status]);
  return 0;
}

static int show_slave_running(THD *thd, SHOW_VAR *var, char *buff)
{
  var->type= SHOW_MY_BOOL;
  pthread_mutex_lock(&LOCK_active_mi);
  var->value= buff;
  *((my_bool *)buff)= (my_bool) (active_mi && 
                                 active_mi->slave_running == MYSQL_SLAVE_RUN_CONNECT &&
                                 active_mi->rli.slave_running);
  pthread_mutex_unlock(&LOCK_active_mi);
  return 0;
}

static int show_slave_retried_trans(THD *thd, SHOW_VAR *var, char *buff)
{
  /*
    TODO: with multimaster, have one such counter per line in
    SHOW SLAVE STATUS, and have the sum over all lines here.
  */
  pthread_mutex_lock(&LOCK_active_mi);
  if (active_mi)
  {
    var->type= SHOW_LONG;
    var->value= buff;
    pthread_mutex_lock(&active_mi->rli.data_lock);
    *((long *)buff)= (long)active_mi->rli.retried_trans;
    pthread_mutex_unlock(&active_mi->rli.data_lock);
  }
  else
    var->type= SHOW_UNDEF;
  pthread_mutex_unlock(&LOCK_active_mi);
  return 0;
}
#endif /* HAVE_REPLICATION */

static int show_open_tables(THD *thd, SHOW_VAR *var, char *buff)
{
  var->type= SHOW_LONG;
  var->value= buff;
  *((long *)buff)= (long)cached_open_tables();
  return 0;
}

static int show_prepared_stmt_count(THD *thd, SHOW_VAR *var, char *buff)
{
  var->type= SHOW_LONG;
  var->value= buff;
  pthread_mutex_lock(&LOCK_prepared_stmt_count);
  *((long *)buff)= (long)prepared_stmt_count;
  pthread_mutex_unlock(&LOCK_prepared_stmt_count);
  return 0;
}

static int show_table_definitions(THD *thd, SHOW_VAR *var, char *buff)
{
  var->type= SHOW_LONG;
  var->value= buff;
  *((long *)buff)= (long)cached_table_definitions();
  return 0;
}

#ifdef HAVE_OPENSSL
/* Functions relying on CTX */
static int show_ssl_ctx_sess_accept(THD *thd, SHOW_VAR *var, char *buff)
{
  var->type= SHOW_LONG;
  var->value= buff;
  *((long *)buff)= (!ssl_acceptor_fd ? 0 :
                     SSL_CTX_sess_accept(ssl_acceptor_fd->ssl_context));
  return 0;
}

static int show_ssl_ctx_sess_accept_good(THD *thd, SHOW_VAR *var, char *buff)
{
  var->type= SHOW_LONG;
  var->value= buff;
  *((long *)buff)= (!ssl_acceptor_fd ? 0 :
                     SSL_CTX_sess_accept_good(ssl_acceptor_fd->ssl_context));
  return 0;
}

static int show_ssl_ctx_sess_connect_good(THD *thd, SHOW_VAR *var, char *buff)
{
  var->type= SHOW_LONG;
  var->value= buff;
  *((long *)buff)= (!ssl_acceptor_fd ? 0 :
                     SSL_CTX_sess_connect_good(ssl_acceptor_fd->ssl_context));
  return 0;
}

static int show_ssl_ctx_sess_accept_renegotiate(THD *thd, SHOW_VAR *var, char *buff)
{
  var->type= SHOW_LONG;
  var->value= buff;
  *((long *)buff)= (!ssl_acceptor_fd ? 0 :
                     SSL_CTX_sess_accept_renegotiate(ssl_acceptor_fd->ssl_context));
  return 0;
}

static int show_ssl_ctx_sess_connect_renegotiate(THD *thd, SHOW_VAR *var, char *buff)
{
  var->type= SHOW_LONG;
  var->value= buff;
  *((long *)buff)= (!ssl_acceptor_fd ? 0 :
                     SSL_CTX_sess_connect_renegotiate(ssl_acceptor_fd->ssl_context));
  return 0;
}

static int show_ssl_ctx_sess_cb_hits(THD *thd, SHOW_VAR *var, char *buff)
{
  var->type= SHOW_LONG;
  var->value= buff;
  *((long *)buff)= (!ssl_acceptor_fd ? 0 :
                     SSL_CTX_sess_cb_hits(ssl_acceptor_fd->ssl_context));
  return 0;
}

static int show_ssl_ctx_sess_hits(THD *thd, SHOW_VAR *var, char *buff)
{
  var->type= SHOW_LONG;
  var->value= buff;
  *((long *)buff)= (!ssl_acceptor_fd ? 0 :
                     SSL_CTX_sess_hits(ssl_acceptor_fd->ssl_context));
  return 0;
}

static int show_ssl_ctx_sess_cache_full(THD *thd, SHOW_VAR *var, char *buff)
{
  var->type= SHOW_LONG;
  var->value= buff;
  *((long *)buff)= (!ssl_acceptor_fd ? 0 :
                     SSL_CTX_sess_cache_full(ssl_acceptor_fd->ssl_context));
  return 0;
}

static int show_ssl_ctx_sess_misses(THD *thd, SHOW_VAR *var, char *buff)
{
  var->type= SHOW_LONG;
  var->value= buff;
  *((long *)buff)= (!ssl_acceptor_fd ? 0 :
                     SSL_CTX_sess_misses(ssl_acceptor_fd->ssl_context));
  return 0;
}

static int show_ssl_ctx_sess_timeouts(THD *thd, SHOW_VAR *var, char *buff)
{
  var->type= SHOW_LONG;
  var->value= buff;
  *((long *)buff)= (!ssl_acceptor_fd ? 0 :
                     SSL_CTX_sess_timeouts(ssl_acceptor_fd->ssl_context));
  return 0;
}

static int show_ssl_ctx_sess_number(THD *thd, SHOW_VAR *var, char *buff)
{
  var->type= SHOW_LONG;
  var->value= buff;
  *((long *)buff)= (!ssl_acceptor_fd ? 0 :
                     SSL_CTX_sess_number(ssl_acceptor_fd->ssl_context));
  return 0;
}

static int show_ssl_ctx_sess_connect(THD *thd, SHOW_VAR *var, char *buff)
{
  var->type= SHOW_LONG;
  var->value= buff;
  *((long *)buff)= (!ssl_acceptor_fd ? 0 :
                     SSL_CTX_sess_connect(ssl_acceptor_fd->ssl_context));
  return 0;
}

static int show_ssl_ctx_sess_get_cache_size(THD *thd, SHOW_VAR *var, char *buff)
{
  var->type= SHOW_LONG;
  var->value= buff;
  *((long *)buff)= (!ssl_acceptor_fd ? 0 :
                     SSL_CTX_sess_get_cache_size(ssl_acceptor_fd->ssl_context));
  return 0;
}

static int show_ssl_ctx_get_verify_mode(THD *thd, SHOW_VAR *var, char *buff)
{
  var->type= SHOW_LONG;
  var->value= buff;
  *((long *)buff)= (!ssl_acceptor_fd ? 0 :
                     SSL_CTX_get_verify_mode(ssl_acceptor_fd->ssl_context));
  return 0;
}

static int show_ssl_ctx_get_verify_depth(THD *thd, SHOW_VAR *var, char *buff)
{
  var->type= SHOW_LONG;
  var->value= buff;
  *((long *)buff)= (!ssl_acceptor_fd ? 0 :
                     SSL_CTX_get_verify_depth(ssl_acceptor_fd->ssl_context));
  return 0;
}

static int show_ssl_ctx_get_session_cache_mode(THD *thd, SHOW_VAR *var, char *buff)
{
  var->type= SHOW_CHAR;
  if (!ssl_acceptor_fd)
    var->value= const_cast<char*>("NONE");
  else
    switch (SSL_CTX_get_session_cache_mode(ssl_acceptor_fd->ssl_context))
    {
    case SSL_SESS_CACHE_OFF:
      var->value= const_cast<char*>("OFF"); break;
    case SSL_SESS_CACHE_CLIENT:
      var->value= const_cast<char*>("CLIENT"); break;
    case SSL_SESS_CACHE_SERVER:
      var->value= const_cast<char*>("SERVER"); break;
    case SSL_SESS_CACHE_BOTH:
      var->value= const_cast<char*>("BOTH"); break;
    case SSL_SESS_CACHE_NO_AUTO_CLEAR:
      var->value= const_cast<char*>("NO_AUTO_CLEAR"); break;
    case SSL_SESS_CACHE_NO_INTERNAL_LOOKUP:
      var->value= const_cast<char*>("NO_INTERNAL_LOOKUP"); break;
    default:
      var->value= const_cast<char*>("Unknown"); break;
    }
  return 0;
}

/*
   Functions relying on SSL
   Note: In the show_ssl_* functions, we need to check if we have a
         valid vio-object since this isn't always true, specifically
         when session_status or global_status is requested from
         inside an Event.
 */
static int show_ssl_get_version(THD *thd, SHOW_VAR *var, char *buff)
{
  var->type= SHOW_CHAR;
  if( thd->vio_ok() && thd->net.vio->ssl_arg )
    var->value= const_cast<char*>(SSL_get_version((SSL*) thd->net.vio->ssl_arg));
  else
    var->value= (char *)"";
  return 0;
}

static int show_ssl_session_reused(THD *thd, SHOW_VAR *var, char *buff)
{
  var->type= SHOW_LONG;
  var->value= buff;
  if( thd->vio_ok() && thd->net.vio->ssl_arg )
    *((long *)buff)= (long)SSL_session_reused((SSL*) thd->net.vio->ssl_arg);
  else
    *((long *)buff)= 0;
  return 0;
}

static int show_ssl_get_default_timeout(THD *thd, SHOW_VAR *var, char *buff)
{
  var->type= SHOW_LONG;
  var->value= buff;
  if( thd->vio_ok() && thd->net.vio->ssl_arg )
    *((long *)buff)= (long)SSL_get_default_timeout((SSL*)thd->net.vio->ssl_arg);
  else
    *((long *)buff)= 0;
  return 0;
}

static int show_ssl_get_verify_mode(THD *thd, SHOW_VAR *var, char *buff)
{
  var->type= SHOW_LONG;
  var->value= buff;
  if( thd->net.vio && thd->net.vio->ssl_arg )
    *((long *)buff)= (long)SSL_get_verify_mode((SSL*)thd->net.vio->ssl_arg);
  else
    *((long *)buff)= 0;
  return 0;
}

static int show_ssl_get_verify_depth(THD *thd, SHOW_VAR *var, char *buff)
{
  var->type= SHOW_LONG;
  var->value= buff;
  if( thd->vio_ok() && thd->net.vio->ssl_arg )
    *((long *)buff)= (long)SSL_get_verify_depth((SSL*)thd->net.vio->ssl_arg);
  else
    *((long *)buff)= 0;
  return 0;
}

static int show_ssl_get_cipher(THD *thd, SHOW_VAR *var, char *buff)
{
  var->type= SHOW_CHAR;
  if( thd->vio_ok() && thd->net.vio->ssl_arg )
    var->value= const_cast<char*>(SSL_get_cipher((SSL*) thd->net.vio->ssl_arg));
  else
    var->value= (char *)"";
  return 0;
}

static int show_ssl_get_cipher_list(THD *thd, SHOW_VAR *var, char *buff)
{
  var->type= SHOW_CHAR;
  var->value= buff;
  if (thd->vio_ok() && thd->net.vio->ssl_arg)
  {
    int i;
    const char *p;
    char *end= buff + SHOW_VAR_FUNC_BUFF_SIZE;
    for (i=0; (p= SSL_get_cipher_list((SSL*) thd->net.vio->ssl_arg,i)) &&
               buff < end; i++)
    {
      buff= strnmov(buff, p, end-buff-1);
      *buff++= ':';
    }
    if (i)
      buff--;
  }
  *buff=0;
  return 0;
}

#endif /* HAVE_OPENSSL */


/*
  Variables shown by SHOW STATUS in alphabetical order
*/

SHOW_VAR status_vars[]= {
  {"Aborted_clients",          (char*) &aborted_threads,        SHOW_LONG},
  {"Aborted_connects",         (char*) &aborted_connects,       SHOW_LONG},
  {"Binlog_cache_disk_use",    (char*) &binlog_cache_disk_use,  SHOW_LONG},
  {"Binlog_cache_use",         (char*) &binlog_cache_use,       SHOW_LONG},
  {"Bytes_received",           (char*) offsetof(STATUS_VAR, bytes_received), SHOW_LONGLONG_STATUS},
  {"Bytes_sent",               (char*) offsetof(STATUS_VAR, bytes_sent), SHOW_LONGLONG_STATUS},
  {"Com",                      (char*) com_status_vars, SHOW_ARRAY},
  {"Compression",              (char*) &show_net_compression, SHOW_FUNC},
  {"Connections",              (char*) &thread_id,              SHOW_LONG_NOFLUSH},
  {"Created_tmp_disk_tables",  (char*) offsetof(STATUS_VAR, created_tmp_disk_tables), SHOW_LONG_STATUS},
  {"Created_tmp_files",	       (char*) &my_tmp_file_created,	SHOW_LONG},
  {"Created_tmp_tables",       (char*) offsetof(STATUS_VAR, created_tmp_tables), SHOW_LONG_STATUS},
  {"Delayed_errors",           (char*) &delayed_insert_errors,  SHOW_LONG},
  {"Delayed_insert_threads",   (char*) &delayed_insert_threads, SHOW_LONG_NOFLUSH},
  {"Delayed_writes",           (char*) &delayed_insert_writes,  SHOW_LONG},
  {"Flush_commands",           (char*) &refresh_version,        SHOW_LONG_NOFLUSH},
  {"Handler_commit",           (char*) offsetof(STATUS_VAR, ha_commit_count), SHOW_LONG_STATUS},
  {"Handler_delete",           (char*) offsetof(STATUS_VAR, ha_delete_count), SHOW_LONG_STATUS},
  {"Handler_discover",         (char*) offsetof(STATUS_VAR, ha_discover_count), SHOW_LONG_STATUS},
  {"Handler_prepare",          (char*) offsetof(STATUS_VAR, ha_prepare_count),  SHOW_LONG_STATUS},
  {"Handler_read_first",       (char*) offsetof(STATUS_VAR, ha_read_first_count), SHOW_LONG_STATUS},
  {"Handler_read_key",         (char*) offsetof(STATUS_VAR, ha_read_key_count), SHOW_LONG_STATUS},
  {"Handler_read_next",        (char*) offsetof(STATUS_VAR, ha_read_next_count), SHOW_LONG_STATUS},
  {"Handler_read_prev",        (char*) offsetof(STATUS_VAR, ha_read_prev_count), SHOW_LONG_STATUS},
  {"Handler_read_rnd",         (char*) offsetof(STATUS_VAR, ha_read_rnd_count), SHOW_LONG_STATUS},
  {"Handler_read_rnd_next",    (char*) offsetof(STATUS_VAR, ha_read_rnd_next_count), SHOW_LONG_STATUS},
  {"Handler_rollback",         (char*) offsetof(STATUS_VAR, ha_rollback_count), SHOW_LONG_STATUS},
  {"Handler_savepoint",        (char*) offsetof(STATUS_VAR, ha_savepoint_count), SHOW_LONG_STATUS},
  {"Handler_savepoint_rollback",(char*) offsetof(STATUS_VAR, ha_savepoint_rollback_count), SHOW_LONG_STATUS},
  {"Handler_update",           (char*) offsetof(STATUS_VAR, ha_update_count), SHOW_LONG_STATUS},
  {"Handler_write",            (char*) offsetof(STATUS_VAR, ha_write_count), SHOW_LONG_STATUS},
  {"Key_blocks_not_flushed",   (char*) offsetof(KEY_CACHE, global_blocks_changed), SHOW_KEY_CACHE_LONG},
  {"Key_blocks_unused",        (char*) offsetof(KEY_CACHE, blocks_unused), SHOW_KEY_CACHE_LONG},
  {"Key_blocks_used",          (char*) offsetof(KEY_CACHE, blocks_used), SHOW_KEY_CACHE_LONG},
  {"Key_blocks_warm",          (char*) offsetof(KEY_CACHE, warm_blocks), SHOW_KEY_CACHE_LONG},
  {"Key_read_requests",        (char*) offsetof(KEY_CACHE, global_cache_r_requests), SHOW_KEY_CACHE_LONGLONG},
  {"Key_reads",                (char*) offsetof(KEY_CACHE, global_cache_read), SHOW_KEY_CACHE_LONGLONG},
  {"Key_write_requests",       (char*) offsetof(KEY_CACHE, global_cache_w_requests), SHOW_KEY_CACHE_LONGLONG},
  {"Key_writes",               (char*) offsetof(KEY_CACHE, global_cache_write), SHOW_KEY_CACHE_LONGLONG},
  {"Last_query_cost",          (char*) offsetof(STATUS_VAR, last_query_cost), SHOW_DOUBLE_STATUS},
  {"Max_used_connections",     (char*) &max_used_connections,  SHOW_LONG},
  {"Not_flushed_delayed_rows", (char*) &delayed_rows_in_use,    SHOW_LONG_NOFLUSH},
  {"Open_files",               (char*) &my_file_opened,         SHOW_LONG_NOFLUSH},
  {"Open_streams",             (char*) &my_stream_opened,       SHOW_LONG_NOFLUSH},
  {"Open_table_definitions",   (char*) &show_table_definitions, SHOW_FUNC},
  {"Open_tables",              (char*) &show_open_tables,       SHOW_FUNC},
  {"Opened_files",             (char*) &my_file_total_opened, SHOW_LONG_NOFLUSH},
  {"Opened_tables",            (char*) offsetof(STATUS_VAR, opened_tables), SHOW_LONG_STATUS},
  {"Opened_table_definitions", (char*) offsetof(STATUS_VAR, opened_shares), SHOW_LONG_STATUS},
  {"Prepared_stmt_count",      (char*) &show_prepared_stmt_count, SHOW_FUNC},
#ifdef HAVE_QUERY_CACHE
  {"Qcache_free_blocks",       (char*) &query_cache.free_memory_blocks, SHOW_LONG_NOFLUSH},
  {"Qcache_free_memory",       (char*) &query_cache.free_memory, SHOW_LONG_NOFLUSH},
  {"Qcache_hits",              (char*) &query_cache.hits,       SHOW_LONG},
  {"Qcache_inserts",           (char*) &query_cache.inserts,    SHOW_LONG},
  {"Qcache_lowmem_prunes",     (char*) &query_cache.lowmem_prunes, SHOW_LONG},
  {"Qcache_not_cached",        (char*) &query_cache.refused,    SHOW_LONG},
  {"Qcache_queries_in_cache",  (char*) &query_cache.queries_in_cache, SHOW_LONG_NOFLUSH},
  {"Qcache_total_blocks",      (char*) &query_cache.total_blocks, SHOW_LONG_NOFLUSH},
#endif /*HAVE_QUERY_CACHE*/
  {"Queries",                  (char*) &show_queries,            SHOW_FUNC},
  {"Questions",                (char*) offsetof(STATUS_VAR, questions), SHOW_LONG_STATUS},
#ifdef HAVE_REPLICATION
  {"Rpl_status",               (char*) &show_rpl_status,          SHOW_FUNC},
#endif
  {"Select_full_join",         (char*) offsetof(STATUS_VAR, select_full_join_count), SHOW_LONG_STATUS},
  {"Select_full_range_join",   (char*) offsetof(STATUS_VAR, select_full_range_join_count), SHOW_LONG_STATUS},
  {"Select_range",             (char*) offsetof(STATUS_VAR, select_range_count), SHOW_LONG_STATUS},
  {"Select_range_check",       (char*) offsetof(STATUS_VAR, select_range_check_count), SHOW_LONG_STATUS},
  {"Select_scan",	       (char*) offsetof(STATUS_VAR, select_scan_count), SHOW_LONG_STATUS},
  {"Slave_open_temp_tables",   (char*) &slave_open_temp_tables, SHOW_LONG},
#ifdef HAVE_REPLICATION
  {"Slave_retried_transactions",(char*) &show_slave_retried_trans, SHOW_FUNC},
  {"Slave_running",            (char*) &show_slave_running,     SHOW_FUNC},
#endif
  {"Slow_launch_threads",      (char*) &slow_launch_threads,    SHOW_LONG},
  {"Slow_queries",             (char*) offsetof(STATUS_VAR, long_query_count), SHOW_LONG_STATUS},
  {"Sort_merge_passes",	       (char*) offsetof(STATUS_VAR, filesort_merge_passes), SHOW_LONG_STATUS},
  {"Sort_range",	       (char*) offsetof(STATUS_VAR, filesort_range_count), SHOW_LONG_STATUS},
  {"Sort_rows",		       (char*) offsetof(STATUS_VAR, filesort_rows), SHOW_LONG_STATUS},
  {"Sort_scan",		       (char*) offsetof(STATUS_VAR, filesort_scan_count), SHOW_LONG_STATUS},
#ifdef HAVE_OPENSSL
  {"Ssl_accept_renegotiates",  (char*) &show_ssl_ctx_sess_accept_renegotiate, SHOW_FUNC},
  {"Ssl_accepts",              (char*) &show_ssl_ctx_sess_accept, SHOW_FUNC},
  {"Ssl_callback_cache_hits",  (char*) &show_ssl_ctx_sess_cb_hits, SHOW_FUNC},
  {"Ssl_cipher",               (char*) &show_ssl_get_cipher, SHOW_FUNC},
  {"Ssl_cipher_list",          (char*) &show_ssl_get_cipher_list, SHOW_FUNC},
  {"Ssl_client_connects",      (char*) &show_ssl_ctx_sess_connect, SHOW_FUNC},
  {"Ssl_connect_renegotiates", (char*) &show_ssl_ctx_sess_connect_renegotiate, SHOW_FUNC},
  {"Ssl_ctx_verify_depth",     (char*) &show_ssl_ctx_get_verify_depth, SHOW_FUNC},
  {"Ssl_ctx_verify_mode",      (char*) &show_ssl_ctx_get_verify_mode, SHOW_FUNC},
  {"Ssl_default_timeout",      (char*) &show_ssl_get_default_timeout, SHOW_FUNC},
  {"Ssl_finished_accepts",     (char*) &show_ssl_ctx_sess_accept_good, SHOW_FUNC},
  {"Ssl_finished_connects",    (char*) &show_ssl_ctx_sess_connect_good, SHOW_FUNC},
  {"Ssl_session_cache_hits",   (char*) &show_ssl_ctx_sess_hits, SHOW_FUNC},
  {"Ssl_session_cache_misses", (char*) &show_ssl_ctx_sess_misses, SHOW_FUNC},
  {"Ssl_session_cache_mode",   (char*) &show_ssl_ctx_get_session_cache_mode, SHOW_FUNC},
  {"Ssl_session_cache_overflows", (char*) &show_ssl_ctx_sess_cache_full, SHOW_FUNC},
  {"Ssl_session_cache_size",   (char*) &show_ssl_ctx_sess_get_cache_size, SHOW_FUNC},
  {"Ssl_session_cache_timeouts", (char*) &show_ssl_ctx_sess_timeouts, SHOW_FUNC},
  {"Ssl_sessions_reused",      (char*) &show_ssl_session_reused, SHOW_FUNC},
  {"Ssl_used_session_cache_entries",(char*) &show_ssl_ctx_sess_number, SHOW_FUNC},
  {"Ssl_verify_depth",         (char*) &show_ssl_get_verify_depth, SHOW_FUNC},
  {"Ssl_verify_mode",          (char*) &show_ssl_get_verify_mode, SHOW_FUNC},
  {"Ssl_version",              (char*) &show_ssl_get_version, SHOW_FUNC},
#endif /* HAVE_OPENSSL */
  {"Syncs",                    (char*) &my_sync_count,          SHOW_LONG_NOFLUSH},
  {"Table_locks_immediate",    (char*) &locks_immediate,        SHOW_LONG},
  {"Table_locks_waited",       (char*) &locks_waited,           SHOW_LONG},
#ifdef HAVE_MMAP
  {"Tc_log_max_pages_used",    (char*) &tc_log_max_pages_used,  SHOW_LONG},
  {"Tc_log_page_size",         (char*) &tc_log_page_size,       SHOW_LONG},
  {"Tc_log_page_waits",        (char*) &tc_log_page_waits,      SHOW_LONG},
#endif
  {"Threads_cached",           (char*) &cached_thread_count,    SHOW_LONG_NOFLUSH},
  {"Threads_connected",        (char*) &thread_count,           SHOW_INT},
  {"Threads_created",	       (char*) &thread_created,		SHOW_LONG_NOFLUSH},
  {"Threads_running",          (char*) &thread_running,         SHOW_INT},
  {"Uptime",                   (char*) &show_starttime,         SHOW_FUNC},
#ifdef COMMUNITY_SERVER
  {"Uptime_since_flush_status",(char*) &show_flushstatustime,   SHOW_FUNC},
#endif
  {NullS, NullS, SHOW_LONG}
};

#ifndef EMBEDDED_LIBRARY
static void print_version(void)
{
  set_server_version();
  /*
    Note: the instance manager keys off the string 'Ver' so it can find the
    version from the output of 'mysqld --version', so don't change it!
  */
  printf("%s  Ver %s for %s on %s (%s)\n",my_progname,
	 server_version,SYSTEM_TYPE,MACHINE_TYPE, MYSQL_COMPILATION_COMMENT);
}

static void usage(void)
{
  if (!(default_charset_info= get_charset_by_csname(default_character_set_name,
					           MY_CS_PRIMARY,
						   MYF(MY_WME))))
    exit(1);
  if (!default_collation_name)
    default_collation_name= (char*) default_charset_info->name;
  print_version();
  puts("\
Copyright (C) 2000-2008 MySQL AB, by Monty and others.\n\
Copyright (C) 2000, 2011 Oracle.\n\
Copyright (C) 2009-2011 Monty Program Ab.\n\
This software comes with ABSOLUTELY NO WARRANTY. This is free software,\n\
and you are welcome to modify and redistribute it under the GPL license\n\n\
Starts the MariaDB database server.\n");

  printf("Usage: %s [OPTIONS]\n", my_progname);
  if (!opt_verbose)
    puts("\nFor more help options (several pages), use mysqld --verbose --help.");
  else
  {
#ifdef __WIN__
  puts("NT and Win32 specific options:\n\
  --install                     Install the default service (NT).\n\
  --install-manual              Install the default service started manually (NT).\n\
  --install service_name        Install an optional service (NT).\n\
  --install-manual service_name Install an optional service started manually (NT).\n\
  --remove                      Remove the default service from the service list (NT).\n\
  --remove service_name         Remove the service_name from the service list (NT).\n\
  --enable-named-pipe           Only to be used for the default server (NT).\n\
  --standalone                  Dummy option to start as a standalone server (NT).\
");
  puts("");
#endif
  print_defaults(MYSQL_CONFIG_NAME,load_default_groups);
  puts("");
  set_ports();

  /* Print out all the options including plugin supplied options */
  my_print_help_inc_plugins(my_long_options, sizeof(my_long_options)/sizeof(my_option));

  if (! plugins_are_initialized)
  {
    puts("\n\
Plugins have parameters that are not reflected in this list\n\
because execution stopped before plugins were initialized.");
  }

  puts("\n\
To see what values a running MySQL server is using, type\n\
'mysqladmin variables' instead of 'mysqld --verbose --help'.");
  }
}
#endif /*!EMBEDDED_LIBRARY*/


/**
  Initialize all MySQL global variables to default values.

  We don't need to set numeric variables refered to in my_long_options
  as these are initialized by my_getopt.

  @note
    The reason to set a lot of global variables to zero is to allow one to
    restart the embedded server with a clean environment
    It's also needed on some exotic platforms where global variables are
    not set to 0 when a program starts.

    We don't need to set numeric variables refered to in my_long_options
    as these are initialized by my_getopt.
*/

static int mysql_init_variables(void)
{
  int error;
  /* Things reset to zero */
  opt_skip_slave_start= opt_reckless_slave = 0;
  mysql_home[0]= pidfile_name[0]= log_error_file[0]= 0;
#if defined(HAVE_REALPATH) && !defined(HAVE_valgrind) && !defined(HAVE_BROKEN_REALPATH)
  /*  We can only test for sub paths if my_symlink.c is using realpath */
  myisam_test_invalid_symlink= test_if_data_home_dir;
#endif
  opt_log= opt_slow_log= 0;
  opt_update_log= 0;
  log_output_options= find_bit_type(log_output_str, &log_output_typelib);
  opt_bin_log= 0;
  opt_disable_networking= opt_skip_show_db=0;
  opt_skip_name_resolve= 0;
  opt_ignore_builtin_innodb= 0;
  opt_logname= opt_update_logname= opt_binlog_index_name= opt_slow_logname= 0;
  opt_tc_log_file= (char *)"tc.log";      // no hostname in tc_log file name !
  opt_secure_auth= 0;
  opt_secure_file_priv= 0;
  opt_bootstrap= opt_myisam_log= 0;
  mqh_used= 0;
  kill_in_progress= 0;
  cleanup_done= 0;
  defaults_argc= 0;
  defaults_argv= 0;
  server_id_supplied= 0;
  test_flags= select_errors= dropping_tables= ha_open_options=0;
  thread_count= thread_running= kill_cached_threads= wake_thread=0;
  slave_open_temp_tables= 0;
  cached_thread_count= 0;
  opt_endinfo= using_udf_functions= 0;
  opt_using_transactions= 0;
  abort_loop= select_thread_in_use= signal_thread_in_use= 0;
  ready_to_exit= shutdown_in_progress= grant_option= 0;
  aborted_threads= aborted_connects= 0;
  delayed_insert_threads= delayed_insert_writes= delayed_rows_in_use= 0;
  delayed_insert_errors= thread_created= 0;
  specialflag= 0;
  binlog_cache_use=  binlog_cache_disk_use= 0;
  max_used_connections= slow_launch_threads = 0;
  mysqld_user= mysqld_chroot= opt_init_file= opt_bin_logname = 0;
  prepared_stmt_count= 0;
  errmesg= 0;
  mysqld_unix_port= opt_mysql_tmpdir= my_bind_addr_str= NullS;
  bzero((uchar*) &mysql_tmpdir_list, sizeof(mysql_tmpdir_list));
  bzero((char *) &global_status_var, sizeof(global_status_var));
  opt_large_pages= 0;
#if defined(ENABLED_DEBUG_SYNC)
  opt_debug_sync_timeout= 0;
#endif /* defined(ENABLED_DEBUG_SYNC) */
  key_map_full.set_all();

  /* Character sets */
  system_charset_info= &my_charset_utf8_general_ci;
  files_charset_info= &my_charset_utf8_general_ci;
  national_charset_info= &my_charset_utf8_general_ci;
  table_alias_charset= &my_charset_bin;
  character_set_filesystem= &my_charset_bin;

  opt_date_time_formats[0]= opt_date_time_formats[1]= opt_date_time_formats[2]= 0;

  /* Things with default values that are not zero */
  delay_key_write_options= (uint) DELAY_KEY_WRITE_ON;
  slave_exec_mode_options= find_bit_type_or_exit(slave_exec_mode_str,
                                                 &slave_exec_mode_typelib,
                                                 NULL, &error);
  /* Default mode string must not yield a error. */
  DBUG_ASSERT(!error);
  if (error)
    return 1;
  opt_specialflag= SPECIAL_ENGLISH;
  unix_sock= base_ip_sock= extra_ip_sock= INVALID_SOCKET;
  mysql_home_ptr= mysql_home;
  pidfile_name_ptr= pidfile_name;
  log_error_file_ptr= log_error_file;
  language_ptr= language;
  mysql_data_home= mysql_real_data_home;
  thd_startup_options= (OPTION_AUTO_IS_NULL | OPTION_BIN_LOG |
                        OPTION_QUOTE_SHOW_CREATE | OPTION_SQL_NOTES);
  protocol_version= PROTOCOL_VERSION;
  what_to_log= ~ (1L << (uint) COM_TIME);
  refresh_version= 1L;	/* Increments on each reload */
  global_query_id= thread_id= 1L;
  strmov(server_version, MYSQL_SERVER_VERSION);
  sql_mode_str= "";

  /* By default, auto-repair MyISAM tables after crash */
  myisam_recover_options_str= "DEFAULT";
  myisam_recover_options=     HA_RECOVER_DEFAULT;
  ha_open_options|= HA_OPEN_ABORT_IF_CRASHED;

  myisam_stats_method_str= "nulls_unequal";
  my_bind_addr = htonl(INADDR_ANY);
  threads.empty();
  thread_cache.empty();
  key_caches.empty();
  if (!(dflt_key_cache= get_or_create_key_cache(default_key_cache_base.str,
                                                default_key_cache_base.length)))
  {
    sql_print_error("Cannot allocate the keycache");
    return 1;
  }

  /* set key_cache_hash.default_value = dflt_key_cache */
  multi_keycache_init();

  /* Set directory paths */
  strmake(language, LANGUAGE, sizeof(language)-1);
  strmake(mysql_real_data_home, get_relative_path(MYSQL_DATADIR),
	  sizeof(mysql_real_data_home)-1);
  mysql_data_home_buff[0]=FN_CURLIB;	// all paths are relative from here
  mysql_data_home_buff[1]=0;
  mysql_data_home_len= 2;

  /* Replication parameters */
  master_user= (char*) "test";
  master_password= master_host= 0;
  master_info_file= (char*) "master.info",
    relay_log_info_file= (char*) "relay-log.info";
  master_ssl_key= master_ssl_cert= master_ssl_ca=
    master_ssl_capath= master_ssl_cipher= 0;
  report_user= report_password = report_host= 0;	/* TO BE DELETED */
  opt_relay_logname= opt_relaylog_index_name= 0;

  /* Variables in libraries */
  charsets_dir= 0;
  default_character_set_name= (char*) MYSQL_DEFAULT_CHARSET_NAME;
  default_collation_name= compiled_default_collation_name;
  sys_charset_system.value= (char*) system_charset_info->csname;
  character_set_filesystem_name= (char*) "binary";
  lc_time_names_name= (char*) "en_US";
  /* Set default values for some option variables */
  default_storage_engine_str= (char*) "MyISAM";
  global_system_variables.table_plugin= NULL;
  global_system_variables.tx_isolation= ISO_REPEATABLE_READ;
  global_system_variables.select_limit= (ulonglong) HA_POS_ERROR;
  max_system_variables.select_limit=    (ulonglong) HA_POS_ERROR;
  global_system_variables.max_join_size= (ulonglong) HA_POS_ERROR;
  max_system_variables.max_join_size=   (ulonglong) HA_POS_ERROR;
  global_system_variables.old_passwords= 0;
  global_system_variables.old_alter_table= 0;
  global_system_variables.binlog_format= BINLOG_FORMAT_UNSPEC;
  global_system_variables.log_slow_verbosity= LOG_SLOW_VERBOSITY_INIT;
  global_system_variables.log_slow_filter=    QPLAN_ALWAYS_SET;
  
  /*
    Default behavior for 4.1 and 5.0 is to treat NULL values as unequal
    when collecting index statistics for MyISAM tables.
  */
  global_system_variables.myisam_stats_method= MI_STATS_METHOD_NULLS_NOT_EQUAL;
  
  global_system_variables.optimizer_switch= OPTIMIZER_SWITCH_DEFAULT;
  /* Variables that depends on compile options */
#ifndef DBUG_OFF
  default_dbug_option=IF_WIN("d:t:i:O,\\mysqld.trace",
			     "d:t:i:o,/tmp/mysqld.trace");
  current_dbug_option= default_dbug_option;
#endif
  opt_error_log= IF_WIN(1,0);
#ifdef COMMUNITY_SERVER
    have_community_features = SHOW_OPTION_YES;
#else
    have_community_features = SHOW_OPTION_NO;
#endif
  global_system_variables.ndb_index_stat_enable=FALSE;
  max_system_variables.ndb_index_stat_enable=TRUE;
  global_system_variables.ndb_index_stat_cache_entries=32;
  max_system_variables.ndb_index_stat_cache_entries=~0L;
  global_system_variables.ndb_index_stat_update_freq=20;
  max_system_variables.ndb_index_stat_update_freq=~0L;
#ifdef HAVE_OPENSSL
  have_ssl=SHOW_OPTION_YES;
#else
  have_ssl=SHOW_OPTION_NO;
#endif
#ifdef HAVE_BROKEN_REALPATH
  have_symlink=SHOW_OPTION_NO;
#else
  have_symlink=SHOW_OPTION_YES;
#endif
#ifdef HAVE_DLOPEN
  have_dlopen=SHOW_OPTION_YES;
#else
  have_dlopen=SHOW_OPTION_NO;
#endif
#ifdef HAVE_QUERY_CACHE
  have_query_cache=SHOW_OPTION_YES;
#else
  have_query_cache=SHOW_OPTION_NO;
#endif
#ifdef HAVE_SPATIAL
  have_geometry=SHOW_OPTION_YES;
#else
  have_geometry=SHOW_OPTION_NO;
#endif
#ifdef HAVE_RTREE_KEYS
  have_rtree_keys=SHOW_OPTION_YES;
#else
  have_rtree_keys=SHOW_OPTION_NO;
#endif
#ifdef HAVE_CRYPT
  have_crypt=SHOW_OPTION_YES;
#else
  have_crypt=SHOW_OPTION_NO;
#endif
#ifdef HAVE_COMPRESS
  have_compress= SHOW_OPTION_YES;
#else
  have_compress= SHOW_OPTION_NO;
#endif
#ifdef HAVE_LIBWRAP
  libwrapName= NullS;
#endif
#ifdef HAVE_OPENSSL
  des_key_file = 0;
  ssl_acceptor_fd= 0;
#endif
#ifdef HAVE_SMEM
  shared_memory_base_name= default_shared_memory_base_name;
#endif
#if !defined(my_pthread_setprio) && !defined(HAVE_PTHREAD_SETSCHEDPARAM)
  opt_specialflag |= SPECIAL_NO_PRIOR;
#endif

#if defined(__WIN__) || defined(__NETWARE__)
  /* Allow Win32 and NetWare users to move MySQL anywhere */
  {
    char prg_dev[LIBLEN];
#if defined __WIN__
	char executing_path_name[LIBLEN];
	if (!test_if_hard_path(my_progname))
	{
		// we don't want to use GetModuleFileName inside of my_path since
		// my_path is a generic path dereferencing function and here we care
		// only about the executing binary.
		GetModuleFileName(NULL, executing_path_name, sizeof(executing_path_name));
		my_path(prg_dev, executing_path_name, NULL);
	}
	else
#endif
    my_path(prg_dev,my_progname,"mysql/bin");
    strcat(prg_dev,"/../");			// Remove 'bin' to get base dir
    cleanup_dirname(mysql_home,prg_dev);
  }
#else
  const char *tmpenv;
  if (!(tmpenv = getenv("MY_BASEDIR_VERSION")))
    tmpenv = DEFAULT_MYSQL_HOME;
  (void) strmake(mysql_home, tmpenv, sizeof(mysql_home)-1);
#endif
  return 0;
}


/**
   Find type for option

   If opt_ignore_wrong_options is set ignore wrong values
   otherwise exit

   @return
   @retval 0 ok    ; *result is updated
   @retval 1 error ; *result is not touched
*/

static my_bool find_opt_type(const char *x, TYPELIB *typelib,
                             const char *option, int *result)
{
  int res;

  if (opt_ignore_wrong_options)
  {
    if ((res= find_type_with_warning(x, typelib, option)) <= 0)
      return 1;
  }
  else
    res= find_type_or_exit(x, typelib, option);
  *result= res;
  return 0;
}


/**
   Get next option from the command line
*/

my_bool
mysqld_get_one_option(int optid,
                      const struct my_option *opt __attribute__((unused)),
                      char *argument)
{
  int error;

  switch(optid) {
#ifndef DBUG_OFF
  case OPT_DEBUG_FLUSH:
    argument= IF_WIN((char*) default_dbug_option, (char*) "d:t:i:O,/tmp/mysqld.trace");
  /* fall through */
  case '#':
    if (!argument)
      argument= (char*) default_dbug_option;
    if (argument[0] == '0' && !argument[1])
    {
      DEBUGGER_OFF;
      break;
    }
    DEBUGGER_ON;
    if (argument[0] == '1' && !argument[1])
      break;
    DBUG_SET_INITIAL(argument);
    opt_endinfo=1;				/* unireg: memory allocation */
    break;
#endif
  case '0':
    WARN_DEPRECATED(NULL, VER_CELOSIA, "--log-long-format", "--log-short-format");
    break;
  case OPT_DEPRECATED_OPTION:
    sql_print_warning("'%s' is deprecated and exists only for compatiblity with old my.cnf files; Please remove this option from all your my.cnf files!",
                      opt->name);
    break;
  case 'a':
    global_system_variables.sql_mode= fix_sql_mode(MODE_ANSI);
    global_system_variables.tx_isolation= ISO_SERIALIZABLE;
    break;
  case 'b':
    strmake(mysql_home,argument,sizeof(mysql_home)-1);
    break;
  case OPT_DEFAULT_CHARACTER_SET_OLD: // --default-character-set
    WARN_DEPRECATED(NULL, VER_CELOSIA, 
                    "--default-character-set",
                    "--character-set-server");
    /* Fall through */
  case 'C':
    if (default_collation_name == compiled_default_collation_name)
      default_collation_name= 0;
    break;
  case 'l':
    WARN_DEPRECATED(NULL, "7.0", "--log", "'--general_log'/'--general_log_file'");
    opt_log=1;
    break;
  case 'h':
    strmake(mysql_real_data_home,argument, sizeof(mysql_real_data_home)-1);
    /* Correct pointer set by my_getopt (for embedded library) */
    mysql_data_home= mysql_real_data_home;
    mysql_data_home_len= strlen(mysql_data_home);
    break;
  case 'u':
    if (!mysqld_user || !strcmp(mysqld_user, argument))
      mysqld_user= argument;
    else
      sql_print_warning("Ignoring user change to '%s' because the user was set to '%s' earlier on the command line\n", argument, mysqld_user);
    break;
  case 'L':
    strmake(language, argument, sizeof(language)-1);
    break;
  case 'O':
    WARN_DEPRECATED(NULL, VER_CELOSIA, "--set-variable", "--variable-name=value");
    break;
#ifdef HAVE_REPLICATION
  case OPT_SLAVE_SKIP_ERRORS:
    init_slave_skip_errors(argument);
    break;
  case OPT_SLAVE_EXEC_MODE:
    slave_exec_mode_options= find_bit_type_or_exit(argument,
                                                   &slave_exec_mode_typelib,
                                                   "", &error);
    if (error)
      return 1;
    break;
#endif
  case OPT_SAFEMALLOC_MEM_LIMIT:
#if !defined(DBUG_OFF) && defined(SAFEMALLOC)
    sf_malloc_mem_limit = atoi(argument);
#endif
    break;
#include <sslopt-case.h>
#ifndef EMBEDDED_LIBRARY
  case 'V':
    print_version();
    exit(0);
#endif /*EMBEDDED_LIBRARY*/
  case OPT_WARNINGS:
    WARN_DEPRECATED(NULL, VER_CELOSIA, "--warnings", "--log-warnings");
    /* Note: fall-through to 'W' */
  case 'W':
    if (!argument)
      global_system_variables.log_warnings++;
    else if (argument == disabled_my_option)
      global_system_variables.log_warnings= 0L;
    else
      global_system_variables.log_warnings= atoi(argument);
    break;
  case 'T':
    test_flags= argument ? (uint) atoi(argument) : 0;
    opt_endinfo=1;
    break;
  case (int) OPT_DEFAULT_COLLATION_OLD:
    WARN_DEPRECATED(NULL, VER_CELOSIA, "--default-collation", "--collation-server");
    break;
  case (int) OPT_SAFE_SHOW_DB:
    WARN_DEPRECATED(NULL, VER_CELOSIA, "--safe-show-database", "GRANT SHOW DATABASES");
    break;
  case (int) OPT_LOG_BIN_TRUST_FUNCTION_CREATORS_OLD:
    WARN_DEPRECATED(NULL, VER_CELOSIA, "--log-bin-trust-routine-creators", "--log-bin-trust-function-creators");
    break;
  case (int) OPT_ENABLE_LOCK:
    WARN_DEPRECATED(NULL, VER_CELOSIA, "--enable-locking", "--external-locking");
    break;
  case (int) OPT_BIG_TABLES:
    thd_startup_options|=OPTION_BIG_TABLES;
    break;
  case (int) OPT_IGNORE_BUILTIN_INNODB:
    opt_ignore_builtin_innodb= 1;
    break;
  case (int) OPT_ISAM_LOG:
    opt_myisam_log=1;
    break;
  case (int) OPT_UPDATE_LOG:
    WARN_DEPRECATED(NULL, VER_CELOSIA, "--log-update", "--log-bin");
    opt_update_log=1;
    break;
  case (int) OPT_BIN_LOG:
    opt_bin_log= test(argument != disabled_my_option);
    break;
  case (int) OPT_ERROR_LOG_FILE:
    opt_error_log= 1;
    break;
#ifdef HAVE_REPLICATION
  case (int) OPT_INIT_RPL_ROLE:
  {
    int role;
    LINT_INIT(role);

    if (!find_opt_type(argument, &rpl_role_typelib, opt->name, &role))
    {
      rpl_status = (role == 1) ?  RPL_AUTH_MASTER : RPL_IDLE_SLAVE;
      break;
    }
  }
  case (int)OPT_REPLICATE_IGNORE_DB:
  {
    rpl_filter->add_ignore_db(argument);
    break;
  }
  case (int)OPT_REPLICATE_DO_DB:
  {
    rpl_filter->add_do_db(argument);
    break;
  }
  case (int)OPT_REPLICATE_REWRITE_DB:
  {
    char* key = argument,*p, *val;

    if (!(p= strstr(argument, "->")))
    {
      sql_print_error("Bad syntax in replicate-rewrite-db - missing '->'!\n");
      return 1;
    }
    val= p--;
    while (my_isspace(mysqld_charset, *p) && p > argument)
      *p-- = 0;
    if (p == argument)
    {
      sql_print_error("Bad syntax in replicate-rewrite-db - empty FROM db!\n");
      return 1;
    }
    *val= 0;
    val+= 2;
    while (*val && my_isspace(mysqld_charset, *val))
      val++;
    if (!*val)
    {
      sql_print_error("Bad syntax in replicate-rewrite-db - empty TO db!\n");
      return 1;
    }

    rpl_filter->add_db_rewrite(key, val);
    break;
  }

  case (int)OPT_BINLOG_IGNORE_DB:
  {
    binlog_filter->add_ignore_db(argument);
    break;
  }
  case OPT_BINLOG_FORMAT:
  {
    int id;
    LINT_INIT(id);

    if (!find_opt_type(argument, &binlog_format_typelib, opt->name, &id))
    {
      global_system_variables.binlog_format= opt_binlog_format_id= id - 1;
    }
    break;
  }
  case (int)OPT_BINLOG_DO_DB:
  {
    binlog_filter->add_do_db(argument);
    break;
  }
  case (int)OPT_REPLICATE_DO_TABLE:
  {
    if (rpl_filter->add_do_table(argument))
    {
      sql_print_error("Could not add do table rule '%s'!\n", argument);
      return 1;
    }
    break;
  }
  case (int)OPT_REPLICATE_WILD_DO_TABLE:
  {
    if (rpl_filter->add_wild_do_table(argument))
    {
      sql_print_error("Could not add do table rule '%s'!\n", argument);
      return 1;
    }
    break;
  }
  case (int)OPT_REPLICATE_WILD_IGNORE_TABLE:
  {
    if (rpl_filter->add_wild_ignore_table(argument))
    {
      sql_print_error("Could not add ignore table rule '%s'!\n", argument);
      return 1;
    }
    break;
  }
  case (int)OPT_REPLICATE_IGNORE_TABLE:
  {
    if (rpl_filter->add_ignore_table(argument))
    {
      sql_print_error("Could not add ignore table rule '%s'!\n", argument);
      return 1;
    }
    break;
  }
#endif /* HAVE_REPLICATION */
  case (int) OPT_SLOW_QUERY_LOG:
    WARN_DEPRECATED(NULL, "7.0", "--log_slow_queries", "'--slow_query_log'/'--log-slow-file'");
    opt_slow_log= 1;
    break;
  case  OPT_LOG_OUTPUT:
  {
    if (!argument || !argument[0])
    {
      log_output_options= LOG_FILE;
      log_output_str= log_output_typelib.type_names[1];
    }
    else
    {
      log_output_str= argument;
      log_output_options=
        find_bit_type_or_exit(argument, &log_output_typelib, opt->name, &error);
      if (error)
        return 1;
  }
    break;
  }
  case OPT_EVENT_SCHEDULER:
#ifndef HAVE_EVENT_SCHEDULER
    sql_perror("Event scheduler is not supported in embedded build.");
#else
    if (Events::set_opt_event_scheduler(argument))
      return 1;
#endif
    break;
  case (int) OPT_SKIP_NEW:
    opt_specialflag|= SPECIAL_NO_NEW_FUNC;
    delay_key_write_options= (uint) DELAY_KEY_WRITE_NONE;
    myisam_concurrent_insert=0;
    myisam_recover_options= HA_RECOVER_NONE;
    sp_automatic_privileges=0;
    my_use_symdir=0;
    ha_open_options&= ~(HA_OPEN_ABORT_IF_CRASHED | HA_OPEN_DELAY_KEY_WRITE);
#ifdef HAVE_QUERY_CACHE
    query_cache_size=0;
#endif
    break;
  case (int) OPT_SAFE:
    opt_specialflag|= SPECIAL_SAFE_MODE;
    delay_key_write_options= (uint) DELAY_KEY_WRITE_NONE;
    myisam_recover_options= HA_RECOVER_DEFAULT;
    ha_open_options&= ~(HA_OPEN_DELAY_KEY_WRITE);
    break;
  case (int) OPT_SKIP_PRIOR:
    opt_specialflag|= SPECIAL_NO_PRIOR;
    sql_print_warning("The --skip-thread-priority startup option is deprecated "
                      "and will be removed in MySQL 7.0. MySQL 6.0 and up do not "
                      "give threads different priorities.");
    break;
  case (int) OPT_SKIP_LOCK:
    WARN_DEPRECATED(NULL, VER_CELOSIA, "--skip-locking", "--skip-external-locking");
    opt_external_locking=0;
    break;
  case (int) OPT_SQL_BIN_UPDATE_SAME:
    WARN_DEPRECATED(NULL, VER_CELOSIA, "--sql-bin-update-same", "the binary log");
    break;
  case (int) OPT_RECORD_BUFFER_OLD:
    WARN_DEPRECATED(NULL, VER_CELOSIA, "record_buffer", "read_buffer_size");
    break;
  case (int) OPT_SYMBOLIC_LINKS:
    WARN_DEPRECATED(NULL, VER_CELOSIA, "--use-symbolic-links", "--symbolic-links");
    break;
  case (int) OPT_SKIP_HOST_CACHE:
    opt_specialflag|= SPECIAL_NO_HOST_CACHE;
    break;
  case (int) OPT_SKIP_RESOLVE:
    opt_skip_name_resolve= 1;
    opt_specialflag|=SPECIAL_NO_RESOLVE;
    break;
  case (int) OPT_SKIP_NETWORKING:
#if defined(__NETWARE__)
    sql_perror("Can't start server: skip-networking option is currently not supported on NetWare");
    return 1;
#endif
    opt_disable_networking=1;
    mysqld_port= mysqld_extra_port= 0;
    break;
  case (int) OPT_SKIP_SHOW_DB:
    opt_skip_show_db=1;
    opt_specialflag|=SPECIAL_SKIP_SHOW_DB;
    break;
  case (int) OPT_WANT_CORE:
    test_flags |= TEST_CORE_ON_SIGNAL;
    break;
  case (int) OPT_SKIP_SYMLINKS:
    WARN_DEPRECATED(NULL, VER_CELOSIA, "--skip-symlink", "--skip-symbolic-links");
    my_use_symdir=0;
    break;
  case (int) OPT_BIND_ADDRESS:
    if ((my_bind_addr= (ulong) inet_addr(argument)) == INADDR_NONE)
    {
      struct hostent *ent;
      if (argument[0])
	ent=gethostbyname(argument);
      else
      {
	char myhostname[255];
	if (gethostname(myhostname,sizeof(myhostname)) < 0)
	{
	  sql_perror("Can't start server: cannot get my own hostname!");
          return 1;
	}
	ent=gethostbyname(myhostname);
      }
      if (!ent)
      {
	sql_perror("Can't start server: cannot resolve hostname!");
        return 1;
      }
      my_bind_addr = (ulong) ((in_addr*)ent->h_addr_list[0])->s_addr;
    }
    break;
  case (int) OPT_PID_FILE:
    strmake(pidfile_name, argument, sizeof(pidfile_name)-1);
    break;
#ifdef __WIN__
  case (int) OPT_STANDALONE:		/* Dummy option for NT */
    break;
#endif
  /*
    The following change issues a deprecation warning if the slave
    configuration is specified either in the my.cnf file or on
    the command-line. See BUG#21490.
  */
  case OPT_MASTER_HOST:
  case OPT_MASTER_USER:
  case OPT_MASTER_PASSWORD:
  case OPT_MASTER_PORT:
  case OPT_MASTER_CONNECT_RETRY:
  case OPT_MASTER_SSL:
  case OPT_MASTER_SSL_KEY:
  case OPT_MASTER_SSL_CERT:
  case OPT_MASTER_SSL_CAPATH:
  case OPT_MASTER_SSL_CIPHER:
  case OPT_MASTER_SSL_CA:
    if (!slave_warning_issued)                 //only show the warning once
    {
      slave_warning_issued = true;   
      WARN_DEPRECATED(NULL, "6.0", opt->name, "'CHANGE MASTER'");
    }
    break;
  case OPT_CONSOLE:
    if (opt_console)
      opt_error_log= 0;			// Force logs to stdout
    break;
  case (int) OPT_FLUSH:
    myisam_flush=1;
    flush_time=0;			// No auto flush
    break;
  case OPT_LOW_PRIORITY_UPDATES:
    thr_upgraded_concurrent_insert_lock= TL_WRITE_LOW_PRIORITY;
    global_system_variables.low_priority_updates=1;
    break;
  case OPT_BOOTSTRAP:
    opt_noacl=opt_bootstrap=1;
    break;
  case OPT_LOG_SLOW_FILTER:
    global_system_variables.log_slow_filter=
      find_bit_type_or_exit(argument, &log_slow_filter_typelib,
                            opt->name, &error);
    /*
      If we are using filters, we set opt_slow_admin_statements to be always
      true so we can maintain everything with filters
    */
    opt_log_slow_admin_statements= 1;
    if (error)
      return 1;
    break;
  case OPT_LOG_SLOW_VERBOSITY:
    global_system_variables.log_slow_verbosity=
      find_bit_type_or_exit(argument, &log_slow_verbosity_typelib,
                            opt->name, &error);
    if (error)
      return 1;
    break;
  case OPT_SERVER_ID:
    server_id_supplied = 1;
    break;
  case OPT_DELAY_KEY_WRITE_ALL:
    WARN_DEPRECATED(NULL, VER_CELOSIA, 
                    "--delay-key-write-for-all-tables",
                    "--delay-key-write=ALL");
    if (argument != disabled_my_option)
      argument= (char*) "ALL";
    /* Fall through */
  case OPT_DELAY_KEY_WRITE:
    if (argument == disabled_my_option)
      delay_key_write_options= (uint) DELAY_KEY_WRITE_NONE;
    else if (! argument)
      delay_key_write_options= (uint) DELAY_KEY_WRITE_ON;
    else
    {
      int type;
      LINT_INIT(type);

      if (!find_opt_type(argument, &delay_key_write_typelib, opt->name, &type))
        delay_key_write_options= (uint) type-1;
    }
    break;
  case OPT_CHARSETS_DIR:
    strmake(mysql_charsets_dir, argument, sizeof(mysql_charsets_dir)-1);
    charsets_dir = mysql_charsets_dir;
    break;
  case OPT_TX_ISOLATION:
  {
    int type;
    LINT_INIT(type);

    if (!find_opt_type(argument, &tx_isolation_typelib, opt->name, &type))
      global_system_variables.tx_isolation= (type-1);
    break;
  }
#ifdef WITH_NDBCLUSTER_STORAGE_ENGINE
  case OPT_NDB_MGMD:
  case OPT_NDB_NODEID:
  {
    int len= my_snprintf(opt_ndb_constrbuf+opt_ndb_constrbuf_len,
			 sizeof(opt_ndb_constrbuf)-opt_ndb_constrbuf_len,
			 "%s%s%s",opt_ndb_constrbuf_len > 0 ? ",":"",
			 optid == OPT_NDB_NODEID ? "nodeid=" : "",
			 argument);
    opt_ndb_constrbuf_len+= len;
  }
  /* fall through to add the connectstring to the end
   * and set opt_ndbcluster_connectstring
   */
  case OPT_NDB_CONNECTSTRING:
    if (opt_ndb_connectstring && opt_ndb_connectstring[0])
      my_snprintf(opt_ndb_constrbuf+opt_ndb_constrbuf_len,
		  sizeof(opt_ndb_constrbuf)-opt_ndb_constrbuf_len,
		  "%s%s", opt_ndb_constrbuf_len > 0 ? ",":"",
		  opt_ndb_connectstring);
    else
      opt_ndb_constrbuf[opt_ndb_constrbuf_len]= 0;
    opt_ndbcluster_connectstring= opt_ndb_constrbuf;
    break;
  case OPT_NDB_DISTRIBUTION:
    int id;
    if (!find_opt_type(argument, &ndb_distribution_typelib, opt->name, &id))
      opt_ndb_distribution_id= (enum ndb_distribution)(id-1);
    break;
  case OPT_NDB_EXTRA_LOGGING:
    if (!argument)
      ndb_extra_logging++;
    else if (argument == disabled_my_option)
      ndb_extra_logging= 0L;
    else
      ndb_extra_logging= atoi(argument);
    break;
#endif
  case OPT_MYISAM_RECOVER:
  {
    if (argument && (!argument[0] ||
                     my_strcasecmp(system_charset_info, argument, "OFF") == 0))
    {
      myisam_recover_options= HA_RECOVER_NONE;
      myisam_recover_options_str= "OFF";
      ha_open_options&= ~HA_OPEN_ABORT_IF_CRASHED;
    }
    else
    {
      if (!argument)
      {
        myisam_recover_options=     HA_RECOVER_DEFAULT;
        myisam_recover_options_str= myisam_recover_typelib.type_names[0];
      }
      else
      {
        myisam_recover_options_str=argument;
        myisam_recover_options=
          find_bit_type_or_exit(argument, &myisam_recover_typelib, opt->name,
                                &error);
        if (error)
          return 1;
      }
      ha_open_options|=HA_OPEN_ABORT_IF_CRASHED;
    }
    break;
  }
  case OPT_CONCURRENT_INSERT:
    /* The following code is mainly here to emulate old behavior */
    if (!argument)                      /* --concurrent-insert */
      myisam_concurrent_insert= 1;
    else if (argument == disabled_my_option)
      myisam_concurrent_insert= 0;      /* --skip-concurrent-insert */
    break;
  case OPT_TC_HEURISTIC_RECOVER:
    find_opt_type(argument, &tc_heuristic_recover_typelib,
                  opt->name, (int*) &tc_heuristic_recover);
    break;
  case OPT_MYISAM_STATS_METHOD:
  {
    ulong method_conv;
    int method;
    LINT_INIT(method_conv);
    LINT_INIT(method);

    myisam_stats_method_str= argument;
    if (!find_opt_type(argument, &myisam_stats_method_typelib,
                      opt->name, &method))
    {
      switch (method-1) {
      case 2:
        method_conv= MI_STATS_METHOD_IGNORE_NULLS;
        break;
      case 1:
        method_conv= MI_STATS_METHOD_NULLS_EQUAL;
        break;
      case 0:
      default:
        method_conv= MI_STATS_METHOD_NULLS_NOT_EQUAL;
        break;
      }
      global_system_variables.myisam_stats_method= method_conv;
    }
    break;
  }
  case OPT_SQL_MODE:
  {
    sql_mode_str= argument;
    global_system_variables.sql_mode=
      find_bit_type_or_exit(argument, &sql_mode_typelib, opt->name, &error);
    if (error)
      return 1;
    global_system_variables.sql_mode= fix_sql_mode(global_system_variables.
						   sql_mode);
    break;
  }
  case OPT_OPTIMIZER_SWITCH:
  {
    bool not_used;
    char *error= 0;
    uint error_len= 0;
    optimizer_switch_str= argument;
    global_system_variables.optimizer_switch=
      (ulong)find_set_from_flags(&optimizer_switch_typelib, 
                                 optimizer_switch_typelib.count, 
                                 global_system_variables.optimizer_switch,
                                 global_system_variables.optimizer_switch,
                                 argument, strlen(argument), NULL,
                                 &error, &error_len, &not_used);
     if (error)
     {
       char buf[512];
       char *cbuf= buf;
       cbuf += my_snprintf(buf, 512, "Error in parsing optimizer_switch setting near %*s\n", error_len, error);
       sql_perror(buf);
       return 1;
     }
    break;
  }
  case OPT_ONE_THREAD:
    global_system_variables.thread_handling= SCHEDULER_NO_THREADS;
    opt_thread_handling= thread_handling_typelib.type_names[global_system_variables.thread_handling];
    break;
  case OPT_THREAD_HANDLING:
  {
    int id;
    LINT_INIT(id);
    if (!find_opt_type(argument, &thread_handling_typelib, opt->name, &id))
      global_system_variables.thread_handling= id - 1;
    opt_thread_handling= thread_handling_typelib.type_names[global_system_variables.thread_handling];
    break;
  }
  case OPT_FT_BOOLEAN_SYNTAX:
    if (ft_boolean_check_syntax_string((uchar*) argument))
    {
      sql_print_error("Invalid ft-boolean-syntax string: %s\n", argument);
      return 1;
    }
    strmake(ft_boolean_syntax, argument, sizeof(ft_boolean_syntax)-1);
    break;
  case OPT_SKIP_SAFEMALLOC:
#ifdef SAFEMALLOC
    sf_malloc_quick=1;
#endif
    break;
  case OPT_LOWER_CASE_TABLE_NAMES:
    lower_case_table_names= argument ? atoi(argument) : 1;
    lower_case_table_names_used= 1;
    break;
  case OPT_TEST_IGNORE_WRONG_OPTIONS:
    /* Used for testing options */
    opt_ignore_wrong_options= 1;
    break;
#if defined(ENABLED_DEBUG_SYNC)
  case OPT_DEBUG_SYNC_TIMEOUT:
    /*
      Debug Sync Facility. See debug_sync.cc.
      Default timeout for WAIT_FOR action.
      Default value is zero (facility disabled).
      If option is given without an argument, supply a non-zero value.
    */
    if (!argument)
    {
      /* purecov: begin tested */
      opt_debug_sync_timeout= DEBUG_SYNC_DEFAULT_WAIT_TIMEOUT;
      /* purecov: end */
    }
    break;
#endif /* defined(ENABLED_DEBUG_SYNC) */
  case OPT_MAX_LONG_DATA_SIZE:
    max_long_data_size_used= true;
    break;
  }
  return 0;
}


/** Handle arguments for multiple key caches. */
C_MODE_START
static void* mysql_getopt_value(const char *, uint,
                                const struct my_option *, int *);
C_MODE_END

static void*
mysql_getopt_value(const char *keyname, uint key_length,
		   const struct my_option *option, int *error)
{
  if (error)
    *error= 0;
  switch (option->id) {
  case OPT_KEY_BUFFER_SIZE:
  case OPT_KEY_CACHE_BLOCK_SIZE:
  case OPT_KEY_CACHE_DIVISION_LIMIT:
  case OPT_KEY_CACHE_AGE_THRESHOLD:
  {
    KEY_CACHE *key_cache;
    if (!(key_cache= get_or_create_key_cache(keyname, key_length)))
    {
      if (error)
        *error= EXIT_OUT_OF_MEMORY;
      return 0;
    }
    switch (option->id) {
    case OPT_KEY_BUFFER_SIZE:
      return &key_cache->param_buff_size;
    case OPT_KEY_CACHE_BLOCK_SIZE:
      return &key_cache->param_block_size;
    case OPT_KEY_CACHE_DIVISION_LIMIT:
      return &key_cache->param_division_limit;
    case OPT_KEY_CACHE_AGE_THRESHOLD:
      return &key_cache->param_age_threshold;
    }
  }
  }
  return option->value;
}


extern "C" void option_error_reporter(enum loglevel level, const char *format, ...);

void option_error_reporter(enum loglevel level, const char *format, ...)
{
  va_list args;
  va_start(args, format);

  /* Don't print warnings for --loose options during bootstrap */
  if (level == ERROR_LEVEL || !opt_bootstrap ||
      global_system_variables.log_warnings)
  {
    vprint_msg_to_log(level, format, args);
  }
  va_end(args);
}


/**
  @todo
  - FIXME add EXIT_TOO_MANY_ARGUMENTS to "mysys_err.h" and return that code?
*/
static int get_options(int *argc,char **argv)
{
  int ho_error;

  my_getopt_register_get_addr(mysql_getopt_value);
  strmake(def_ft_boolean_syntax, ft_boolean_syntax,
	  sizeof(ft_boolean_syntax)-1);
  my_getopt_error_reporter= option_error_reporter;

  /* Skip unknown options so that they may be processed later by plugins */
  my_getopt_skip_unknown= TRUE;

  if ((ho_error= handle_options(argc, &argv, my_long_options,
                                mysqld_get_one_option)))
    return ho_error;
  (*argc)++; /* add back one for the progname handle_options removes */
             /* no need to do this for argv as we are discarding it. */

  if ((opt_log_slow_admin_statements || opt_log_queries_not_using_indexes ||
       opt_log_slow_slave_statements) &&
      !opt_slow_log)
    sql_print_warning("options --log-slow-admin-statements, --log-queries-not-using-indexes and --log-slow-slave-statements have no effect if --log_slow_queries is not set");
  if (global_system_variables.net_buffer_length > 
      global_system_variables.max_allowed_packet)
  {
    sql_print_warning("net_buffer_length (%lu) is set to be larger "
                      "than max_allowed_packet (%lu). Please rectify.",
                      global_system_variables.net_buffer_length, 
                      global_system_variables.max_allowed_packet);
  }

#if defined(HAVE_BROKEN_REALPATH)
  my_use_symdir=0;
  my_disable_symlinks=1;
  have_symlink=SHOW_OPTION_NO;
#else
  if (!my_use_symdir)
  {
    my_disable_symlinks=1;
    have_symlink=SHOW_OPTION_DISABLED;
  }
#endif
  if (opt_debugging)
  {
    /* Allow break with SIGINT, no core or stack trace */
    test_flags|= TEST_SIGINT;
    opt_stack_trace= 1;
    test_flags&= ~TEST_CORE_ON_SIGNAL;
  }
  /* Set global MyISAM variables from delay_key_write_options */
  fix_delay_key_write((THD*) 0, OPT_GLOBAL);
  /* Set global slave_exec_mode from its option */
  fix_slave_exec_mode();

  global_system_variables.log_slow_filter=
    fix_log_slow_filter(global_system_variables.log_slow_filter);
#ifndef EMBEDDED_LIBRARY
  if (mysqld_chroot)
    set_root(mysqld_chroot);
#else
  global_system_variables.thread_handling = SCHEDULER_NO_THREADS;
  max_allowed_packet= global_system_variables.max_allowed_packet;
  net_buffer_length= global_system_variables.net_buffer_length;
#endif
  if (fix_paths())
    return 1;

  /*
    Set some global variables from the global_system_variables
    In most cases the global variables will not be used
  */
  my_disable_locking= myisam_single_user= test(opt_external_locking == 0);
  my_disable_sync= opt_sync == 0;
  my_default_record_cache_size=global_system_variables.read_buff_size;
  myisam_max_temp_length=
    (my_off_t) global_system_variables.myisam_max_sort_file_size;

  /* Set global variables based on startup options */
  myisam_block_size=(uint) 1 << my_bit_log2(opt_myisam_block_size);
  my_crc_dbug_check= opt_my_crc_dbug_check;

  /* long_query_time is in microseconds */
  global_system_variables.long_query_time= max_system_variables.long_query_time=
    (longlong) (long_query_time * 1000000.0);

  if (opt_short_log_format)
    opt_specialflag|= SPECIAL_SHORT_LOG_FORMAT;

  if (init_global_datetime_format(MYSQL_TIMESTAMP_DATE,
				  &global_system_variables.date_format) ||
      init_global_datetime_format(MYSQL_TIMESTAMP_TIME,
				  &global_system_variables.time_format) ||
      init_global_datetime_format(MYSQL_TIMESTAMP_DATETIME,
				  &global_system_variables.datetime_format))
    return 1;

#ifdef EMBEDDED_LIBRARY
  one_thread_scheduler(&thread_scheduler);
  one_thread_scheduler(&extra_thread_scheduler);
#else
  if (global_system_variables.thread_handling <=
      SCHEDULER_ONE_THREAD_PER_CONNECTION)
    one_thread_per_connection_scheduler(&thread_scheduler, &max_connections,
                                        &connection_count);
  else if (global_system_variables.thread_handling == SCHEDULER_NO_THREADS)
    one_thread_scheduler(&thread_scheduler);
  else
    pool_of_threads_scheduler(&thread_scheduler);  /* purecov: tested */
  one_thread_per_connection_scheduler(&extra_thread_scheduler,
                                      &extra_max_connections,
                                      &extra_connection_count);
#endif

  /*
    If max_long_data_size is not specified explicitly use
    value of max_allowed_packet.
  */
  if (!max_long_data_size_used)
    max_long_data_size= global_system_variables.max_allowed_packet;

  return 0;
}


/*
  Create version name for running mysqld version
  We automaticly add suffixes -debug, -embedded and -log to the version
  name to make the version more descriptive.
  (MYSQL_SERVER_SUFFIX is set by the compilation environment)
*/

static void set_server_version(void)
{
  char *end= strxmov(server_version, MYSQL_SERVER_VERSION,
                     MYSQL_SERVER_SUFFIX_STR, NullS);
#ifdef EMBEDDED_LIBRARY
  end= strmov(end, "-embedded");
#endif
#ifndef DBUG_OFF
  if (!strstr(MYSQL_SERVER_SUFFIX_STR, "-debug"))
    end= strmov(end, "-debug");
#endif
  if (opt_log || opt_update_log || opt_slow_log || opt_bin_log)
    strmov(end, "-log");                        // This may slow down system
}


static char *get_relative_path(const char *path)
{
  if (test_if_hard_path(path) &&
      is_prefix(path,DEFAULT_MYSQL_HOME) &&
      strcmp(DEFAULT_MYSQL_HOME,FN_ROOTDIR))
  {
    path+=(uint) strlen(DEFAULT_MYSQL_HOME);
    while (*path == FN_LIBCHAR)
      path++;
  }
  return (char*) path;
}


/**
  Fix filename and replace extension where 'dir' is relative to
  mysql_real_data_home.
  @return
    1 if len(path) > FN_REFLEN
*/

bool
fn_format_relative_to_data_home(char * to, const char *name,
				const char *dir, const char *extension)
{
  char tmp_path[FN_REFLEN];
  if (!test_if_hard_path(dir))
  {
    strxnmov(tmp_path,sizeof(tmp_path)-1, mysql_real_data_home,
	     dir, NullS);
    dir=tmp_path;
  }
  return !fn_format(to, name, dir, extension,
		    MY_APPEND_EXT | MY_UNPACK_FILENAME | MY_SAFE_PATH);
}


/**
  Test a file path to determine if the path is compatible with the secure file
  path restriction.
 
  @param path null terminated character string

  @return
    @retval TRUE The path is secure
    @retval FALSE The path isn't secure
*/

bool is_secure_file_path(char *path)
{
  char buff1[FN_REFLEN], buff2[FN_REFLEN];
  size_t opt_secure_file_priv_len;
  /*
    All paths are secure if opt_secure_file_path is 0
  */
  if (!opt_secure_file_priv)
    return TRUE;

  opt_secure_file_priv_len= strlen(opt_secure_file_priv);

  if (strlen(path) >= FN_REFLEN)
    return FALSE;

  if (my_realpath(buff1, path, 0))
  {
    /*
      The supplied file path might have been a file and not a directory.
    */
    size_t length= dirname_length(path);        // Guaranteed to be < FN_REFLEN
    memcpy(buff2, path, length);
    buff2[length]= '\0';
    if (length == 0 || my_realpath(buff1, buff2, 0))
      return FALSE;
  }
  convert_dirname(buff2, buff1, NullS);
  if (!lower_case_file_system)
  {
    if (strncmp(opt_secure_file_priv, buff2, opt_secure_file_priv_len))
      return FALSE;
  }
  else
  {
    if (files_charset_info->coll->strnncoll(files_charset_info,
                                            (uchar *) buff2, strlen(buff2),
                                            (uchar *) opt_secure_file_priv,
                                            opt_secure_file_priv_len,
                                            TRUE))
      return FALSE;
  }
  return TRUE;
}


static int fix_paths(void)
{
  char buff[FN_REFLEN],*pos;
  DBUG_ENTER("fix_paths");

  convert_dirname(mysql_home,mysql_home,NullS);
  /* Resolve symlinks to allow 'mysql_home' to be a relative symlink */
  my_realpath(mysql_home,mysql_home,MYF(0));
  /* Ensure that mysql_home ends in FN_LIBCHAR */
  pos=strend(mysql_home);
  if (pos[-1] != FN_LIBCHAR)
  {
    pos[0]= FN_LIBCHAR;
    pos[1]= 0;
  }
  convert_dirname(language,language,NullS);
  convert_dirname(mysql_real_data_home,mysql_real_data_home,NullS);
  (void) my_load_path(mysql_home,mysql_home,""); // Resolve current dir
  (void) my_load_path(mysql_real_data_home,mysql_real_data_home,mysql_home);
  (void) my_load_path(pidfile_name,pidfile_name,mysql_real_data_home);
  (void) my_load_path(opt_plugin_dir, opt_plugin_dir_ptr ? opt_plugin_dir_ptr :
                                      get_relative_path(PLUGINDIR), mysql_home);
  opt_plugin_dir_ptr= opt_plugin_dir;

  my_realpath(mysql_unpacked_real_data_home, mysql_real_data_home, MYF(0));
  mysql_unpacked_real_data_home_len= 
    (int) strlen(mysql_unpacked_real_data_home);
  if (mysql_unpacked_real_data_home[mysql_unpacked_real_data_home_len-1] == FN_LIBCHAR)
    --mysql_unpacked_real_data_home_len;

  char *sharedir=get_relative_path(SHAREDIR);
  if (test_if_hard_path(sharedir))
    strmake(buff,sharedir,sizeof(buff)-1);		/* purecov: tested */
  else
    strxnmov(buff,sizeof(buff)-1,mysql_home,sharedir,NullS);
  convert_dirname(buff,buff,NullS);
  (void) my_load_path(language,language,buff);

  /* If --character-sets-dir isn't given, use shared library dir */
  if (charsets_dir != mysql_charsets_dir)
  {
    strxnmov(mysql_charsets_dir, sizeof(mysql_charsets_dir)-1, buff,
	     CHARSET_DIR, NullS);
  }
  (void) my_load_path(mysql_charsets_dir, mysql_charsets_dir, buff);
  convert_dirname(mysql_charsets_dir, mysql_charsets_dir, NullS);
  charsets_dir=mysql_charsets_dir;

  if (init_tmpdir(&mysql_tmpdir_list, opt_mysql_tmpdir))
    DBUG_RETURN(1);
#ifdef HAVE_REPLICATION
  if (!slave_load_tmpdir)
  {
    if (!(slave_load_tmpdir = (char*) my_strdup(mysql_tmpdir, MYF(MY_FAE))))
      DBUG_RETURN(1);
  }
#endif /* HAVE_REPLICATION */
  /*
    Convert the secure-file-priv option to system format, allowing
    a quick strcmp to check if read or write is in an allowed dir
  */
  if (opt_secure_file_priv)
  {
    if (*opt_secure_file_priv == 0)
    {
      my_free(opt_secure_file_priv, MYF(0));
      opt_secure_file_priv= 0;
    }
    else
    {
      char *secure_file_real_path;
      if (my_realpath(buff, opt_secure_file_priv, 0))
      {
        sql_print_warning("Failed to normalize the argument for --secure-file-priv.");
        DBUG_RETURN(1);
      }
      secure_file_real_path= (char *)my_malloc(FN_REFLEN, MYF(MY_FAE));
      convert_dirname(secure_file_real_path, buff, NullS);
      my_free(opt_secure_file_priv, MYF(0));
      opt_secure_file_priv= secure_file_real_path;
    }
  }
  DBUG_RETURN(0);
}


static ulong find_bit_type_or_exit(const char *x, TYPELIB *bit_lib,
                                   const char *option, int *error)
{
  ulong result;
  const char **ptr;
  
  *error= 0;
  if ((result= find_bit_type(x, bit_lib)) == ~(ulong) 0)
  {
    char *buff= (char *) my_alloca(2048);
    char *cbuf;
    ptr= bit_lib->type_names;
    cbuf= buff + ((!*x) ?
      my_snprintf(buff, 2048, "No option given to %s\n", option) :
      my_snprintf(buff, 2048, "Wrong option to %s. Option(s) given: %s\n",
                  option, x));
    cbuf+= my_snprintf(cbuf, 2048 - (cbuf-buff), "Alternatives are: '%s'", *ptr);
    while (*++ptr)
      cbuf+= my_snprintf(cbuf, 2048 - (cbuf-buff), ",'%s'", *ptr);
    my_snprintf(cbuf, 2048 - (cbuf-buff), "\n");
    sql_perror(buff);
    *error= 1;
    my_afree(buff);
    return 0;
  }

  return result;
}


/**
  @return
    a bitfield from a string of substrings separated by ','
    or
    ~(ulong) 0 on error.
*/

static ulong find_bit_type(const char *x, TYPELIB *bit_lib)
{
  bool found_end;
  int  found_count;
  const char *end,*i,*j;
  const char **array, *pos;
  ulong found,found_int,bit;
  DBUG_ENTER("find_bit_type");
  DBUG_PRINT("enter",("x: '%s'",x));

  found=0;
  found_end= 0;
  pos=(char *) x;
  while (*pos == ' ') pos++;
  found_end= *pos == 0;
  while (!found_end)
  {
    if (!*(end=strcend(pos,',')))		/* Let end point at fieldend */
    {
      while (end > pos && end[-1] == ' ')
	end--;					/* Skip end-space */
      found_end=1;
    }
    found_int=0; found_count=0;
    for (array=bit_lib->type_names, bit=1 ; (i= *array++) ; bit<<=1)
    {
      j=pos;
      while (j != end)
      {
	if (my_toupper(mysqld_charset,*i++) !=
            my_toupper(mysqld_charset,*j++))
	  goto skip;
      }
      found_int=bit;
      if (! *i)
      {
	found_count=1;
	break;
      }
      else if (j != pos)			// Half field found
      {
	found_count++;				// Could be one of two values
      }
skip: ;
    }
    if (found_count != 1)
      DBUG_RETURN(~(ulong) 0);				// No unique value
    found|=found_int;
    pos=end+1;
  }

  DBUG_PRINT("exit",("bit-field: %ld",(ulong) found));
  DBUG_RETURN(found);
} /* find_bit_type */


/**
  Check if file system used for databases is case insensitive.

  @param dir_name			Directory to test

  @retval -1  Don't know (Test failed)
  @retval  0   File system is case sensitive
  @retval  1   File system is case insensitive
*/

static int test_if_case_insensitive(const char *dir_name)
{
  int result= 0;
  File file;
  char buff[FN_REFLEN], buff2[FN_REFLEN];
  MY_STAT stat_info;
  DBUG_ENTER("test_if_case_insensitive");

  fn_format(buff, glob_hostname, dir_name, ".lower-test",
	    MY_UNPACK_FILENAME | MY_REPLACE_EXT | MY_REPLACE_DIR);
  fn_format(buff2, glob_hostname, dir_name, ".LOWER-TEST",
	    MY_UNPACK_FILENAME | MY_REPLACE_EXT | MY_REPLACE_DIR);
  (void) my_delete(buff2, MYF(0));
  if ((file= my_create(buff, 0666, O_RDWR, MYF(0))) < 0)
  {
    sql_print_warning("Can't create test file %s", buff);
    DBUG_RETURN(-1);
  }
  my_close(file, MYF(0));
  if (my_stat(buff2, &stat_info, MYF(0)))
    result= 1;					// Can access file
  (void) my_delete(buff, MYF(MY_WME));
  DBUG_PRINT("exit", ("result: %d", result));
  DBUG_RETURN(result);
}


#ifndef EMBEDDED_LIBRARY

/**
  Create file to store pid number.
*/
static void create_pid_file()
{
  File file;
  if ((file = my_create(pidfile_name,0664,
			O_WRONLY | O_TRUNC, MYF(MY_WME))) >= 0)
  {
    char buff[21], *end;
    end= int10_to_str((long) getpid(), buff, 10);
    *end++= '\n';
    if (!my_write(file, (uchar*) buff, (uint) (end-buff), MYF(MY_WME | MY_NABP)))
    {
      (void) my_close(file, MYF(0));
      return;
    }
    (void) my_close(file, MYF(0));
  }
  sql_perror("Can't start server: can't create PID file");
  exit(1);
}
#endif /* EMBEDDED_LIBRARY */

/** Clear most status variables. */
void refresh_status(THD *thd)
{
  pthread_mutex_lock(&LOCK_status);

  /* Add thread's status variabes to global status */
  add_to_status(&global_status_var, &thd->status_var);

  /* Reset thread's status variables */
  bzero((uchar*) &thd->status_var, sizeof(thd->status_var));

  /* Reset some global variables */
  reset_status_vars();

  /* Reset the counters of all key caches (default and named). */
  process_key_caches(reset_key_cache_counters);
#ifdef COMMUNITY_SERVER
  flush_status_time= time((time_t*) 0);
#endif
  pthread_mutex_unlock(&LOCK_status);

  /*
    Set max_used_connections to the number of currently open
    connections.  Lock LOCK_thread_count out of LOCK_status to avoid
    deadlocks.  Status reset becomes not atomic, but status data is
    not exact anyway.
  */
  pthread_mutex_lock(&LOCK_thread_count);
  max_used_connections= thread_count-delayed_insert_threads;
  pthread_mutex_unlock(&LOCK_thread_count);
}


/*****************************************************************************
  Instantiate variables for missing storage engines
  This section should go away soon
*****************************************************************************/

#ifndef WITH_NDBCLUSTER_STORAGE_ENGINE
ulong ndb_cache_check_time;
ulong ndb_extra_logging;
#endif

/*****************************************************************************
  Instantiate templates
*****************************************************************************/

#ifdef HAVE_EXPLICIT_TEMPLATE_INSTANTIATION
/* Used templates */
template class I_List<THD>;
template class I_List_iterator<THD>;
template class I_List<i_string>;
template class I_List<i_string_pair>;
template class I_List<NAMED_LIST>;
template class I_List<Statement>;
template class I_List_iterator<Statement>;
#endif<|MERGE_RESOLUTION|>--- conflicted
+++ resolved
@@ -421,16 +421,11 @@
 static bool volatile ready_to_exit;
 static my_bool opt_debugging= 0, opt_external_locking= 0, opt_console= 0;
 static my_bool opt_short_log_format= 0;
-static my_bool opt_ignore_wrong_options= 0, opt_expect_abort= 0;
+static my_bool opt_ignore_wrong_options= 0;
 static my_bool opt_sync= 0;
 static uint kill_cached_threads, wake_thread;
-<<<<<<< HEAD
 ulong thread_created;
-static ulong max_used_connections;
-=======
-static ulong killed_threads, thread_created;
-       ulong max_used_connections;
->>>>>>> dacaaf22
+ulong max_used_connections;
 static ulong my_bind_addr;			/**< the address we bind to */
 static volatile ulong cached_thread_count= 0;
 static const char *sql_mode_str= "OFF";
@@ -744,15 +739,12 @@
 
 /* Static variables */
 
-<<<<<<< HEAD
-static bool kill_in_progress, segfaulted;
-static my_bool opt_stack_trace;
-=======
 static volatile sig_atomic_t kill_in_progress;
-#ifdef HAVE_STACK_TRACE_ON_SEGV
+#ifdef HAVE_STACKTRACE
 static my_bool opt_do_pstack;
-#endif /* HAVE_STACK_TRACE_ON_SEGV */
->>>>>>> dacaaf22
+my_bool opt_stack_trace;
+#endif /* HAVE_STACKTRACE */
+my_bool opt_expect_abort= 0;
 static my_bool opt_bootstrap, opt_myisam_log;
 static int cleanup_done;
 static ulong opt_specialflag, opt_myisam_block_size;
@@ -2573,179 +2565,6 @@
 }
 #endif
 
-
-<<<<<<< HEAD
-extern "C" sig_handler handle_segfault(int sig)
-{
-  time_t curr_time;
-  struct tm tm;
-#ifdef HAVE_STACKTRACE
-  THD *thd=current_thd;
-#endif
-
-  /*
-    Strictly speaking, one needs a mutex here
-    but since we have got SIGSEGV already, things are a mess
-    so not having the mutex is not as bad as possibly using a buggy
-    mutex - so we keep things simple
-  */
-  if (segfaulted)
-  {
-    fprintf(stderr, "Fatal " SIGNAL_FMT " while backtracing\n", sig);
-    exit(1);
-  }
-
-  segfaulted = 1;
-
-  curr_time= my_time(0);
-  localtime_r(&curr_time, &tm);
-
-  fprintf(stderr, "%02d%02d%02d %2d:%02d:%02d ",
-          tm.tm_year % 100, tm.tm_mon+1, tm.tm_mday,
-          tm.tm_hour, tm.tm_min, tm.tm_sec);
-  if (opt_expect_abort && sig == SIGABRT)
-  {
-    fprintf(stderr,"[Note] mysqld did an expected abort\n");
-    goto end;
-  }
-
-  fprintf(stderr,"[ERROR] mysqld got " SIGNAL_FMT " ;\n\
-This could be because you hit a bug. It is also possible that this binary\n\
-or one of the libraries it was linked against is corrupt, improperly built,\n\
-or misconfigured. This error can also be caused by malfunctioning hardware.\n",
-	  sig);
-  fprintf(stderr, "\
-We will try our best to scrape up some info that will hopefully help diagnose\n\
-the problem, but since we have already crashed, something is definitely wrong\n\
-and this may fail.\n\n");
-  fprintf(stderr, "key_buffer_size=%lu\n",
-          (ulong) dflt_key_cache->key_cache_mem_size);
-  fprintf(stderr, "read_buffer_size=%ld\n", (long) global_system_variables.read_buff_size);
-  fprintf(stderr, "max_used_connections=%lu\n", max_used_connections);
-  fprintf(stderr, "max_threads=%u\n", thread_scheduler.max_threads +
-          (uint) extra_max_connections);
-  fprintf(stderr, "threads_connected=%u\n", thread_count);
-  fprintf(stderr, "It is possible that mysqld could use up to \n\
-key_buffer_size + (read_buffer_size + sort_buffer_size)*max_threads = %lu K\n\
-bytes of memory\n", ((ulong) dflt_key_cache->key_cache_mem_size +
-		     (global_system_variables.read_buff_size +
-		      global_system_variables.sortbuff_size) *
-		     (thread_scheduler.max_threads + extra_max_connections) +
-                     (max_connections + extra_max_connections)* sizeof(THD))
-          / 1024);
-  fprintf(stderr, "Hope that's ok; if not, decrease some variables in the equation.\n\n");
-
-#if defined(HAVE_LINUXTHREADS)
-  if (sizeof(char*) == 4 && thread_count > UNSAFE_DEFAULT_LINUX_THREADS)
-  {
-    fprintf(stderr, "\
-You seem to be running 32-bit Linux and have %d concurrent connections.\n\
-If you have not changed STACK_SIZE in LinuxThreads and built the binary \n\
-yourself, LinuxThreads is quite likely to steal a part of the global heap for\n\
-the thread stack. Please read http://dev.mysql.com/doc/mysql/en/linux.html\n\n",
-	    thread_count);
-  }
-#endif /* HAVE_LINUXTHREADS */
-
-#ifdef HAVE_STACKTRACE
-
-  if (opt_stack_trace)
-  {
-    fprintf(stderr, "Thread pointer: 0x%lx\n", (long) thd);
-    fprintf(stderr, "Attempting backtrace. You can use the following "
-                    "information to find out\nwhere mysqld died. If "
-                    "you see no messages after this, something went\n"
-                    "terribly wrong...\n");
-    my_print_stacktrace(thd ? (uchar*) thd->thread_stack : NULL,
-                        my_thread_stack_size);
-  }
-  if (thd)
-  {
-    const char *kreason= "UNKNOWN";
-    switch (thd->killed) {
-    case THD::NOT_KILLED:
-      kreason= "NOT_KILLED";
-      break;
-    case THD::KILL_BAD_DATA:
-      kreason= "KILL_BAD_DATA";
-      break;
-    case THD::KILL_CONNECTION:
-      kreason= "KILL_CONNECTION";
-      break;
-    case THD::KILL_QUERY:
-      kreason= "KILL_QUERY";
-      break;
-    case THD::KILLED_NO_VALUE:
-      kreason= "KILLED_NO_VALUE";
-      break;
-    }
-    fprintf(stderr, "\nTrying to get some variables.\n"
-                    "Some pointers may be invalid and cause the dump to abort.\n");
-    fprintf(stderr, "Query (%p): ", thd->query());
-    my_safe_print_str(thd->query(), min(1024, thd->query_length()));
-    fprintf(stderr, "Connection ID (thread ID): %lu\n", (ulong) thd->thread_id);
-    fprintf(stderr, "Status: %s\n", kreason);
-    fputc('\n', stderr);
-  }
-  fprintf(stderr, "\
-The manual page at http://dev.mysql.com/doc/mysql/en/crashing.html contains\n\
-information that should help you find out what is causing the crash.\n");
-  fflush(stderr);
-#endif /* HAVE_STACKTRACE */
-
-#ifdef HAVE_INITGROUPS
-  if (calling_initgroups)
-    fprintf(stderr, "\n\
-This crash occured while the server was calling initgroups(). This is\n\
-often due to the use of a mysqld that is statically linked against glibc\n\
-and configured to use LDAP in /etc/nsswitch.conf. You will need to either\n\
-upgrade to a version of glibc that does not have this problem (2.3.4 or\n\
-later when used with nscd), disable LDAP in your nsswitch.conf, or use a\n\
-mysqld that is not statically linked.\n");
-#endif
-
-#ifdef HAVE_NPTL
-  if (thd_lib_detected == THD_LIB_LT && !getenv("LD_ASSUME_KERNEL"))
-    fprintf(stderr,"\n\
-You are running a statically-linked LinuxThreads binary on an NPTL system.\n\
-This can result in crashes on some distributions due to LT/NPTL conflicts.\n\
-You should either build a dynamically-linked binary, or force LinuxThreads\n\
-to be used with the LD_ASSUME_KERNEL environment variable. Please consult\n\
-the documentation for your distribution on how to do that.\n");
-#endif
-
-  if (locked_in_memory)
-  {
-    fprintf(stderr, "\n\
-The \"--memlock\" argument, which was enabled, uses system calls that are\n\
-unreliable and unstable on some operating systems and operating-system\n\
-versions (notably, some versions of Linux).  This crash could be due to use\n\
-of those buggy OS calls.  You should consider whether you really need the\n\
-\"--memlock\" parameter and/or consult the OS distributer about \"mlockall\"\n\
-bugs.\n");
-  }
-
-#ifdef HAVE_WRITE_CORE
-  if (test_flags & TEST_CORE_ON_SIGNAL)
-  {
-    fprintf(stderr, "Writing a core file\n");
-    fflush(stderr);
-    my_write_core(sig);
-  }
-#endif
-
-end:
-#ifndef __WIN__
-  /* Terminate */
-  exit(1);
-#else
-  /* On Windows, do not terminate, but pass control to exception filter */
-  ;
-#endif
-}
-
-=======
->>>>>>> dacaaf22
 #if !defined(__WIN__) && !defined(__NETWARE__)
 #ifndef SA_RESETHAND
 #define SA_RESETHAND 0
