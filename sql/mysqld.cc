--- conflicted
+++ resolved
@@ -535,11 +535,8 @@
 const char **errmesg;			/* Error messages */
 const char *myisam_recover_options_str="OFF";
 const char *myisam_stats_method_str="nulls_unequal";
-<<<<<<< HEAD
-
-=======
 const char *maria_stats_method_str="nulls_unequal";
->>>>>>> fdf847fb
+
 /* name of reference on left espression in rewritten IN subquery */
 const char *in_left_expr_name= "<left expr>";
 /* name of additional condition */
