--- conflicted
+++ resolved
@@ -501,12 +501,7 @@
   ulong net_write_timeout;
   ulong optimizer_prune_level;
   ulong optimizer_search_depth;
-<<<<<<< HEAD
-=======
-  /* A bitmap for switching optimizations on/off */
-  ulong optimizer_switch;
   ulong optimizer_use_stat_tables;
->>>>>>> 09944f37
   ulong preload_buff_size;
   ulong profiling_history_size;
   ulong read_buff_size;
