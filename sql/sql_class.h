--- conflicted
+++ resolved
@@ -501,12 +501,8 @@
   ulonglong tmp_table_size;
   ulonglong long_query_time;
   ulonglong optimizer_switch;
-<<<<<<< HEAD
   sql_mode_t sql_mode; ///< which non-standard SQL behaviour should be enabled
-=======
-  ulonglong sql_mode; ///< which non-standard SQL behaviour should be enabled
-  ulonglong old_behavior; ///< which old SQL behaviour should be enabled
->>>>>>> 34cb833b
+  sql_mode_t old_behavior; ///< which old SQL behaviour should be enabled
   ulonglong option_bits; ///< OPTION_xxx constants, e.g. OPTION_PROFILING
   ulonglong join_buff_space_limit;
   ulonglong log_slow_filter; 
