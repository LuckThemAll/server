/* Copyright (C) 2013 Codership Oy <info@codership.com>

   This program is free software; you can redistribute it and/or modify
   it under the terms of the GNU General Public License as published by
   the Free Software Foundation; version 2 of the License.

   This program is distributed in the hope that it will be useful,
   but WITHOUT ANY WARRANTY; without even the implied warranty of
   MERCHANTABILITY or FITNESS FOR A PARTICULAR PURPOSE.  See the
   GNU General Public License for more details.

   You should have received a copy of the GNU General Public License along
   with this program; if not, write to the Free Software Foundation, Inc.,
   51 Franklin Street, Fifth Floor, Boston, MA 02110-1301 USA. */

#include "mariadb.h"
#include "wsrep_thd.h"
#include "transaction.h"
#include "rpl_rli.h"
#include "log_event.h"
#include "sql_parse.h"
//#include "global_threads.h" // LOCK_thread_count, etc.
#include "sql_base.h" // close_thread_tables()
#include "mysqld.h"   // start_wsrep_THD();
#include "wsrep_applier.h"   // start_wsrep_THD();
#include "wsrep_sr.h"        // wsrep_abort_SR_THD();
#include "mysql/service_wsrep.h" // wsrep_thd_awake(); 
#include "slave.h"    // opt_log_slave_updates
#include "rpl_filter.h"
#include "rpl_rli.h"
#include "rpl_mi.h"

#include "debug_sync.h"

static Wsrep_thd_queue* wsrep_rollback_queue = 0;
static Wsrep_thd_queue* wsrep_post_rollback_queue = 0;

#if (__LP64__)
static volatile int64 wsrep_bf_aborts_counter(0);
#define WSREP_ATOMIC_LOAD_LONG my_atomic_load64
#define WSREP_ATOMIC_ADD_LONG  my_atomic_add64
#else
static volatile int32 wsrep_bf_aborts_counter(0);
#define WSREP_ATOMIC_LOAD_LONG my_atomic_load32
#define WSREP_ATOMIC_ADD_LONG  my_atomic_add32
#endif

int wsrep_show_bf_aborts (THD *thd, SHOW_VAR *var, char *buff,
                          enum enum_var_type scope)
{
  wsrep_local_bf_aborts = WSREP_ATOMIC_LOAD_LONG(&wsrep_bf_aborts_counter);
  var->type = SHOW_LONGLONG;
  var->value = (char*)&wsrep_local_bf_aborts;
  return 0;
}
void wsrep_cleanup_transaction(THD *thd)
{
  mysql_mutex_assert_owner(&thd->LOCK_wsrep_thd);
  DBUG_ENTER("wsrep_cleanup_transaction");
  if (thd->wsrep_exec_mode == REPL_RECV)  return;

  DBUG_ASSERT(thd->wsrep_conflict_state() != MUST_REPLAY);
  DBUG_ASSERT(thd->wsrep_SR_fragments.empty());

  if (wsrep_SR_store) wsrep_SR_store->trx_done(thd);
  if (wsrep_emulate_bin_log) wsrep_thd_binlog_trx_reset(thd);

  wsrep_reset_SR_trans(thd);
  thd->wsrep_exec_mode= LOCAL_STATE;
  if (thd->wsrep_conflict_state() != NO_CONFLICT)
  {
    /*
      Catch half finished rollbacks.
     */
    DBUG_ASSERT(thd->wsrep_conflict_state() == ABORTED ||
                thd->wsrep_conflict_state() == CERT_FAILURE);

    thd->killed= NOT_KILLED;
    thd->set_wsrep_conflict_state(NO_CONFLICT);
  }

  if (MUST_REPLAY != thd->wsrep_conflict_state())
  {
    thd->wsrep_PA_safe= true;
    thd->wsrep_ws_handle.trx_id= WSREP_UNDEFINED_TRX_ID;
    thd->set_wsrep_next_trx_id(WSREP_UNDEFINED_TRX_ID);

    if (thd->wsrep_trx_meta.gtid.seqno != WSREP_SEQNO_UNDEFINED)
    {
      thd->wsrep_last_written_gtid= thd->wsrep_trx_meta.gtid;
    }
    thd->wsrep_trx_meta.gtid= WSREP_GTID_UNDEFINED;
    thd->wsrep_trx_meta.depends_on= WSREP_SEQNO_UNDEFINED;
    thd->wsrep_affected_rows= 0;
    thd->wsrep_skip_wsrep_GTID= false;
    thd->wsrep_xid.null();
  }

  DBUG_VOID_RETURN;
}

/*
  Run post rollback actions.

  Assert thd->LOCK_wsrep_thd ownership
 */
void wsrep_post_rollback(THD *thd)
{
  mysql_mutex_assert_owner(&thd->LOCK_wsrep_thd);

  WSREP_LOG_THD(thd, NULL);

  DBUG_ASSERT(thd->wsrep_conflict_state() == NO_CONFLICT || /* voluntary */
              thd->wsrep_conflict_state() == ABORTING); /* BF abort or cert failure  */

  mysql_mutex_unlock(&thd->LOCK_wsrep_thd);

  if (thd->wsrep_trx_has_seqno())
  {
    if (!wsrep_gtid_mode)
    {
      void* ptr= NULL;
      size_t len= 0;
      wsrep_buf_t err= {ptr, len};
      if (wsrep->commit_order_enter(wsrep, &thd->wsrep_ws_handle))
      {
        WSREP_WARN("wsrep_post_rollback: failed to enter commit order");
      }
      if (wsrep->commit_order_leave(wsrep, &thd->wsrep_ws_handle, &err))
      {
        WSREP_WARN("wsrep_post_rollback: failed to leave commit order");
      }
    }
    /*
      If binlogging is on commit ordering is done when dummy
      event is written into binlog
     */
    else if (wsrep_write_dummy_event(thd, "rollback"))
    {
      WSREP_WARN("wsrep_post_rollback: failed to write dummy event");
    }
  }

  if (wsrep->release(wsrep, &thd->wsrep_ws_handle))
  {
    WSREP_WARN("wsrep::release fail: %llu %d",
               (long long)thd->thread_id, thd->get_stmt_da()->status());
  }

  mysql_mutex_lock(&thd->LOCK_wsrep_thd);

  DBUG_ASSERT(thd->wsrep_conflict_state() == NO_CONFLICT ||
              thd->wsrep_conflict_state() == ABORTING);

  if (thd->wsrep_conflict_state() == NO_CONFLICT)
  {
    thd->set_wsrep_conflict_state(MUST_ABORT);
    thd->set_wsrep_conflict_state(ABORTING);
    thd->set_wsrep_conflict_state(ABORTED);
  }
  else
  {
    thd->set_wsrep_conflict_state(ABORTED);
  }
}

<<<<<<< HEAD
/* must have (&thd->LOCK_thd_data) */
void wsrep_client_rollback(THD *thd)
=======
/*
  must have (&thd->LOCK_wsrep_thd)
  thd->wsrep_conflict_state must be MUST_ABORT
*/
void wsrep_client_rollback(THD *thd, bool rollbacker)
>>>>>>> 2b734ca2
{
  mysql_mutex_assert_owner(&thd->LOCK_wsrep_thd);
  DBUG_ASSERT(thd->wsrep_conflict_state() == MUST_ABORT ||
              thd->wsrep_conflict_state() == CERT_FAILURE);
  WSREP_DEBUG("client rollback due to BF abort for (%lld %lld), query: %s",
              thd->thread_id, thd->query_id, WSREP_QUERY(thd));

  my_atomic_add64(&wsrep_bf_aborts_counter, 1);

  /*
    Rollback proccess should be fired only for threads which are not
    in the process of committing.
  */
  DBUG_ASSERT(thd->wsrep_query_state() != QUERY_COMMITTING);
  if (rollbacker)
  {
    DBUG_ASSERT(thd->wsrep_trx_meta.gtid.seqno == WSREP_SEQNO_UNDEFINED);
  }

<<<<<<< HEAD
  thd->wsrep_conflict_state= ABORTING;
  mysql_mutex_unlock(&thd->LOCK_thd_data);
  trans_rollback(thd);
=======
  thd->set_wsrep_conflict_state(ABORTING);
  mysql_mutex_unlock(&thd->LOCK_wsrep_thd);

  if (thd->wsrep_is_streaming())
  {
    WSREP_DEBUG("wsrep_client_rollback: thd: %lld fragments %zu",
                thd->thread_id, thd->wsrep_SR_fragments.size());
    wsrep_SR_store->rollback_trx(thd);
    thd->wsrep_SR_fragments.clear();
  }
>>>>>>> 2b734ca2

  if (thd->locked_tables_mode && thd->lock)
  {
    WSREP_DEBUG("unlocking tables for BF abort (%lld)", thd->thread_id);
    thd->locked_tables_list.unlock_locked_tables(thd);
    thd->variables.option_bits&= ~(OPTION_TABLE_LOCK);
  }

  if (thd->global_read_lock.is_acquired())
  {
    WSREP_DEBUG("unlocking GRL for BF abort (%lld)", thd->thread_id);
    thd->global_read_lock.unlock_global_read_lock(thd);
  }

  /* Release transactional metadata locks. */
  thd->mdl_context.release_transactional_locks();

  /* release explicit MDL locks */
  thd->mdl_context.release_explicit_locks();

  if (thd->get_binlog_table_maps())
  {
    WSREP_DEBUG("clearing binlog table map for BF abort (%lld)", thd->thread_id);
    thd->clear_binlog_table_maps();
  }
<<<<<<< HEAD
  mysql_mutex_lock(&thd->LOCK_thd_data);
  thd->wsrep_conflict_state= ABORTED;
=======

  /*
    trans_rolback() must be called after all locks are released since it
    calls ha_rollback_trans() which acquires TO
  */
  if (trans_rollback(thd))
  {
    WSREP_WARN("client rollback failed for: %lld %lld, conf: %d",
               thd->thread_id, thd->query_id,
               thd->wsrep_conflict_state_unsafe());
  }

  if (rollbacker && thd->wsrep_trx_meta.gtid.seqno != WSREP_SEQNO_UNDEFINED)
  {
    /*
      Thd has been assigned seqno and it needs to release provider
      resoureces. Do it in separate thread to avoid deadlocks.
    */
    DBUG_ASSERT(thd->wsrep_exec_mode == LOCAL_ROLLBACK);
    if (wsrep_post_rollback_queue->push_back(thd))
    {
      WSREP_WARN("duplicate thd %llu for post-rollbacker",
                 wsrep_thd_thread_id(thd));
    }
  }

  mysql_mutex_lock(&thd->LOCK_wsrep_thd);
  /*
    If the seqno is not set there is no need for post rollback
    actions.
   */
  if (rollbacker /* && wsrep_thd_trx_seqno(thd) == WSREP_SEQNO_UNDEFINED */)
  {
    wsrep_post_rollback(thd);
  }

  return;
>>>>>>> 2b734ca2
}

#define NUMBER_OF_FIELDS_TO_IDENTIFY_COORDINATOR 1
#define NUMBER_OF_FIELDS_TO_IDENTIFY_WORKER 2
//#include "rpl_info_factory.h"

static rpl_group_info* wsrep_relay_group_init(const char* log_fname)
{
  Relay_log_info* rli= new Relay_log_info(false);

  if (!rli->relay_log.description_event_for_exec)
  {
    rli->relay_log.description_event_for_exec=
      new Format_description_log_event(4);
  }

  static LEX_CSTRING connection_name= { STRING_WITH_LEN("wsrep") };

  /*
    Master_info's constructor initializes rpl_filter by either an already
    constructed Rpl_filter object from global 'rpl_filters' list if the
    specified connection name is same, or it constructs a new Rpl_filter
    object and adds it to rpl_filters. This object is later destructed by
    Mater_info's destructor by looking it up based on connection name in
    rpl_filters list.

    However, since all Master_info objects created here would share same
    connection name ("wsrep"), destruction of any of the existing Master_info
    objects (in wsrep_return_from_bf_mode()) would free rpl_filter referenced
    by any/all existing Master_info objects.

    In order to avoid that, we have added a check in Master_info's destructor
    to not free the "wsrep" rpl_filter. It will eventually be freed by
    free_all_rpl_filters() when server terminates.
  */
  rli->mi = new Master_info(&connection_name, false);

  struct rpl_group_info *rgi= new rpl_group_info(rli);
  rgi->thd= rli->sql_driver_thd= current_thd;

  if ((rgi->deferred_events_collecting= rli->mi->rpl_filter->is_on()))
  {
    rgi->deferred_events= new Deferred_log_events(rli);
  }

  return rgi;
}

void wsrep_prepare_bf_thd(THD *thd, struct wsrep_thd_shadow* shadow)
{
  shadow->options       = thd->variables.option_bits;
  shadow->server_status = thd->server_status;
  shadow->wsrep_exec_mode = thd->wsrep_exec_mode;
  shadow->vio           = thd->net.vio;

  // Disable general logging on applier threads
  thd->variables.option_bits |= OPTION_LOG_OFF;
  // Enable binlogging if opt_log_slave_updates is set
  if (opt_log_slave_updates)
    thd->variables.option_bits|= OPTION_BIN_LOG;
  else
    thd->variables.option_bits&= ~(OPTION_BIN_LOG);

  if (!thd->wsrep_rgi) thd->wsrep_rgi= wsrep_relay_group_init("wsrep_relay");

  /* thd->system_thread_info.rpl_sql_info isn't initialized. */
  thd->system_thread_info.rpl_sql_info=
    new rpl_sql_thread_info(thd->wsrep_rgi->rli->mi->rpl_filter);

  thd->wsrep_exec_mode= REPL_RECV;
  thd->net.vio= 0;
  thd->clear_error();

  shadow->tx_isolation        = thd->variables.tx_isolation;
  thd->variables.tx_isolation = ISO_READ_COMMITTED;
  thd->tx_isolation           = ISO_READ_COMMITTED;

  shadow->db            = (char*)thd->db.str;
  shadow->db_length     = thd->db.length;
  shadow->user_time     = thd->user_time;
  shadow->row_count_func= thd->get_row_count_func();
  shadow->user_time     = thd->user_time;

  thd->reset_db(&null_clex_str);
}

void wsrep_return_from_bf_mode(THD *thd, struct wsrep_thd_shadow* shadow)
{
  LEX_CSTRING db= {shadow->db, shadow->db_length };
  thd->variables.option_bits  = shadow->options;
  thd->server_status          = shadow->server_status;
  thd->wsrep_exec_mode        = shadow->wsrep_exec_mode;
  thd->net.vio                = shadow->vio;
  thd->variables.tx_isolation = shadow->tx_isolation;
  thd->set_row_count_func(shadow->row_count_func);
  thd->user_time              = shadow->user_time;
  thd->reset_db(&db);

  delete thd->system_thread_info.rpl_sql_info;
  delete thd->wsrep_rgi->rli->mi;
  delete thd->wsrep_rgi->rli;

  thd->wsrep_rgi->cleanup_after_session();
  delete thd->wsrep_rgi;
  thd->wsrep_rgi = NULL;
  thd->set_row_count_func(shadow->row_count_func);
}

void wsrep_replay_transaction(THD *thd)
{
  DBUG_ENTER("wsrep_replay_transaction");
  mysql_mutex_assert_owner(&thd->LOCK_wsrep_thd);
  /* checking if BF trx must be replayed */
  if (thd->wsrep_conflict_state() == MUST_REPLAY) {
    DBUG_ASSERT(wsrep_thd_trx_seqno(thd) > 0);
    if (thd->wsrep_exec_mode!= REPL_RECV) {
      if (thd->get_stmt_da()->is_sent())
      {
        WSREP_ERROR("replay issue, thd has reported status already");
      }


      /*
        PS reprepare observer should have been removed already.
        open_table() will fail if we have dangling observer here.
      */
      DBUG_ASSERT(thd->m_reprepare_observer == NULL);

      struct da_shadow
      {
          enum Diagnostics_area::enum_diagnostics_status status;
          ulonglong affected_rows;
          ulonglong last_insert_id;
          char message[MYSQL_ERRMSG_SIZE];
      };
      struct da_shadow da_status;
      da_status.status= thd->get_stmt_da()->status();
      if (da_status.status == Diagnostics_area::DA_OK)
      {
        da_status.affected_rows= thd->get_stmt_da()->affected_rows();
        da_status.last_insert_id= thd->get_stmt_da()->last_insert_id();
        strmake(da_status.message,
                thd->get_stmt_da()->message(),
                sizeof(da_status.message)-1);
      }

      thd->get_stmt_da()->reset_diagnostics_area();

<<<<<<< HEAD
      thd->wsrep_conflict_state= REPLAYING;
      mysql_mutex_unlock(&thd->LOCK_thd_data);
=======
      thd->set_wsrep_conflict_state(REPLAYING);
      mysql_mutex_unlock(&thd->LOCK_wsrep_thd);
>>>>>>> 2b734ca2

      thd->reset_for_next_command();
      thd->reset_killed();
      close_thread_tables(thd);
      if (thd->locked_tables_mode && thd->lock)
      {
        WSREP_DEBUG("releasing table lock for replaying (%lld)",
                    (longlong) thd->thread_id);
        thd->locked_tables_list.unlock_locked_tables(thd);
        thd->variables.option_bits&= ~(OPTION_TABLE_LOCK);
      }
      thd->mdl_context.release_transactional_locks();
      /*
        Replaying will call MYSQL_START_STATEMENT when handling
        BEGIN Query_log_event so end statement must be called before
        replaying.
      */
      MYSQL_END_STATEMENT(thd->m_statement_psi, thd->get_stmt_da());
      thd->m_statement_psi= NULL;
      thd->m_digest= NULL;
      thd_proc_info(thd, "WSREP replaying trx");
      WSREP_DEBUG("replay trx: %s %lld",
                  thd->query() ? thd->query() : "void",
                  (long long)wsrep_thd_trx_seqno(thd));
      struct wsrep_thd_shadow shadow;
      wsrep_prepare_bf_thd(thd, &shadow);

      /* From trans_begin() */
      thd->variables.option_bits|= OPTION_BEGIN;
      thd->server_status|= SERVER_STATUS_IN_TRANS;

      int rcode = wsrep->replay_trx(wsrep,
                                    &thd->wsrep_ws_handle,
                                    (void *)thd);

      wsrep_return_from_bf_mode(thd, &shadow);

      WSREP_DEBUG("replayed %lld, seqno %lld, rcode %d",
                   thd->thread_id, (long long)wsrep_thd_trx_seqno(thd), rcode);
      DBUG_ASSERT(wsrep_thd_trx_seqno(thd) > 0);

      mysql_mutex_lock(&thd->LOCK_thd_data);

      if (thd->wsrep_conflict_state() != REPLAYING)
        WSREP_WARN("lost replaying mode: %d", thd->wsrep_conflict_state());

      switch (rcode)
      {
      case WSREP_OK:
        thd->killed= NOT_KILLED;
        thd->set_wsrep_conflict_state(NO_CONFLICT);
        wsrep->release(wsrep, &thd->wsrep_ws_handle);
        WSREP_DEBUG("trx_replay successful for: %lld %lld",
                    (longlong) thd->thread_id, (longlong) thd->real_id);
        if (thd->get_stmt_da()->is_sent())
        {
          WSREP_WARN("replay ok, thd has reported status");
        }
        else if (thd->get_stmt_da()->is_set())
        {
          if (thd->get_stmt_da()->status() != Diagnostics_area::DA_OK &&
              thd->get_stmt_da()->status() != Diagnostics_area::DA_OK_BULK)
          {
            WSREP_WARN("replay ok, thd has error status %d",
                       thd->get_stmt_da()->status());
          }
        }
        else
        {
          if (da_status.status == Diagnostics_area::DA_OK)
          {
            my_ok(thd,
                  da_status.affected_rows,
                  da_status.last_insert_id,
                  da_status.message);
          }
          else
          {
            my_ok(thd);
          }
        }
        break;
      case WSREP_TRX_FAIL:
        if (thd->get_stmt_da()->is_sent())
        {
          WSREP_ERROR("replay failed, thd has reported status");
        }
        else
        {
          WSREP_DEBUG("replay failed, rolling back");
          my_error(ER_LOCK_DEADLOCK, MYF(0));
        }
        WSREP_DEBUG("Setting thd to ABORTING, thd %lld conf %d",
                    thd->thread_id, thd->wsrep_conflict_state());
        if (thd->wsrep_conflict_state() != CERT_FAILURE)
          thd->set_wsrep_conflict_state(ABORTING);
        /* We returned out ouf order, trx is rolled back,
         * no locks should remain. Need to do the total order part */
        DBUG_ASSERT(LOCAL_ROLLBACK != thd->wsrep_exec_mode);
        thd->wsrep_exec_mode= LOCAL_ROLLBACK;
        WSREP_DEBUG("replay_transaction(%lld) assigned LOCAL_ROLLBACK to "
                    "seqno %lld, conf %d",
                    thd->thread_id, (long long)wsrep_thd_trx_seqno(thd),
                    thd->wsrep_conflict_state());
        wsrep_post_rollback(thd);

        break;
      default:
        WSREP_ERROR("trx_replay failed for: %d, schema: %s, query: %s",
                    rcode, thd->get_db(),
                    thd->query() ? thd->query() : "void");
        DBUG_ASSERT(0);
        /* we're now in inconsistent state, must abort */

        /* http://bazaar.launchpad.net/~codership/codership-mysql/5.6/revision/3962#sql/wsrep_thd.cc */
<<<<<<< HEAD
        mysql_mutex_unlock(&thd->LOCK_thd_data);

=======
        mysql_mutex_unlock(&thd->LOCK_wsrep_thd);
>>>>>>> 2b734ca2
        unireg_abort(1);
        break;
      }

      wsrep_cleanup_transaction(thd);

      mysql_mutex_lock(&LOCK_wsrep_replaying);
      wsrep_replaying--;
      WSREP_DEBUG("replaying decreased: %d, thd: %lld",
                  wsrep_replaying, (longlong) thd->thread_id);
      mysql_cond_broadcast(&COND_wsrep_replaying);
      mysql_mutex_unlock(&LOCK_wsrep_replaying);
    }
  }
  DBUG_VOID_RETURN;
}

static void wsrep_replication_process(THD *thd,
                                      void* arg __attribute__((unused)))
{
  int rcode;
  DBUG_ENTER("wsrep_replication_process");

  struct wsrep_thd_shadow shadow;
  wsrep_prepare_bf_thd(thd, &shadow);

  /* From trans_begin() */
  thd->variables.option_bits|= OPTION_BEGIN;
  thd->server_status|= SERVER_STATUS_IN_TRANS;

  rcode = wsrep->recv(wsrep, (void *)thd);
  DBUG_PRINT("wsrep",("wsrep_repl returned: %d", rcode));

  WSREP_INFO("applier thread %lld exiting (code:%d)",
             thd->thread_id, rcode);

  switch (rcode) {
  case WSREP_OK:
  case WSREP_NOT_IMPLEMENTED:
  case WSREP_CONN_FAIL:
    /* provider does not support slave operations / disconnected from group,
     * just close applier thread */
    break;
  case WSREP_NODE_FAIL:
    /* data inconsistency => SST is needed */
    /* Note: we cannot just blindly restart replication here,
     * SST might require server restart if storage engines must be
     * initialized after SST */
    WSREP_ERROR("node consistency compromised, aborting");
    wsrep_kill_mysql(thd);
    break;
  case WSREP_WARNING:
  case WSREP_TRX_FAIL:
  case WSREP_TRX_MISSING:
    /* these suggests a bug in provider code */
    WSREP_WARN("bad return from recv() call: %d", rcode);
    /* Shut down this node. */
    /* fall through */
  case WSREP_FATAL:
    /* Cluster connectivity is lost.
     *
     * If applier was killed on purpose (KILL_CONNECTION), we
     * avoid mysql shutdown. This is because the killer will then handle
     * shutdown processing (or replication restarting)
     */
    if (thd->killed != KILL_CONNECTION)
    {
      wsrep_kill_mysql(thd);
    }
    break;
  }

  mysql_mutex_lock(&LOCK_thread_count);
  wsrep_close_applier(thd);
  mysql_cond_broadcast(&COND_thread_count);
  mysql_mutex_unlock(&LOCK_thread_count);

  if(thd->has_thd_temporary_tables())
  {
    WSREP_WARN("Applier %lld has temporary tables at exit.",
               thd->thread_id);
  }
  wsrep_return_from_bf_mode(thd, &shadow);
  DBUG_VOID_RETURN;
}

static bool create_wsrep_THD(Wsrep_thd_args* args)
{
  ulong old_wsrep_running_threads= wsrep_running_threads;
  pthread_t unused;
  mysql_mutex_lock(&LOCK_thread_count);

  bool res= pthread_create(&unused, &connection_attrib, start_wsrep_THD,
                           args);
  /*
    if starting a thread on server startup, wait until the this thread's THD
    is fully initialized (otherwise a THD initialization code might
    try to access a partially initialized server data structure - MDEV-8208).
  */
  if (!mysqld_server_initialized)
    while (old_wsrep_running_threads == wsrep_running_threads)
      mysql_cond_wait(&COND_thread_count, &LOCK_thread_count);
  mysql_mutex_unlock(&LOCK_thread_count);
  return res;
}

void wsrep_create_appliers(long threads)
{
  if (!wsrep_connected)
  {
    /* see wsrep_replication_start() for the logic */
    if (wsrep_cluster_address && strlen(wsrep_cluster_address) &&
        wsrep_provider && strcasecmp(wsrep_provider, "none"))
    {
      WSREP_ERROR("Trying to launch slave threads before creating "
                  "connection at '%s'", wsrep_cluster_address);
      assert(0);
    }
    return;
  }

  long wsrep_threads=0;
  
  while (wsrep_threads++ < threads)
  {
    Wsrep_thd_args* args(new Wsrep_thd_args(wsrep_replication_process, 0));
    if (create_wsrep_THD(args))
    {
      WSREP_WARN("Can't create thread to manage wsrep replication");
    }
  }
}

static void wsrep_rollback_process(THD *rollbacker,
                                   void *arg __attribute__((unused)))
{
  DBUG_ENTER("wsrep_rollback_process");

  THD* thd= NULL;
  wsrep_rollback_queue= new Wsrep_thd_queue(rollbacker);

  thd_proc_info(rollbacker, "wsrep aborter idle");
  while ((thd= wsrep_rollback_queue->pop_front()) != NULL)
  {
#ifdef OLD_MARIADB
    thd_proc_info(thd, "wsrep aborter idle");
    thd->mysys_var->current_mutex= &LOCK_wsrep_rollback;
    thd->mysys_var->current_cond=  &COND_wsrep_rollback;

    mysql_cond_wait(&COND_wsrep_rollback,&LOCK_wsrep_rollback);

    WSREP_DEBUG("WSREP rollback thread wakes for signal");

    mysql_mutex_lock(&thd->mysys_var->mutex);
    thd_proc_info(thd, "WSREP aborter active");
    thd->mysys_var->current_mutex= 0;
    thd->mysys_var->current_cond=  0;
    mysql_mutex_unlock(&thd->mysys_var->mutex);

    /* check for false alarms */
    if (!wsrep_aborting_thd)
    {
      WSREP_DEBUG("WSREP rollback thread has empty abort queue");
    }
    /* process all entries in the queue */
    while (wsrep_aborting_thd) {
      THD *aborting;
      wsrep_aborting_thd_t next = wsrep_aborting_thd->next;
      aborting = wsrep_aborting_thd->aborting_thd;
      my_free(wsrep_aborting_thd);
      wsrep_aborting_thd= next;
      /*
       * must release mutex, appliers my want to add more
       * aborting thds in our work queue, while we rollback
       */
      mysql_mutex_unlock(&LOCK_wsrep_rollback);

<<<<<<< HEAD
      mysql_mutex_lock(&aborting->LOCK_thd_data);
      if (aborting->wsrep_conflict_state== ABORTED)
=======
      mysql_mutex_lock(&aborting->LOCK_wsrep_thd);
      if (aborting->wsrep_conflict_state()== ABORTED)
>>>>>>> 2b734ca2
      {
        WSREP_DEBUG("WSREP, thd already aborted: %llu state: %d",
                    (long long)aborting->real_id,
                    aborting->wsrep_conflict_state());

        mysql_mutex_unlock(&aborting->LOCK_thd_data);
        mysql_mutex_lock(&LOCK_wsrep_rollback);
        continue;
      }

      mysql_mutex_unlock(&aborting->LOCK_thd_data);

      set_current_thd(aborting); 
      aborting->store_globals();

<<<<<<< HEAD
      mysql_mutex_lock(&aborting->LOCK_thd_data);
      wsrep_client_rollback(aborting);
      WSREP_DEBUG("WSREP rollbacker aborted thd: (%lld %lld)",
                  (longlong) aborting->thread_id,
                  (longlong) aborting->real_id);
      mysql_mutex_unlock(&aborting->LOCK_thd_data);
=======
      if (wsrep_thd_is_SR(aborting))
      {
        WSREP_DEBUG("WSREP rollbacker aborting SR thd: (%lld %llu)",
                    aborting->thread_id, (long long)aborting->real_id);
        wsrep_abort_SR_THD(thd, aborting);
      }
      else
      {
        mysql_mutex_lock(&aborting->LOCK_wsrep_thd);

        /* prepare THD for rollback processing */
        aborting->reset_for_next_command();
        aborting->lex->sql_command= SQLCOM_ROLLBACK;
>>>>>>> 2b734ca2

        wsrep_client_rollback(aborting, true);
        mysql_mutex_unlock(&aborting->LOCK_wsrep_thd);
        WSREP_DEBUG("WSREP rollbacker aborted thd: (%lld %llu)",
                    aborting->thread_id, (long long)aborting->real_id);
      }

      mysql_mutex_lock(&LOCK_wsrep_rollback);
    }
#else
    mysql_mutex_lock(&thd->LOCK_wsrep_thd);
    if (thd->wsrep_conflict_state() == ABORTED)
    {
      WSREP_DEBUG("rollbacker thd already aborted: %llu state: %d",
                  (long long)thd->real_id,
                  thd->wsrep_conflict_state());

      mysql_mutex_unlock(&thd->LOCK_wsrep_thd);
      continue;
    }
    mysql_mutex_unlock(&thd->LOCK_wsrep_thd);

    thd_proc_info(rollbacker, "wsrep aborter active");

    thd->store_globals();
    if (wsrep_thd_is_SR(thd))
    {
      WSREP_DEBUG("rollbacker aborting SR thd: (%lld %llu)",
                  thd->thread_id, (long long)thd->real_id);
      wsrep_abort_SR_THD(rollbacker, thd);
    }
    else
    {
      mysql_mutex_lock(&thd->LOCK_wsrep_thd);

      /* prepare THD for rollback processing */
      thd->reset_for_next_command();
      thd->lex->sql_command= SQLCOM_ROLLBACK;

      wsrep_client_rollback(thd, true);
      thd->reset_globals();
      mysql_mutex_unlock(&thd->LOCK_wsrep_thd);
      WSREP_DEBUG("rollbacker aborted thd: (%lld %llu)",
                  thd->thread_id, (long long)thd->real_id);
    }

    thd_proc_info(rollbacker, "wsrep aborter idle");
#endif
  }
  
  delete wsrep_rollback_queue;
  wsrep_rollback_queue= NULL;

  sql_print_information("WSREP: rollbacker thread exiting");

  DBUG_ASSERT(rollbacker->killed != NOT_KILLED);
  DBUG_PRINT("wsrep",("wsrep rollbacker thread exiting"));
  DBUG_VOID_RETURN;
}

static void wsrep_post_rollback_process(THD *post_rollbacker,
                                        void *arg __attribute__((unused)))
{
  DBUG_ENTER("wsrep_post_rollback_process");
  THD* thd= NULL;
  wsrep_post_rollback_queue= new Wsrep_thd_queue(post_rollbacker);

  while ((thd= wsrep_post_rollback_queue->pop_front()) != NULL)
  {
    thd->store_globals();

    mysql_mutex_lock(&thd->LOCK_wsrep_thd);
    DBUG_ASSERT(thd->wsrep_conflict_state() == ABORTING);
    DBUG_ASSERT(thd->wsrep_exec_mode == LOCAL_ROLLBACK);
    WSREP_DEBUG("post rollbacker calling post rollback for thd %lld, conf %s",
                thd->thread_id, wsrep_thd_conflict_state_str(thd));

    wsrep_post_rollback(thd);
    DBUG_ASSERT(thd->wsrep_conflict_state() == ABORTED);
    mysql_mutex_unlock(&thd->LOCK_wsrep_thd);
  }

  delete wsrep_post_rollback_queue;
  wsrep_post_rollback_queue= NULL;

  DBUG_ASSERT(post_rollbacker->killed != NOT_KILLED);
  DBUG_PRINT("wsrep",("wsrep post rollbacker thread exiting"));
  DBUG_VOID_RETURN;
}

void wsrep_create_rollbacker()
{
  if (wsrep_provider && strcasecmp(wsrep_provider, "none"))
  {
    Wsrep_thd_args* args= new Wsrep_thd_args(wsrep_rollback_process, 0);

    /* create rollbacker */
    if (create_wsrep_THD(args))
      WSREP_WARN("Can't create thread to manage wsrep rollback");

    /* create post_rollbacker */
    args= new Wsrep_thd_args(wsrep_post_rollback_process, 0);
    if (create_wsrep_THD(args))
      WSREP_WARN("Can't create thread to manage wsrep post rollback");
   }
}

void wsrep_thd_set_PA_safe(void *thd_ptr, my_bool safe)
{ 
  if (thd_ptr) 
  {
    THD* thd = (THD*)thd_ptr;
    thd->wsrep_PA_safe = safe;
  }
}

enum wsrep_conflict_state wsrep_thd_conflict_state(THD *thd, my_bool sync)
{ 
  enum wsrep_conflict_state state = NO_CONFLICT;
  if (thd)
  {
    if (sync) mysql_mutex_lock(&thd->LOCK_thd_data);
    
<<<<<<< HEAD
    state = thd->wsrep_conflict_state;
    if (sync) mysql_mutex_unlock(&thd->LOCK_thd_data);
=======
    state = thd->wsrep_conflict_state();
    if (sync) mysql_mutex_unlock(&thd->LOCK_wsrep_thd);
>>>>>>> 2b734ca2
  }
  return state;
}

my_bool wsrep_thd_is_wsrep(THD *thd)
{
  my_bool status = FALSE;
  if (thd)
  {
    status = (WSREP(thd) && WSREP_PROVIDER_EXISTS);
  }
  return status;
}

//my_bool wsrep_thd_is_BF(THD *thd, my_bool sync)
my_bool wsrep_thd_is_BF(void *thd_ptr, my_bool sync)
{
  my_bool status = FALSE;
  if (thd_ptr)
  {
    THD* thd = (THD*)thd_ptr;
    // THD can be BF only if provider exists
    if (wsrep_thd_is_wsrep(thd))
    {
      if (sync)
	mysql_mutex_lock(&thd->LOCK_thd_data);

      status = ((thd->wsrep_exec_mode == REPL_RECV)    ||
      	        (thd->wsrep_exec_mode == TOTAL_ORDER));
      if (sync)
        mysql_mutex_unlock(&thd->LOCK_thd_data);
    }
  }
  return status;
}

my_bool wsrep_thd_is_SR(void *thd_ptr)
{
  if (thd_ptr)
  {
    THD* thd = (THD*)thd_ptr;
    return (thd->wsrep_SR_thd);
  }
  return false;
}

my_bool wsrep_thd_skip_locking(void *thd)
{
  return thd != NULL && ((THD*)thd)->wsrep_skip_locking;
}

extern "C"
my_bool wsrep_thd_is_BF_or_commit(void *thd_ptr, my_bool sync)
{
  bool status = FALSE;
  if (thd_ptr) 
  {
    THD* thd = (THD*)thd_ptr;
    if (sync) mysql_mutex_lock(&thd->LOCK_thd_data);
    
    status = ((thd->wsrep_exec_mode == REPL_RECV)    ||
	      (thd->wsrep_exec_mode == TOTAL_ORDER)  ||
	      (thd->wsrep_exec_mode == LOCAL_COMMIT));
    if (sync) mysql_mutex_unlock(&thd->LOCK_thd_data);
  }
  return status;
}

my_bool wsrep_thd_is_local(void *thd_ptr, my_bool sync)
{
  bool status = FALSE;
  if (thd_ptr) 
  {
    THD* thd = (THD*)thd_ptr;
    if (sync) mysql_mutex_lock(&thd->LOCK_thd_data);

    status = (thd->wsrep_exec_mode == LOCAL_STATE);
    if (sync) mysql_mutex_unlock(&thd->LOCK_thd_data);
  }
  return status;
}

/*
  Start async rollback process

  Asserts thd->LOCK_wsrep_thd ownership
 */
void wsrep_fire_rollbacker(THD *thd)
{

  mysql_mutex_assert_owner(&thd->LOCK_wsrep_thd);
  DBUG_ASSERT(thd->wsrep_conflict_state() == MUST_ABORT);

  DBUG_PRINT("wsrep",("enqueuing trx abort for %llu", wsrep_thd_thread_id(thd)));
  WSREP_DEBUG("enqueuing trx abort for (%llu)", wsrep_thd_thread_id(thd));

  if (wsrep_rollback_queue->push_back(thd))
  {
    WSREP_WARN("duplicate thd %llu for rollbacker",
               wsrep_thd_thread_id(thd));
  }
}


int wsrep_abort_thd(void *bf_thd_ptr, void *victim_thd_ptr, my_bool signal)
{
  THD *victim_thd = (THD *) victim_thd_ptr;
  THD *bf_thd     = (THD *) bf_thd_ptr;
  DBUG_ENTER("wsrep_abort_thd");

  mysql_mutex_lock(&victim_thd->LOCK_wsrep_thd);
  if ( (WSREP(bf_thd) ||
         ( (WSREP_ON || bf_thd->variables.wsrep_OSU_method == WSREP_OSU_RSU) &&
           bf_thd->wsrep_exec_mode == TOTAL_ORDER) )                         &&
       victim_thd &&
       !victim_thd->wsrep_is_rolling_back())
  {
    if (wsrep_thd_is_SR(victim_thd))
    {
      victim_thd->set_wsrep_conflict_state(MUST_ABORT);
      wsrep_fire_rollbacker(victim_thd);
      {
        WSREP_INFO("rollbacker fired for aborting SR transaction");
      }
    }
    else
    {
      WSREP_DEBUG("wsrep_abort_thd, by: %llu, victim: %llu", (bf_thd) ?
                  (long long)bf_thd->real_id : 0, (long long)victim_thd->real_id);
      mysql_mutex_unlock(&victim_thd->LOCK_wsrep_thd);
      ha_abort_transaction(bf_thd, victim_thd, signal);
      mysql_mutex_lock(&victim_thd->LOCK_wsrep_thd);
    }
  }
  else
  {
    WSREP_DEBUG("wsrep_abort_thd not effective: %p %p", bf_thd, victim_thd);
  }
  mysql_mutex_unlock(&victim_thd->LOCK_wsrep_thd);
  DBUG_RETURN(1);
}

int wsrep_thd_in_locking_session(void *thd_ptr)
{
  if (thd_ptr && ((THD *)thd_ptr)->in_lock_tables) {
    return 1;
  }
  return 0;
}

THD* wsrep_start_SR_THD(char *thread_stack)
{  
  THD* thd;
  if (!(thd= new THD(0)))
  {
    WSREP_ERROR("Could not create THD for Streaming Replication");
    goto err;
  }

  thd->thread_stack= thread_stack;

  thd->real_id=pthread_self(); // Keep purify happy
  mysql_mutex_lock(&LOCK_thread_count);
  //add_global_thread(thd);
  add_to_active_threads(thd);
  
  thd->thread_id= thd->variables.pseudo_thread_id= next_thread_id();
  (void)mysql_mutex_unlock(&LOCK_thread_count);

  thd->system_thread= SYSTEM_THREAD_SLAVE_SQL;
  thd->security_ctx->skip_grants();
  thd->proc_info= 0;
  thd->set_command(COM_SLEEP);
  thd->set_time();
  thd->init_for_queries();

  struct wsrep_thd_shadow shadow;

  wsrep_prepare_bf_thd(thd, &shadow);

  thd->wsrep_SR_thd = true;
  WSREP_DEBUG("SR thread created, id: %lld thd: %p", thd->thread_id, thd);
 err:
  return thd;
}

void wsrep_end_SR_THD(THD *thd)
{
  WSREP_DEBUG("Stopping Streaming Replication thd: %lld", thd->thread_id);

  close_thread_tables(thd);
  mysql_mutex_lock(&LOCK_thread_count);
  thd->unlink();
  mysql_mutex_unlock(&LOCK_thread_count);

  delete thd;
  /* Remember that we don't have a THD */
  //my_pthread_setspecific_ptr(THR_THD,  0);

  my_thread_end();
}

bool wsrep_thd_has_explicit_locks(THD *thd)
{
  assert(thd);
  return thd->mdl_context.has_explicit_locks();
}

static void
wsrep_abort_slave_trx(wsrep_seqno_t bf_seqno, wsrep_seqno_t victim_seqno)
{
  WSREP_ERROR("Trx %lld tries to abort slave trx %lld. This could be "
              "caused by:\n\t"
              "1) unsupported configuration options combination, please check documentation.\n\t"
              "2) a bug in the code.\n\t"
              "3) a database corruption.\n Node consistency compromized, "
              "need to abort. Restart the node to resync with cluster.",
              (long long)bf_seqno, (long long)victim_seqno);
  abort();
}

static bool wsrep_abort_committing(THD *bf_thd, THD *victim_thd)
{
  mysql_mutex_assert_owner(&victim_thd->LOCK_wsrep_thd);
  DBUG_ASSERT(victim_thd->wsrep_query_state() == QUERY_COMMITTING);

  wsrep_seqno_t const bf_seqno= bf_thd->wsrep_trx_meta.gtid.seqno;
  wsrep_seqno_t victim_seqno= WSREP_SEQNO_UNDEFINED;
  wsrep_status_t rcode=
    wsrep->abort_certification(wsrep, bf_seqno, victim_thd->wsrep_trx_id(),
                               &victim_seqno);
  bool must_abort= false;
  switch (rcode)
  {
  case WSREP_OK:
    /* The provider performed BF abort */
    WSREP_DEBUG("Provider performed BF abort");
    must_abort= true;
    break;
  case WSREP_NOT_ALLOWED:
    /* The provider declined to do BF abort */
    WSREP_DEBUG("Provider declined to BF abort, victim is waiting to commit "
                "with seqno %lld", (long long)victim_seqno );
    break;
  case WSREP_TRX_MISSING:
    /* The provider didn't yet know about the victim */
    break;
  case WSREP_WARNING:
    WSREP_DEBUG("abort_pre_commit warning: %lu",
                victim_thd->wsrep_trx_id());
    break;
  default:
    WSREP_ERROR("abort_pre_commit bad exit: %d %lu",
                rcode, victim_thd->wsrep_trx_id());
    abort();
    break;
  }

  return must_abort;
}


/*
  Function wsrep_bf_abort() should be called by the storage engine
  whenever a high priority transaction tries to abort another
  transaction.

  Whether the BF abort should happen depends on the vicim THD
  state:

  Non-SR transaction:
  * If the victim THD has been assigned a GTID and the GTID sequence
    number is smaller than BF THD sequence number, the BF abort
    request is declined and the caller should wait.
  * If the victim THD has not been assigned a GTID or the sequence
    number of the GTID is higher than the BF THD sequence number,
    the victim must abort in order to allow the BF THD to proceed.

  SR transaction:
  * If the victim THD has been assigned a GTID and the GTID sequence
    number is smaller than BF THD sequence number *and* the victim
    is committing the final fragment, the BF abort request is
    declined and the caller should wait.
  * Otherwise the victim transaction is aborted.

  Exactly how the BF abort takes place depends on victim THD
  wsrep_query_state:

  * QUERY_COMMITTING and QUERY_COMMITTING_FRAGMENT: The victim
    THD execution is between the provider pre_commit() hook
    and the commit manager. The victim THD is signalled to abort
    at server level and the caller should wait until the victim
    rolls back.
  * QUERY_EXEC: The victim THD is executing a query and the
    caller should proceed to abort the transaction inside the
    storage engine.
  * QUERY_IDLE: The victim THD is idle and the responsibility
    or rolling back the victim transaction is transferred to
    rollbacker thread. The caller should wait until the rollbacker
    thread finishes.
  * QUERY_EXITING: The victim THD is in the process of closing the
    connection. The caller should wait until the ongoing victim
    transaction is rolled back.

  @return Return value true indicates that the caller should
          proceed with internal storage engine BF abort sequence,
          false indicates that the caller should wait for
          the lock.
*/
bool wsrep_bf_abort(void *bf_thd_ptr, void *victim_thd_ptr, bool signal)
{
  THD *bf_thd= (THD*)bf_thd_ptr;
  THD *victim_thd= (THD*)victim_thd_ptr;

  mysql_mutex_assert_owner(&victim_thd->LOCK_wsrep_thd);

  WSREP_LOG_THD(bf_thd, "BF aborter before");
  WSREP_LOG_THD(victim_thd, "victim before");

  wsrep_seqno_t const bf_seqno= bf_thd->wsrep_trx_meta.gtid.seqno;
  wsrep_seqno_t victim_seqno= WSREP_SEQNO_UNDEFINED;

  if (victim_thd->wsrep_exec_mode == REPL_RECV)
  {
    wsrep_abort_slave_trx(bf_seqno, victim_seqno); /* Does not return */
  }

  DBUG_EXECUTE_IF("sync.wsrep_after_BF_victim_lock",
                  {
                    const char act[]=
                      "now "
                      "wait_for signal.wsrep_after_BF_victim_lock";
                    DBUG_ASSERT(!debug_sync_set_action(bf_thd,
                                                       STRING_WITH_LEN(act)));
                  };);

  bool caller_must_bf_abort= false;
  bool must_bf_abort= false;
  bool must_fire_rollbacker= false;
  switch (victim_thd->wsrep_query_state())
  {
  case QUERY_COMMITTING:
    /*
      The query is committing either transaction or fragment,
      the BF abort is attempted via provider.
    */
    must_bf_abort= wsrep_abort_committing(bf_thd, victim_thd);
    break;
  case QUERY_ORDERED_COMMIT:
    /*
      Commit order has been grabbed, BF abort is not allowed.
    */
    break;
  case QUERY_EXEC:
    /*
      The victim THD is in execution phase and may be executing
      a query inside storage engine. The control for further actions
      will be returned to the caller.
    */
    caller_must_bf_abort= true;
    must_bf_abort= true;
    break;
  case QUERY_IDLE:
    /*
      The victim THD is idle. The victim must be marked as BF aborted
      and the rollbacker thread must be signalled to do the actual rollback.
    */
    must_bf_abort= true;
    must_fire_rollbacker= true;
    break;
  case QUERY_EXITING:
    /*
      The victim connection is closing, the caller should wait for the
      rollback.
    */
    break;
  }

  if (must_bf_abort)
  {
    switch (victim_thd->wsrep_conflict_state())
    {
    case NO_CONFLICT:
      wsrep_thd_set_conflict_state(victim_thd, MUST_ABORT);
      break;
    case MUST_ABORT:
      wsrep_thd_awake(victim_thd, signal);
      /* Fall through */
    case ABORTING:
    case ABORTED:
    case MUST_REPLAY:
    case CERT_FAILURE:
      /*
        The victim is already in process of aborting the transaction,
        the BF aborter should wait.
      */
      must_bf_abort= false;
      caller_must_bf_abort= false;
      must_fire_rollbacker= false;
      break;
    default:
      WSREP_WARN("BF abort for victim in state %s",
                 wsrep_thd_conflict_state_str(victim_thd));
      DBUG_ASSERT(0); /* Should not be here */
      must_bf_abort= false;
      caller_must_bf_abort= false;
      must_fire_rollbacker= false;
      break;
    }
  }

  if (must_fire_rollbacker)
  {
    DBUG_ASSERT(must_bf_abort);
    wsrep_fire_rollbacker(victim_thd);
  }

  WSREP_LOG_THD(victim_thd, "victim after");

  return caller_must_bf_abort;

}<|MERGE_RESOLUTION|>--- conflicted
+++ resolved
@@ -122,11 +122,13 @@
       void* ptr= NULL;
       size_t len= 0;
       wsrep_buf_t err= {ptr, len};
-      if (wsrep->commit_order_enter(wsrep, &thd->wsrep_ws_handle))
+      if (wsrep->commit_order_enter(wsrep, &thd->wsrep_ws_handle,
+                                    &thd->wsrep_trx_meta))
       {
         WSREP_WARN("wsrep_post_rollback: failed to enter commit order");
       }
-      if (wsrep->commit_order_leave(wsrep, &thd->wsrep_ws_handle, &err))
+      if (wsrep->commit_order_leave(wsrep, &thd->wsrep_ws_handle,
+                                    &thd->wsrep_trx_meta, &err))
       {
         WSREP_WARN("wsrep_post_rollback: failed to leave commit order");
       }
@@ -164,16 +166,11 @@
   }
 }
 
-<<<<<<< HEAD
-/* must have (&thd->LOCK_thd_data) */
-void wsrep_client_rollback(THD *thd)
-=======
 /*
   must have (&thd->LOCK_wsrep_thd)
   thd->wsrep_conflict_state must be MUST_ABORT
 */
 void wsrep_client_rollback(THD *thd, bool rollbacker)
->>>>>>> 2b734ca2
 {
   mysql_mutex_assert_owner(&thd->LOCK_wsrep_thd);
   DBUG_ASSERT(thd->wsrep_conflict_state() == MUST_ABORT ||
@@ -193,11 +190,6 @@
     DBUG_ASSERT(thd->wsrep_trx_meta.gtid.seqno == WSREP_SEQNO_UNDEFINED);
   }
 
-<<<<<<< HEAD
-  thd->wsrep_conflict_state= ABORTING;
-  mysql_mutex_unlock(&thd->LOCK_thd_data);
-  trans_rollback(thd);
-=======
   thd->set_wsrep_conflict_state(ABORTING);
   mysql_mutex_unlock(&thd->LOCK_wsrep_thd);
 
@@ -208,7 +200,6 @@
     wsrep_SR_store->rollback_trx(thd);
     thd->wsrep_SR_fragments.clear();
   }
->>>>>>> 2b734ca2
 
   if (thd->locked_tables_mode && thd->lock)
   {
@@ -234,10 +225,6 @@
     WSREP_DEBUG("clearing binlog table map for BF abort (%lld)", thd->thread_id);
     thd->clear_binlog_table_maps();
   }
-<<<<<<< HEAD
-  mysql_mutex_lock(&thd->LOCK_thd_data);
-  thd->wsrep_conflict_state= ABORTED;
-=======
 
   /*
     trans_rolback() must be called after all locks are released since it
@@ -275,14 +262,13 @@
   }
 
   return;
->>>>>>> 2b734ca2
 }
 
 #define NUMBER_OF_FIELDS_TO_IDENTIFY_COORDINATOR 1
 #define NUMBER_OF_FIELDS_TO_IDENTIFY_WORKER 2
 //#include "rpl_info_factory.h"
 
-static rpl_group_info* wsrep_relay_group_init(const char* log_fname)
+static rpl_group_info* wsrep_relay_group_init(THD* thd, const char* log_fname)
 {
   Relay_log_info* rli= new Relay_log_info(false);
 
@@ -314,7 +300,7 @@
   rli->mi = new Master_info(&connection_name, false);
 
   struct rpl_group_info *rgi= new rpl_group_info(rli);
-  rgi->thd= rli->sql_driver_thd= current_thd;
+  rgi->thd= rli->sql_driver_thd= thd;
 
   if ((rgi->deferred_events_collecting= rli->mi->rpl_filter->is_on()))
   {
@@ -339,8 +325,9 @@
   else
     thd->variables.option_bits&= ~(OPTION_BIN_LOG);
 
-  if (!thd->wsrep_rgi) thd->wsrep_rgi= wsrep_relay_group_init("wsrep_relay");
-
+  if (!thd->wsrep_rgi) thd->wsrep_rgi= wsrep_relay_group_init(thd, "wsrep_relay");
+  assert(thd->wsrep_rgi->thd == thd);
+  
   /* thd->system_thread_info.rpl_sql_info isn't initialized. */
   thd->system_thread_info.rpl_sql_info=
     new rpl_sql_thread_info(thd->wsrep_rgi->rli->mi->rpl_filter);
@@ -424,13 +411,8 @@
 
       thd->get_stmt_da()->reset_diagnostics_area();
 
-<<<<<<< HEAD
-      thd->wsrep_conflict_state= REPLAYING;
-      mysql_mutex_unlock(&thd->LOCK_thd_data);
-=======
       thd->set_wsrep_conflict_state(REPLAYING);
       mysql_mutex_unlock(&thd->LOCK_wsrep_thd);
->>>>>>> 2b734ca2
 
       thd->reset_for_next_command();
       thd->reset_killed();
@@ -472,7 +454,7 @@
                    thd->thread_id, (long long)wsrep_thd_trx_seqno(thd), rcode);
       DBUG_ASSERT(wsrep_thd_trx_seqno(thd) > 0);
 
-      mysql_mutex_lock(&thd->LOCK_thd_data);
+      mysql_mutex_lock(&thd->LOCK_wsrep_thd);
 
       if (thd->wsrep_conflict_state() != REPLAYING)
         WSREP_WARN("lost replaying mode: %d", thd->wsrep_conflict_state());
@@ -546,12 +528,7 @@
         /* we're now in inconsistent state, must abort */
 
         /* http://bazaar.launchpad.net/~codership/codership-mysql/5.6/revision/3962#sql/wsrep_thd.cc */
-<<<<<<< HEAD
-        mysql_mutex_unlock(&thd->LOCK_thd_data);
-
-=======
         mysql_mutex_unlock(&thd->LOCK_wsrep_thd);
->>>>>>> 2b734ca2
         unireg_abort(1);
         break;
       }
@@ -729,13 +706,8 @@
        */
       mysql_mutex_unlock(&LOCK_wsrep_rollback);
 
-<<<<<<< HEAD
-      mysql_mutex_lock(&aborting->LOCK_thd_data);
-      if (aborting->wsrep_conflict_state== ABORTED)
-=======
       mysql_mutex_lock(&aborting->LOCK_wsrep_thd);
       if (aborting->wsrep_conflict_state()== ABORTED)
->>>>>>> 2b734ca2
       {
         WSREP_DEBUG("WSREP, thd already aborted: %llu state: %d",
                     (long long)aborting->real_id,
@@ -751,14 +723,6 @@
       set_current_thd(aborting); 
       aborting->store_globals();
 
-<<<<<<< HEAD
-      mysql_mutex_lock(&aborting->LOCK_thd_data);
-      wsrep_client_rollback(aborting);
-      WSREP_DEBUG("WSREP rollbacker aborted thd: (%lld %lld)",
-                  (longlong) aborting->thread_id,
-                  (longlong) aborting->real_id);
-      mysql_mutex_unlock(&aborting->LOCK_thd_data);
-=======
       if (wsrep_thd_is_SR(aborting))
       {
         WSREP_DEBUG("WSREP rollbacker aborting SR thd: (%lld %llu)",
@@ -772,7 +736,6 @@
         /* prepare THD for rollback processing */
         aborting->reset_for_next_command();
         aborting->lex->sql_command= SQLCOM_ROLLBACK;
->>>>>>> 2b734ca2
 
         wsrep_client_rollback(aborting, true);
         mysql_mutex_unlock(&aborting->LOCK_wsrep_thd);
@@ -894,15 +857,10 @@
   enum wsrep_conflict_state state = NO_CONFLICT;
   if (thd)
   {
-    if (sync) mysql_mutex_lock(&thd->LOCK_thd_data);
+    if (sync) mysql_mutex_lock(&thd->LOCK_wsrep_thd);
     
-<<<<<<< HEAD
-    state = thd->wsrep_conflict_state;
-    if (sync) mysql_mutex_unlock(&thd->LOCK_thd_data);
-=======
     state = thd->wsrep_conflict_state();
     if (sync) mysql_mutex_unlock(&thd->LOCK_wsrep_thd);
->>>>>>> 2b734ca2
   }
   return state;
 }
@@ -1065,12 +1023,10 @@
   thd->thread_stack= thread_stack;
 
   thd->real_id=pthread_self(); // Keep purify happy
-  mysql_mutex_lock(&LOCK_thread_count);
   //add_global_thread(thd);
   add_to_active_threads(thd);
   
   thd->thread_id= thd->variables.pseudo_thread_id= next_thread_id();
-  (void)mysql_mutex_unlock(&LOCK_thread_count);
 
   thd->system_thread= SYSTEM_THREAD_SLAVE_SQL;
   thd->security_ctx->skip_grants();
