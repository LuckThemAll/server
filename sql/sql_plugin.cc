/*
   Copyright (c) 2005, 2018, Oracle and/or its affiliates.
   Copyright (c) 2010, 2018, MariaDB Corporation

   This program is free software; you can redistribute it and/or modify
   it under the terms of the GNU General Public License as published by
   the Free Software Foundation; version 2 of the License.

   This program is distributed in the hope that it will be useful,
   but WITHOUT ANY WARRANTY; without even the implied warranty of
   MERCHANTABILITY or FITNESS FOR A PARTICULAR PURPOSE.  See the
   GNU General Public License for more details.

   You should have received a copy of the GNU General Public License
   along with this program; if not, write to the Free Software
   Foundation, Inc., 51 Franklin St, Fifth Floor, Boston, MA  02110-1301  USA */

#include "sql_plugin.h"                         // SHOW_MY_BOOL
#include "sql_priv.h"
#include "unireg.h"
#include "sql_class.h"                          // set_var.h: THD
#include "sys_vars_shared.h"
#include "sql_locale.h"
#include "sql_plugin.h"
#include "sql_parse.h"          // check_table_access
#include "sql_base.h"                           // close_mysql_tables
#include "key.h"                                // key_copy
#include "sql_table.h"
#include "sql_show.h"           // remove_status_vars, add_status_vars
#include "strfunc.h"            // find_set
#include "sql_acl.h"                       // *_ACL
#include "records.h"          // init_read_record, end_read_record
#include <my_pthread.h>
#include <my_getopt.h>
#include "sql_audit.h"
#include <mysql/plugin_auth.h>
#include "lock.h"                               // MYSQL_LOCK_IGNORE_TIMEOUT
#include <mysql/plugin_auth.h>
#include <mysql/plugin_password_validation.h>
#include <mysql/plugin_encryption.h>
#include "sql_plugin_compat.h"

#ifdef HAVE_LINK_H
#include <link.h>
#endif

extern struct st_maria_plugin *mysql_optional_plugins[];
extern struct st_maria_plugin *mysql_mandatory_plugins[];

/**
  @note The order of the enumeration is critical.
  @see construct_options
*/
const char *global_plugin_typelib_names[]=
  { "OFF", "ON", "FORCE", "FORCE_PLUS_PERMANENT", NULL };
static TYPELIB global_plugin_typelib=
  { array_elements(global_plugin_typelib_names)-1,
    "", global_plugin_typelib_names, NULL };

static I_List<i_string> opt_plugin_load_list;
I_List<i_string> *opt_plugin_load_list_ptr= &opt_plugin_load_list;
char *opt_plugin_dir_ptr;
char opt_plugin_dir[FN_REFLEN];
ulong plugin_maturity;

static LEX_CSTRING MYSQL_PLUGIN_NAME= {STRING_WITH_LEN("plugin") };

/*
  not really needed now, this map will become essential when we add more
  maturity levels. We cannot change existing maturity constants,
  so the next value - even if it will be MariaDB_PLUGIN_MATURITY_VERY_BUGGY -
  will inevitably be larger than MariaDB_PLUGIN_MATURITY_STABLE.
  To be able to compare them we use this mapping array
*/
uint plugin_maturity_map[]=
{ 0, 1, 2, 3, 4, 5, 6 };

/*
  When you ad a new plugin type, add both a string and make sure that the
  init and deinit array are correctly updated.
*/
const LEX_CSTRING plugin_type_names[MYSQL_MAX_PLUGIN_TYPE_NUM]=
{
  { STRING_WITH_LEN("UDF") },
  { STRING_WITH_LEN("STORAGE ENGINE") },
  { STRING_WITH_LEN("FTPARSER") },
  { STRING_WITH_LEN("DAEMON") },
  { STRING_WITH_LEN("INFORMATION SCHEMA") },
  { STRING_WITH_LEN("AUDIT") },
  { STRING_WITH_LEN("REPLICATION") },
  { STRING_WITH_LEN("AUTHENTICATION") },
  { STRING_WITH_LEN("PASSWORD VALIDATION") },
  { STRING_WITH_LEN("ENCRYPTION") }
};

extern int initialize_schema_table(st_plugin_int *plugin);
extern int finalize_schema_table(st_plugin_int *plugin);

extern int initialize_audit_plugin(st_plugin_int *plugin);
extern int finalize_audit_plugin(st_plugin_int *plugin);

extern int initialize_encryption_plugin(st_plugin_int *plugin);
extern int finalize_encryption_plugin(st_plugin_int *plugin);

/*
  The number of elements in both plugin_type_initialize and
  plugin_type_deinitialize should equal to the number of plugins
  defined.
*/
plugin_type_init plugin_type_initialize[MYSQL_MAX_PLUGIN_TYPE_NUM]=
{
  0, ha_initialize_handlerton, 0, 0,initialize_schema_table,
  initialize_audit_plugin, 0, 0, 0, initialize_encryption_plugin
};

plugin_type_init plugin_type_deinitialize[MYSQL_MAX_PLUGIN_TYPE_NUM]=
{
  0, ha_finalize_handlerton, 0, 0, finalize_schema_table,
  finalize_audit_plugin, 0, 0, 0, finalize_encryption_plugin
};

/*
  Defines in which order plugin types have to be initialized.
  Essentially, we want to initialize MYSQL_KEY_MANAGEMENT_PLUGIN before
  MYSQL_STORAGE_ENGINE_PLUGIN, and that before MYSQL_INFORMATION_SCHEMA_PLUGIN
*/
static int plugin_type_initialization_order[MYSQL_MAX_PLUGIN_TYPE_NUM]=
{
  MYSQL_DAEMON_PLUGIN,
  MariaDB_ENCRYPTION_PLUGIN,
  MYSQL_STORAGE_ENGINE_PLUGIN,
  MYSQL_INFORMATION_SCHEMA_PLUGIN,
  MYSQL_FTPARSER_PLUGIN,
  MYSQL_AUTHENTICATION_PLUGIN,
  MariaDB_PASSWORD_VALIDATION_PLUGIN,
  MYSQL_AUDIT_PLUGIN,
  MYSQL_REPLICATION_PLUGIN,
  MYSQL_UDF_PLUGIN
};

#ifdef HAVE_DLOPEN
static const char *plugin_interface_version_sym=
                   "_mysql_plugin_interface_version_";
static const char *sizeof_st_plugin_sym=
                   "_mysql_sizeof_struct_st_plugin_";
static const char *plugin_declarations_sym= "_mysql_plugin_declarations_";
static int min_plugin_interface_version= MYSQL_PLUGIN_INTERFACE_VERSION & ~0xFF;
static const char *maria_plugin_interface_version_sym=
                   "_maria_plugin_interface_version_";
static const char *maria_sizeof_st_plugin_sym=
                   "_maria_sizeof_struct_st_plugin_";
static const char *maria_plugin_declarations_sym=
                   "_maria_plugin_declarations_";
static int min_maria_plugin_interface_version=
                   MARIA_PLUGIN_INTERFACE_VERSION & ~0xFF;
#endif

/* Note that 'int version' must be the first field of every plugin
   sub-structure (plugin->info).
*/
static int min_plugin_info_interface_version[MYSQL_MAX_PLUGIN_TYPE_NUM]=
{
  0x0000,
  MYSQL_HANDLERTON_INTERFACE_VERSION,
  MYSQL_FTPARSER_INTERFACE_VERSION,
  MYSQL_DAEMON_INTERFACE_VERSION,
  MYSQL_INFORMATION_SCHEMA_INTERFACE_VERSION,
  MYSQL_AUDIT_INTERFACE_VERSION,
  MYSQL_REPLICATION_INTERFACE_VERSION,
  MIN_AUTHENTICATION_INTERFACE_VERSION,
  MariaDB_PASSWORD_VALIDATION_INTERFACE_VERSION,
  MariaDB_ENCRYPTION_INTERFACE_VERSION
};
static int cur_plugin_info_interface_version[MYSQL_MAX_PLUGIN_TYPE_NUM]=
{
  0x0000, /* UDF: not implemented */
  MYSQL_HANDLERTON_INTERFACE_VERSION,
  MYSQL_FTPARSER_INTERFACE_VERSION,
  MYSQL_DAEMON_INTERFACE_VERSION,
  MYSQL_INFORMATION_SCHEMA_INTERFACE_VERSION,
  MYSQL_AUDIT_INTERFACE_VERSION,
  MYSQL_REPLICATION_INTERFACE_VERSION,
  MYSQL_AUTHENTICATION_INTERFACE_VERSION,
  MariaDB_PASSWORD_VALIDATION_INTERFACE_VERSION,
  MariaDB_ENCRYPTION_INTERFACE_VERSION
};

static struct
{
  const char *plugin_name;
  enum enum_plugin_load_option override;
} override_plugin_load_policy[]={
  /*
    If the performance schema is compiled in,
    treat the storage engine plugin as 'mandatory',
    to suppress any plugin-level options such as '--performance-schema'.
    This is specific to the performance schema, and is done on purpose:
    the server-level option '--performance-schema' controls the overall
    performance schema initialization, which consists of much more that
    the underlying storage engine initialization.
    See mysqld.cc, set_vars.cc.
    Suppressing ways to interfere directly with the storage engine alone
    prevents awkward situations where:
    - the user wants the performance schema functionality, by using
      '--enable-performance-schema' (the server option),
    - yet disable explicitly a component needed for the functionality
      to work, by using '--skip-performance-schema' (the plugin)
  */
  { "performance_schema", PLUGIN_FORCE }

  /* we disable few other plugins by default */
  ,{ "feedback", PLUGIN_OFF }
};

/* support for Services */

#include "sql_plugin_services.ic"

/*
  A mutex LOCK_plugin must be acquired before accessing the
  following variables/structures.
  We are always manipulating ref count, so a rwlock here is unneccessary.
*/
mysql_mutex_t LOCK_plugin;
static DYNAMIC_ARRAY plugin_dl_array;
static DYNAMIC_ARRAY plugin_array;
static HASH plugin_hash[MYSQL_MAX_PLUGIN_TYPE_NUM];
static MEM_ROOT plugin_mem_root;
static bool reap_needed= false;

static bool initialized= 0;
ulong dlopen_count;


/*
  write-lock on LOCK_system_variables_hash is required before modifying
  the following variables/structures
*/
static MEM_ROOT plugin_vars_mem_root;
static size_t global_variables_dynamic_size= 0;
static HASH bookmark_hash;


/*
  hidden part of opaque value passed to variable check functions.
  Used to provide a object-like structure to non C++ consumers.
*/
struct st_item_value_holder : public st_mysql_value
{
  Item *item;
};


/*
  stored in bookmark_hash, this structure is never removed from the
  hash and is used to mark a single offset for a thd local variable
  even if plugins have been uninstalled and reinstalled, repeatedly.
  This structure is allocated from plugin_mem_root.

  The key format is as follows:
    1 byte         - variable type code
    name_len bytes - variable name
    '\0'           - end of key
*/
struct st_bookmark
{
  uint name_len;
  int offset;
  uint version;
  bool loaded;
  char key[1];
};


/*
  skeleton of a plugin variable - portion of structure common to all.
*/
struct st_mysql_sys_var
{
  MYSQL_PLUGIN_VAR_HEADER;
};

/*
  sys_var class for access to all plugin variables visible to the user
*/
class sys_var_pluginvar: public sys_var, public Sql_alloc
{
public:
  struct st_plugin_int *plugin;
  struct st_mysql_sys_var *plugin_var;

  sys_var_pluginvar(sys_var_chain *chain, const char *name_arg,
                    st_plugin_int *p, st_mysql_sys_var *plugin_var_arg);
  sys_var_pluginvar *cast_pluginvar() { return this; }
  uchar* real_value_ptr(THD *thd, enum_var_type type);
  TYPELIB* plugin_var_typelib(void);
  uchar* do_value_ptr(THD *thd, enum_var_type type, const LEX_CSTRING *base);
  uchar* session_value_ptr(THD *thd, const LEX_CSTRING *base)
  { return do_value_ptr(thd, OPT_SESSION, base); }
  uchar* global_value_ptr(THD *thd, const LEX_CSTRING *base)
  { return do_value_ptr(thd, OPT_GLOBAL, base); }
  uchar *default_value_ptr(THD *thd)
  { return do_value_ptr(thd, OPT_DEFAULT, 0); }
  bool do_check(THD *thd, set_var *var);
  virtual void session_save_default(THD *thd, set_var *var) {}
  virtual void global_save_default(THD *thd, set_var *var) {}
  bool session_update(THD *thd, set_var *var);
  bool global_update(THD *thd, set_var *var);
  bool session_is_default(THD *thd);
};


/* prototypes */
static void plugin_load(MEM_ROOT *tmp_root);
static bool plugin_load_list(MEM_ROOT *, const char *);
static int test_plugin_options(MEM_ROOT *, struct st_plugin_int *,
                               int *, char **);
static bool register_builtin(struct st_maria_plugin *, struct st_plugin_int *,
                             struct st_plugin_int **);
static void unlock_variables(THD *thd, struct system_variables *vars);
static void cleanup_variables(struct system_variables *vars);
static void plugin_vars_free_values(sys_var *vars);
static void restore_ptr_backup(uint n, st_ptr_backup *backup);
static void intern_plugin_unlock(LEX *lex, plugin_ref plugin);
static void reap_plugins(void);

bool plugin_is_forced(struct st_plugin_int *p)
{
  return p->load_option == PLUGIN_FORCE ||
         p->load_option == PLUGIN_FORCE_PLUS_PERMANENT;
}

/**
   Check if the provided path is valid in the sense that it does cause
   a relative reference outside the directory.

   @note Currently, this function only check if there are any
   characters in FN_DIRSEP in the string, but it might change in the
   future.

   @code
   check_valid_path("../foo.so") -> true
   check_valid_path("foo.so") -> false
   @endcode
 */
bool check_valid_path(const char *path, size_t len)
{
  size_t prefix= my_strcspn(files_charset_info, path, path + len, FN_DIRSEP);
  return  prefix < len;
}

static void fix_dl_name(MEM_ROOT *root, LEX_CSTRING *dl)
{
  const size_t so_ext_len= sizeof(SO_EXT) - 1;
  if (my_strcasecmp(&my_charset_latin1, dl->str + dl->length - so_ext_len,
                    SO_EXT))
  {
    char *s= (char*)alloc_root(root, dl->length + so_ext_len + 1);
    memcpy(s, dl->str, dl->length);
    strcpy(s + dl->length, SO_EXT);
    dl->str= s;
    dl->length+= so_ext_len;
  }
}


/****************************************************************************
  Value type thunks, allows the C world to play in the C++ world
****************************************************************************/

static int item_value_type(struct st_mysql_value *value)
{
  switch (((st_item_value_holder*)value)->item->result_type()) {
  case INT_RESULT:
    return MYSQL_VALUE_TYPE_INT;
  case REAL_RESULT:
    return MYSQL_VALUE_TYPE_REAL;
  default:
    return MYSQL_VALUE_TYPE_STRING;
  }
}

static const char *item_val_str(struct st_mysql_value *value,
                                char *buffer, int *length)
{
  String str(buffer, *length, system_charset_info), *res;
  if (!(res= ((st_item_value_holder*)value)->item->val_str(&str)))
    return NULL;
  *length= res->length();
  if (res->c_ptr_quick() == buffer)
    return buffer;

  /*
    Lets be nice and create a temporary string since the
    buffer was too small
  */
  return current_thd->strmake(res->ptr(), res->length());
}


static int item_val_int(struct st_mysql_value *value, long long *buf)
{
  Item *item= ((st_item_value_holder*)value)->item;
  *buf= item->val_int();
  if (item->is_null())
    return 1;
  return 0;
}

static int item_is_unsigned(struct st_mysql_value *value)
{
  Item *item= ((st_item_value_holder*)value)->item;
  return item->unsigned_flag;
}

static int item_val_real(struct st_mysql_value *value, double *buf)
{
  Item *item= ((st_item_value_holder*)value)->item;
  *buf= item->val_real();
  if (item->is_null())
    return 1;
  return 0;
}


/****************************************************************************
  Plugin support code
****************************************************************************/

#ifdef HAVE_DLOPEN

static struct st_plugin_dl *plugin_dl_find(const LEX_CSTRING *dl)
{
  uint i;
  struct st_plugin_dl *tmp;
  DBUG_ENTER("plugin_dl_find");
  for (i= 0; i < plugin_dl_array.elements; i++)
  {
    tmp= *dynamic_element(&plugin_dl_array, i, struct st_plugin_dl **);
    if (tmp->ref_count &&
        ! my_strnncoll(files_charset_info,
                       (const uchar *)dl->str, dl->length,
                       (const uchar *)tmp->dl.str, tmp->dl.length))
      DBUG_RETURN(tmp);
  }
  DBUG_RETURN(0);
}


static st_plugin_dl *plugin_dl_insert_or_reuse(struct st_plugin_dl *plugin_dl)
{
  uint i;
  struct st_plugin_dl *tmp;
  DBUG_ENTER("plugin_dl_insert_or_reuse");
  for (i= 0; i < plugin_dl_array.elements; i++)
  {
    tmp= *dynamic_element(&plugin_dl_array, i, struct st_plugin_dl **);
    if (! tmp->ref_count)
    {
      memcpy(tmp, plugin_dl, sizeof(struct st_plugin_dl));
      DBUG_RETURN(tmp);
    }
  }
  if (insert_dynamic(&plugin_dl_array, (uchar*)&plugin_dl))
    DBUG_RETURN(0);
  tmp= *dynamic_element(&plugin_dl_array, plugin_dl_array.elements - 1,
                        struct st_plugin_dl **)=
      (struct st_plugin_dl *) memdup_root(&plugin_mem_root, (uchar*)plugin_dl,
                                           sizeof(struct st_plugin_dl));
  DBUG_RETURN(tmp);
}
#else
static struct st_plugin_dl *plugin_dl_find(const LEX_STRING *)
{
  return 0;
}
#endif /* HAVE_DLOPEN */


static void free_plugin_mem(struct st_plugin_dl *p)
{
#ifdef HAVE_DLOPEN
  if (p->ptr_backup)
  {
    DBUG_ASSERT(p->nbackups);
    DBUG_ASSERT(p->handle);
    restore_ptr_backup(p->nbackups, p->ptr_backup);
    my_free(p->ptr_backup);
  }
  if (p->handle)
    dlclose(p->handle);
#endif
  my_free(const_cast<char*>(p->dl.str));
  if (p->allocated)
    my_free(p->plugins);
}


/**
  Reads data from mysql plugin interface

  @param plugin_dl       Structure where the data should be put
  @param sym             Reverence on version info
  @param dlpath          Path to the module
  @param MyFlags         Where errors should be reported (0 or ME_ERROR_LOG)

  @retval FALSE OK
  @retval TRUE  ERROR
*/

#ifdef HAVE_DLOPEN
static my_bool read_mysql_plugin_info(struct st_plugin_dl *plugin_dl,
                                      void *sym, char *dlpath, myf MyFlags)
{
  DBUG_ENTER("read_maria_plugin_info");
  /* Determine interface version */
  if (!sym)
  {
    my_error(ER_CANT_FIND_DL_ENTRY, MyFlags, plugin_interface_version_sym);
    DBUG_RETURN(TRUE);
  }
  plugin_dl->mariaversion= 0;
  plugin_dl->mysqlversion= *(int *)sym;
  /* Versioning */
  if (plugin_dl->mysqlversion < min_plugin_interface_version ||
      (plugin_dl->mysqlversion >> 8) > (MYSQL_PLUGIN_INTERFACE_VERSION >> 8))
  {
    my_error(ER_CANT_OPEN_LIBRARY, MyFlags, dlpath, ENOEXEC,
                 "plugin interface version mismatch");
    DBUG_RETURN(TRUE);
  }
  /* Find plugin declarations */
  if (!(sym= dlsym(plugin_dl->handle, plugin_declarations_sym)))
  {
    my_error(ER_CANT_FIND_DL_ENTRY, MyFlags, plugin_declarations_sym);
    DBUG_RETURN(TRUE);
  }

  /* convert mysql declaration to maria one */
  {
    int i;
    uint sizeof_st_plugin;
    struct st_mysql_plugin *old;
    struct st_maria_plugin *cur;
    char *ptr= (char *)sym;

    if ((sym= dlsym(plugin_dl->handle, sizeof_st_plugin_sym)))
      sizeof_st_plugin= *(int *)sym;
    else
    {
      DBUG_ASSERT(min_plugin_interface_version == 0);
      sizeof_st_plugin= (int)offsetof(struct st_mysql_plugin, version);
    }

    for (i= 0;
         ((struct st_mysql_plugin *)(ptr + i * sizeof_st_plugin))->info;
         i++)
      /* no op */;

    cur= (struct st_maria_plugin*)
          my_malloc((i + 1) * sizeof(struct st_maria_plugin),
                    MYF(MY_ZEROFILL|MY_WME));
    if (!cur)
    {
      my_error(ER_OUTOFMEMORY, MyFlags,
                   static_cast<int>(plugin_dl->dl.length));
      DBUG_RETURN(TRUE);
    }
    /*
      All st_plugin fields not initialized in the plugin explicitly, are
      set to 0. It matches C standard behaviour for struct initializers that
      have less values than the struct definition.
    */
    for (i=0;
         (old= (struct st_mysql_plugin *)(ptr + i * sizeof_st_plugin))->info;
         i++)
    {

      cur[i].type= old->type;
      cur[i].info= old->info;
      cur[i].name= old->name;
      cur[i].author= old->author;
      cur[i].descr= old->descr;
      cur[i].license= old->license;
      cur[i].init= old->init;
      cur[i].deinit= old->deinit;
      cur[i].version= old->version;
      cur[i].status_vars= old->status_vars;
      cur[i].system_vars= old->system_vars;
      /*
        Something like this should be added to process
        new mysql plugin versions:
        if (plugin_dl->mysqlversion > 0x0101)
        {
           cur[i].newfield= CONSTANT_MEANS_UNKNOWN;
        }
        else
        {
           cur[i].newfield= old->newfield;
        }
      */
      /* Maria only fields */
      cur[i].version_info= "Unknown";
      cur[i].maturity= MariaDB_PLUGIN_MATURITY_UNKNOWN;
    }
    plugin_dl->allocated= true;
    plugin_dl->plugins= (struct st_maria_plugin *)cur;
  }

  DBUG_RETURN(FALSE);
}


/**
  Reads data from maria plugin interface

  @param plugin_dl       Structure where the data should be put
  @param sym             Reverence on version info
  @param dlpath          Path to the module
  @param MyFlags         Where errors should be reported (0 or ME_ERROR_LOG)

  @retval FALSE OK
  @retval TRUE  ERROR
*/

static my_bool read_maria_plugin_info(struct st_plugin_dl *plugin_dl,
                                      void *sym, char *dlpath, myf MyFlags)
{
  DBUG_ENTER("read_maria_plugin_info");

  /* Determine interface version */
  if (!(sym))
  {
    /*
      Actually this branch impossible because in case of absence of maria
      version we try mysql version.
    */
    my_error(ER_CANT_FIND_DL_ENTRY, MyFlags,
                 maria_plugin_interface_version_sym);
    DBUG_RETURN(TRUE);
  }
  plugin_dl->mariaversion= *(int *)sym;
  plugin_dl->mysqlversion= 0;
  /* Versioning */
  if (plugin_dl->mariaversion < min_maria_plugin_interface_version ||
      (plugin_dl->mariaversion >> 8) > (MARIA_PLUGIN_INTERFACE_VERSION >> 8))
  {
    my_error(ER_CANT_OPEN_LIBRARY, MyFlags, dlpath, ENOEXEC,
                 "plugin interface version mismatch");
    DBUG_RETURN(TRUE);
  }
  /* Find plugin declarations */
  if (!(sym= dlsym(plugin_dl->handle, maria_plugin_declarations_sym)))
  {
    my_error(ER_CANT_FIND_DL_ENTRY, MyFlags, maria_plugin_declarations_sym);
    DBUG_RETURN(TRUE);
  }
  if (plugin_dl->mariaversion != MARIA_PLUGIN_INTERFACE_VERSION)
  {
    uint sizeof_st_plugin;
    struct st_maria_plugin *old, *cur;
    char *ptr= (char *)sym;

    if ((sym= dlsym(plugin_dl->handle, maria_sizeof_st_plugin_sym)))
      sizeof_st_plugin= *(int *)sym;
    else
    {
      my_error(ER_CANT_FIND_DL_ENTRY, MyFlags, maria_sizeof_st_plugin_sym);
      DBUG_RETURN(TRUE);
    }

    if (sizeof_st_plugin != sizeof(st_mysql_plugin))
    {
      int i;
      for (i= 0;
           ((struct st_maria_plugin *)(ptr + i * sizeof_st_plugin))->info;
           i++)
        /* no op */;

      cur= (struct st_maria_plugin*)
        my_malloc((i + 1) * sizeof(struct st_maria_plugin),
                  MYF(MY_ZEROFILL|MY_WME));
      if (!cur)
      {
        my_error(ER_OUTOFMEMORY, MyFlags,
                     static_cast<int>(plugin_dl->dl.length));
        DBUG_RETURN(TRUE);
      }
      /*
        All st_plugin fields not initialized in the plugin explicitly, are
        set to 0. It matches C standard behaviour for struct initializers that
        have less values than the struct definition.
      */
      for (i=0;
           (old= (struct st_maria_plugin *)(ptr + i * sizeof_st_plugin))->info;
           i++)
        memcpy(cur + i, old, MY_MIN(sizeof(cur[i]), sizeof_st_plugin));

      sym= cur;
      plugin_dl->allocated= true;
    }
    else
      sym= ptr;
  }
  plugin_dl->plugins= (struct st_maria_plugin *)sym;

  DBUG_RETURN(FALSE);
}
#endif /* HAVE_DLOPEN */

static st_plugin_dl *plugin_dl_add(const LEX_CSTRING *dl, myf MyFlags)
{
#ifdef HAVE_DLOPEN
  char dlpath[FN_REFLEN];
  size_t plugin_dir_len,i;
  uint dummy_errors;
  struct st_plugin_dl *tmp= 0, plugin_dl;
  void *sym;
  st_ptr_backup tmp_backup[array_elements(list_of_services)];
  DBUG_ENTER("plugin_dl_add");
  DBUG_PRINT("enter", ("dl->str: '%s', dl->length: %d",
                       dl->str, (int) dl->length));
  mysql_mutex_assert_owner(&LOCK_plugin);
  plugin_dir_len= strlen(opt_plugin_dir);
  /*
    Ensure that the dll doesn't have a path.
    This is done to ensure that only approved libraries from the
    plugin directory are used (to make this even remotely secure).
  */
  if (check_valid_path(dl->str, dl->length) ||
      check_string_char_length((LEX_CSTRING *) dl, 0, NAME_CHAR_LEN,
                               system_charset_info, 1) ||
      plugin_dir_len + dl->length + 1 >= FN_REFLEN)
  {
    my_error(ER_UDF_NO_PATHS, MyFlags);
    DBUG_RETURN(0);
  }
  /* If this dll is already loaded just increase ref_count. */
  if ((tmp= plugin_dl_find(dl)))
  {
    tmp->ref_count++;
    DBUG_RETURN(tmp);
  }
  bzero(&plugin_dl, sizeof(plugin_dl));
  /* Compile dll path */
  strxnmov(dlpath, sizeof(dlpath) - 1, opt_plugin_dir, "/", dl->str, NullS);
  (void) unpack_filename(dlpath, dlpath);
  plugin_dl.ref_count= 1;
  /* Open new dll handle */
  if (!(plugin_dl.handle= dlopen(dlpath, RTLD_NOW)))
  {
    my_error(ER_CANT_OPEN_LIBRARY, MyFlags, dlpath, errno, my_dlerror(dlpath));
    goto ret;
  }
  dlopen_count++;

#ifdef HAVE_LINK_H
  if (global_system_variables.log_warnings > 2)
  {
    struct link_map *lm = (struct link_map*) plugin_dl.handle;
    sql_print_information("Loaded '%s' with offset 0x%zx", dl->str, (size_t)lm->l_addr);
  }
#endif

  /* Checks which plugin interface present and reads info */
  if (!(sym= dlsym(plugin_dl.handle, maria_plugin_interface_version_sym)))
  {
    if (read_mysql_plugin_info(&plugin_dl,
                               dlsym(plugin_dl.handle,
                                     plugin_interface_version_sym),
                               dlpath,
                               MyFlags))
      goto ret;
  }
  else
  {
    if (read_maria_plugin_info(&plugin_dl, sym, dlpath, MyFlags))
      goto ret;
  }

  /* link the services in */
  for (i= 0; i < array_elements(list_of_services); i++)
  {
    if ((sym= dlsym(plugin_dl.handle, list_of_services[i].name)))
    {
      void **ptr= (void **)sym;
      uint ver= (uint)(intptr)*ptr;
      if (ver > list_of_services[i].version ||
        (ver >> 8) < (list_of_services[i].version >> 8))
      {
        char buf[MYSQL_ERRMSG_SIZE];
        my_snprintf(buf, sizeof(buf),
                    "service '%s' interface version mismatch",
                    list_of_services[i].name);
        my_error(ER_CANT_OPEN_LIBRARY, MyFlags, dlpath, ENOEXEC, buf);
        goto ret;
      }
      tmp_backup[plugin_dl.nbackups++].save(ptr);
      *ptr= list_of_services[i].service;
    }
  }

  if (plugin_dl.nbackups)
  {
    size_t bytes= plugin_dl.nbackups * sizeof(plugin_dl.ptr_backup[0]);
    plugin_dl.ptr_backup= (st_ptr_backup *)my_malloc(bytes, MYF(0));
    if (!plugin_dl.ptr_backup)
    {
      restore_ptr_backup(plugin_dl.nbackups, tmp_backup);
      my_error(ER_OUTOFMEMORY, MyFlags, bytes);
      goto ret;
    }
    memcpy(plugin_dl.ptr_backup, tmp_backup, bytes);
  }

  /* Duplicate and convert dll name */
  plugin_dl.dl.length= dl->length * files_charset_info->mbmaxlen + 1;
  if (! (plugin_dl.dl.str= (char*) my_malloc(plugin_dl.dl.length, MYF(0))))
  {
    my_error(ER_OUTOFMEMORY, MyFlags,
                 static_cast<int>(plugin_dl.dl.length));
    goto ret;
  }
  plugin_dl.dl.length= copy_and_convert((char*) plugin_dl.dl.str,
                                        plugin_dl.dl.length,
                                        files_charset_info, dl->str,
                                        dl->length, system_charset_info,
                                        &dummy_errors);
  ((char*) plugin_dl.dl.str)[plugin_dl.dl.length]= 0;
  /* Add this dll to array */
  if (! (tmp= plugin_dl_insert_or_reuse(&plugin_dl)))
  {
    my_error(ER_OUTOFMEMORY, MyFlags,
                 static_cast<int>(sizeof(struct st_plugin_dl)));
    goto ret;
  }

ret:
  if (!tmp)
    free_plugin_mem(&plugin_dl);

  DBUG_RETURN(tmp);

#else
  DBUG_ENTER("plugin_dl_add");
  my_error(ER_FEATURE_DISABLED, MyFlags, "plugin", "HAVE_DLOPEN");
  DBUG_RETURN(0);
#endif
}


static void plugin_dl_del(struct st_plugin_dl *plugin_dl)
{
  DBUG_ENTER("plugin_dl_del");

  if (!plugin_dl)
    DBUG_VOID_RETURN;

  mysql_mutex_assert_owner(&LOCK_plugin);

  /* Do not remove this element, unless no other plugin uses this dll. */
  if (! --plugin_dl->ref_count)
  {
    free_plugin_mem(plugin_dl);
    bzero(plugin_dl, sizeof(struct st_plugin_dl));
  }

  DBUG_VOID_RETURN;
}


static struct st_plugin_int *plugin_find_internal(const LEX_CSTRING *name,
                                                  int type)
{
  uint i;
  DBUG_ENTER("plugin_find_internal");
  if (! initialized)
    DBUG_RETURN(0);

  mysql_mutex_assert_owner(&LOCK_plugin);

  if (type == MYSQL_ANY_PLUGIN)
  {
    for (i= 0; i < MYSQL_MAX_PLUGIN_TYPE_NUM; i++)
    {
      struct st_plugin_int *plugin= (st_plugin_int *)
        my_hash_search(&plugin_hash[i], (const uchar *)name->str, name->length);
      if (plugin)
        DBUG_RETURN(plugin);
    }
  }
  else
    DBUG_RETURN((st_plugin_int *)
        my_hash_search(&plugin_hash[type], (const uchar *)name->str,
                       name->length));
  DBUG_RETURN(0);
}


static SHOW_COMP_OPTION plugin_status(const LEX_CSTRING *name, int type)
{
  SHOW_COMP_OPTION rc= SHOW_OPTION_NO;
  struct st_plugin_int *plugin;
  DBUG_ENTER("plugin_is_ready");
  mysql_mutex_lock(&LOCK_plugin);
  if ((plugin= plugin_find_internal(name, type)))
  {
    rc= SHOW_OPTION_DISABLED;
    if (plugin->state == PLUGIN_IS_READY)
      rc= SHOW_OPTION_YES;
  }
  mysql_mutex_unlock(&LOCK_plugin);
  DBUG_RETURN(rc);
}


bool plugin_is_ready(const LEX_CSTRING *name, int type)
{
  bool rc= FALSE;
  if (plugin_status(name, type) == SHOW_OPTION_YES)
    rc= TRUE;
  return rc;
}


SHOW_COMP_OPTION plugin_status(const char *name, size_t len, int type)
{
  LEX_CSTRING plugin_name= { name, len };
  return plugin_status(&plugin_name, type);
}


/*
  If LEX is passed non-NULL, an automatic unlock of the plugin will happen
  in the LEX destructor.
*/
static plugin_ref intern_plugin_lock(LEX *lex, plugin_ref rc,
                                     uint state_mask= PLUGIN_IS_READY |
                                                      PLUGIN_IS_UNINITIALIZED |
                                                      PLUGIN_IS_DELETED)
{
  st_plugin_int *pi= plugin_ref_to_int(rc);
  DBUG_ENTER("intern_plugin_lock");

  mysql_mutex_assert_owner(&LOCK_plugin);

  if (pi->state & state_mask)
  {
    plugin_ref plugin;
#ifdef DBUG_OFF
    /*
      In optimized builds we don't do reference counting for built-in
      (plugin->plugin_dl == 0) plugins.
    */
    if (!pi->plugin_dl)
      DBUG_RETURN(pi);

    plugin= pi;
#else
    /*
      For debugging, we do an additional malloc which allows the
      memory manager and/or valgrind to track locked references and
      double unlocks to aid resolving reference counting problems.
    */
    if (!(plugin= (plugin_ref) my_malloc(sizeof(pi), MYF(MY_WME))))
      DBUG_RETURN(NULL);

    *plugin= pi;
#endif
    pi->ref_count++;
    DBUG_PRINT("lock",("thd: %p  plugin: \"%s\" LOCK ref_count: %d",
                       current_thd, pi->name.str, pi->ref_count));

    if (lex)
      insert_dynamic(&lex->plugins, (uchar*)&plugin);
    DBUG_RETURN(plugin);
  }
  DBUG_RETURN(NULL);
}


/*
  Notes on lifetime:

  If THD is passed as non-NULL (and with a non-NULL thd->lex), an entry is made
  in the thd->lex which will cause an automatic unlock of the plugin in the LEX
  destructor. In this case, no manual unlock must be done.

  Otherwise, when passing a NULL THD, the caller must arrange that plugin
  unlock happens later.
*/
plugin_ref plugin_lock(THD *thd, plugin_ref ptr)
{
  LEX *lex= thd ? thd->lex : 0;
  plugin_ref rc;
  DBUG_ENTER("plugin_lock");

#ifdef DBUG_OFF
  /*
    In optimized builds we don't do reference counting for built-in
    (plugin->plugin_dl == 0) plugins.

    Note that we access plugin->plugin_dl outside of LOCK_plugin, and for
    dynamic plugins a 'plugin' could correspond to plugin that was unloaded
    meanwhile!  But because st_plugin_int is always allocated on
    plugin_mem_root, the pointer can never be invalid - the memory is never
    freed.
    Of course, the memory that 'plugin' points to can be overwritten by
    another plugin being loaded, but plugin->plugin_dl can never change
    from zero to non-zero or vice versa.
    That is, it's always safe to check for plugin->plugin_dl==0 even
    without a mutex.
  */
  if (! plugin_dlib(ptr))
  {
    plugin_ref_to_int(ptr)->locks_total++;
    DBUG_RETURN(ptr);
  }
#endif
  mysql_mutex_lock(&LOCK_plugin);
  plugin_ref_to_int(ptr)->locks_total++;
  rc= intern_plugin_lock(lex, ptr);
  mysql_mutex_unlock(&LOCK_plugin);
  DBUG_RETURN(rc);
}


/*
  Notes on lifetime:

  If THD is passed as non-NULL (and with a non-NULL thd->lex), an entry is made
  in the thd->lex which will cause an automatic unlock of the plugin in the LEX
  destructor. In this case, no manual unlock must be done.

  Otherwise, when passing a NULL THD, the caller must arrange that plugin
  unlock happens later.
*/
plugin_ref plugin_lock_by_name(THD *thd, const LEX_CSTRING *name, int type)
{
  LEX *lex= thd ? thd->lex : 0;
  plugin_ref rc= NULL;
  st_plugin_int *plugin;
  DBUG_ENTER("plugin_lock_by_name");
  mysql_mutex_lock(&LOCK_plugin);
  if ((plugin= plugin_find_internal(name, type)))
    rc= intern_plugin_lock(lex, plugin_int_to_ref(plugin));
  mysql_mutex_unlock(&LOCK_plugin);
  DBUG_RETURN(rc);
}


static st_plugin_int *plugin_insert_or_reuse(struct st_plugin_int *plugin)
{
  uint i;
  struct st_plugin_int *tmp;
  DBUG_ENTER("plugin_insert_or_reuse");
  for (i= 0; i < plugin_array.elements; i++)
  {
    tmp= *dynamic_element(&plugin_array, i, struct st_plugin_int **);
    if (tmp->state == PLUGIN_IS_FREED)
    {
      memcpy(tmp, plugin, sizeof(struct st_plugin_int));
      DBUG_RETURN(tmp);
    }
  }
  if (insert_dynamic(&plugin_array, (uchar*)&plugin))
    DBUG_RETURN(0);
  tmp= *dynamic_element(&plugin_array, plugin_array.elements - 1,
                        struct st_plugin_int **)=
       (struct st_plugin_int *) memdup_root(&plugin_mem_root, (uchar*)plugin,
                                            sizeof(struct st_plugin_int));
  DBUG_RETURN(tmp);
}


/*
  NOTE
    Requires that a write-lock is held on LOCK_system_variables_hash
*/
static bool plugin_add(MEM_ROOT *tmp_root,
                       const LEX_CSTRING *name, LEX_CSTRING *dl, myf MyFlags)
{
  struct st_plugin_int tmp, *maybe_dupe;
  struct st_maria_plugin *plugin;
  uint oks= 0, errs= 0, dupes= 0;
  DBUG_ENTER("plugin_add");
  DBUG_PRINT("enter", ("name: %s  dl: %s", name->str, dl->str));

  if (name->str && plugin_find_internal(name, MYSQL_ANY_PLUGIN))
  {
    my_error(ER_PLUGIN_INSTALLED, MyFlags, name->str);
    DBUG_RETURN(TRUE);
  }
  /* Clear the whole struct to catch future extensions. */
  bzero((char*) &tmp, sizeof(tmp));
  fix_dl_name(tmp_root, dl);
  if (! (tmp.plugin_dl= plugin_dl_add(dl, MyFlags)))
    DBUG_RETURN(TRUE);
  /* Find plugin by name */
  for (plugin= tmp.plugin_dl->plugins; plugin->info; plugin++)
  {
    tmp.name.str= (char *)plugin->name;
    tmp.name.length= strlen(plugin->name);

    if (plugin->type < 0 || plugin->type >= MYSQL_MAX_PLUGIN_TYPE_NUM)
      continue; // invalid plugin type

    if (plugin->type == MYSQL_UDF_PLUGIN ||
        (plugin->type == MariaDB_PASSWORD_VALIDATION_PLUGIN &&
         tmp.plugin_dl->mariaversion == 0))
      continue; // unsupported plugin type

    if (name->str && my_strnncoll(system_charset_info,
                                  (const uchar *)name->str, name->length,
                                  (const uchar *)tmp.name.str, tmp.name.length))
      continue; // plugin name doesn't match

    if (!name->str &&
        (maybe_dupe= plugin_find_internal(&tmp.name, MYSQL_ANY_PLUGIN)))
    {
      if (plugin->name != maybe_dupe->plugin->name)
      {
        my_error(ER_UDF_EXISTS, MyFlags, plugin->name);
        DBUG_RETURN(TRUE);
      }
      dupes++;
      continue; // already installed
    }
    struct st_plugin_int *tmp_plugin_ptr;
    if (*(int*)plugin->info <
        min_plugin_info_interface_version[plugin->type] ||
        ((*(int*)plugin->info) >> 8) >
        (cur_plugin_info_interface_version[plugin->type] >> 8))
    {
      char buf[256];
      strxnmov(buf, sizeof(buf) - 1, "API version for ",
               plugin_type_names[plugin->type].str,
               " plugin ", tmp.name.str,
               " not supported by this version of the server", NullS);
      my_error(ER_CANT_OPEN_LIBRARY, MyFlags, dl->str, ENOEXEC, buf);
      goto err;
    }

    if (plugin_maturity_map[plugin->maturity] < plugin_maturity)
    {
      char buf[256];
      strxnmov(buf, sizeof(buf) - 1, "Loading of ",
               plugin_maturity_names[plugin->maturity],
               " plugin ", tmp.name.str,
               " is prohibited by --plugin-maturity=",
               plugin_maturity_names[plugin_maturity],
               NullS);
      my_error(ER_CANT_OPEN_LIBRARY, MyFlags, dl->str, EPERM, buf);
      goto err;
    }
    else if (plugin_maturity_map[plugin->maturity] < SERVER_MATURITY_LEVEL)
    {
      sql_print_warning("Plugin '%s' is of maturity level %s while the server is %s",
        tmp.name.str,
        plugin_maturity_names[plugin->maturity],
        plugin_maturity_names[SERVER_MATURITY_LEVEL]);
    }

    tmp.plugin= plugin;
    tmp.ref_count= 0;
    tmp.state= PLUGIN_IS_UNINITIALIZED;
    tmp.load_option= PLUGIN_ON;

    if (!(tmp_plugin_ptr= plugin_insert_or_reuse(&tmp)))
      goto err;
    if (my_hash_insert(&plugin_hash[plugin->type], (uchar*)tmp_plugin_ptr))
      tmp_plugin_ptr->state= PLUGIN_IS_FREED;
    init_alloc_root(&tmp_plugin_ptr->mem_root, "plugin", 4096, 4096, MYF(0));

    if (name->str)
      DBUG_RETURN(FALSE); // all done

    oks++;
    tmp.plugin_dl->ref_count++;
    continue; // otherwise - go on

err:
    errs++;
    if (name->str)
      break;
  }

  DBUG_ASSERT(!name->str || !dupes); // dupes is ONLY for name->str == 0

  if (errs == 0 && oks == 0 && !dupes) // no plugin was found
    my_error(ER_CANT_FIND_DL_ENTRY, MyFlags, name->str);

  plugin_dl_del(tmp.plugin_dl);
  DBUG_RETURN(errs > 0 || oks + dupes == 0);
}

static void plugin_variables_deinit(struct st_plugin_int *plugin)
{

  for (sys_var *var= plugin->system_vars; var; var= var->next)
    (*var->test_load)= FALSE;
  mysql_del_sys_var_chain(plugin->system_vars);
}

static void plugin_deinitialize(struct st_plugin_int *plugin, bool ref_check)
{
  /*
    we don't want to hold the LOCK_plugin mutex as it may cause
    deinitialization to deadlock if plugins have worker threads
    with plugin locks
  */
  mysql_mutex_assert_not_owner(&LOCK_plugin);

  if (plugin->plugin->status_vars)
  {
    /*
      historical ndb behavior caused MySQL plugins to specify
      status var names in full, with the plugin name prefix.
      this was never fixed in MySQL.
      MariaDB fixes that but supports MySQL style too.
    */
    SHOW_VAR *show_vars= plugin->plugin->status_vars;
    SHOW_VAR tmp_array[2]= {
      {plugin->plugin->name, (char*)plugin->plugin->status_vars, SHOW_ARRAY},
      {0, 0, SHOW_UNDEF}
    };
    if (strncasecmp(show_vars->name, plugin->name.str, plugin->name.length))
      show_vars= tmp_array;

    remove_status_vars(show_vars);
  }

  if (plugin_type_deinitialize[plugin->plugin->type])
  {
    if ((*plugin_type_deinitialize[plugin->plugin->type])(plugin))
    {
      sql_print_error("Plugin '%s' of type %s failed deinitialization",
                      plugin->name.str, plugin_type_names[plugin->plugin->type].str);
    }
  }
  else if (plugin->plugin->deinit)
  {
    DBUG_PRINT("info", ("Deinitializing plugin: '%s'", plugin->name.str));
    if (plugin->plugin->deinit(plugin))
    {
      DBUG_PRINT("warning", ("Plugin '%s' deinit function returned error.",
                             plugin->name.str));
    }
  }
  plugin->state= PLUGIN_IS_UNINITIALIZED;

  if (ref_check && plugin->ref_count)
    sql_print_error("Plugin '%s' has ref_count=%d after deinitialization.",
                    plugin->name.str, plugin->ref_count);
  plugin_variables_deinit(plugin);
}

static void plugin_del(struct st_plugin_int *plugin)
{
  DBUG_ENTER("plugin_del");
  mysql_mutex_assert_owner(&LOCK_plugin);
  /* Free allocated strings before deleting the plugin. */
  plugin_vars_free_values(plugin->system_vars);
  restore_ptr_backup(plugin->nbackups, plugin->ptr_backup);
  if (plugin->plugin_dl)
  {
    my_hash_delete(&plugin_hash[plugin->plugin->type], (uchar*)plugin);
    plugin_dl_del(plugin->plugin_dl);
    plugin->state= PLUGIN_IS_FREED;
    free_root(&plugin->mem_root, MYF(0));
  }
  else
    plugin->state= PLUGIN_IS_UNINITIALIZED;
  DBUG_VOID_RETURN;
}

static void reap_plugins(void)
{
  uint count;
  struct st_plugin_int *plugin, **reap, **list;

  mysql_mutex_assert_owner(&LOCK_plugin);

  if (!reap_needed)
    return;

  reap_needed= false;
  count= plugin_array.elements;
  reap= (struct st_plugin_int **)my_alloca(sizeof(plugin)*(count+1));
  *(reap++)= NULL;

  for (uint i=0; i < MYSQL_MAX_PLUGIN_TYPE_NUM; i++)
  {
    HASH *hash= plugin_hash + plugin_type_initialization_order[i];
    for (uint j= 0; j < hash->records; j++)
    {
      plugin= (struct st_plugin_int *) my_hash_element(hash, j);
      if (plugin->state == PLUGIN_IS_DELETED && !plugin->ref_count)
      {
        /* change the status flag to prevent reaping by another thread */
        plugin->state= PLUGIN_IS_DYING;
        *(reap++)= plugin;
      }
    }
  }

  mysql_mutex_unlock(&LOCK_plugin);

  list= reap;
  while ((plugin= *(--list)))
      plugin_deinitialize(plugin, true);

  mysql_mutex_lock(&LOCK_plugin);

  while ((plugin= *(--reap)))
    plugin_del(plugin);

  my_afree(reap);
}

static void intern_plugin_unlock(LEX *lex, plugin_ref plugin)
{
  int i;
  st_plugin_int *pi;
  DBUG_ENTER("intern_plugin_unlock");

  mysql_mutex_assert_owner(&LOCK_plugin);

  if (!plugin)
    DBUG_VOID_RETURN;

  pi= plugin_ref_to_int(plugin);

#ifdef DBUG_OFF
  if (!pi->plugin_dl)
    DBUG_VOID_RETURN;
#else
  my_free(plugin);
#endif

  if (lex)
  {
    /*
      Remove one instance of this plugin from the use list.
      We are searching backwards so that plugins locked last
      could be unlocked faster - optimizing for LIFO semantics.
    */
    for (i= lex->plugins.elements - 1; i >= 0; i--)
      if (plugin == *dynamic_element(&lex->plugins, i, plugin_ref*))
      {
        delete_dynamic_element(&lex->plugins, i);
        break;
      }
    DBUG_ASSERT(i >= 0);
  }

  DBUG_ASSERT(pi->ref_count);
  pi->ref_count--;

  DBUG_PRINT("lock",("thd: %p  plugin: \"%s\" UNLOCK ref_count: %d",
                     current_thd, pi->name.str, pi->ref_count));

  if (pi->state == PLUGIN_IS_DELETED && !pi->ref_count)
    reap_needed= true;

  DBUG_VOID_RETURN;
}


void plugin_unlock(THD *thd, plugin_ref plugin)
{
  LEX *lex= thd ? thd->lex : 0;
  DBUG_ENTER("plugin_unlock");
  if (!plugin)
    DBUG_VOID_RETURN;
#ifdef DBUG_OFF
  /* built-in plugins don't need ref counting */
  if (!plugin_dlib(plugin))
    DBUG_VOID_RETURN;
#endif
  mysql_mutex_lock(&LOCK_plugin);
  intern_plugin_unlock(lex, plugin);
  reap_plugins();
  mysql_mutex_unlock(&LOCK_plugin);
  DBUG_VOID_RETURN;
}


void plugin_unlock_list(THD *thd, plugin_ref *list, uint count)
{
  LEX *lex= thd ? thd->lex : 0;
  DBUG_ENTER("plugin_unlock_list");
  if (count == 0)
    DBUG_VOID_RETURN;

  DBUG_ASSERT(list);
  mysql_mutex_lock(&LOCK_plugin);
  while (count--)
    intern_plugin_unlock(lex, *list++);
  reap_plugins();
  mysql_mutex_unlock(&LOCK_plugin);
  DBUG_VOID_RETURN;
}


static int plugin_initialize(MEM_ROOT *tmp_root, struct st_plugin_int *plugin,
                             int *argc, char **argv, bool options_only)
{
  int ret= 1;
  DBUG_ENTER("plugin_initialize");

  mysql_mutex_assert_owner(&LOCK_plugin);
  uint state= plugin->state;
  DBUG_ASSERT(state == PLUGIN_IS_UNINITIALIZED);

  mysql_mutex_unlock(&LOCK_plugin);

  mysql_prlock_wrlock(&LOCK_system_variables_hash);
  if (test_plugin_options(tmp_root, plugin, argc, argv))
    state= PLUGIN_IS_DISABLED;
  mysql_prlock_unlock(&LOCK_system_variables_hash);

  if (options_only || state == PLUGIN_IS_DISABLED)
  {
    ret= !options_only && plugin_is_forced(plugin);
    state= PLUGIN_IS_DISABLED;
    goto err;
  }

  if (plugin_type_initialize[plugin->plugin->type])
  {
    if ((*plugin_type_initialize[plugin->plugin->type])(plugin))
    {
      sql_print_error("Plugin '%s' registration as a %s failed.",
                      plugin->name.str, plugin_type_names[plugin->plugin->type].str);
      goto err;
    }
  }
  else if (plugin->plugin->init)
  {
    if (plugin->plugin->init(plugin))
    {
      sql_print_error("Plugin '%s' init function returned error.",
                      plugin->name.str);
      goto err;
    }
  }
  state= PLUGIN_IS_READY; // plugin->init() succeeded

  if (plugin->plugin->status_vars)
  {
    /*
      historical ndb behavior caused MySQL plugins to specify
      status var names in full, with the plugin name prefix.
      this was never fixed in MySQL.
      MariaDB fixes that but supports MySQL style too.
    */
    SHOW_VAR *show_vars= plugin->plugin->status_vars;
    SHOW_VAR tmp_array[2]= {
      {plugin->plugin->name, (char*)plugin->plugin->status_vars, SHOW_ARRAY},
      {0, 0, SHOW_UNDEF}
    };
    if (strncasecmp(show_vars->name, plugin->name.str, plugin->name.length))
      show_vars= tmp_array;

    if (add_status_vars(show_vars))
      goto err;
  }

  ret= 0;

err:
  if (ret)
    plugin_variables_deinit(plugin);

  mysql_mutex_lock(&LOCK_plugin);
  plugin->state= state;

  DBUG_RETURN(ret);
}


extern "C" uchar *get_plugin_hash_key(const uchar *, size_t *, my_bool);
extern "C" uchar *get_bookmark_hash_key(const uchar *, size_t *, my_bool);


uchar *get_plugin_hash_key(const uchar *buff, size_t *length,
                           my_bool not_used __attribute__((unused)))
{
  struct st_plugin_int *plugin= (st_plugin_int *)buff;
  *length= (uint)plugin->name.length;
  return((uchar *)plugin->name.str);
}


uchar *get_bookmark_hash_key(const uchar *buff, size_t *length,
                             my_bool not_used __attribute__((unused)))
{
  struct st_bookmark *var= (st_bookmark *)buff;
  *length= var->name_len + 1;
  return (uchar*) var->key;
}

static inline void convert_dash_to_underscore(char *str, size_t len)
{
  for (char *p= str; p <= str+len; p++)
    if (*p == '-')
      *p= '_';
}

static inline void convert_underscore_to_dash(char *str, size_t len)
{
  for (char *p= str; p <= str+len; p++)
    if (*p == '_')
      *p= '-';
}

#ifdef HAVE_PSI_INTERFACE
static PSI_mutex_key key_LOCK_plugin;

static PSI_mutex_info all_plugin_mutexes[]=
{
  { &key_LOCK_plugin, "LOCK_plugin", PSI_FLAG_GLOBAL}
};

static void init_plugin_psi_keys(void)
{
  const char* category= "sql";
  int count;

  if (PSI_server == NULL)
    return;

  count= array_elements(all_plugin_mutexes);
  PSI_server->register_mutex(category, all_plugin_mutexes, count);
}
#endif /* HAVE_PSI_INTERFACE */

/*
  The logic is that we first load and initialize all compiled in plugins.
  From there we load up the dynamic types (assuming we have not been told to
  skip this part).

  Finally we initialize everything, aka the dynamic that have yet to initialize.
*/
int plugin_init(int *argc, char **argv, int flags)
{
  uint i;
  struct st_maria_plugin **builtins;
  struct st_maria_plugin *plugin;
  struct st_plugin_int tmp, *plugin_ptr, **reap;
  MEM_ROOT tmp_root;
  bool reaped_mandatory_plugin= false;
  bool mandatory= true;
  LEX_CSTRING MyISAM= { STRING_WITH_LEN("MyISAM") };
  DBUG_ENTER("plugin_init");

  if (initialized)
    DBUG_RETURN(0);

  dlopen_count =0;

  init_alloc_root(&plugin_mem_root, "plugin", 4096, 4096, MYF(0));
  init_alloc_root(&plugin_vars_mem_root, "plugin_vars", 4096, 4096, MYF(0));
  init_alloc_root(&tmp_root, "plugin_tmp", 4096, 4096, MYF(0));

  if (my_hash_init(&bookmark_hash, &my_charset_bin, 32, 0, 0,
                   get_bookmark_hash_key, NULL, HASH_UNIQUE))
      goto err;

  /*
    The 80 is from 2016-04-27 when we had 71 default plugins
    Big enough to avoid many mallocs even in future
  */
  if (my_init_dynamic_array(&plugin_dl_array,
                            sizeof(struct st_plugin_dl *), 16, 16, MYF(0)) ||
      my_init_dynamic_array(&plugin_array,
                            sizeof(struct st_plugin_int *), 80, 32, MYF(0)))
    goto err;

  for (i= 0; i < MYSQL_MAX_PLUGIN_TYPE_NUM; i++)
  {
    if (my_hash_init(&plugin_hash[i], system_charset_info, 32, 0, 0,
                     get_plugin_hash_key, NULL, HASH_UNIQUE))
      goto err;
  }

  /* prepare debug_sync service */
  DBUG_ASSERT(strcmp(list_of_services[1].name, "debug_sync_service") == 0);
  list_of_services[1].service= *(void**)&debug_sync_C_callback_ptr;

  /* prepare encryption_keys service */
  finalize_encryption_plugin(0);

  mysql_mutex_lock(&LOCK_plugin);

  initialized= 1;

  /*
    First we register builtin plugins
  */
  if (global_system_variables.log_warnings >= 9)
    sql_print_information("Initializing built-in plugins");

  for (builtins= mysql_mandatory_plugins; *builtins || mandatory; builtins++)
  {
    if (!*builtins)
    {
      builtins= mysql_optional_plugins;
      mandatory= false;
      if (!*builtins)
        break;
    }
    for (plugin= *builtins; plugin->info; plugin++)
    {
      if (opt_ignore_builtin_innodb &&
          !my_strnncoll(&my_charset_latin1, (const uchar*) plugin->name,
                        6, (const uchar*) "InnoDB", 6))
        continue;

      bzero(&tmp, sizeof(tmp));
      tmp.plugin= plugin;
      tmp.name.str= (char *)plugin->name;
      tmp.name.length= strlen(plugin->name);
      tmp.state= 0;
      tmp.load_option= mandatory ? PLUGIN_FORCE : PLUGIN_ON;

      for (i=0; i < array_elements(override_plugin_load_policy); i++)
      {
        if (!my_strcasecmp(&my_charset_latin1, plugin->name,
                           override_plugin_load_policy[i].plugin_name))
        {
          tmp.load_option= override_plugin_load_policy[i].override;
          break;
        }
      }

      free_root(&tmp_root, MYF(MY_MARK_BLOCKS_FREE));
      tmp.state= PLUGIN_IS_UNINITIALIZED;
      if (register_builtin(plugin, &tmp, &plugin_ptr))
        goto err_unlock;
    }
  }

  /*
    First, we initialize only MyISAM - that should almost always succeed
    (almost always, because plugins can be loaded outside of the server, too).
  */
  plugin_ptr= plugin_find_internal(&MyISAM, MYSQL_STORAGE_ENGINE_PLUGIN);
  DBUG_ASSERT(plugin_ptr || !mysql_mandatory_plugins[0]);
  if (plugin_ptr)
  {
    DBUG_ASSERT(plugin_ptr->load_option == PLUGIN_FORCE);

    if (plugin_initialize(&tmp_root, plugin_ptr, argc, argv, false))
      goto err_unlock;

    /*
      set the global default storage engine variable so that it will
      not be null in any child thread.
    */
    global_system_variables.table_plugin =
      intern_plugin_lock(NULL, plugin_int_to_ref(plugin_ptr));
    DBUG_SLOW_ASSERT(plugin_ptr->ref_count == 1);

  }
  mysql_mutex_unlock(&LOCK_plugin);

  /* Register (not initialize!) all dynamic plugins */
  if (!(flags & PLUGIN_INIT_SKIP_DYNAMIC_LOADING))
  {
    I_List_iterator<i_string> iter(opt_plugin_load_list);
    i_string *item;
    if (global_system_variables.log_warnings >= 9)
      sql_print_information("Initializing plugins specified on the command line");
    while (NULL != (item= iter++))
      plugin_load_list(&tmp_root, item->ptr);

    if (!(flags & PLUGIN_INIT_SKIP_PLUGIN_TABLE))
    {
      char path[FN_REFLEN + 1];
      build_table_filename(path, sizeof(path) - 1, "mysql", "plugin", reg_ext, 0);
      char engine_name_buf[NAME_CHAR_LEN + 1];
      LEX_CSTRING maybe_myisam= { engine_name_buf, 0 };
      bool is_sequence;
      Table_type frm_type= dd_frm_type(NULL, path, &maybe_myisam, &is_sequence);
      /* if mysql.plugin table is MyISAM - load it right away */
      if (frm_type == TABLE_TYPE_NORMAL && !strcasecmp(maybe_myisam.str, "MyISAM"))
      {
        plugin_load(&tmp_root);
        flags|= PLUGIN_INIT_SKIP_PLUGIN_TABLE;
      }
    }
  }

  /*
    Now we initialize all remaining plugins
  */

  mysql_mutex_lock(&LOCK_plugin);
  reap= (st_plugin_int **) my_alloca((plugin_array.elements+1) * sizeof(void*));
  *(reap++)= NULL;

  for(;;)
  {
    for (i=0; i < MYSQL_MAX_PLUGIN_TYPE_NUM; i++)
    {
      HASH *hash= plugin_hash + plugin_type_initialization_order[i];
      for (uint idx= 0; idx < hash->records; idx++)
      {
        plugin_ptr= (struct st_plugin_int *) my_hash_element(hash, idx);
        if (plugin_ptr->state == PLUGIN_IS_UNINITIALIZED)
        {
          if (plugin_initialize(&tmp_root, plugin_ptr, argc, argv,
                                (flags & PLUGIN_INIT_SKIP_INITIALIZATION)))
          {
            plugin_ptr->state= PLUGIN_IS_DYING;
            *(reap++)= plugin_ptr;
          }
        }
      }
    }

    /* load and init plugins from the plugin table (unless done already) */
    if (flags & PLUGIN_INIT_SKIP_PLUGIN_TABLE)
      break;

    mysql_mutex_unlock(&LOCK_plugin);
    plugin_load(&tmp_root);
    flags|= PLUGIN_INIT_SKIP_PLUGIN_TABLE;
    mysql_mutex_lock(&LOCK_plugin);
  }

  /*
    Check if any plugins have to be reaped
  */
  while ((plugin_ptr= *(--reap)))
  {
    mysql_mutex_unlock(&LOCK_plugin);
    if (plugin_is_forced(plugin_ptr))
      reaped_mandatory_plugin= TRUE;
    plugin_deinitialize(plugin_ptr, true);
    mysql_mutex_lock(&LOCK_plugin);
    plugin_del(plugin_ptr);
  }

  mysql_mutex_unlock(&LOCK_plugin);
  my_afree(reap);
  if (reaped_mandatory_plugin)
    goto err;

  free_root(&tmp_root, MYF(0));

  DBUG_RETURN(0);

err_unlock:
  mysql_mutex_unlock(&LOCK_plugin);
err:
  free_root(&tmp_root, MYF(0));
  DBUG_RETURN(1);
}


static bool register_builtin(struct st_maria_plugin *plugin,
                             struct st_plugin_int *tmp,
                             struct st_plugin_int **ptr)
{
  DBUG_ENTER("register_builtin");
  tmp->ref_count= 0;
  tmp->plugin_dl= 0;

  if (insert_dynamic(&plugin_array, (uchar*)&tmp))
    DBUG_RETURN(1);

  *ptr= *dynamic_element(&plugin_array, plugin_array.elements - 1,
                         struct st_plugin_int **)=
        (struct st_plugin_int *) memdup_root(&plugin_mem_root, (uchar*)tmp,
                                             sizeof(struct st_plugin_int));

  if (my_hash_insert(&plugin_hash[plugin->type],(uchar*) *ptr))
    DBUG_RETURN(1);

  DBUG_RETURN(0);
}


/*
  called only by plugin_init()
*/
static void plugin_load(MEM_ROOT *tmp_root)
{
  TABLE_LIST tables;
  TABLE *table;
  READ_RECORD read_record_info;
  int error;
  THD *new_thd= new THD(0);
  bool result;
  DBUG_ENTER("plugin_load");

  if (global_system_variables.log_warnings >= 9)
    sql_print_information("Initializing installed plugins");

  new_thd->thread_stack= (char*) &tables;
  new_thd->store_globals();
  new_thd->db= MYSQL_SCHEMA_NAME;
  bzero((char*) &new_thd->net, sizeof(new_thd->net));
  tables.init_one_table(&MYSQL_SCHEMA_NAME, &MYSQL_PLUGIN_NAME, 0, TL_READ);
  tables.open_strategy= TABLE_LIST::OPEN_NORMAL;

  result= open_and_lock_tables(new_thd, &tables, FALSE, MYSQL_LOCK_IGNORE_TIMEOUT);

  table= tables.table;
  if (result)
  {
    DBUG_PRINT("error",("Can't open plugin table"));
    if (!opt_help)
      sql_print_error("Could not open mysql.plugin table. "
                      "Some plugins may be not loaded");
    else
      sql_print_warning("Could not open mysql.plugin table. "
                        "Some options may be missing from the help text");
    goto end;
  }

  if (init_read_record(&read_record_info, new_thd, table, NULL, NULL, 1, 0,
                       FALSE))
  {
    sql_print_error("Could not initialize init_read_record; Plugins not "
                    "loaded");
    goto end;
  }
  table->use_all_columns();
  while (!(error= read_record_info.read_record()))
  {
    DBUG_PRINT("info", ("init plugin record"));
    String str_name, str_dl;
    get_field(tmp_root, table->field[0], &str_name);
    get_field(tmp_root, table->field[1], &str_dl);

    LEX_CSTRING name= {str_name.ptr(), str_name.length()};
    LEX_CSTRING dl=   {str_dl.ptr(), str_dl.length()};

    /*
      there're no other threads running yet, so we don't need a mutex.
      but plugin_add() before is designed to work in multi-threaded
      environment, and it uses mysql_mutex_assert_owner(), so we lock
      the mutex here to satisfy the assert
    */
    mysql_mutex_lock(&LOCK_plugin);
    plugin_add(tmp_root, &name, &dl, MYF(ME_ERROR_LOG));
    free_root(tmp_root, MYF(MY_MARK_BLOCKS_FREE));
    mysql_mutex_unlock(&LOCK_plugin);
  }
  if (unlikely(error > 0))
    sql_print_error(ER_THD(new_thd, ER_GET_ERRNO), my_errno,
                           table->file->table_type());
  end_read_record(&read_record_info);
  table->m_needs_reopen= TRUE;                  // Force close to free memory
  close_mysql_tables(new_thd);
end:
  new_thd->db= null_clex_str;                 // Avoid free on thd->db
  delete new_thd;
  DBUG_VOID_RETURN;
}


/*
  called only by plugin_init()
*/
static bool plugin_load_list(MEM_ROOT *tmp_root, const char *list)
{
  char buffer[FN_REFLEN];
  LEX_STRING name= {buffer, 0}, dl= {NULL, 0}, *str= &name;
  char *p= buffer;
  DBUG_ENTER("plugin_load_list");
  while (list)
  {
    if (p == buffer + sizeof(buffer) - 1)
    {
      sql_print_error("plugin-load parameter too long");
      DBUG_RETURN(TRUE);
    }

    switch ((*(p++)= *(list++))) {
    case '\0':
      list= NULL; /* terminate the loop */
      /* fall through */
    case ';':
#ifndef __WIN__
    case ':':     /* can't use this as delimiter as it may be drive letter */
#endif
      str->str[str->length]= '\0';
      if (str == &name)  // load all plugins in named module
      {
        if (!name.length)
        {
          p--;    /* reset pointer */
          continue;
        }

        dl= name;
        mysql_mutex_lock(&LOCK_plugin);
        free_root(tmp_root, MYF(MY_MARK_BLOCKS_FREE));
        name.str= 0; // load everything
        if (plugin_add(tmp_root, (LEX_CSTRING*) &name, (LEX_CSTRING*) &dl,
                       MYF(ME_ERROR_LOG)))
          goto error;
      }
      else
      {
        free_root(tmp_root, MYF(MY_MARK_BLOCKS_FREE));
        mysql_mutex_lock(&LOCK_plugin);
        if (plugin_add(tmp_root, (LEX_CSTRING*) &name, (LEX_CSTRING*) &dl,
                       MYF(ME_ERROR_LOG)))
          goto error;
      }
      mysql_mutex_unlock(&LOCK_plugin);
      name.length= dl.length= 0;
      dl.str= NULL; name.str= p= buffer;
      str= &name;
      continue;
    case '=':
    case '#':
      if (str == &name)
      {
        name.str[name.length]= '\0';
        str= &dl;
        str->str= p;
        continue;
      }
      /* fall through */
    default:
      str->length++;
      continue;
    }
  }
  DBUG_RETURN(FALSE);
error:
  mysql_mutex_unlock(&LOCK_plugin);
  if (name.str)
    sql_print_error("Couldn't load plugin '%s' from '%s'.",
                    name.str, dl.str);
  else
    sql_print_error("Couldn't load plugins from '%s'.", dl.str);
  DBUG_RETURN(TRUE);
}


void plugin_shutdown(void)
{
  uint i, count= plugin_array.elements;
  struct st_plugin_int **plugins, *plugin;
  struct st_plugin_dl **dl;
  DBUG_ENTER("plugin_shutdown");

  if (initialized)
  {
    if (opt_gtid_pos_auto_plugins)
    {
      free_engine_list(opt_gtid_pos_auto_plugins);
      opt_gtid_pos_auto_plugins= NULL;
    }

    mysql_mutex_lock(&LOCK_plugin);

    reap_needed= true;

    /*
      We want to shut down plugins in a reasonable order, this will
      become important when we have plugins which depend upon each other.
      Circular references cannot be reaped so they are forced afterwards.
      TODO: Have an additional step here to notify all active plugins that
      shutdown is requested to allow plugins to deinitialize in parallel.
    */
    while (reap_needed && (count= plugin_array.elements))
    {
      reap_plugins();
      for (i= 0; i < count; i++)
      {
        plugin= *dynamic_element(&plugin_array, i, struct st_plugin_int **);
        if (plugin->state == PLUGIN_IS_READY)
        {
          plugin->state= PLUGIN_IS_DELETED;
          reap_needed= true;
        }
      }
      if (!reap_needed)
      {
        /*
          release any plugin references held.
        */
        unlock_variables(NULL, &global_system_variables);
        unlock_variables(NULL, &max_system_variables);
      }
    }

    plugins= (struct st_plugin_int **) my_alloca(sizeof(void*) * (count+1));

    /*
      If we have any plugins which did not die cleanly, we force shutdown
    */
    for (i= 0; i < count; i++)
    {
      plugins[i]= *dynamic_element(&plugin_array, i, struct st_plugin_int **);
      /* change the state to ensure no reaping races */
      if (plugins[i]->state == PLUGIN_IS_DELETED)
        plugins[i]->state= PLUGIN_IS_DYING;
    }
    mysql_mutex_unlock(&LOCK_plugin);

    /*
      We loop through all plugins and call deinit() if they have one.
    */
    for (i= 0; i < count; i++)
      if (!(plugins[i]->state & (PLUGIN_IS_UNINITIALIZED | PLUGIN_IS_FREED |
                                 PLUGIN_IS_DISABLED)))
      {
        /*
          We are forcing deinit on plugins so we don't want to do a ref_count
          check until we have processed all the plugins.
        */
        plugin_deinitialize(plugins[i], false);
      }

    /*
      It's perfectly safe not to lock LOCK_plugin, as there're no
      concurrent threads anymore. But some functions called from here
      use mysql_mutex_assert_owner(), so we lock the mutex to satisfy it
    */
    mysql_mutex_lock(&LOCK_plugin);

    /*
      We defer checking ref_counts until after all plugins are deinitialized
      as some may have worker threads holding on to plugin references.
    */
    for (i= 0; i < count; i++)
    {
      if (plugins[i]->ref_count)
        sql_print_error("Plugin '%s' has ref_count=%d after shutdown.",
                        plugins[i]->name.str, plugins[i]->ref_count);
      if (plugins[i]->state & PLUGIN_IS_UNINITIALIZED ||
          plugins[i]->state & PLUGIN_IS_DISABLED)
        plugin_del(plugins[i]);
    }

    /*
      Now we can deallocate all memory.
    */

    cleanup_variables(&global_system_variables);
    cleanup_variables(&max_system_variables);
    mysql_mutex_unlock(&LOCK_plugin);

    initialized= 0;
    mysql_mutex_destroy(&LOCK_plugin);

    my_afree(plugins);
  }

  /* Dispose of the memory */

  for (i= 0; i < MYSQL_MAX_PLUGIN_TYPE_NUM; i++)
    my_hash_free(&plugin_hash[i]);
  delete_dynamic(&plugin_array);

  count= plugin_dl_array.elements;
  dl= (struct st_plugin_dl **)my_alloca(sizeof(void*) * count);
  for (i= 0; i < count; i++)
    dl[i]= *dynamic_element(&plugin_dl_array, i, struct st_plugin_dl **);
  for (i= 0; i < plugin_dl_array.elements; i++)
    free_plugin_mem(dl[i]);
  my_afree(dl);
  delete_dynamic(&plugin_dl_array);

  my_hash_free(&bookmark_hash);
  free_root(&plugin_mem_root, MYF(0));
  free_root(&plugin_vars_mem_root, MYF(0));

  global_variables_dynamic_size= 0;

  DBUG_VOID_RETURN;
}

/**
  complete plugin installation (after plugin_add).

  That is, initialize it, and update mysql.plugin table
*/
static bool finalize_install(THD *thd, TABLE *table, const LEX_CSTRING *name,
                             int *argc, char **argv)
{
  struct st_plugin_int *tmp= plugin_find_internal(name, MYSQL_ANY_PLUGIN);
  int error;
  DBUG_ASSERT(tmp);
  mysql_mutex_assert_owner(&LOCK_plugin); // because of tmp->state

  if (tmp->state != PLUGIN_IS_UNINITIALIZED)
  {
    /* already installed */
    return 0;
  }
  else
  {
    if (plugin_initialize(thd->mem_root, tmp, argc, argv, false))
    {
      my_error(ER_CANT_INITIALIZE_UDF, MYF(0), name->str,
                   "Plugin initialization function failed.");
      tmp->state= PLUGIN_IS_DELETED;
      return 1;
    }
  }
  if (tmp->state == PLUGIN_IS_DISABLED)
  {
    if (global_system_variables.log_warnings)
      push_warning_printf(thd, Sql_condition::WARN_LEVEL_WARN,
                          ER_CANT_INITIALIZE_UDF,
                          ER_THD(thd, ER_CANT_INITIALIZE_UDF),
                          name->str, "Plugin is disabled");
  }

  /*
    We do not replicate the INSTALL PLUGIN statement. Disable binlogging
    of the insert into the plugin table, so that it is not replicated in
    row based mode.
  */
  tmp_disable_binlog(thd);
  table->use_all_columns();
  restore_record(table, s->default_values);
  table->field[0]->store(name->str, name->length, system_charset_info);
  table->field[1]->store(tmp->plugin_dl->dl.str, tmp->plugin_dl->dl.length,
                         files_charset_info);
  error= table->file->ha_write_row(table->record[0]);
  reenable_binlog(thd);
  if (unlikely(error))
  {
    table->file->print_error(error, MYF(0));
    tmp->state= PLUGIN_IS_DELETED;
    return 1;
  }
  return 0;
}

bool mysql_install_plugin(THD *thd, const LEX_CSTRING *name,
                          const LEX_CSTRING *dl_arg)
{
  TABLE_LIST tables;
  TABLE *table;
  LEX_CSTRING dl= *dl_arg;
  bool error;
  int argc=orig_argc;
  char **argv=orig_argv;
  unsigned long event_class_mask[MYSQL_AUDIT_CLASS_MASK_SIZE] =
  { MYSQL_AUDIT_GENERAL_CLASSMASK };
  DBUG_ENTER("mysql_install_plugin");

  tables.init_one_table(&MYSQL_SCHEMA_NAME, &MYSQL_PLUGIN_NAME, 0, TL_WRITE);
  if (!opt_noacl && check_table_access(thd, INSERT_ACL, &tables, FALSE, 1, FALSE))
    DBUG_RETURN(TRUE);
  WSREP_TO_ISOLATION_BEGIN(WSREP_MYSQL_DB, NULL, NULL);
<<<<<<< HEAD
=======

  WSREP_TO_ISOLATION_BEGIN(WSREP_MYSQL_DB, NULL, NULL)
>>>>>>> 420cfe4e

  /* need to open before acquiring LOCK_plugin or it will deadlock */
  if (! (table = open_ltable(thd, &tables, TL_WRITE,
                             MYSQL_LOCK_IGNORE_TIMEOUT)))
    DBUG_RETURN(TRUE);

  if (my_load_defaults(MYSQL_CONFIG_NAME, load_default_groups, &argc, &argv, NULL))
  {
    my_error(ER_PLUGIN_IS_NOT_LOADED, MYF(0), name->str);
    DBUG_RETURN(TRUE);
  }

  /*
    Pre-acquire audit plugins for events that may potentially occur
    during [UN]INSTALL PLUGIN.

    When audit event is triggered, audit subsystem acquires interested
    plugins by walking through plugin list. Evidently plugin list
    iterator protects plugin list by acquiring LOCK_plugin, see
    plugin_foreach_with_mask().

    On the other hand [UN]INSTALL PLUGIN is acquiring LOCK_plugin
    rather for a long time.

    When audit event is triggered during [UN]INSTALL PLUGIN, plugin
    list iterator acquires the same lock (within the same thread)
    second time.

    This hack should be removed when LOCK_plugin is fixed so it
    protects only what it supposed to protect.

    See also mysql_uninstall_plugin() and initialize_audit_plugin()
  */
  if (mysql_audit_general_enabled())
    mysql_audit_acquire_plugins(thd, event_class_mask);

  mysql_mutex_lock(&LOCK_plugin);
  error= plugin_add(thd->mem_root, name, &dl, MYF(0));
  if (unlikely(error))
    goto err;

  if (name->str)
    error= finalize_install(thd, table, name, &argc, argv);
  else
  {
    st_plugin_dl *plugin_dl= plugin_dl_find(&dl);
    struct st_maria_plugin *plugin;
    for (plugin= plugin_dl->plugins; plugin->info; plugin++)
    {
      LEX_CSTRING str= { plugin->name, strlen(plugin->name) };
      error|= finalize_install(thd, table, &str, &argc, argv);
    }
  }

  if (unlikely(error))
  {
    reap_needed= true;
    reap_plugins();
  }
err:
  mysql_mutex_unlock(&LOCK_plugin);
  if (argv)
    free_defaults(argv);
  DBUG_RETURN(error);
#ifdef WITH_WSREP
error:
  DBUG_RETURN(TRUE);
#endif /* WITH_WSREP */
}


static bool do_uninstall(THD *thd, TABLE *table, const LEX_CSTRING *name)
{
  struct st_plugin_int *plugin;
  mysql_mutex_assert_owner(&LOCK_plugin);

  if (!(plugin= plugin_find_internal(name, MYSQL_ANY_PLUGIN)) ||
      plugin->state & (PLUGIN_IS_UNINITIALIZED | PLUGIN_IS_DYING))
  {
    my_error(ER_SP_DOES_NOT_EXIST, MYF(0), "PLUGIN", name->str);
    return 1;
  }
  if (!plugin->plugin_dl)
  {
    my_error(ER_PLUGIN_DELETE_BUILTIN, MYF(0));
    return 1;
  }
  if (plugin->load_option == PLUGIN_FORCE_PLUS_PERMANENT)
  {
    my_error(ER_PLUGIN_IS_PERMANENT, MYF(0), name->str);
    return 1;
  }

  plugin->state= PLUGIN_IS_DELETED;
  if (plugin->ref_count)
    push_warning(thd, Sql_condition::WARN_LEVEL_WARN,
                 WARN_PLUGIN_BUSY, ER_THD(thd, WARN_PLUGIN_BUSY));
  else
    reap_needed= true;

  uchar user_key[MAX_KEY_LENGTH];
  table->use_all_columns();
  table->field[0]->store(name->str, name->length, system_charset_info);
  key_copy(user_key, table->record[0], table->key_info,
           table->key_info->key_length);
  if (! table->file->ha_index_read_idx_map(table->record[0], 0, user_key,
                                           HA_WHOLE_KEY, HA_READ_KEY_EXACT))
  {
    int error;
    /*
      We do not replicate the UNINSTALL PLUGIN statement. Disable binlogging
      of the delete from the plugin table, so that it is not replicated in
      row based mode.
    */
    tmp_disable_binlog(thd);
    error= table->file->ha_delete_row(table->record[0]);
    reenable_binlog(thd);
    if (unlikely(error))
    {
      table->file->print_error(error, MYF(0));
      return 1;
    }
  }
  return 0;
#ifdef WITH_WSREP
 error:
#endif /* WITH_WSREP */
  return 1;
}


bool mysql_uninstall_plugin(THD *thd, const LEX_CSTRING *name,
                            const LEX_CSTRING *dl_arg)
{
  TABLE *table;
  TABLE_LIST tables;
  LEX_CSTRING dl= *dl_arg;
  bool error= false;
  unsigned long event_class_mask[MYSQL_AUDIT_CLASS_MASK_SIZE] =
  { MYSQL_AUDIT_GENERAL_CLASSMASK };
  DBUG_ENTER("mysql_uninstall_plugin");

  tables.init_one_table(&MYSQL_SCHEMA_NAME, &MYSQL_PLUGIN_NAME, 0, TL_WRITE);

  if (!opt_noacl && check_table_access(thd, DELETE_ACL, &tables, FALSE, 1, FALSE))
    DBUG_RETURN(TRUE);
  WSREP_TO_ISOLATION_BEGIN(WSREP_MYSQL_DB, NULL, NULL);

  WSREP_TO_ISOLATION_BEGIN(WSREP_MYSQL_DB, NULL, NULL)

  /* need to open before acquiring LOCK_plugin or it will deadlock */
  if (! (table= open_ltable(thd, &tables, TL_WRITE, MYSQL_LOCK_IGNORE_TIMEOUT)))
    DBUG_RETURN(TRUE);

  if (!table->key_info)
  {
    my_printf_error(ER_UNKNOWN_ERROR,
                    "The table %s.%s has no primary key. "
                    "Please check the table definition and "
                    "create the primary key accordingly.", MYF(0),
                    table->s->db.str, table->s->table_name.str);
    DBUG_RETURN(TRUE);
  }

  /*
    Pre-acquire audit plugins for events that may potentially occur
    during [UN]INSTALL PLUGIN.

    When audit event is triggered, audit subsystem acquires interested
    plugins by walking through plugin list. Evidently plugin list
    iterator protects plugin list by acquiring LOCK_plugin, see
    plugin_foreach_with_mask().

    On the other hand [UN]INSTALL PLUGIN is acquiring LOCK_plugin
    rather for a long time.

    When audit event is triggered during [UN]INSTALL PLUGIN, plugin
    list iterator acquires the same lock (within the same thread)
    second time.

    This hack should be removed when LOCK_plugin is fixed so it
    protects only what it supposed to protect.

    See also mysql_install_plugin() and initialize_audit_plugin()
  */
  if (mysql_audit_general_enabled())
    mysql_audit_acquire_plugins(thd, event_class_mask);

  mysql_mutex_lock(&LOCK_plugin);

  if (name->str)
    error= do_uninstall(thd, table, name);
  else
  {
    fix_dl_name(thd->mem_root, &dl);
    st_plugin_dl *plugin_dl= plugin_dl_find(&dl);
    if (plugin_dl)
    {
      for (struct st_maria_plugin *plugin= plugin_dl->plugins;
           plugin->info; plugin++)
      {
        LEX_CSTRING str= { plugin->name, strlen(plugin->name) };
        error|= do_uninstall(thd, table, &str);
      }
    }
    else
    {
      my_error(ER_SP_DOES_NOT_EXIST, MYF(0), "SONAME", dl.str);
      error= true;
    }
  }
  reap_plugins();

  mysql_mutex_unlock(&LOCK_plugin);
  DBUG_RETURN(error);
#ifdef WITH_WSREP
error:
  DBUG_RETURN(TRUE);
#endif /* WITH_WSREP */
}


bool plugin_foreach_with_mask(THD *thd, plugin_foreach_func *func,
                       int type, uint state_mask, void *arg)
{
  uint idx, total= 0;
  struct st_plugin_int *plugin;
  plugin_ref *plugins;
  my_bool res= FALSE;
  DBUG_ENTER("plugin_foreach_with_mask");

  if (!initialized)
    DBUG_RETURN(FALSE);

  mysql_mutex_lock(&LOCK_plugin);
  /*
    Do the alloca out here in case we do have a working alloca:
    leaving the nested stack frame invalidates alloca allocation.
  */
  if (type == MYSQL_ANY_PLUGIN)
  {
    plugins= (plugin_ref*) my_alloca(plugin_array.elements * sizeof(plugin_ref));
    for (idx= 0; idx < plugin_array.elements; idx++)
    {
      plugin= *dynamic_element(&plugin_array, idx, struct st_plugin_int **);
      if ((plugins[total]= intern_plugin_lock(0, plugin_int_to_ref(plugin),
                                              state_mask)))
        total++;
    }
  }
  else
  {
    HASH *hash= plugin_hash + type;
    plugins= (plugin_ref*) my_alloca(hash->records * sizeof(plugin_ref));
    for (idx= 0; idx < hash->records; idx++)
    {
      plugin= (struct st_plugin_int *) my_hash_element(hash, idx);
      if ((plugins[total]= intern_plugin_lock(0, plugin_int_to_ref(plugin),
                                              state_mask)))
        total++;
    }
  }
  mysql_mutex_unlock(&LOCK_plugin);

  for (idx= 0; idx < total; idx++)
  {
    /* It will stop iterating on first engine error when "func" returns TRUE */
    if ((res= func(thd, plugins[idx], arg)))
        break;
  }

  plugin_unlock_list(0, plugins, total);
  my_afree(plugins);
  DBUG_RETURN(res);
}


static bool plugin_dl_foreach_internal(THD *thd, st_plugin_dl *plugin_dl,
                                       st_maria_plugin *plug,
                                       plugin_foreach_func *func, void *arg)
{
  for (; plug->name; plug++)
  {
    st_plugin_int tmp, *plugin;

    tmp.name.str= const_cast<char*>(plug->name);
    tmp.name.length= strlen(plug->name);
    tmp.plugin= plug;
    tmp.plugin_dl= plugin_dl;

    mysql_mutex_lock(&LOCK_plugin);
    if ((plugin= plugin_find_internal(&tmp.name, MYSQL_ANY_PLUGIN)) &&
        plugin->plugin == plug)

    {
      tmp.state= plugin->state;
      tmp.load_option= plugin->load_option;
    }
    else
    {
      tmp.state= PLUGIN_IS_FREED;
      tmp.load_option= PLUGIN_OFF;
    }
    mysql_mutex_unlock(&LOCK_plugin);

    plugin= &tmp;
    if (func(thd, plugin_int_to_ref(plugin), arg))
      return 1;
  }
  return 0;
}

bool plugin_dl_foreach(THD *thd, const LEX_CSTRING *dl,
                       plugin_foreach_func *func, void *arg)
{
  bool err= 0;

  if (dl)
  {
    mysql_mutex_lock(&LOCK_plugin);
    st_plugin_dl *plugin_dl= plugin_dl_add(dl, MYF(0));
    mysql_mutex_unlock(&LOCK_plugin);

    if (!plugin_dl)
      return 1;

    err= plugin_dl_foreach_internal(thd, plugin_dl, plugin_dl->plugins,
                                    func, arg);

    mysql_mutex_lock(&LOCK_plugin);
    plugin_dl_del(plugin_dl);
    mysql_mutex_unlock(&LOCK_plugin);
  }
  else
  {
    struct st_maria_plugin **builtins;
    for (builtins= mysql_mandatory_plugins; !err && *builtins; builtins++)
      err= plugin_dl_foreach_internal(thd, 0, *builtins, func, arg);
    for (builtins= mysql_optional_plugins; !err && *builtins; builtins++)
      err= plugin_dl_foreach_internal(thd, 0, *builtins, func, arg);
  }
  return err;
}


/****************************************************************************
  Internal type declarations for variables support
****************************************************************************/

#undef MYSQL_SYSVAR_NAME
#define MYSQL_SYSVAR_NAME(name) name
#define PLUGIN_VAR_TYPEMASK 0x7f
#define BOOKMARK_MEMALLOC   0x80

static inline char plugin_var_bookmark_key(uint flags)
{
  return (flags & PLUGIN_VAR_TYPEMASK) |
         (flags & PLUGIN_VAR_MEMALLOC ? BOOKMARK_MEMALLOC : 0);
}

#define EXTRA_OPTIONS 3 /* options for: 'foo', 'plugin-foo' and NULL */

typedef DECLARE_MYSQL_SYSVAR_BASIC(sysvar_bool_t, my_bool);
typedef DECLARE_MYSQL_THDVAR_BASIC(thdvar_bool_t, my_bool);
typedef DECLARE_MYSQL_SYSVAR_BASIC(sysvar_str_t, char *);
typedef DECLARE_MYSQL_THDVAR_BASIC(thdvar_str_t, char *);

typedef DECLARE_MYSQL_SYSVAR_TYPELIB(sysvar_enum_t, unsigned long);
typedef DECLARE_MYSQL_THDVAR_TYPELIB(thdvar_enum_t, unsigned long);
typedef DECLARE_MYSQL_SYSVAR_TYPELIB(sysvar_set_t, ulonglong);
typedef DECLARE_MYSQL_THDVAR_TYPELIB(thdvar_set_t, ulonglong);

typedef DECLARE_MYSQL_SYSVAR_SIMPLE(sysvar_int_t, int);
typedef DECLARE_MYSQL_SYSVAR_SIMPLE(sysvar_long_t, long);
typedef DECLARE_MYSQL_SYSVAR_SIMPLE(sysvar_longlong_t, longlong);
typedef DECLARE_MYSQL_SYSVAR_SIMPLE(sysvar_uint_t, uint);
typedef DECLARE_MYSQL_SYSVAR_SIMPLE(sysvar_ulong_t, ulong);
typedef DECLARE_MYSQL_SYSVAR_SIMPLE(sysvar_ulonglong_t, ulonglong);
typedef DECLARE_MYSQL_SYSVAR_SIMPLE(sysvar_double_t, double);

typedef DECLARE_MYSQL_THDVAR_SIMPLE(thdvar_int_t, int);
typedef DECLARE_MYSQL_THDVAR_SIMPLE(thdvar_long_t, long);
typedef DECLARE_MYSQL_THDVAR_SIMPLE(thdvar_longlong_t, longlong);
typedef DECLARE_MYSQL_THDVAR_SIMPLE(thdvar_uint_t, uint);
typedef DECLARE_MYSQL_THDVAR_SIMPLE(thdvar_ulong_t, ulong);
typedef DECLARE_MYSQL_THDVAR_SIMPLE(thdvar_ulonglong_t, ulonglong);
typedef DECLARE_MYSQL_THDVAR_SIMPLE(thdvar_double_t, double);


/****************************************************************************
  default variable data check and update functions
****************************************************************************/

static int check_func_bool(THD *thd, struct st_mysql_sys_var *var,
                           void *save, st_mysql_value *value)
{
  char buff[STRING_BUFFER_USUAL_SIZE];
  const char *str;
  int result, length;
  long long tmp;

  if (value->value_type(value) == MYSQL_VALUE_TYPE_STRING)
  {
    length= sizeof(buff);
    if (!(str= value->val_str(value, buff, &length)) ||
        (result= find_type(&bool_typelib, str, length, 1)-1) < 0)
      goto err;
  }
  else
  {
    if (value->val_int(value, &tmp) < 0)
      goto err;
    if (tmp != 0 && tmp != 1)
      goto err;
    result= (int) tmp;
  }
  *(my_bool *) save= result ? 1 : 0;
  return 0;
err:
  return 1;
}


static int check_func_int(THD *thd, struct st_mysql_sys_var *var,
                          void *save, st_mysql_value *value)
{
  my_bool fixed1, fixed2;
  long long orig, val;
  struct my_option options;
  value->val_int(value, &orig);
  val= orig;
  plugin_opt_set_limits(&options, var);

  if (var->flags & PLUGIN_VAR_UNSIGNED)
  {
    if ((fixed1= (!value->is_unsigned(value) && val < 0)))
      val=0;
    *(uint *)save= (uint) getopt_ull_limit_value((ulonglong) val, &options,
                                                   &fixed2);
  }
  else
  {
    if ((fixed1= (value->is_unsigned(value) && val < 0)))
      val=LONGLONG_MAX;
    *(int *)save= (int) getopt_ll_limit_value(val, &options, &fixed2);
  }

  return throw_bounds_warning(thd, var->name, fixed1 || fixed2,
                              value->is_unsigned(value), (longlong) orig);
}


static int check_func_long(THD *thd, struct st_mysql_sys_var *var,
                          void *save, st_mysql_value *value)
{
  my_bool fixed1, fixed2;
  long long orig, val;
  struct my_option options;
  value->val_int(value, &orig);
  val= orig;
  plugin_opt_set_limits(&options, var);

  if (var->flags & PLUGIN_VAR_UNSIGNED)
  {
    if ((fixed1= (!value->is_unsigned(value) && val < 0)))
      val=0;
    *(ulong *)save= (ulong) getopt_ull_limit_value((ulonglong) val, &options,
                                                   &fixed2);
  }
  else
  {
    if ((fixed1= (value->is_unsigned(value) && val < 0)))
      val=LONGLONG_MAX;
    *(long *)save= (long) getopt_ll_limit_value(val, &options, &fixed2);
  }

  return throw_bounds_warning(thd, var->name, fixed1 || fixed2,
                              value->is_unsigned(value), (longlong) orig);
}


static int check_func_longlong(THD *thd, struct st_mysql_sys_var *var,
                               void *save, st_mysql_value *value)
{
  my_bool fixed1, fixed2;
  long long orig, val;
  struct my_option options;
  value->val_int(value, &orig);
  val= orig;
  plugin_opt_set_limits(&options, var);

  if (var->flags & PLUGIN_VAR_UNSIGNED)
  {
    if ((fixed1= (!value->is_unsigned(value) && val < 0)))
      val=0;
    *(ulonglong *)save= getopt_ull_limit_value((ulonglong) val, &options,
                                               &fixed2);
  }
  else
  {
    if ((fixed1= (value->is_unsigned(value) && val < 0)))
      val=LONGLONG_MAX;
    *(longlong *)save= getopt_ll_limit_value(val, &options, &fixed2);
  }

  return throw_bounds_warning(thd, var->name, fixed1 || fixed2,
                              value->is_unsigned(value), (longlong) orig);
}

static int check_func_str(THD *thd, struct st_mysql_sys_var *var,
                          void *save, st_mysql_value *value)
{
  char buff[STRING_BUFFER_USUAL_SIZE];
  const char *str;
  int length;

  length= sizeof(buff);
  if ((str= value->val_str(value, buff, &length)))
    str= thd->strmake(str, length);
  *(const char**)save= str;
  return 0;
}


static int check_func_enum(THD *thd, struct st_mysql_sys_var *var,
                           void *save, st_mysql_value *value)
{
  char buff[STRING_BUFFER_USUAL_SIZE];
  const char *str;
  TYPELIB *typelib;
  long long tmp;
  long result;
  int length;

  if (var->flags & PLUGIN_VAR_THDLOCAL)
    typelib= ((thdvar_enum_t*) var)->typelib;
  else
    typelib= ((sysvar_enum_t*) var)->typelib;

  if (value->value_type(value) == MYSQL_VALUE_TYPE_STRING)
  {
    length= sizeof(buff);
    if (!(str= value->val_str(value, buff, &length)))
      goto err;
    if ((result= (long)find_type(typelib, str, length, 0) - 1) < 0)
      goto err;
  }
  else
  {
    if (value->val_int(value, &tmp))
      goto err;
    if (tmp < 0 || tmp >= typelib->count)
      goto err;
    result= (long) tmp;
  }
  *(long*)save= result;
  return 0;
err:
  return 1;
}


static int check_func_set(THD *thd, struct st_mysql_sys_var *var,
                          void *save, st_mysql_value *value)
{
  char buff[STRING_BUFFER_USUAL_SIZE], *error= 0;
  const char *str;
  TYPELIB *typelib;
  ulonglong result;
  uint error_len= 0;                            // init as only set on error
  bool not_used;
  int length;

  if (var->flags & PLUGIN_VAR_THDLOCAL)
    typelib= ((thdvar_set_t*) var)->typelib;
  else
    typelib= ((sysvar_set_t*)var)->typelib;

  if (value->value_type(value) == MYSQL_VALUE_TYPE_STRING)
  {
    length= sizeof(buff);
    if (!(str= value->val_str(value, buff, &length)))
      goto err;
    result= find_set(typelib, str, length, NULL,
                     &error, &error_len, &not_used);
    if (unlikely(error_len))
      goto err;
  }
  else
  {
    if (value->val_int(value, (long long *)&result))
      goto err;
    if (unlikely((result >= (1ULL << typelib->count)) &&
                 (typelib->count < sizeof(long)*8)))
      goto err;
  }
  *(ulonglong*)save= result;
  return 0;
err:
  return 1;
}

static int check_func_double(THD *thd, struct st_mysql_sys_var *var,
                             void *save, st_mysql_value *value)
{
  double v;
  my_bool fixed;
  struct my_option option;

  value->val_real(value, &v);
  plugin_opt_set_limits(&option, var);
  *(double *) save= getopt_double_limit_value(v, &option, &fixed);

  return throw_bounds_warning(thd, var->name, fixed, v);
}


static void update_func_bool(THD *thd, struct st_mysql_sys_var *var,
                             void *tgt, const void *save)
{
  *(my_bool *) tgt= *(my_bool *) save ? 1 : 0;
}


static void update_func_int(THD *thd, struct st_mysql_sys_var *var,
                             void *tgt, const void *save)
{
  *(int *)tgt= *(int *) save;
}


static void update_func_long(THD *thd, struct st_mysql_sys_var *var,
                             void *tgt, const void *save)
{
  *(long *)tgt= *(long *) save;
}


static void update_func_longlong(THD *thd, struct st_mysql_sys_var *var,
                             void *tgt, const void *save)
{
  *(longlong *)tgt= *(ulonglong *) save;
}


static void update_func_str(THD *thd, struct st_mysql_sys_var *var,
                             void *tgt, const void *save)
{
  char *value= *(char**) save;
  if (var->flags & PLUGIN_VAR_MEMALLOC)
  {
    char *old= *(char**) tgt;
    if (value)
      *(char**) tgt= my_strdup(value, MYF(0));
    else
      *(char**) tgt= 0;
    my_free(old);
  }
  else
    *(char**) tgt= value;
}

static void update_func_double(THD *thd, struct st_mysql_sys_var *var,
                               void *tgt, const void *save)
{
  *(double *) tgt= *(double *) save;
}

/****************************************************************************
  System Variables support
****************************************************************************/

sys_var *find_sys_var_ex(THD *thd, const char *str, size_t length,
                         bool throw_error, bool locked)
{
  sys_var *var;
  sys_var_pluginvar *pi= NULL;
  plugin_ref plugin;
  DBUG_ENTER("find_sys_var_ex");
  DBUG_PRINT("enter", ("var '%.*s'", (int)length, str));

  if (!locked)
    mysql_mutex_lock(&LOCK_plugin);
  mysql_prlock_rdlock(&LOCK_system_variables_hash);
  if ((var= intern_find_sys_var(str, length)) &&
      (pi= var->cast_pluginvar()))
  {
    mysql_prlock_unlock(&LOCK_system_variables_hash);
    LEX *lex= thd ? thd->lex : 0;
    if (!(plugin= intern_plugin_lock(lex, plugin_int_to_ref(pi->plugin))))
      var= NULL; /* failed to lock it, it must be uninstalling */
    else
    if (!(plugin_state(plugin) & PLUGIN_IS_READY))
    {
      /* initialization not completed */
      var= NULL;
      intern_plugin_unlock(lex, plugin);
    }
  }
  else
    mysql_prlock_unlock(&LOCK_system_variables_hash);
  if (!locked)
    mysql_mutex_unlock(&LOCK_plugin);

  if (unlikely(!throw_error && !var))
    my_error(ER_UNKNOWN_SYSTEM_VARIABLE, MYF(0),
             (int) (length ? length : strlen(str)), (char*) str);
  DBUG_RETURN(var);
}


sys_var *find_sys_var(THD *thd, const char *str, size_t length)
{
  return find_sys_var_ex(thd, str, length, false, false);
}

/*
  called by register_var, construct_options and test_plugin_options.
  Returns the 'bookmark' for the named variable.
  LOCK_system_variables_hash should be at least read locked
*/
static st_bookmark *find_bookmark(const char *plugin, const char *name,
                                  int flags)
{
  st_bookmark *result= NULL;
  size_t namelen, length, pluginlen= 0;
  char *varname, *p;

  if (!(flags & PLUGIN_VAR_THDLOCAL))
    return NULL;

  namelen= strlen(name);
  if (plugin)
    pluginlen= strlen(plugin) + 1;
  length= namelen + pluginlen + 2;
  varname= (char*) my_alloca(length);

  if (plugin)
  {
    strxmov(varname + 1, plugin, "_", name, NullS);
    for (p= varname + 1; *p; p++)
      if (*p == '-')
        *p= '_';
  }
  else
    memcpy(varname + 1, name, namelen + 1);

  varname[0]= plugin_var_bookmark_key(flags);

  result= (st_bookmark*) my_hash_search(&bookmark_hash,
                                        (const uchar*) varname, length - 1);

  my_afree(varname);
  return result;
}


static size_t var_storage_size(int flags)
{
  switch (flags & PLUGIN_VAR_TYPEMASK) {
  case PLUGIN_VAR_BOOL:         return sizeof(my_bool);
  case PLUGIN_VAR_INT:          return sizeof(int);
  case PLUGIN_VAR_LONG:         return sizeof(long);
  case PLUGIN_VAR_ENUM:         return sizeof(long);
  case PLUGIN_VAR_LONGLONG:     return sizeof(ulonglong);
  case PLUGIN_VAR_SET:          return sizeof(ulonglong);
  case PLUGIN_VAR_STR:          return sizeof(char*);
  case PLUGIN_VAR_DOUBLE:       return sizeof(double);
  default: DBUG_ASSERT(0);      return 0;
  }
}


/*
  returns a bookmark for thd-local variables, creating if neccessary.
  returns null for non thd-local variables.
  Requires that a write lock is obtained on LOCK_system_variables_hash
*/
static st_bookmark *register_var(const char *plugin, const char *name,
                                 int flags)
{
  size_t length= strlen(plugin) + strlen(name) + 3, size, offset, new_size;
  st_bookmark *result;
  char *varname, *p;

  DBUG_ASSERT(flags & PLUGIN_VAR_THDLOCAL);

  size= var_storage_size(flags);
  varname= ((char*) my_alloca(length));
  strxmov(varname + 1, plugin, "_", name, NullS);
  for (p= varname + 1; *p; p++)
    if (*p == '-')
      *p= '_';

  if (!(result= find_bookmark(NULL, varname + 1, flags)))
  {
    result= (st_bookmark*) alloc_root(&plugin_vars_mem_root,
                                      sizeof(struct st_bookmark) + length-1);
    varname[0]= plugin_var_bookmark_key(flags);
    memcpy(result->key, varname, length);
    result->name_len= (uint)(length - 2);
    result->offset= -1;

    DBUG_ASSERT(size && !(size & (size-1))); /* must be power of 2 */

    offset= global_system_variables.dynamic_variables_size;
    offset= (offset + size - 1) & ~(size - 1);
    result->offset= (int) offset;

    new_size= (offset + size + 63) & ~63;

    if (new_size > global_variables_dynamic_size)
    {
      global_system_variables.dynamic_variables_ptr= (char*)
        my_realloc(global_system_variables.dynamic_variables_ptr, new_size,
                   MYF(MY_WME | MY_FAE | MY_ALLOW_ZERO_PTR));
      max_system_variables.dynamic_variables_ptr= (char*)
        my_realloc(max_system_variables.dynamic_variables_ptr, new_size,
                   MYF(MY_WME | MY_FAE | MY_ALLOW_ZERO_PTR));
      /*
        Clear the new variable value space. This is required for string
        variables. If their value is non-NULL, it must point to a valid
        string.
      */
      bzero(global_system_variables.dynamic_variables_ptr +
            global_variables_dynamic_size,
            new_size - global_variables_dynamic_size);
      bzero(max_system_variables.dynamic_variables_ptr +
            global_variables_dynamic_size,
            new_size - global_variables_dynamic_size);
      global_variables_dynamic_size= new_size;
    }

    global_system_variables.dynamic_variables_head= (uint)offset;
    max_system_variables.dynamic_variables_head= (uint)offset;
    global_system_variables.dynamic_variables_size= (uint)(offset + size);
    max_system_variables.dynamic_variables_size= (uint)(offset + size);
    global_system_variables.dynamic_variables_version++;
    max_system_variables.dynamic_variables_version++;

    result->version= global_system_variables.dynamic_variables_version;

    /* this should succeed because we have already checked if a dup exists */
    if (my_hash_insert(&bookmark_hash, (uchar*) result))
    {
      fprintf(stderr, "failed to add placeholder to hash");
      DBUG_ASSERT(0);
    }
  }
  my_afree(varname);
  return result;
}


void sync_dynamic_session_variables(THD* thd, bool global_lock)
{
  uint idx;

  thd->variables.dynamic_variables_ptr= (char*)
    my_realloc(thd->variables.dynamic_variables_ptr,
               global_variables_dynamic_size,
               MYF(MY_WME | MY_FAE | MY_ALLOW_ZERO_PTR));

  if (global_lock)
    mysql_mutex_lock(&LOCK_global_system_variables);

  mysql_mutex_assert_owner(&LOCK_global_system_variables);

  memcpy(thd->variables.dynamic_variables_ptr +
           thd->variables.dynamic_variables_size,
         global_system_variables.dynamic_variables_ptr +
           thd->variables.dynamic_variables_size,
         global_system_variables.dynamic_variables_size -
           thd->variables.dynamic_variables_size);

  /*
    now we need to iterate through any newly copied 'defaults'
    and if it is a string type with MEMALLOC flag, we need to strdup
  */
  for (idx= 0; idx < bookmark_hash.records; idx++)
  {
    st_bookmark *v= (st_bookmark*) my_hash_element(&bookmark_hash,idx);

    if (v->version <= thd->variables.dynamic_variables_version)
      continue; /* already in thd->variables */

    /* Here we do anything special that may be required of the data types */

    if ((v->key[0] & PLUGIN_VAR_TYPEMASK) == PLUGIN_VAR_STR &&
         v->key[0] & BOOKMARK_MEMALLOC)
    {
      char **pp= (char**) (thd->variables.dynamic_variables_ptr + v->offset);
      if (*pp)
        *pp= my_strdup(*pp, MYF(MY_WME|MY_FAE));
    }
  }

  if (global_lock)
    mysql_mutex_unlock(&LOCK_global_system_variables);

  thd->variables.dynamic_variables_version=
         global_system_variables.dynamic_variables_version;
  thd->variables.dynamic_variables_head=
         global_system_variables.dynamic_variables_head;
  thd->variables.dynamic_variables_size=
         global_system_variables.dynamic_variables_size;
}


/*
  returns a pointer to the memory which holds the thd-local variable or
  a pointer to the global variable if thd==null.
  If required, will sync with global variables if the requested variable
  has not yet been allocated in the current thread.
*/
static uchar *intern_sys_var_ptr(THD* thd, int offset, bool global_lock)
{
  DBUG_ENTER("intern_sys_var_ptr");
  DBUG_ASSERT(offset >= 0);
  DBUG_ASSERT((uint)offset <= global_system_variables.dynamic_variables_head);

  if (!thd)
    DBUG_RETURN((uchar*) global_system_variables.dynamic_variables_ptr + offset);

  /*
    dynamic_variables_head points to the largest valid offset
  */
  if (!thd->variables.dynamic_variables_ptr ||
      (uint)offset > thd->variables.dynamic_variables_head)
  {
    mysql_prlock_rdlock(&LOCK_system_variables_hash);
    sync_dynamic_session_variables(thd, global_lock);
    mysql_prlock_unlock(&LOCK_system_variables_hash);
  }
  DBUG_RETURN((uchar*)thd->variables.dynamic_variables_ptr + offset);
}


/**
  For correctness and simplicity's sake, a pointer to a function
  must be compatible with pointed-to type, that is, the return and
  parameters types must be the same. Thus, a callback function is
  defined for each scalar type. The functions are assigned in
  construct_options to their respective types.
*/

static char *mysql_sys_var_char(THD* thd, int offset)
{
  return (char *) intern_sys_var_ptr(thd, offset, true);
}

static int *mysql_sys_var_int(THD* thd, int offset)
{
  return (int *) intern_sys_var_ptr(thd, offset, true);
}

static long *mysql_sys_var_long(THD* thd, int offset)
{
  return (long *) intern_sys_var_ptr(thd, offset, true);
}

static unsigned long *mysql_sys_var_ulong(THD* thd, int offset)
{
  return (unsigned long *) intern_sys_var_ptr(thd, offset, true);
}

static long long *mysql_sys_var_longlong(THD* thd, int offset)
{
  return (long long *) intern_sys_var_ptr(thd, offset, true);
}

static unsigned long long *mysql_sys_var_ulonglong(THD* thd, int offset)
{
  return (unsigned long long *) intern_sys_var_ptr(thd, offset, true);
}

static char **mysql_sys_var_str(THD* thd, int offset)
{
  return (char **) intern_sys_var_ptr(thd, offset, true);
}

static double *mysql_sys_var_double(THD* thd, int offset)
{
  return (double *) intern_sys_var_ptr(thd, offset, true);
}

void plugin_thdvar_init(THD *thd)
{
  plugin_ref old_table_plugin= thd->variables.table_plugin;
  plugin_ref old_tmp_table_plugin= thd->variables.tmp_table_plugin;
  plugin_ref old_enforced_table_plugin= thd->variables.enforced_table_plugin;
  DBUG_ENTER("plugin_thdvar_init");

  // This function may be called many times per THD (e.g. on COM_CHANGE_USER)
  thd->variables.table_plugin= NULL;
  thd->variables.tmp_table_plugin= NULL;
  thd->variables.enforced_table_plugin= NULL;
  cleanup_variables(&thd->variables);

  thd->variables= global_system_variables;

  /* we are going to allocate these lazily */
  thd->variables.dynamic_variables_version= 0;
  thd->variables.dynamic_variables_size= 0;
  thd->variables.dynamic_variables_ptr= 0;

  mysql_mutex_lock(&LOCK_plugin);
  thd->variables.table_plugin=
      intern_plugin_lock(NULL, global_system_variables.table_plugin);
  if (global_system_variables.tmp_table_plugin)
    thd->variables.tmp_table_plugin=
          intern_plugin_lock(NULL, global_system_variables.tmp_table_plugin);
  if (global_system_variables.enforced_table_plugin)
    thd->variables.enforced_table_plugin=
          intern_plugin_lock(NULL, global_system_variables.enforced_table_plugin);
  intern_plugin_unlock(NULL, old_table_plugin);
  intern_plugin_unlock(NULL, old_tmp_table_plugin);
  intern_plugin_unlock(NULL, old_enforced_table_plugin);
  mysql_mutex_unlock(&LOCK_plugin);

  DBUG_VOID_RETURN;
}


/*
  Unlocks all system variables which hold a reference
*/
static void unlock_variables(THD *thd, struct system_variables *vars)
{
  intern_plugin_unlock(NULL, vars->table_plugin);
  intern_plugin_unlock(NULL, vars->tmp_table_plugin);
  intern_plugin_unlock(NULL, vars->enforced_table_plugin);
  vars->table_plugin= vars->tmp_table_plugin= vars->enforced_table_plugin= NULL;
}


/*
  Frees memory used by system variables

  Unlike plugin_vars_free_values() it frees all variables of all plugins,
  it's used on shutdown.
*/
static void cleanup_variables(struct system_variables *vars)
{
  st_bookmark *v;
  uint idx;

  mysql_prlock_rdlock(&LOCK_system_variables_hash);
  for (idx= 0; idx < bookmark_hash.records; idx++)
  {
    v= (st_bookmark*) my_hash_element(&bookmark_hash, idx);

    if (v->version > vars->dynamic_variables_version)
      continue; /* not in vars */

    DBUG_ASSERT((uint)v->offset <= vars->dynamic_variables_head);

    /* free allocated strings (PLUGIN_VAR_STR | PLUGIN_VAR_MEMALLOC) */
    if ((v->key[0] & PLUGIN_VAR_TYPEMASK) == PLUGIN_VAR_STR &&
         v->key[0] & BOOKMARK_MEMALLOC)
    {
      char **ptr= (char**)(vars->dynamic_variables_ptr + v->offset);
      my_free(*ptr);
      *ptr= NULL;
    }
  }
  mysql_prlock_unlock(&LOCK_system_variables_hash);

  DBUG_ASSERT(vars->table_plugin == NULL);
  DBUG_ASSERT(vars->tmp_table_plugin == NULL);
  DBUG_ASSERT(vars->enforced_table_plugin == NULL);

  my_free(vars->dynamic_variables_ptr);
  vars->dynamic_variables_ptr= NULL;
  vars->dynamic_variables_size= 0;
  vars->dynamic_variables_version= 0;
}


void plugin_thdvar_cleanup(THD *thd)
{
  uint idx;
  plugin_ref *list;
  DBUG_ENTER("plugin_thdvar_cleanup");

  mysql_mutex_lock(&LOCK_plugin);

  unlock_variables(thd, &thd->variables);
  cleanup_variables(&thd->variables);

  if ((idx= thd->lex->plugins.elements))
  {
    list= ((plugin_ref*) thd->lex->plugins.buffer) + idx - 1;
    DBUG_PRINT("info",("unlocking %d plugins", idx));
    while ((uchar*) list >= thd->lex->plugins.buffer)
      intern_plugin_unlock(NULL, *list--);
  }

  reap_plugins();
  mysql_mutex_unlock(&LOCK_plugin);

  reset_dynamic(&thd->lex->plugins);

  DBUG_VOID_RETURN;
}


/**
  @brief Free values of thread variables of a plugin.

  This must be called before a plugin is deleted. Otherwise its
  variables are no longer accessible and the value space is lost. Note
  that only string values with PLUGIN_VAR_MEMALLOC are allocated and
  must be freed.

  @param[in]        vars        Chain of system variables of a plugin
*/

static void plugin_vars_free_values(sys_var *vars)
{
  DBUG_ENTER("plugin_vars_free_values");

  for (sys_var *var= vars; var; var= var->next)
  {
    sys_var_pluginvar *piv= var->cast_pluginvar();
    if (piv &&
        ((piv->plugin_var->flags & PLUGIN_VAR_TYPEMASK) == PLUGIN_VAR_STR) &&
        (piv->plugin_var->flags & PLUGIN_VAR_MEMALLOC))
    {
      /* Free the string from global_system_variables. */
      char **valptr= (char**) piv->real_value_ptr(NULL, OPT_GLOBAL);
      DBUG_PRINT("plugin", ("freeing value for: '%s'  addr: %p",
                            var->name.str, valptr));
      my_free(*valptr);
      *valptr= NULL;
    }
  }
  DBUG_VOID_RETURN;
}

static SHOW_TYPE pluginvar_show_type(const st_mysql_sys_var *plugin_var)
{
  switch (plugin_var->flags & (PLUGIN_VAR_TYPEMASK | PLUGIN_VAR_UNSIGNED)) {
  case PLUGIN_VAR_BOOL:
    return SHOW_MY_BOOL;
  case PLUGIN_VAR_INT:
    return SHOW_SINT;
  case PLUGIN_VAR_INT | PLUGIN_VAR_UNSIGNED:
    return SHOW_UINT;
  case PLUGIN_VAR_LONG:
    return SHOW_SLONG;
  case PLUGIN_VAR_LONG | PLUGIN_VAR_UNSIGNED:
    return SHOW_ULONG;
  case PLUGIN_VAR_LONGLONG:
    return SHOW_SLONGLONG;
  case PLUGIN_VAR_LONGLONG | PLUGIN_VAR_UNSIGNED:
    return SHOW_ULONGLONG;
  case PLUGIN_VAR_STR:
    return SHOW_CHAR_PTR;
  case PLUGIN_VAR_ENUM:
  case PLUGIN_VAR_SET:
    return SHOW_CHAR;
  case PLUGIN_VAR_DOUBLE:
    return SHOW_DOUBLE;
  default:
    DBUG_ASSERT(0);
    return SHOW_UNDEF;
  }
}


static int pluginvar_sysvar_flags(const st_mysql_sys_var *p)
{
  return (p->flags & PLUGIN_VAR_THDLOCAL ? sys_var::SESSION : sys_var::GLOBAL)
       | (p->flags & PLUGIN_VAR_READONLY ? sys_var::READONLY : 0);
}

sys_var_pluginvar::sys_var_pluginvar(sys_var_chain *chain, const char *name_arg,
        st_plugin_int *p, st_mysql_sys_var *pv)
    : sys_var(chain, name_arg, pv->comment, pluginvar_sysvar_flags(pv),
              0, pv->flags & PLUGIN_VAR_NOCMDOPT ? -1 : 0, NO_ARG,
              pluginvar_show_type(pv), 0,
              NULL, VARIABLE_NOT_IN_BINLOG, NULL, NULL, NULL),
    plugin(p), plugin_var(pv)
{
  plugin_var->name= name_arg;
  plugin_opt_set_limits(&option, pv);
}

uchar* sys_var_pluginvar::real_value_ptr(THD *thd, enum_var_type type)
{
  if (type == OPT_DEFAULT)
  {
    switch (plugin_var->flags & PLUGIN_VAR_TYPEMASK) {
    case PLUGIN_VAR_BOOL:
      thd->sys_var_tmp.my_bool_value= (my_bool)option.def_value;
      return (uchar*) &thd->sys_var_tmp.my_bool_value;
    case PLUGIN_VAR_INT:
      thd->sys_var_tmp.int_value= (int)option.def_value;
      return (uchar*) &thd->sys_var_tmp.int_value;
    case PLUGIN_VAR_LONG:
    case PLUGIN_VAR_ENUM:
      thd->sys_var_tmp.long_value= (long)option.def_value;
      return (uchar*) &thd->sys_var_tmp.long_value;
    case PLUGIN_VAR_LONGLONG:
    case PLUGIN_VAR_SET:
      return (uchar*) &option.def_value;
    case PLUGIN_VAR_STR:
      thd->sys_var_tmp.ptr_value= (void*) option.def_value;
      return (uchar*) &thd->sys_var_tmp.ptr_value;
    case PLUGIN_VAR_DOUBLE:
      thd->sys_var_tmp.double_value= getopt_ulonglong2double(option.def_value);
      return (uchar*) &thd->sys_var_tmp.double_value;
    default:
      DBUG_ASSERT(0);
    }
  }

  DBUG_ASSERT(thd || (type == OPT_GLOBAL));
  if (plugin_var->flags & PLUGIN_VAR_THDLOCAL)
  {
    if (type == OPT_GLOBAL)
      thd= NULL;

    return intern_sys_var_ptr(thd, *(int*) (plugin_var+1), false);
  }
  return *(uchar**) (plugin_var+1);
}


bool sys_var_pluginvar::session_is_default(THD *thd)
{
  uchar *value= plugin_var->flags & PLUGIN_VAR_THDLOCAL
                ? intern_sys_var_ptr(thd, *(int*) (plugin_var+1), true)
                : *(uchar**) (plugin_var+1);

    real_value_ptr(thd, OPT_SESSION);

  switch (plugin_var->flags & PLUGIN_VAR_TYPEMASK) {
  case PLUGIN_VAR_BOOL:
    return option.def_value == *(my_bool*)value;
  case PLUGIN_VAR_INT:
    return option.def_value == *(int*)value;
  case PLUGIN_VAR_LONG:
  case PLUGIN_VAR_ENUM:
    return option.def_value == *(long*)value;
  case PLUGIN_VAR_LONGLONG:
  case PLUGIN_VAR_SET:
    return option.def_value == *(longlong*)value;
  case PLUGIN_VAR_STR:
    {
      const char *a=(char*)option.def_value;
      const char *b=(char*)value;
      return (!a && !b) || (a && b && strcmp(a,b));
    }
  case PLUGIN_VAR_DOUBLE:
    return getopt_ulonglong2double(option.def_value) == *(double*)value;
  }
  DBUG_ASSERT(0);
  return 0;
}


TYPELIB* sys_var_pluginvar::plugin_var_typelib(void)
{
  switch (plugin_var->flags & (PLUGIN_VAR_TYPEMASK | PLUGIN_VAR_THDLOCAL)) {
  case PLUGIN_VAR_ENUM:
    return ((sysvar_enum_t *)plugin_var)->typelib;
  case PLUGIN_VAR_SET:
    return ((sysvar_set_t *)plugin_var)->typelib;
  case PLUGIN_VAR_ENUM | PLUGIN_VAR_THDLOCAL:
    return ((thdvar_enum_t *)plugin_var)->typelib;
  case PLUGIN_VAR_SET | PLUGIN_VAR_THDLOCAL:
    return ((thdvar_set_t *)plugin_var)->typelib;
  default:
    return NULL;
  }
  return NULL;	/* Keep compiler happy */
}


uchar* sys_var_pluginvar::do_value_ptr(THD *thd, enum_var_type type,
                                       const LEX_CSTRING *base)
{
  uchar* result;

  result= real_value_ptr(thd, type);

  if ((plugin_var->flags & PLUGIN_VAR_TYPEMASK) == PLUGIN_VAR_ENUM)
    result= (uchar*) get_type(plugin_var_typelib(), *(ulong*)result);
  else if ((plugin_var->flags & PLUGIN_VAR_TYPEMASK) == PLUGIN_VAR_SET)
    result= (uchar*) set_to_string(thd, 0, *(ulonglong*) result,
                                   plugin_var_typelib()->type_names);
  return result;
}

bool sys_var_pluginvar::do_check(THD *thd, set_var *var)
{
  st_item_value_holder value;
  DBUG_ASSERT(!is_readonly());
  DBUG_ASSERT(plugin_var->check);

  value.value_type= item_value_type;
  value.val_str= item_val_str;
  value.val_int= item_val_int;
  value.val_real= item_val_real;
  value.is_unsigned= item_is_unsigned;
  value.item= var->value;

  return plugin_var->check(thd, plugin_var, &var->save_result, &value);
}

bool sys_var_pluginvar::session_update(THD *thd, set_var *var)
{
  DBUG_ASSERT(!is_readonly());
  DBUG_ASSERT(plugin_var->flags & PLUGIN_VAR_THDLOCAL);
  DBUG_ASSERT(thd == current_thd);

  mysql_mutex_lock(&LOCK_global_system_variables);
  void *tgt= real_value_ptr(thd, OPT_SESSION);
  const void *src= var->value ? (void*)&var->save_result
                              : (void*)real_value_ptr(thd, OPT_GLOBAL);
  mysql_mutex_unlock(&LOCK_global_system_variables);

  plugin_var->update(thd, plugin_var, tgt, src);

  return false;
}

static const void *var_def_ptr(st_mysql_sys_var *pv)
{
    switch (pv->flags & (PLUGIN_VAR_TYPEMASK | PLUGIN_VAR_THDLOCAL)) {
    case PLUGIN_VAR_INT:
      return &((sysvar_uint_t*) pv)->def_val;
    case PLUGIN_VAR_LONG:
      return &((sysvar_ulong_t*) pv)->def_val;
    case PLUGIN_VAR_LONGLONG:
      return &((sysvar_ulonglong_t*) pv)->def_val;
    case PLUGIN_VAR_ENUM:
      return &((sysvar_enum_t*) pv)->def_val;
    case PLUGIN_VAR_SET:
      return &((sysvar_set_t*) pv)->def_val;
    case PLUGIN_VAR_BOOL:
      return &((sysvar_bool_t*) pv)->def_val;
    case PLUGIN_VAR_STR:
      return &((sysvar_str_t*) pv)->def_val;
    case PLUGIN_VAR_DOUBLE:
      return &((sysvar_double_t*) pv)->def_val;
    case PLUGIN_VAR_INT | PLUGIN_VAR_THDLOCAL:
      return &((thdvar_uint_t*) pv)->def_val;
    case PLUGIN_VAR_LONG | PLUGIN_VAR_THDLOCAL:
      return &((thdvar_ulong_t*) pv)->def_val;
    case PLUGIN_VAR_LONGLONG | PLUGIN_VAR_THDLOCAL:
      return &((thdvar_ulonglong_t*) pv)->def_val;
    case PLUGIN_VAR_ENUM | PLUGIN_VAR_THDLOCAL:
      return &((thdvar_enum_t*) pv)->def_val;
    case PLUGIN_VAR_SET | PLUGIN_VAR_THDLOCAL:
      return &((thdvar_set_t*) pv)->def_val;
    case PLUGIN_VAR_BOOL | PLUGIN_VAR_THDLOCAL:
      return &((thdvar_bool_t*) pv)->def_val;
    case PLUGIN_VAR_STR | PLUGIN_VAR_THDLOCAL:
      return &((thdvar_str_t*) pv)->def_val;
    case PLUGIN_VAR_DOUBLE | PLUGIN_VAR_THDLOCAL:
      return &((thdvar_double_t*) pv)->def_val;
    default:
      DBUG_ASSERT(0);
      return NULL;
    }
}


bool sys_var_pluginvar::global_update(THD *thd, set_var *var)
{
  DBUG_ASSERT(!is_readonly());
  mysql_mutex_assert_owner(&LOCK_global_system_variables);

  void *tgt= real_value_ptr(thd, OPT_GLOBAL);
  const void *src= &var->save_result;

  if (!var->value)
    src= var_def_ptr(plugin_var);

  plugin_var->update(thd, plugin_var, tgt, src);
  return false;
}


#define OPTION_SET_LIMITS(type, options, opt) \
  options->var_type= type; \
  options->def_value= (opt)->def_val; \
  options->min_value= (opt)->min_val; \
  options->max_value= (opt)->max_val; \
  options->block_size= (long) (opt)->blk_sz

#define OPTION_SET_LIMITS_DOUBLE(options, opt) \
  options->var_type= GET_DOUBLE; \
  options->def_value= (longlong) getopt_double2ulonglong((opt)->def_val); \
  options->min_value= (longlong) getopt_double2ulonglong((opt)->min_val); \
  options->max_value= getopt_double2ulonglong((opt)->max_val); \
  options->block_size= (long) (opt)->blk_sz;

void plugin_opt_set_limits(struct my_option *options,
                           const struct st_mysql_sys_var *opt)
{
  options->sub_size= 0;

  switch (opt->flags & (PLUGIN_VAR_TYPEMASK |
                        PLUGIN_VAR_UNSIGNED | PLUGIN_VAR_THDLOCAL)) {
  /* global system variables */
  case PLUGIN_VAR_INT:
    OPTION_SET_LIMITS(GET_INT, options, (sysvar_int_t*) opt);
    break;
  case PLUGIN_VAR_INT | PLUGIN_VAR_UNSIGNED:
    OPTION_SET_LIMITS(GET_UINT, options, (sysvar_uint_t*) opt);
    break;
  case PLUGIN_VAR_LONG:
    OPTION_SET_LIMITS(GET_LONG, options, (sysvar_long_t*) opt);
    break;
  case PLUGIN_VAR_LONG | PLUGIN_VAR_UNSIGNED:
    OPTION_SET_LIMITS(GET_ULONG, options, (sysvar_ulong_t*) opt);
    break;
  case PLUGIN_VAR_LONGLONG:
    OPTION_SET_LIMITS(GET_LL, options, (sysvar_longlong_t*) opt);
    break;
  case PLUGIN_VAR_LONGLONG | PLUGIN_VAR_UNSIGNED:
    OPTION_SET_LIMITS(GET_ULL, options, (sysvar_ulonglong_t*) opt);
    break;
  case PLUGIN_VAR_ENUM:
    options->var_type= GET_ENUM;
    options->typelib= ((sysvar_enum_t*) opt)->typelib;
    options->def_value= ((sysvar_enum_t*) opt)->def_val;
    options->min_value= options->block_size= 0;
    options->max_value= options->typelib->count - 1;
    break;
  case PLUGIN_VAR_SET:
    options->var_type= GET_SET;
    options->typelib= ((sysvar_set_t*) opt)->typelib;
    options->def_value= ((sysvar_set_t*) opt)->def_val;
    options->min_value= options->block_size= 0;
    options->max_value= (1ULL << options->typelib->count) - 1;
    break;
  case PLUGIN_VAR_BOOL:
    options->var_type= GET_BOOL;
    options->def_value= ((sysvar_bool_t*) opt)->def_val;
    options->typelib= &bool_typelib;
    break;
  case PLUGIN_VAR_STR:
    options->var_type= ((opt->flags & PLUGIN_VAR_MEMALLOC) ?
                        GET_STR_ALLOC : GET_STR);
    options->def_value= (intptr) ((sysvar_str_t*) opt)->def_val;
    break;
  case PLUGIN_VAR_DOUBLE:
    OPTION_SET_LIMITS_DOUBLE(options, (sysvar_double_t*) opt);
    break;
  /* threadlocal variables */
  case PLUGIN_VAR_INT | PLUGIN_VAR_THDLOCAL:
    OPTION_SET_LIMITS(GET_INT, options, (thdvar_int_t*) opt);
    break;
  case PLUGIN_VAR_INT | PLUGIN_VAR_UNSIGNED | PLUGIN_VAR_THDLOCAL:
    OPTION_SET_LIMITS(GET_UINT, options, (thdvar_uint_t*) opt);
    break;
  case PLUGIN_VAR_LONG | PLUGIN_VAR_THDLOCAL:
    OPTION_SET_LIMITS(GET_LONG, options, (thdvar_long_t*) opt);
    break;
  case PLUGIN_VAR_LONG | PLUGIN_VAR_UNSIGNED | PLUGIN_VAR_THDLOCAL:
    OPTION_SET_LIMITS(GET_ULONG, options, (thdvar_ulong_t*) opt);
    break;
  case PLUGIN_VAR_LONGLONG | PLUGIN_VAR_THDLOCAL:
    OPTION_SET_LIMITS(GET_LL, options, (thdvar_longlong_t*) opt);
    break;
  case PLUGIN_VAR_LONGLONG | PLUGIN_VAR_UNSIGNED | PLUGIN_VAR_THDLOCAL:
    OPTION_SET_LIMITS(GET_ULL, options, (thdvar_ulonglong_t*) opt);
    break;
  case PLUGIN_VAR_DOUBLE | PLUGIN_VAR_THDLOCAL:
    OPTION_SET_LIMITS_DOUBLE(options, (thdvar_double_t*) opt);
    break;
  case PLUGIN_VAR_ENUM | PLUGIN_VAR_THDLOCAL:
    options->var_type= GET_ENUM;
    options->typelib= ((thdvar_enum_t*) opt)->typelib;
    options->def_value= ((thdvar_enum_t*) opt)->def_val;
    options->min_value= options->block_size= 0;
    options->max_value= options->typelib->count - 1;
    break;
  case PLUGIN_VAR_SET | PLUGIN_VAR_THDLOCAL:
    options->var_type= GET_SET;
    options->typelib= ((thdvar_set_t*) opt)->typelib;
    options->def_value= ((thdvar_set_t*) opt)->def_val;
    options->min_value= options->block_size= 0;
    options->max_value= (1ULL << options->typelib->count) - 1;
    break;
  case PLUGIN_VAR_BOOL | PLUGIN_VAR_THDLOCAL:
    options->var_type= GET_BOOL;
    options->def_value= ((thdvar_bool_t*) opt)->def_val;
    options->typelib= &bool_typelib;
    break;
  case PLUGIN_VAR_STR | PLUGIN_VAR_THDLOCAL:
    options->var_type= ((opt->flags & PLUGIN_VAR_MEMALLOC) ?
                        GET_STR_ALLOC : GET_STR);
    options->def_value= (intptr) ((thdvar_str_t*) opt)->def_val;
    break;
  default:
    DBUG_ASSERT(0);
  }
  options->arg_type= REQUIRED_ARG;
  if (opt->flags & PLUGIN_VAR_NOCMDARG)
    options->arg_type= NO_ARG;
  if (opt->flags & PLUGIN_VAR_OPCMDARG)
    options->arg_type= OPT_ARG;
}

/**
  Creates a set of my_option objects associated with a specified plugin-
  handle.

  @param mem_root Memory allocator to be used.
  @param tmp A pointer to a plugin handle
  @param[out] options A pointer to a pre-allocated static array

  The set is stored in the pre-allocated static array supplied to the function.
  The size of the array is calculated as (number_of_plugin_varaibles*2+3). The
  reason is that each option can have a prefix '--plugin-' in addtion to the
  shorter form '--&lt;plugin-name&gt;'. There is also space allocated for
  terminating NULL pointers.

  @return
    @retval -1 An error occurred
    @retval 0 Success
*/

static int construct_options(MEM_ROOT *mem_root, struct st_plugin_int *tmp,
                             my_option *options)
{
  const char *plugin_name= tmp->plugin->name;
  const LEX_CSTRING plugin_dash = { STRING_WITH_LEN("plugin-") };
  size_t plugin_name_len= strlen(plugin_name);
  size_t optnamelen;
  const int max_comment_len= 180;
  char *comment= (char *) alloc_root(mem_root, max_comment_len + 1);
  char *optname;

  int index= 0, UNINIT_VAR(offset);
  st_mysql_sys_var *opt, **plugin_option;
  st_bookmark *v;

  /** Used to circumvent the const attribute on my_option::name */
  char *plugin_name_ptr, *plugin_name_with_prefix_ptr;

  DBUG_ENTER("construct_options");

  plugin_name_ptr= (char*) alloc_root(mem_root, plugin_name_len + 1);
  strcpy(plugin_name_ptr, plugin_name);
  my_casedn_str(&my_charset_latin1, plugin_name_ptr);
  convert_underscore_to_dash(plugin_name_ptr, plugin_name_len);
  plugin_name_with_prefix_ptr= (char*) alloc_root(mem_root,
                                                  plugin_name_len +
                                                  plugin_dash.length + 1);
  strxmov(plugin_name_with_prefix_ptr, plugin_dash.str, plugin_name_ptr, NullS);

  if (!plugin_is_forced(tmp))
  {
    /* support --skip-plugin-foo syntax */
    options[0].name= plugin_name_ptr;
    options[1].name= plugin_name_with_prefix_ptr;
    options[0].id= options[1].id= 0;
    options[0].var_type= options[1].var_type= GET_ENUM;
    options[0].arg_type= options[1].arg_type= OPT_ARG;
    options[0].def_value= options[1].def_value= 1; /* ON */
    options[0].typelib= options[1].typelib= &global_plugin_typelib;

    strxnmov(comment, max_comment_len, "Enable or disable ", plugin_name,
            " plugin. One of: ON, OFF, FORCE (don't start "
            "if the plugin fails to load).", NullS);
    options[0].comment= comment;
    /*
      Allocate temporary space for the value of the tristate.
      This option will have a limited lifetime and is not used beyond
      server initialization.
      GET_ENUM value is an unsigned long integer.
    */
    options[0].value= options[1].value=
                      (uchar **)alloc_root(mem_root, sizeof(ulong));
    *((ulong*) options[0].value)= (ulong) options[0].def_value;

    options+= 2;
  }

  /*
    Two passes as the 2nd pass will take pointer addresses for use
    by my_getopt and register_var() in the first pass uses realloc
  */

  for (plugin_option= tmp->plugin->system_vars;
       plugin_option && *plugin_option; plugin_option++, index++)
  {
    opt= *plugin_option;

    if (!opt->name)
    {
      sql_print_error("Missing variable name in plugin '%s'.",
                      plugin_name);
      DBUG_RETURN(-1);
    }

    if (!(opt->flags & PLUGIN_VAR_THDLOCAL))
      continue;
    if (!(register_var(plugin_name_ptr, opt->name, opt->flags)))
      continue;
    switch (opt->flags & PLUGIN_VAR_TYPEMASK) {
    case PLUGIN_VAR_BOOL:
      ((thdvar_bool_t *) opt)->resolve= mysql_sys_var_char;
      break;
    case PLUGIN_VAR_INT:
      ((thdvar_int_t *) opt)->resolve= mysql_sys_var_int;
      break;
    case PLUGIN_VAR_LONG:
      ((thdvar_long_t *) opt)->resolve= mysql_sys_var_long;
      break;
    case PLUGIN_VAR_LONGLONG:
      ((thdvar_longlong_t *) opt)->resolve= mysql_sys_var_longlong;
      break;
    case PLUGIN_VAR_STR:
      ((thdvar_str_t *) opt)->resolve= mysql_sys_var_str;
      break;
    case PLUGIN_VAR_ENUM:
      ((thdvar_enum_t *) opt)->resolve= mysql_sys_var_ulong;
      break;
    case PLUGIN_VAR_SET:
      ((thdvar_set_t *) opt)->resolve= mysql_sys_var_ulonglong;
      break;
    case PLUGIN_VAR_DOUBLE:
      ((thdvar_double_t *) opt)->resolve= mysql_sys_var_double;
      break;
    default:
      sql_print_error("Unknown variable type code 0x%x in plugin '%s'.",
                      opt->flags, plugin_name);
      DBUG_RETURN(-1);
    };
  }

  for (plugin_option= tmp->plugin->system_vars;
       plugin_option && *plugin_option; plugin_option++, index++)
  {
    switch ((opt= *plugin_option)->flags & PLUGIN_VAR_TYPEMASK) {
    case PLUGIN_VAR_BOOL:
      if (!opt->check)
        opt->check= check_func_bool;
      if (!opt->update)
        opt->update= update_func_bool;
      break;
    case PLUGIN_VAR_INT:
      if (!opt->check)
        opt->check= check_func_int;
      if (!opt->update)
        opt->update= update_func_int;
      break;
    case PLUGIN_VAR_LONG:
      if (!opt->check)
        opt->check= check_func_long;
      if (!opt->update)
        opt->update= update_func_long;
      break;
    case PLUGIN_VAR_LONGLONG:
      if (!opt->check)
        opt->check= check_func_longlong;
      if (!opt->update)
        opt->update= update_func_longlong;
      break;
    case PLUGIN_VAR_STR:
      if (!opt->check)
        opt->check= check_func_str;
      if (!opt->update)
      {
        opt->update= update_func_str;
        if (!(opt->flags & (PLUGIN_VAR_MEMALLOC | PLUGIN_VAR_READONLY)))
        {
          opt->flags|= PLUGIN_VAR_READONLY;
          sql_print_warning("Server variable %s of plugin %s was forced "
                            "to be read-only: string variable without "
                            "update_func and PLUGIN_VAR_MEMALLOC flag",
                            opt->name, plugin_name);
        }
      }
      break;
    case PLUGIN_VAR_ENUM:
      if (!opt->check)
        opt->check= check_func_enum;
      if (!opt->update)
        opt->update= update_func_long;
      break;
    case PLUGIN_VAR_SET:
      if (!opt->check)
        opt->check= check_func_set;
      if (!opt->update)
        opt->update= update_func_longlong;
      break;
    case PLUGIN_VAR_DOUBLE:
      if (!opt->check)
        opt->check= check_func_double;
      if (!opt->update)
        opt->update= update_func_double;
      break;
    default:
      sql_print_error("Unknown variable type code 0x%x in plugin '%s'.",
                      opt->flags, plugin_name);
      DBUG_RETURN(-1);
    }

    if ((opt->flags & (PLUGIN_VAR_NOCMDOPT | PLUGIN_VAR_THDLOCAL))
                    == PLUGIN_VAR_NOCMDOPT)
      continue;

    if (!(opt->flags & PLUGIN_VAR_THDLOCAL))
    {
      optnamelen= strlen(opt->name);
      optname= (char*) alloc_root(mem_root, plugin_name_len + optnamelen + 2);
      strxmov(optname, plugin_name_ptr, "-", opt->name, NullS);
      optnamelen= plugin_name_len + optnamelen + 1;
    }
    else
    {
      /* this should not fail because register_var should create entry */
      if (!(v= find_bookmark(plugin_name_ptr, opt->name, opt->flags)))
      {
        sql_print_error("Thread local variable '%s' not allocated "
                        "in plugin '%s'.", opt->name, plugin_name);
        DBUG_RETURN(-1);
      }

      *(int*)(opt + 1)= offset= v->offset;

      if (opt->flags & PLUGIN_VAR_NOCMDOPT)
      {
        char *val= global_system_variables.dynamic_variables_ptr + offset;
        if (((opt->flags & PLUGIN_VAR_TYPEMASK) == PLUGIN_VAR_STR) &&
             (opt->flags & PLUGIN_VAR_MEMALLOC))
        {
          char *def_val= *(char**)var_def_ptr(opt);
          *(char**)val= def_val ? my_strdup(def_val, MYF(0)) : NULL;
        }
        else
          memcpy(val, var_def_ptr(opt), var_storage_size(opt->flags));
        continue;
      }

      optname= (char*) memdup_root(mem_root, v->key + 1,
                                   (optnamelen= v->name_len) + 1);
    }

    convert_underscore_to_dash(optname, optnamelen);

    options->name= optname;
    options->comment= opt->comment;
    options->app_type= (opt->flags & PLUGIN_VAR_NOSYSVAR) ? NULL : opt;
    options->id= 0;

    plugin_opt_set_limits(options, opt);

    if (opt->flags & PLUGIN_VAR_THDLOCAL)
      options->value= options->u_max_value= (uchar**)
        (global_system_variables.dynamic_variables_ptr + offset);
    else
      options->value= options->u_max_value= *(uchar***) (opt + 1);

    char *option_name_ptr;
    options[1]= options[0];
    options[1].name= option_name_ptr= (char*) alloc_root(mem_root,
                                                        plugin_dash.length +
                                                        optnamelen + 1);
    options[1].comment= 0; /* Hidden from the help text */
    strxmov(option_name_ptr, plugin_dash.str, optname, NullS);

    options+= 2;
  }

  DBUG_RETURN(0);
}


static my_option *construct_help_options(MEM_ROOT *mem_root,
                                         struct st_plugin_int *p)
{
  st_mysql_sys_var **opt;
  my_option *opts;
  uint count= EXTRA_OPTIONS;
  DBUG_ENTER("construct_help_options");

  for (opt= p->plugin->system_vars; opt && *opt; opt++, count+= 2)
    ;

  if (!(opts= (my_option*) alloc_root(mem_root, sizeof(my_option) * count)))
    DBUG_RETURN(NULL);

  bzero(opts, sizeof(my_option) * count);

  /**
    some plugin variables (those that don't have PLUGIN_VAR_NOSYSVAR flag)
    have their names prefixed with the plugin name. Restore the names here
    to get the correct (not double-prefixed) help text.
    We won't need @@sysvars anymore and don't care about their proper names.
  */
  restore_ptr_backup(p->nbackups, p->ptr_backup);

  if (construct_options(mem_root, p, opts))
    DBUG_RETURN(NULL);

  DBUG_RETURN(opts);
}

extern "C" my_bool mark_changed(int, const struct my_option *, char *);
my_bool mark_changed(int, const struct my_option *opt, char *)
{
  if (opt->app_type)
  {
    sys_var *var= (sys_var*) opt->app_type;
    var->value_origin= sys_var::CONFIG;
  }
  return 0;
}

/**
  It is always false to mark global plugin variable unloaded just to be
  safe because we have no way now to know truth about them.

  TODO: make correct mechanism for global plugin variables
*/
static bool static_unload= FALSE;

/**
  Create and register system variables supplied from the plugin and
  assigns initial values from corresponding command line arguments.

  @param tmp_root Temporary scratch space
  @param[out] plugin Internal plugin structure
  @param argc Number of command line arguments
  @param argv Command line argument vector

  The plugin will be updated with a policy on how to handle errors during
  initialization.

  @note Requires that a write-lock is held on LOCK_system_variables_hash

  @return How initialization of the plugin should be handled.
    @retval  0 Initialization should proceed.
    @retval  1 Plugin is disabled.
    @retval -1 An error has occurred.
*/

static int test_plugin_options(MEM_ROOT *tmp_root, struct st_plugin_int *tmp,
                               int *argc, char **argv)
{
  struct sys_var_chain chain= { NULL, NULL };
  bool disable_plugin;
  enum_plugin_load_option plugin_load_option= tmp->load_option;

  MEM_ROOT *mem_root= alloc_root_inited(&tmp->mem_root) ?
                      &tmp->mem_root : &plugin_vars_mem_root;
  st_mysql_sys_var **opt;
  my_option *opts= NULL;
  int error= 1;
  struct st_bookmark *var;
  size_t len=0, count= EXTRA_OPTIONS;
  st_ptr_backup *tmp_backup= 0;
  DBUG_ENTER("test_plugin_options");
  DBUG_ASSERT(tmp->plugin && tmp->name.str);

  if (tmp->plugin->system_vars || (*argc > 1))
  {
    for (opt= tmp->plugin->system_vars; opt && *opt; opt++)
    {
      len++;
      if (!((*opt)->flags & PLUGIN_VAR_NOCMDOPT))
        count+= 2; /* --{plugin}-{optname} and --plugin-{plugin}-{optname} */
    }

    if (!(opts= (my_option*) alloc_root(tmp_root, sizeof(my_option) * count)))
    {
      sql_print_error("Out of memory for plugin '%s'.", tmp->name.str);
      DBUG_RETURN(-1);
    }
    bzero(opts, sizeof(my_option) * count);

    if (construct_options(tmp_root, tmp, opts))
    {
      sql_print_error("Bad options for plugin '%s'.", tmp->name.str);
      DBUG_RETURN(-1);
    }

    if (tmp->plugin->system_vars)
    {
      tmp_backup= (st_ptr_backup *)my_alloca(len * sizeof(tmp_backup[0]));
      DBUG_ASSERT(tmp->nbackups == 0);
      DBUG_ASSERT(tmp->ptr_backup == 0);

      for (opt= tmp->plugin->system_vars; *opt; opt++)
      {
        st_mysql_sys_var *o= *opt;
        char *varname;
        sys_var *v;

        if (o->flags & PLUGIN_VAR_NOSYSVAR)
          continue;

        tmp_backup[tmp->nbackups++].save(&o->name);
        if ((var= find_bookmark(tmp->name.str, o->name, o->flags)))
        {
          varname= var->key + 1;
          var->loaded= TRUE;
        }
        else
        {
          var= NULL;
          len= tmp->name.length + strlen(o->name) + 2;
          varname= (char*) alloc_root(mem_root, len);
          strxmov(varname, tmp->name.str, "-", o->name, NullS);
          my_casedn_str(&my_charset_latin1, varname);
          convert_dash_to_underscore(varname, len-1);
        }
        v= new (mem_root) sys_var_pluginvar(&chain, varname, tmp, o);
        v->test_load= (var ? &var->loaded : &static_unload);
        DBUG_ASSERT(static_unload == FALSE);

        if (!(o->flags & PLUGIN_VAR_NOCMDOPT))
        {
          // update app_type, used for I_S.SYSTEM_VARIABLES
          for (my_option *mo=opts; mo->name; mo++)
            if (mo->app_type == o)
              mo->app_type= v;
        }
      }

      if (tmp->nbackups)
      {
        size_t bytes= tmp->nbackups * sizeof(tmp->ptr_backup[0]);
        tmp->ptr_backup= (st_ptr_backup *)alloc_root(mem_root, bytes);
        if (!tmp->ptr_backup)
        {
          restore_ptr_backup(tmp->nbackups, tmp_backup);
          my_afree(tmp_backup);
          goto err;
        }
        memcpy(tmp->ptr_backup, tmp_backup, bytes);
      }
      my_afree(tmp_backup);
    }

    /*
      We adjust the default value to account for the hardcoded exceptions
      we have set for the federated and ndbcluster storage engines.
    */
    if (!plugin_is_forced(tmp))
      opts[0].def_value= opts[1].def_value= plugin_load_option;

    error= handle_options(argc, &argv, opts, mark_changed);
    (*argc)++; /* add back one for the program name */

    if (unlikely(error))
    {
       sql_print_error("Parsing options for plugin '%s' failed.",
                       tmp->name.str);
       goto err;
    }
    /*
     Set plugin loading policy from option value. First element in the option
     list is always the <plugin name> option value.
    */
    if (!plugin_is_forced(tmp))
      plugin_load_option= (enum_plugin_load_option) *(ulong*) opts[0].value;
  }

  disable_plugin= (plugin_load_option == PLUGIN_OFF);
  tmp->load_option= plugin_load_option;

  error= 1;

  /*
    If the plugin is disabled it should not be initialized.
  */
  if (disable_plugin)
  {
    if (global_system_variables.log_warnings)
      sql_print_information("Plugin '%s' is disabled.",
                            tmp->name.str);
    goto err;
  }

  if (tmp->plugin->system_vars)
  {
    for (opt= tmp->plugin->system_vars; *opt; opt++)
    {
      /*
        PLUGIN_VAR_STR command-line options without PLUGIN_VAR_MEMALLOC, point
        directly to values in the argv[] array. For plugins started at the
        server startup, argv[] array is allocated with load_defaults(), and
        freed when the server is shut down.  But for plugins loaded with
        INSTALL PLUGIN, the memory allocated with load_defaults() is freed with
        free() at the end of mysql_install_plugin(). Which means we cannot
        allow any pointers into that area.
        Thus, for all plugins loaded after the server was started,
        we copy string values to a plugin's memroot.
      */
      if (mysqld_server_started &&
          (((*opt)->flags & (PLUGIN_VAR_TYPEMASK | PLUGIN_VAR_NOCMDOPT |
                             PLUGIN_VAR_MEMALLOC)) == PLUGIN_VAR_STR))
      {
        sysvar_str_t* str= (sysvar_str_t *)*opt;
        if (*str->value)
          *str->value= strdup_root(mem_root, *str->value);
      }
    }

    if (chain.first)
    {
      chain.last->next = NULL;
      if (mysql_add_sys_var_chain(chain.first))
      {
        sql_print_error("Plugin '%s' has conflicting system variables",
                        tmp->name.str);
        goto err;
      }
      tmp->system_vars= chain.first;
    }
  }

  DBUG_RETURN(0);

err:
  if (opts)
    my_cleanup_options(opts);
  DBUG_RETURN(error);
}


/****************************************************************************
  Help Verbose text with Plugin System Variables
****************************************************************************/


void add_plugin_options(DYNAMIC_ARRAY *options, MEM_ROOT *mem_root)
{
  struct st_plugin_int *p;
  my_option *opt;

  if (!initialized)
    return;

  for (uint idx= 0; idx < plugin_array.elements; idx++)
  {
    p= *dynamic_element(&plugin_array, idx, struct st_plugin_int **);

    if (!(opt= construct_help_options(mem_root, p)))
      continue;

    /* Only options with a non-NULL comment are displayed in help text */
    for (;opt->name; opt++)
      if (opt->comment)
        insert_dynamic(options, (uchar*) opt);
  }
}


/**
  Returns a sys_var corresponding to a particular MYSQL_SYSVAR(...)
*/
sys_var *find_plugin_sysvar(st_plugin_int *plugin, st_mysql_sys_var *plugin_var)
{
  for (sys_var *var= plugin->system_vars; var; var= var->next)
  {
    sys_var_pluginvar *pvar=var->cast_pluginvar();
    if (pvar->plugin_var == plugin_var)
      return var;
  }
  return 0;
}

/*
  On dlclose() we need to restore values of all symbols that we've modified in
  the DSO. The reason is - the DSO might not actually be unloaded, so on the
  next dlopen() these symbols will have old values, they won't be
  reinitialized.

  Perhaps, there can be many reason, why a DSO won't be unloaded. Strictly
  speaking, it's implementation defined whether to unload an unused DSO or to
  keep it in memory.

  In particular, this happens for some plugins: In 2009 a new ELF stub was
  introduced, see Ulrich Drepper's email "Unique symbols for C++"
  http://www.redhat.com/archives/posix-c++-wg/2009-August/msg00002.html

  DSO that has objects with this stub (STB_GNU_UNIQUE) cannot be unloaded
  (this is mentioned in the email, see the url above).

  These "unique" objects are, for example, static variables in templates,
  in inline functions, in classes. So any DSO that uses them can
  only be loaded once. And because Boost has them, any DSO that uses Boost
  almost certainly cannot be unloaded.

  To know whether a particular DSO has these objects, one can use

    readelf -s /path/to/plugin.so|grep UNIQUE

  There's nothing we can do about it, but to reset the DSO to its initial
  state before dlclose().
*/
static void restore_ptr_backup(uint n, st_ptr_backup *backup)
{
  while (n--)
    (backup++)->restore();
}

/****************************************************************************
  thd specifics service, see include/mysql/service_thd_specifics.h
****************************************************************************/
static const int INVALID_THD_KEY= -1;
static uint thd_key_no = 42;

int thd_key_create(MYSQL_THD_KEY_T *key)
{
  int flags= PLUGIN_VAR_THDLOCAL | PLUGIN_VAR_STR |
             PLUGIN_VAR_NOSYSVAR | PLUGIN_VAR_NOCMDOPT;
  char namebuf[256];
  snprintf(namebuf, sizeof(namebuf), "%u", thd_key_no++);
  mysql_prlock_wrlock(&LOCK_system_variables_hash);
  // non-letters in the name as an extra safety
  st_bookmark *bookmark= register_var("\a\v\a\t\a\r", namebuf, flags);
  mysql_prlock_unlock(&LOCK_system_variables_hash);
  if (bookmark)
  {
    *key= bookmark->offset;
    return 0;
  }
  return ENOMEM;
}

void thd_key_delete(MYSQL_THD_KEY_T *key)
{
  *key= INVALID_THD_KEY;
}

void* thd_getspecific(MYSQL_THD thd, MYSQL_THD_KEY_T key)
{
  DBUG_ASSERT(key != INVALID_THD_KEY);
  if (key == INVALID_THD_KEY || (!thd && !(thd= current_thd)))
    return 0;

  return *(void**)(intern_sys_var_ptr(thd, key, true));
}

int thd_setspecific(MYSQL_THD thd, MYSQL_THD_KEY_T key, void *value)
{
  DBUG_ASSERT(key != INVALID_THD_KEY);
  if (key == INVALID_THD_KEY || (!thd && !(thd= current_thd)))
    return EINVAL;
  
  memcpy(intern_sys_var_ptr(thd, key, true), &value, sizeof(void*));
  return 0;
}

void plugin_mutex_init()
{
#ifdef HAVE_PSI_INTERFACE
  init_plugin_psi_keys();
#endif
  mysql_mutex_init(key_LOCK_plugin, &LOCK_plugin, MY_MUTEX_INIT_FAST);
}

#ifdef WITH_WSREP

/*
  Placeholder for global_system_variables.table_plugin required during
  initialization of startup wsrep threads.
*/
static st_plugin_int wsrep_dummy_plugin;
static st_plugin_int *wsrep_dummy_plugin_ptr;

/*
  Initialize wsrep_dummy_plugin and assign it to
  global_system_variables.table_plugin.
*/
void wsrep_plugins_pre_init()
{
  wsrep_dummy_plugin_ptr= &wsrep_dummy_plugin;
  wsrep_dummy_plugin.state= PLUGIN_IS_DISABLED;
  global_system_variables.table_plugin=
    plugin_int_to_ref(wsrep_dummy_plugin_ptr);
}

/*
  This function is intended to be called after the plugins and related
  global system variables are initialized. It re-initializes some data
  members of wsrep startup threads with correct values, as these value
  were not available at the time these threads were created.
*/
void wsrep_plugins_post_init()
{
  THD *thd;
  I_List_iterator<THD> it(threads);

  while ((thd= it++))
  {
    if (IF_WSREP(thd->wsrep_applier,1))
    {
      // Save options_bits as it will get overwritten in plugin_thdvar_init()
      ulonglong option_bits_saved= thd->variables.option_bits;

      plugin_thdvar_init(thd);

      // Restore option_bits
      thd->variables.option_bits= option_bits_saved;
    }
  }

  return;
}
#endif /* WITH_WSREP */<|MERGE_RESOLUTION|>--- conflicted
+++ resolved
@@ -2157,11 +2157,6 @@
   if (!opt_noacl && check_table_access(thd, INSERT_ACL, &tables, FALSE, 1, FALSE))
     DBUG_RETURN(TRUE);
   WSREP_TO_ISOLATION_BEGIN(WSREP_MYSQL_DB, NULL, NULL);
-<<<<<<< HEAD
-=======
-
-  WSREP_TO_ISOLATION_BEGIN(WSREP_MYSQL_DB, NULL, NULL)
->>>>>>> 420cfe4e
 
   /* need to open before acquiring LOCK_plugin or it will deadlock */
   if (! (table = open_ltable(thd, &tables, TL_WRITE,
