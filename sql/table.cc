--- conflicted
+++ resolved
@@ -2983,13 +2983,7 @@
 void  TABLE_LIST::calc_md5(char *buffer)
 {
   uchar digest[16];
-<<<<<<< HEAD
-  my_MD5Init(&context);
-  my_MD5Update(&context,(uchar *) select_stmt.str, select_stmt.length);
-  my_MD5Final(digest, &context);
-=======
-  MY_MD5_HASH(digest, (uchar *) query.str, query.length);
->>>>>>> 5b9a33aa
+  MY_MD5_HASH(digest, (uchar *) select_stmt.str, select_stmt.length);
   sprintf((char *) buffer,
 	    "%02x%02x%02x%02x%02x%02x%02x%02x%02x%02x%02x%02x%02x%02x%02x%02x",
 	    digest[0], digest[1], digest[2], digest[3],
