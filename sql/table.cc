--- conflicted
+++ resolved
@@ -1833,10 +1833,7 @@
           {
             length_bytes= HA_KEY_BLOB_LENGTH;
           }
-<<<<<<< HEAD
-
-=======
->>>>>>> 802ce967
+
           ext_key_length+= keyinfo->key_part[i].length + len_null_byte
                             + length_bytes;
           if (share->field[fieldnr-1]->key_length() !=
@@ -1854,11 +1851,7 @@
             uint pk_part_length= key_first_info->key_part[i].store_length;
             if (keyinfo->ext_key_part_map & 1<<i)
             {
-<<<<<<< HEAD
-              if (ext_key_length + pk_part_length > MAX_KEY_LENGTH)
-=======
               if (ext_key_length + pk_part_length > MAX_DATA_LENGTH_FOR_KEY)
->>>>>>> 802ce967
               {
                 add_keyparts_for_this_key= i;
                 break;
@@ -1868,25 +1861,15 @@
           }
         }
 
-<<<<<<< HEAD
-        if (add_keyparts_for_this_key < (keyinfo->ext_key_parts -
-                                        keyinfo->user_defined_key_parts))
-	{
-=======
         if (add_keyparts_for_this_key < keyinfo->ext_key_parts -
                                         keyinfo->user_defined_key_parts)
         {
->>>>>>> 802ce967
           share->ext_key_parts-= keyinfo->ext_key_parts;
           key_part_map ext_key_part_map= keyinfo->ext_key_part_map;
           keyinfo->ext_key_parts= keyinfo->user_defined_key_parts;
           keyinfo->ext_key_flags= keyinfo->flags;
 	  keyinfo->ext_key_part_map= 0; 
-<<<<<<< HEAD
           for (i= 0; i < add_keyparts_for_this_key; i++)
-=======
-          for (i= 0; i <  add_keyparts_for_this_key; i++)
->>>>>>> 802ce967
 	  {
             if (ext_key_part_map & 1<<i)
 	    {
