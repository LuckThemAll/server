--- conflicted
+++ resolved
@@ -1317,7 +1317,6 @@
 	  sql_field->create_length_to_internal_length();
 	  sql_field->decimals=		dup_field->decimals;
 	  sql_field->unireg_check=	dup_field->unireg_check;
-<<<<<<< HEAD
           /* 
             We're making one field from two, the result field will have
             dup_field->flags as flags. If we've incremented null_fields
@@ -1326,9 +1325,7 @@
           if (!(sql_field->flags & NOT_NULL_FLAG))
             null_fields--;
 	  sql_field->flags=		dup_field->flags;
-=======
           sql_field->interval=          dup_field->interval;
->>>>>>> f147d73c
 	  it2.remove();			// Remove first (create) definition
 	  select_field_pos--;
 	  break;
