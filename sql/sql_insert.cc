--- conflicted
+++ resolved
@@ -3919,20 +3919,12 @@
   DBUG_PRINT("enter", ("trans_table=%d, table_type='%s'",
                        trans_table, table->file->table_type()));
 
-<<<<<<< HEAD
   mysql_mutex_lock(&thd->LOCK_wsrep_thd);
-  int wsrep_error= (thd->wsrep_conflict_state() == MUST_ABORT ||
-                    thd->wsrep_conflict_state() == CERT_FAILURE);
-  mysql_mutex_unlock(&thd->LOCK_wsrep_thd);
-  error = IF_WSREP((wsrep_error) ? -1 :, )
-	  (thd->locked_tables_mode <= LTM_LOCK_TABLES ?
-           table->file->ha_end_bulk_insert() : 0);
-=======
-  error= (IF_WSREP((thd->wsrep_conflict_state == MUST_ABORT ||
-                    thd->wsrep_conflict_state == CERT_FAILURE) ? -1 :, )
+  error= (IF_WSREP((thd->wsrep_conflict_state() == MUST_ABORT ||
+                    thd->wsrep_conflict_state() == CERT_FAILURE) ? -1 :, )
           (thd->locked_tables_mode <= LTM_LOCK_TABLES ?
            table->file->ha_end_bulk_insert() : 0));
->>>>>>> fc0f5adb
+  mysql_mutex_unlock(&thd->LOCK_wsrep_thd);
 
   if (likely(!error) && unlikely(thd->is_error()))
     error= thd->get_stmt_da()->sql_errno();
