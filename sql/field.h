#ifndef FIELD_INCLUDED
#define FIELD_INCLUDED
/* Copyright (c) 2000, 2015, Oracle and/or its affiliates.
   Copyright (c) 2008, 2017, MariaDB Corporation.

   This program is free software; you can redistribute it and/or modify
   it under the terms of the GNU General Public License as published by
   the Free Software Foundation; version 2 of the License.

   This program is distributed in the hope that it will be useful,
   but WITHOUT ANY WARRANTY; without even the implied warranty of
   MERCHANTABILITY or FITNESS FOR A PARTICULAR PURPOSE.  See the
   GNU General Public License for more details.

   You should have received a copy of the GNU General Public License
   along with this program; if not, write to the Free Software
   Foundation, Inc., 51 Franklin St, Fifth Floor, Boston, MA 02110-1301  USA */

/*
  Because of the function make_new_field() all field classes that have static
  variables must declare the size_of() member function.
*/

#ifdef USE_PRAGMA_INTERFACE
#pragma interface			/* gcc class implementation */
#endif

#include "mysqld.h"                             /* system_charset_info */
#include "table.h"                              /* TABLE */
#include "sql_string.h"                         /* String */
#include "my_decimal.h"                         /* my_decimal */
#include "sql_error.h"                          /* Sql_condition */
#include "compat56.h"
#include "sql_type.h"                           /* Type_std_attributes */
#include "field_comp.h"

class Send_field;
class Copy_field;
class Protocol;
class Create_field;
class Relay_log_info;
class Field;
class Column_statistics;
class Column_statistics_collected;
class Item_func;
class Item_bool_func;
class Item_equal;
class Virtual_tmp_table;
class Qualified_column_ident;
class Table_ident;

enum enum_check_fields
{
  CHECK_FIELD_IGNORE,
  CHECK_FIELD_EXPRESSION,
  CHECK_FIELD_WARN,
  CHECK_FIELD_ERROR_FOR_NULL,
};

/*
  Common declarations for Field and Item
*/
class Value_source
{
protected:

  // Parameters for warning and note generation
  class Warn_filter
  {
    bool m_want_warning_edom;
    bool m_want_note_truncated_spaces;
  public:
    Warn_filter(bool want_warning_edom, bool want_note_truncated_spaces) :
     m_want_warning_edom(want_warning_edom),
     m_want_note_truncated_spaces(want_note_truncated_spaces)
    { }
    Warn_filter(const THD *thd);
    bool want_warning_edom() const
    { return m_want_warning_edom; }
    bool want_note_truncated_spaces() const
    { return m_want_note_truncated_spaces; }
  };
  class Warn_filter_all: public Warn_filter
  {
  public:
    Warn_filter_all() :Warn_filter(true, true) { }
  };

  class Converter_double_to_longlong
  {
  protected:
    bool m_error;
    longlong m_result;
  public:
    Converter_double_to_longlong(double nr, bool unsigned_flag);
    longlong result() const { return m_result; }
    bool error() const { return m_error; }
    void push_warning(THD *thd, double nr, bool unsigned_flag);
  };
  class Converter_double_to_longlong_with_warn:
    public Converter_double_to_longlong
  {
  public:
    Converter_double_to_longlong_with_warn(THD *thd, double nr,
                                           bool unsigned_flag)
      :Converter_double_to_longlong(nr, unsigned_flag)
    {
      if (m_error)
        push_warning(thd, nr, unsigned_flag);
    }
    Converter_double_to_longlong_with_warn(double nr, bool unsigned_flag)
      :Converter_double_to_longlong(nr, unsigned_flag)
    {
      if (m_error)
        push_warning(current_thd, nr, unsigned_flag);
    }
  };

  // String-to-number converters
  class Converter_string_to_number
  {
  protected:
    char *m_end_of_num; // Where the low-level conversion routine stopped
    int m_error;        // The error code returned by the low-level routine
    bool m_edom;        // If EDOM-alike error happened during conversion
    /**
      Check string-to-number conversion and produce a warning if
      - could not convert any digits (EDOM-alike error)
      - found garbage at the end of the string
      - found extra spaces at the end (a note)
      See also Field_num::check_edom_and_truncation() for a similar function.

      @param thd         - the thread that will be used to generate warnings.
                           Can be NULL (which means current_thd will be used
                           if a warning is really necessary).
      @param type        - name of the data type
                           (e.g. "INTEGER", "DECIMAL", "DOUBLE")
      @param cs          - character set of the original string
      @param str         - the original string
      @param end         - the end of the string
      @param allow_notes - tells if trailing space notes should be displayed
                           or suppressed.

      Unlike Field_num::check_edom_and_truncation(), this function does not
      distinguish between EDOM and truncation and reports the same warning for
      both cases. Perhaps we should eventually print different warnings,
      to make the explicit CAST work closer to the implicit cast in
      Field_xxx::store().
    */
    void check_edom_and_truncation(THD *thd, Warn_filter filter,
                                   const char *type,
                                   CHARSET_INFO *cs,
                                   const char *str,
                                   size_t length) const;
  public:
    int error() const { return m_error; }
  };

  class Converter_strntod: public Converter_string_to_number
  {
    double m_result;
  public:
    Converter_strntod(CHARSET_INFO *cs, const char *str, size_t length)
    {
      m_result= my_strntod(cs, (char *) str, length, &m_end_of_num, &m_error);
      // strntod() does not set an error if the input string was empty
      m_edom= m_error !=0 || str == m_end_of_num;
    }
    double result() const { return m_result; }
  };

  class Converter_string_to_longlong: public Converter_string_to_number
  {
  protected:
    longlong m_result;
  public:
    longlong result() const { return m_result; }
  };

  class Converter_strntoll: public Converter_string_to_longlong
  {
  public:
    Converter_strntoll(CHARSET_INFO *cs, const char *str, size_t length)
    {
      m_result= my_strntoll(cs, str, length, 10, &m_end_of_num, &m_error);
      /*
         All non-zero errors means EDOM error.
         strntoll() does not set an error if the input string was empty.
         Check it here.
         Notice the different with the same condition in Converter_strntoll10.
      */
      m_edom= m_error != 0 || str == m_end_of_num;
    }
  };

  class Converter_strtoll10: public Converter_string_to_longlong
  {
  public:
    Converter_strtoll10(CHARSET_INFO *cs, const char *str, size_t length)
    {
      m_end_of_num= (char *) str + length;
      m_result= (*(cs->cset->strtoll10))(cs, str, &m_end_of_num, &m_error);
      /*
        Negative error means "good negative number".
        Only a positive m_error value means a real error.
        strtoll10() sets error to MY_ERRNO_EDOM in case of an empty string,
        so we don't have to additionally catch empty strings here.
      */
      m_edom= m_error > 0;
    }
  };

  class Converter_str2my_decimal: public Converter_string_to_number
  {
  public:
    Converter_str2my_decimal(uint mask,
                             CHARSET_INFO *cs, const char *str, size_t length,
                             my_decimal *buf)
    {
      DBUG_ASSERT(length < UINT_MAX32);
      m_error= str2my_decimal(mask, str, length, cs,
                              buf, (const char **) &m_end_of_num);
      // E_DEC_TRUNCATED means a very minor truncation: '1e-100' -> 0
      m_edom= m_error && m_error != E_DEC_TRUNCATED;
    }
  };


  // String-to-number converters with automatic warning generation
  class Converter_strntod_with_warn: public Converter_strntod
  {
  public:
    Converter_strntod_with_warn(THD *thd, Warn_filter filter,
                                CHARSET_INFO *cs,
                                const char *str, size_t length)
      :Converter_strntod(cs, str, length)
    {
      check_edom_and_truncation(thd, filter, "DOUBLE", cs, str, length);
    }
  };

  class Converter_strntoll_with_warn: public Converter_strntoll
  {
  public:
    Converter_strntoll_with_warn(THD *thd, Warn_filter filter,
                                 CHARSET_INFO *cs,
                                 const char *str, size_t length)
      :Converter_strntoll(cs, str, length)
    {
      check_edom_and_truncation(thd, filter, "INTEGER", cs, str, length);
    }
  };

  class Converter_strtoll10_with_warn: public Converter_strtoll10
  {
  public:
    Converter_strtoll10_with_warn(THD *thd, Warn_filter filter,
                                 CHARSET_INFO *cs,
                                 const char *str, size_t length)
      :Converter_strtoll10(cs, str, length)
    {
      check_edom_and_truncation(thd, filter, "INTEGER", cs, str, length);
    }
  };

  class Converter_str2my_decimal_with_warn: public Converter_str2my_decimal
  {
  public:
    Converter_str2my_decimal_with_warn(THD *thd, Warn_filter filter,
                                       uint mask, CHARSET_INFO *cs,
                                       const char *str, size_t length,
                                       my_decimal *buf)
     :Converter_str2my_decimal(mask, cs, str, length, buf)
    {
      check_edom_and_truncation(thd, filter, "DECIMAL", cs, str, length);
    }
  };


  // String-to-number convertion methods for the old code compatibility
  longlong longlong_from_string_with_check(CHARSET_INFO *cs, const char *cptr,
                                           const char *end) const
  {
    /*
      TODO: Give error if we wanted a signed integer and we got an unsigned
      one

      Notice, longlong_from_string_with_check() honors thd->no_error, because
      it's used to handle queries like this:
        SELECT COUNT(@@basedir);
      and is called when Item_func_get_system_var::update_null_value()
      suppresses warnings and then calls val_int().
      The other methods {double|decimal}_from_string_with_check() ignore
      thd->no_errors, because they are not used for update_null_value()
      and they always allow all kind of warnings.
    */
    THD *thd= current_thd;
    return Converter_strtoll10_with_warn(thd, Warn_filter(thd),
                                         cs, cptr, end - cptr).result();
  }

  double double_from_string_with_check(CHARSET_INFO *cs, const char *cptr,
                                       const char *end) const
  {
    return Converter_strntod_with_warn(NULL, Warn_filter_all(),
                                       cs, cptr, end - cptr).result();
  }
  my_decimal *decimal_from_string_with_check(my_decimal *decimal_value,
                                             CHARSET_INFO *cs,
                                             const char *cptr,
                                             const char *end)
  {
    Converter_str2my_decimal_with_warn(NULL, Warn_filter_all(),
                                       E_DEC_FATAL_ERROR & ~E_DEC_BAD_NUM,
                                       cs, cptr, end - cptr, decimal_value);
    return decimal_value;
  }

  longlong longlong_from_hex_hybrid(const char *str, size_t length)
  {
    const char *end= str + length;
    const char *ptr= end - MY_MIN(length, sizeof(longlong));
    ulonglong value= 0;
    for ( ; ptr != end ; ptr++)
      value= (value << 8) + (ulonglong) (uchar) *ptr;
    return (longlong) value;
  }

  longlong longlong_from_string_with_check(const String *str) const
  {
    return longlong_from_string_with_check(str->charset(),
                                           str->ptr(), str->end());
  }
  double double_from_string_with_check(const String *str) const
  {
    return double_from_string_with_check(str->charset(),
                                         str->ptr(), str->end());
  }
  my_decimal *decimal_from_string_with_check(my_decimal *decimal_value,
                                             const String *str)
  {
    return decimal_from_string_with_check(decimal_value, str->charset(),
                                          str->ptr(), str->end());
  }
  // End of String-to-number conversion methods

public:
  /*
    The enumeration Subst_constraint is currently used only in implementations
    of the virtual function subst_argument_checker.
  */
  enum Subst_constraint
  {
    ANY_SUBST,           /* Any substitution for a field is allowed  */
    IDENTITY_SUBST       /* Substitution for a field is allowed if any two
                            different values of the field type are not equal */
  };
  /*
    Item context attributes.
    Comparison functions pass their attributes to propagate_equal_fields().
    For exmple, for string comparison, the collation of the comparison
    operation is important inside propagate_equal_fields().
  */
  class Context
  {
    /*
      Which type of propagation is allowed:
      - ANY_SUBST (loose equality, according to the collation), or
      - IDENTITY_SUBST (strict binary equality).
    */
    Subst_constraint m_subst_constraint;
    /*
      Comparison type.
      Important only when ANY_SUBSTS.
    */
    const Type_handler *m_compare_handler;
    /*
      Collation of the comparison operation.
      Important only when ANY_SUBST.
    */
    CHARSET_INFO *m_compare_collation;
  public:
    Context(Subst_constraint subst, const Type_handler *h, CHARSET_INFO *cs)
      :m_subst_constraint(subst),
       m_compare_handler(h),
       m_compare_collation(cs)
    { DBUG_ASSERT(h == h->type_handler_for_comparison()); }
    Subst_constraint subst_constraint() const { return m_subst_constraint; }
    const Type_handler *compare_type_handler() const
    {
      DBUG_ASSERT(m_subst_constraint == ANY_SUBST);
      return m_compare_handler;
    }
    CHARSET_INFO *compare_collation() const
    {
      DBUG_ASSERT(m_subst_constraint == ANY_SUBST);
      return m_compare_collation;
    }
  };
  class Context_identity: public Context
  { // Use this to request only exact value, no invariants.
  public:
     Context_identity()
      :Context(IDENTITY_SUBST, &type_handler_long_blob, &my_charset_bin) { }
  };
  class Context_boolean: public Context
  { // Use this when an item is [a part of] a boolean expression
  public:
    Context_boolean()
      :Context(ANY_SUBST, &type_handler_longlong, &my_charset_bin) { }
  };
};


#define STORAGE_TYPE_MASK 7
#define COLUMN_FORMAT_MASK 7
#define COLUMN_FORMAT_SHIFT 3

/* The length of the header part for each virtual column in the .frm file */
#define FRM_VCOL_OLD_HEADER_SIZE(b) (3 + MY_TEST(b))
#define FRM_VCOL_NEW_BASE_SIZE 16
#define FRM_VCOL_NEW_HEADER_SIZE 6

class Count_distinct_field;

struct ha_field_option_struct;

struct st_cache_field;
int field_conv(Field *to,Field *from);
int truncate_double(double *nr, uint field_length, uint dec,
                    bool unsigned_flag, double max_value);

inline uint get_enum_pack_length(int elements)
{
  return elements < 256 ? 1 : 2;
}

inline uint get_set_pack_length(int elements)
{
  uint len= (elements + 7) / 8;
  return len > 4 ? 8 : len;
}


/**
  Tests if field type is temporal and has date part,
  i.e. represents DATE, DATETIME or TIMESTAMP types in SQL.

  @param type    Field type, as returned by field->type().
  @retval true   If field type is temporal type with date part.
  @retval false  If field type is not temporal type with date part.
*/
inline bool is_temporal_type_with_date(enum_field_types type)
{
  switch (type)
  {
  case MYSQL_TYPE_DATE:
  case MYSQL_TYPE_DATETIME:
  case MYSQL_TYPE_TIMESTAMP:
    return true;
  case MYSQL_TYPE_DATETIME2:
  case MYSQL_TYPE_TIMESTAMP2:
    DBUG_ASSERT(0); // field->real_type() should not get to here.
  default:
    return false;
  }
}


/**
  Convert temporal real types as retuned by field->real_type()
  to field type as returned by field->type().
  
  @param real_type  Real type.
  @retval           Field type.
*/
inline enum_field_types real_type_to_type(enum_field_types real_type)
{
  switch (real_type)
  {
  case MYSQL_TYPE_TIME2:
    return MYSQL_TYPE_TIME;
  case MYSQL_TYPE_DATETIME2:
    return MYSQL_TYPE_DATETIME;
  case MYSQL_TYPE_TIMESTAMP2:
    return MYSQL_TYPE_TIMESTAMP;
  case MYSQL_TYPE_NEWDATE:
    return MYSQL_TYPE_DATE;
  /* Note: NEWDECIMAL is a type, not only a real_type */
  default: return real_type;
  }
}


enum enum_vcol_info_type
{
  VCOL_GENERATED_VIRTUAL, VCOL_GENERATED_STORED,
  VCOL_DEFAULT, VCOL_CHECK_FIELD, VCOL_CHECK_TABLE,
  /* Additional types should be added here */
  /* Following is the highest value last   */
  VCOL_TYPE_NONE = 127 // Since the 0 value is already in use
};

static inline const char *vcol_type_name(enum_vcol_info_type type)
{
  switch (type)
  {
  case VCOL_GENERATED_VIRTUAL:
  case VCOL_GENERATED_STORED:
    return "GENERATED ALWAYS AS";
  case VCOL_DEFAULT:
    return "DEFAULT";
  case VCOL_CHECK_FIELD:
  case VCOL_CHECK_TABLE:
    return "CHECK";
  case VCOL_TYPE_NONE:
    return "UNTYPED";
  }
  return 0;
}

/*
  Flags for Virtual_column_info. If none is set, the expression must be
  a constant with no side-effects, so it's calculated at CREATE TABLE time,
  stored in table->record[2], and not recalculated for every statement.
*/
#define VCOL_FIELD_REF         1
#define VCOL_NON_DETERMINISTIC 2
#define VCOL_SESSION_FUNC      4  /* uses session data, e.g. USER or DAYNAME */
#define VCOL_TIME_FUNC         8
#define VCOL_AUTO_INC         16
#define VCOL_IMPOSSIBLE       32
#define VCOL_NOT_VIRTUAL      64  /* Function can't be virtual */

#define VCOL_NOT_STRICTLY_DETERMINISTIC                       \
  (VCOL_NON_DETERMINISTIC | VCOL_TIME_FUNC | VCOL_SESSION_FUNC)

/*
  Virtual_column_info is the class to contain additional
  characteristics that is specific for a virtual/computed
  field such as:
   - the defining expression that is evaluated to compute the value
  of the field 
  - whether the field is to be stored in the database
  - whether the field is used in a partitioning expression
*/

class Virtual_column_info: public Sql_alloc
{
private:
  enum_vcol_info_type vcol_type; /* Virtual column expression type */
  /*
    The following data is only updated by the parser and read
    when a Create_field object is created/initialized.
  */
  enum_field_types field_type;   /* Real field type*/
  /* Flag indicating that the field used in a partitioning expression */
  bool in_partitioning_expr;

public:
  /* Flag indicating  that the field is physically stored in the database */
  bool stored_in_db;
  bool utf8;                                    /* Already in utf8 */
  Item *expr;
  LEX_CSTRING name;                             /* Name of constraint */
  uint flags;

  Virtual_column_info()
  : vcol_type((enum_vcol_info_type)VCOL_TYPE_NONE),
    field_type((enum enum_field_types)MYSQL_TYPE_VIRTUAL),
    in_partitioning_expr(FALSE), stored_in_db(FALSE),
    utf8(TRUE), expr(NULL), flags(0)
  {
    name.str= NULL;
    name.length= 0;
  };
  ~Virtual_column_info() {}
  enum_vcol_info_type get_vcol_type() const
  {
    return vcol_type;
  }
  void set_vcol_type(enum_vcol_info_type v_type)
  {
    vcol_type= v_type;
  }
  const char *get_vcol_type_name() const
  {
    DBUG_ASSERT(vcol_type != VCOL_TYPE_NONE);
    return vcol_type_name(vcol_type);
  }
  enum_field_types get_real_type() const
  {
    return field_type;
  }
  void set_field_type(enum_field_types fld_type)
  {
    /* Calling this function can only be done once. */
    field_type= fld_type;
  }
  bool is_stored() const
  {
    return stored_in_db;
  }
  void set_stored_in_db_flag(bool stored)
  {
    stored_in_db= stored;
  }
  bool is_in_partitioning_expr() const
  {
    return in_partitioning_expr;
  }
  void mark_as_in_partitioning_expr()
  {
    in_partitioning_expr= TRUE;
  }
  inline bool is_equal(const Virtual_column_info* vcol) const;
  inline void print(String*);
};

class Field: public Value_source
{
  Field(const Item &);				/* Prevent use of these */
  void operator=(Field &);
protected:
  int save_in_field_str(Field *to)
  {
    StringBuffer<MAX_FIELD_WIDTH> result(charset());
    val_str(&result);
    return to->store(result.ptr(), result.length(), charset());
  }
  static void do_field_int(Copy_field *copy);
  static void do_field_real(Copy_field *copy);
  static void do_field_string(Copy_field *copy);
  static void do_field_temporal(Copy_field *copy);
  static void do_field_timestamp(Copy_field *copy);
  static void do_field_decimal(Copy_field *copy);
public:
  static void *operator new(size_t size, MEM_ROOT *mem_root) throw ()
  { return alloc_root(mem_root, size); }
  static void *operator new(size_t size) throw ()
  {
    DBUG_ASSERT(size < UINT_MAX32);
    return thd_alloc(current_thd, (uint) size);
  }
  static void operator delete(void *ptr_arg, size_t size) { TRASH_FREE(ptr_arg, size); }
  static void operator delete(void *ptr, MEM_ROOT *mem_root)
  { DBUG_ASSERT(0); }

  /**
     Used by System Versioning.
   */
  virtual void set_max()
  { DBUG_ASSERT(0); }
  virtual bool is_max()
  { DBUG_ASSERT(0); return false; }

  uchar		*ptr;			// Position to field in record

  field_visibility_t invisible;
  /**
     Byte where the @c NULL bit is stored inside a record. If this Field is a
     @c NOT @c NULL field, this member is @c NULL.
  */
  uchar		*null_ptr;
  /*
    Note that you can use table->in_use as replacement for current_thd member
    only inside of val_*() and store() members (e.g. you can't use it in cons)
  */
  TABLE *table;                                 // Pointer for table
  TABLE *orig_table;                            // Pointer to original table
  const char * const *table_name;               // Pointer to alias in TABLE
  LEX_CSTRING field_name;
  LEX_CSTRING comment;
  /** reference to the list of options or NULL */
  engine_option_value *option_list;
  ha_field_option_struct *option_struct;   /* structure with parsed options */
  /* Field is part of the following keys */
  key_map	key_start, part_of_key, part_of_key_not_clustered;

  /*
    Bitmap of indexes that have records ordered by col1, ... this_field, ...

    For example, INDEX (col(prefix_n)) is not present in col.part_of_sortkey.
  */
  key_map       part_of_sortkey;
  /*
    We use three additional unireg types for TIMESTAMP to overcome limitation
    of current binary format of .frm file. We'd like to be able to support
    NOW() as default and on update value for such fields but unable to hold
    this info anywhere except unireg_check field. This issue will be resolved
    in more clean way with transition to new text based .frm format.
    See also comment for Field_timestamp::Field_timestamp().
  */
  enum utype  {
    NONE=0,
    NEXT_NUMBER=15,             // AUTO_INCREMENT
    TIMESTAMP_OLD_FIELD=18,     // TIMESTAMP created before 4.1.3
    TIMESTAMP_DN_FIELD=21,      // TIMESTAMP DEFAULT NOW()
    TIMESTAMP_UN_FIELD=22,      // TIMESTAMP ON UPDATE NOW()
    TIMESTAMP_DNUN_FIELD=23,    // TIMESTAMP DEFAULT NOW() ON UPDATE NOW()
    TMYSQL_COMPRESSED= 24,      // Compatibility with TMySQL
    };
  enum geometry_type
  {
    GEOM_GEOMETRY = 0, GEOM_POINT = 1, GEOM_LINESTRING = 2, GEOM_POLYGON = 3,
    GEOM_MULTIPOINT = 4, GEOM_MULTILINESTRING = 5, GEOM_MULTIPOLYGON = 6,
    GEOM_GEOMETRYCOLLECTION = 7
  };
  enum imagetype { itRAW, itMBR};

  utype		unireg_check;
  uint32	field_length;		// Length of field
  uint32	flags;
  uint16        field_index;            // field number in fields array
  uchar		null_bit;		// Bit used to test null bit
  /**
     If true, this field was created in create_tmp_field_from_item from a NULL
     value. This means that the type of the field is just a guess, and the type
     may be freely coerced to another type.

     @see create_tmp_field_from_item
     @see Item_type_holder::get_real_type

   */
  bool is_created_from_null_item;

  /* TRUE in Field objects created for column min/max values */
  bool is_stat_field; 

  /* 
    Selectivity of the range condition over this field.
    When calculating this selectivity a range predicate
    is taken into account only if:
    - it is extracted from the WHERE clause
    - it depends only on the table the field belongs to 
  */
  double cond_selectivity;

  /* 
    The next field in the class of equal fields at the top AND level
    of the WHERE clause
  */ 
  Field *next_equal_field;

  /*
    This structure is used for statistical data on the column
    that has been read from the statistical table column_stat
  */ 
  Column_statistics *read_stats;
  /*
    This structure is used for statistical data on the column that
    is collected by the function collect_statistics_for_table
  */
  Column_statistics_collected *collected_stats;

  /* 
    This is additional data provided for any computed(virtual) field,
    default function or check constraint.
    In particular it includes a pointer to the item by which this field
    can be computed from other fields.
  */
  Virtual_column_info *vcol_info, *check_constraint, *default_value;

  Field(uchar *ptr_arg,uint32 length_arg,uchar *null_ptr_arg,
        uchar null_bit_arg, utype unireg_check_arg,
        const LEX_CSTRING *field_name_arg);
  virtual ~Field() {}

  DTCollation dtcollation() const
  {
    return DTCollation(charset(), derivation(), repertoire());
  }
  Type_std_attributes type_std_attributes() const
  {
    return Type_std_attributes(field_length, decimals(),
                               MY_TEST(flags & UNSIGNED_FLAG),
                               dtcollation());
  }

  /**
    Convenience definition of a copy function returned by
    Field::get_copy_func()
  */
  typedef void Copy_func(Copy_field*);
  virtual Copy_func *get_copy_func(const Field *from) const= 0;
  /* Store functions returns 1 on overflow and -1 on fatal error */
  virtual int  store_field(Field *from) { return from->save_in_field(this); }
  virtual int  save_in_field(Field *to)= 0;
  /**
    Check if it is possible just copy the value
    of the field 'from' to the field 'this', e.g. for
      INSERT INTO t1 (field1) SELECT field2 FROM t2;
    @param from   - The field to copy from
    @retval true  - it is possible to just copy value of 'from' to 'this'
    @retval false - conversion is needed
  */
  virtual bool memcpy_field_possible(const Field *from) const= 0;
  virtual int  store(const char *to, size_t length,CHARSET_INFO *cs)=0;
  virtual int  store_hex_hybrid(const char *str, size_t length);
  virtual int  store(double nr)=0;
  virtual int  store(longlong nr, bool unsigned_val)=0;
  virtual int  store_decimal(const my_decimal *d)=0;
  virtual int  store_time_dec(const MYSQL_TIME *ltime, uint dec);
  virtual int  store_timestamp(my_time_t timestamp, ulong sec_part);
  int store_time(const MYSQL_TIME *ltime)
  { return store_time_dec(ltime, TIME_SECOND_PART_DIGITS); }
  int store(const char *to, size_t length, CHARSET_INFO *cs,
            enum_check_fields check_level);
  int store(const LEX_STRING *ls, CHARSET_INFO *cs)
  {
    DBUG_ASSERT(ls->length < UINT_MAX32);
    return store(ls->str, (uint) ls->length, cs);
  }
  int store(const LEX_CSTRING *ls, CHARSET_INFO *cs)
  {
    DBUG_ASSERT(ls->length < UINT_MAX32);
    return store(ls->str, (uint) ls->length, cs);
  }
  int store(const LEX_CSTRING &ls, CHARSET_INFO *cs)
  {
    DBUG_ASSERT(ls.length < UINT_MAX32);
    return store(ls.str, (uint) ls.length, cs);
  }
  virtual double val_real(void)=0;
  virtual longlong val_int(void)=0;
  virtual ulonglong val_uint(void)
  {
    return (ulonglong) val_int();
  }
  virtual bool val_bool(void)= 0;
  virtual my_decimal *val_decimal(my_decimal *);
  inline String *val_str(String *str) { return val_str(str, str); }
  /*
     val_str(buf1, buf2) gets two buffers and should use them as follows:
     if it needs a temp buffer to convert result to string - use buf1
       example Field_tiny::val_str()
     if the value exists as a string already - use buf2
       example Field_string::val_str()
     consequently, buf2 may be created as 'String buf;' - no memory
     will be allocated for it. buf1 will be allocated to hold a
     value if it's too small. Using allocated buffer for buf2 may result in
     an unnecessary free (and later, may be an alloc).
     This trickery is used to decrease a number of malloc calls.
  */
  virtual String *val_str(String*,String *)=0;
  String *val_int_as_str(String *val_buffer, bool unsigned_flag);
  /*
    Return the field value as a LEX_CSTRING, without padding to full length
    (MODE_PAD_CHAR_TO_FULL_LENGTH is temporarily suppressed during the call).

    In case of an empty value, to[0] is assigned to empty_clex_string,
    memory is not allocated.
    In case of a non-empty value, the memory is allocated on mem_root.
    In case of a memory allocation failure, to[0] is assigned to {NULL,0}.

    @param  [IN] mem_root  store non-empty values here
    @param  [OUT to        return the string here
    @retval                false (success)
    @retval                true  (EOM)
  */
  bool val_str_nopad(MEM_ROOT *mem_root, LEX_CSTRING *to);
  fast_field_copier get_fast_field_copier(const Field *from);
  /*
   str_needs_quotes() returns TRUE if the value returned by val_str() needs
   to be quoted when used in constructing an SQL query.
  */
  virtual bool str_needs_quotes() { return FALSE; }
  Item_result result_type () const
  {
    return type_handler()->result_type();
  }
  Item_result cmp_type () const
  {
    return type_handler()->cmp_type();
  }
  static enum_field_types field_type_merge(enum_field_types, enum_field_types);
  virtual bool eq(Field *field)
  {
    return (ptr == field->ptr && null_ptr == field->null_ptr &&
            null_bit == field->null_bit && field->type() == type());
  }
  virtual bool eq_def(const Field *field) const;
  
  /*
    pack_length() returns size (in bytes) used to store field data in memory
    (i.e. it returns the maximum size of the field in a row of the table,
    which is located in RAM).
  */
  virtual uint32 pack_length() const { return (uint32) field_length; }

  /*
    pack_length_in_rec() returns size (in bytes) used to store field data on
    storage (i.e. it returns the maximal size of the field in a row of the
    table, which is located on disk).
  */
  virtual uint32 pack_length_in_rec() const { return pack_length(); }
  virtual bool compatible_field_size(uint metadata, Relay_log_info *rli,
                                     uint16 mflags, int *order);
  virtual uint pack_length_from_metadata(uint field_metadata)
  {
    DBUG_ENTER("Field::pack_length_from_metadata");
    DBUG_RETURN(field_metadata);
  }
  virtual uint row_pack_length() const { return 0; }


  /**
     Retrieve the field metadata for fields.

     This default implementation returns 0 and saves 0 in the first_byte value.

     @param   first_byte   First byte of field metadata

     @returns 0 no bytes written.
  */

  virtual int save_field_metadata(uchar *first_byte)
  { return 0; }


  /*
    data_length() return the "real size" of the data in memory.
  */
  virtual uint32 data_length() { return pack_length(); }
  virtual uint32 sort_length() const { return pack_length(); }

  /* 
    Get the number bytes occupied by the value in the field.
    CHAR values are stripped of trailing spaces.
    Flexible values are stripped of their length.
  */
  virtual uint32 value_length()
  {
    uint len;
    if (!zero_pack() &&
	(type() == MYSQL_TYPE_STRING &&
        (len= pack_length()) >= 4 && len < 256))
    {
      uchar *str, *end;
      for (str= ptr, end= str+len; end > str && end[-1] == ' '; end--) {}
      len=(uint) (end-str); 
      return len;
    } 
    return data_length();
  }

  /**
     Get the maximum size of the data in packed format.

     @return Maximum data length of the field when packed using the
     Field::pack() function.
   */
  virtual uint32 max_data_length() const {
    return pack_length();
  };

  virtual int reset(void) { bzero(ptr,pack_length()); return 0; }
  virtual void reset_fields() {}
  const uchar *ptr_in_record(const uchar *record) const
  {
    my_ptrdiff_t l_offset= (my_ptrdiff_t) (record -  table->record[0]);
    return ptr + l_offset;
  }
  virtual int set_default();

  bool has_update_default_function() const
  {
    return flags & ON_UPDATE_NOW_FLAG;
  }
  bool has_default_now_unireg_check() const
  {
    return unireg_check == TIMESTAMP_DN_FIELD
        || unireg_check == TIMESTAMP_DNUN_FIELD;
  }

  /*
    Mark the field as having a value supplied by the client, thus it should
    not be auto-updated.
  */
  void set_has_explicit_value()
  {
    bitmap_set_bit(&table->has_value_set, field_index);
  }
  bool has_explicit_value()
  {
    return bitmap_is_set(&table->has_value_set, field_index);
  }
  void clear_has_explicit_value()
  {
    bitmap_clear_bit(&table->has_value_set, field_index);
  }
  bool set_explicit_default(Item *value);

  virtual my_time_t get_timestamp(const uchar *pos, ulong *sec_part) const
  { DBUG_ASSERT(0); return 0; }
  my_time_t get_timestamp(ulong *sec_part) const
  {
    return get_timestamp(ptr, sec_part);
  }

  /**
     Evaluates the @c UPDATE default function, if one exists, and stores the
     result in the record buffer. If no such function exists for the column,
     or the function is not valid for the column's data type, invoking this
     function has no effect.
  */
  virtual int evaluate_update_default_function() { return 0; }

  virtual bool binary() const { return 1; }
  virtual bool zero_pack() const { return 1; }
  virtual enum ha_base_keytype key_type() const { return HA_KEYTYPE_BINARY; }
  virtual uint32 key_length() const { return pack_length(); }
  virtual const Type_handler *type_handler() const= 0;
  virtual enum_field_types type() const
  {
    return type_handler()->field_type();
  }
  virtual enum_field_types real_type() const
  {
    return type_handler()->real_field_type();
  }
  virtual enum_field_types binlog_type() const
  {
    /*
      Binlog stores field->type() as type code by default. For example,
      it puts MYSQL_TYPE_STRING in case of CHAR, VARCHAR, SET and ENUM,
      with extra data type details put into metadata.

      Binlog behaviour slightly differs between various MySQL and MariaDB
      versions for the temporal data types TIME, DATETIME and TIMESTAMP.

      MySQL prior to 5.6 uses MYSQL_TYPE_TIME, MYSQL_TYPE_DATETIME 
      and MYSQL_TYPE_TIMESTAMP type codes in binlog and stores no 
      additional metadata.

      MariaDB-5.3 implements new versions for TIME, DATATIME, TIMESTAMP
      with fractional second precision, but uses the old format for the
      types TIME(0), DATETIME(0), TIMESTAMP(0), and it still stores
      MYSQL_TYPE_TIME, MYSQL_TYPE_DATETIME and MYSQL_TYPE_TIMESTAMP in binlog,
      with no additional metadata.
      So row-based replication between temporal data types of
      different precision is not possible in MariaDB.

      MySQL-5.6 also implements a new version of TIME, DATETIME, TIMESTAMP
      which support fractional second precision 0..6, and use the new
      format even for the types TIME(0), DATETIME(0), TIMESTAMP(0).
      For these new data types, MySQL-5.6 stores new type codes 
      MYSQL_TYPE_TIME2, MYSQL_TYPE_DATETIME2, MYSQL_TYPE_TIMESTAMP2 in binlog,
      with fractional precision 0..6 put into metadata.
      This makes it in theory possible to do row-based replication between
      columns of different fractional precision (e.g. from TIME(1) on master
      to TIME(6) on slave). However, it's not currently fully implemented yet.
      MySQL-5.6 can only do row-based replication from the old types
      TIME, DATETIME, TIMESTAMP (represented by MYSQL_TYPE_TIME,
      MYSQL_TYPE_DATETIME and MYSQL_TYPE_TIMESTAMP type codes in binlog)
      to the new corresponding types TIME(0), DATETIME(0), TIMESTAMP(0).

      Note: MariaDB starting from the version 10.0 understands the new
      MySQL-5.6 type codes MYSQL_TYPE_TIME2, MYSQL_TYPE_DATETIME2,
      MYSQL_TYPE_TIMESTAMP2. When started over MySQL-5.6 tables both on
      master and on slave, MariaDB-10.0 can also do row-based replication
      from the old types TIME, DATETIME, TIMESTAMP to the new MySQL-5.6
      types TIME(0), DATETIME(0), TIMESTAMP(0).

      Note: perhaps binlog should eventually be modified to store
      real_type() instead of type() for all column types.
    */
    return type();
  }
  inline  int cmp(const uchar *str) { return cmp(ptr,str); }
  virtual int cmp_max(const uchar *a, const uchar *b, uint max_len)
    { return cmp(a, b); }
  virtual int cmp(const uchar *,const uchar *)=0;
  virtual int cmp_binary(const uchar *a,const uchar *b, uint32 max_length=~0U)
  { return memcmp(a,b,pack_length()); }
  virtual int cmp_offset(uint row_offset)
  { return cmp(ptr,ptr+row_offset); }
  virtual int cmp_binary_offset(uint row_offset)
  { return cmp_binary(ptr, ptr+row_offset); };
  virtual int key_cmp(const uchar *a,const uchar *b)
  { return cmp(a, b); }
  virtual int key_cmp(const uchar *str, uint length)
  { return cmp(ptr,str); }
  /*
    Update the value m of the 'min_val' field with the current value v
    of this field if force_update is set to TRUE or if v < m.
    Return TRUE if the value has been updated.
  */  
  virtual bool update_min(Field *min_val, bool force_update)
  { 
    bool update_fl= force_update || cmp(ptr, min_val->ptr) < 0;
    if (update_fl)
    {
      min_val->set_notnull();
      memcpy(min_val->ptr, ptr, pack_length());
    }
    return update_fl;
  }
  /*
    Update the value m of the 'max_val' field with the current value v
    of this field if force_update is set to TRUE or if v > m.
    Return TRUE if the value has been updated.
  */  
  virtual bool update_max(Field *max_val, bool force_update)
  { 
    bool update_fl= force_update || cmp(ptr, max_val->ptr) > 0;
    if (update_fl)
    {
      max_val->set_notnull();
      memcpy(max_val->ptr, ptr, pack_length());
    }
    return update_fl;
  }
  virtual void store_field_value(uchar *val, uint len)
  {
     memcpy(ptr, val, len);
  }
  virtual uint decimals() const { return 0; }
  /*
    Caller beware: sql_type can change str.Ptr, so check
    ptr() to see if it changed if you are using your own buffer
    in str and restore it with set() if needed
  */
  virtual void sql_type(String &str) const =0;
  virtual uint size_of() const =0;		// For new field
  inline bool is_null(my_ptrdiff_t row_offset= 0) const
  {
    /*
      The table may have been marked as containing only NULL values
      for all fields if it is a NULL-complemented row of an OUTER JOIN
      or if the query is an implicitly grouped query (has aggregate
      functions but no GROUP BY clause) with no qualifying rows. If
      this is the case (in which TABLE::null_row is true), the field
      is considered to be NULL.

      Note that if a table->null_row is set then also all null_bits are
      set for the row.

      In the case of the 'result_field' for GROUP BY, table->null_row might
      refer to the *next* row in the table (when the algorithm is: read the
      next row, see if any of group column values have changed, send the
      result - grouped - row to the client if yes). So, table->null_row might
      be wrong, but such a result_field is always nullable (that's defined by
      original_field->maybe_null()) and we trust its null bit.
    */
    return null_ptr ? null_ptr[row_offset] & null_bit : table->null_row;
  }
  inline bool is_real_null(my_ptrdiff_t row_offset= 0) const
    { return null_ptr && (null_ptr[row_offset] & null_bit); }
  inline bool is_null_in_record(const uchar *record) const
  {
    if (maybe_null_in_table())
      return record[(uint) (null_ptr - table->record[0])] & null_bit;
    return 0;
  }
  inline void set_null(my_ptrdiff_t row_offset= 0)
    { if (null_ptr) null_ptr[row_offset]|= null_bit; }
  inline void set_notnull(my_ptrdiff_t row_offset= 0)
    { if (null_ptr) null_ptr[row_offset]&= (uchar) ~null_bit; }
  inline bool maybe_null(void) const
  { return null_ptr != 0 || table->maybe_null; }
  // Set to NULL on LOAD DATA or LOAD XML
  virtual bool load_data_set_null(THD *thd);

  /* @return true if this field is NULL-able (even if temporarily) */
  inline bool real_maybe_null(void) const { return null_ptr != 0; }
  uint null_offset(const uchar *record) const
  { return (uint) (null_ptr - record); }
  /*
    For a NULL-able field (that can actually store a NULL value in a table)
    null_ptr points to the "null bitmap" in the table->record[0] header. For
    NOT NULL fields it is either 0 or points outside table->record[0] into the
    table->triggers->extra_null_bitmap (so that the field can store a NULL
    value temporarily, only in memory)
  */
  bool maybe_null_in_table() const
  { return null_ptr >= table->record[0] && null_ptr <= ptr; }

  uint null_offset() const
  { return null_offset(table->record[0]); }
  void set_null_ptr(uchar *p_null_ptr, uint p_null_bit)
  {
    null_ptr= p_null_ptr;
    null_bit= p_null_bit;
  }

  bool stored_in_db() const { return !vcol_info || vcol_info->stored_in_db; }

  inline THD *get_thd() const
  { return likely(table) ? table->in_use : current_thd; }

  enum {
    LAST_NULL_BYTE_UNDEF= 0
  };

  /*
    Find the position of the last null byte for the field.

    SYNOPSIS
      last_null_byte()

    DESCRIPTION
      Return a pointer to the last byte of the null bytes where the
      field conceptually is placed.

    RETURN VALUE
      The position of the last null byte relative to the beginning of
      the record. If the field does not use any bits of the null
      bytes, the value 0 (LAST_NULL_BYTE_UNDEF) is returned.
   */
  size_t last_null_byte() const {
    size_t bytes= do_last_null_byte();
    DBUG_PRINT("debug", ("last_null_byte() ==> %ld", (long) bytes));
    DBUG_ASSERT(bytes <= table->s->null_bytes);
    return bytes;
  }

  void make_sort_key(uchar *buff, uint length);
  virtual void make_field(Send_field *);
  virtual void sort_string(uchar *buff,uint length)=0;
  virtual bool optimize_range(uint idx, uint part);
  virtual void free() {}
  virtual Field *make_new_field(MEM_ROOT *root, TABLE *new_table,
                                bool keep_type);
  virtual Field *new_key_field(MEM_ROOT *root, TABLE *new_table,
                               uchar *new_ptr, uint32 length,
                               uchar *new_null_ptr, uint new_null_bit);
  Field *clone(MEM_ROOT *mem_root, TABLE *new_table);
  Field *clone(MEM_ROOT *mem_root, TABLE *new_table, my_ptrdiff_t diff,
               bool stat_flag= FALSE);
  Field *clone(MEM_ROOT *mem_root, my_ptrdiff_t diff);
  inline void move_field(uchar *ptr_arg,uchar *null_ptr_arg,uchar null_bit_arg)
  {
    ptr=ptr_arg; null_ptr=null_ptr_arg; null_bit=null_bit_arg;
  }
  inline void move_field(uchar *ptr_arg) { ptr=ptr_arg; }
  inline uchar *record_ptr() // record[0] or wherever the field was moved to
  {
    my_ptrdiff_t offset= table->s->field[field_index]->ptr - table->s->default_values;
    return ptr - offset;
  }
  virtual void move_field_offset(my_ptrdiff_t ptr_diff)
  {
    ptr=ADD_TO_PTR(ptr,ptr_diff, uchar*);
    if (null_ptr)
      null_ptr=ADD_TO_PTR(null_ptr,ptr_diff,uchar*);
  }
  virtual void get_image(uchar *buff, uint length, CHARSET_INFO *cs)
    { memcpy(buff,ptr,length); }
  virtual void set_image(const uchar *buff,uint length, CHARSET_INFO *cs)
    { memcpy(ptr,buff,length); }


  /*
    Copy a field part into an output buffer.

    SYNOPSIS
      Field::get_key_image()
      buff   [out] output buffer
      length       output buffer size
      type         itMBR for geometry blobs, otherwise itRAW

    DESCRIPTION
      This function makes a copy of field part of size equal to or
      less than "length" parameter value.
      For fields of string types (CHAR, VARCHAR, TEXT) the rest of buffer
      is padded by zero byte.

    NOTES
      For variable length character fields (i.e. UTF-8) the "length"
      parameter means a number of output buffer bytes as if all field
      characters have maximal possible size (mbmaxlen). In the other words,
      "length" parameter is a number of characters multiplied by
      field_charset->mbmaxlen.

    RETURN
      Number of copied bytes (excluding padded zero bytes -- see above).
  */

  virtual uint get_key_image(uchar *buff, uint length, imagetype type_arg)
  {
    get_image(buff, length, &my_charset_bin);
    return length;
  }
  virtual void set_key_image(const uchar *buff,uint length)
    { set_image(buff,length, &my_charset_bin); }
  inline longlong val_int_offset(uint row_offset)
    {
      ptr+=row_offset;
      longlong tmp=val_int();
      ptr-=row_offset;
      return tmp;
    }
  inline longlong val_int(const uchar *new_ptr)
  {
    uchar *old_ptr= ptr;
    longlong return_value;
    ptr= (uchar*) new_ptr;
    return_value= val_int();
    ptr= old_ptr;
    return return_value;
  }
  inline String *val_str(String *str, const uchar *new_ptr)
  {
    uchar *old_ptr= ptr;
    ptr= (uchar*) new_ptr;
    val_str(str);
    ptr= old_ptr;
    return str;
  }
  virtual bool send_binary(Protocol *protocol);

  virtual uchar *pack(uchar *to, const uchar *from, uint max_length);
  /**
     @overload Field::pack(uchar*, const uchar*, uint, bool)
  */
  uchar *pack(uchar *to, const uchar *from)
  {
    DBUG_ENTER("Field::pack");
    uchar *result= this->pack(to, from, UINT_MAX);
    DBUG_RETURN(result);
  }

  virtual const uchar *unpack(uchar* to, const uchar *from,
                              const uchar *from_end, uint param_data=0);

  virtual uint packed_col_length(const uchar *to, uint length)
  { return length;}
  virtual uint max_packed_col_length(uint max_length)
  { return max_length;}

  uint offset(uchar *record) const
  {
    return (uint) (ptr - record);
  }
  void copy_from_tmp(int offset);
  uint fill_cache_field(struct st_cache_field *copy);
  virtual bool get_date(MYSQL_TIME *ltime, ulonglong fuzzydate);
  bool get_time(MYSQL_TIME *ltime) { return get_date(ltime, TIME_TIME_ONLY); }
  virtual TYPELIB *get_typelib() const { return NULL; }
  virtual CHARSET_INFO *charset(void) const { return &my_charset_bin; }
  virtual CHARSET_INFO *charset_for_protocol(void) const
  { return binary() ? &my_charset_bin : charset(); }
  virtual CHARSET_INFO *sort_charset(void) const { return charset(); }
  virtual bool has_charset(void) const { return FALSE; }
  virtual enum Derivation derivation(void) const
  { return DERIVATION_IMPLICIT; }
  virtual uint repertoire(void) const { return MY_REPERTOIRE_UNICODE30; }
  virtual int set_time() { return 1; }
  bool set_warning(Sql_condition::enum_warning_level, unsigned int code,
                   int cuted_increment) const;
protected:
  bool set_warning(unsigned int code, int cuted_increment) const
  {
    return set_warning(Sql_condition::WARN_LEVEL_WARN, code, cuted_increment);
  }
  bool set_note(unsigned int code, int cuted_increment) const
  {
    return set_warning(Sql_condition::WARN_LEVEL_NOTE, code, cuted_increment);
  }
  void set_datetime_warning(Sql_condition::enum_warning_level, uint code,
                            const ErrConv *str, timestamp_type ts_type,
                            int cuted_increment) const;
  void set_datetime_warning(uint code,
                            const ErrConv *str, timestamp_type ts_type,
                            int cuted_increment) const
  {
    set_datetime_warning(Sql_condition::WARN_LEVEL_WARN, code, str, ts_type,
                         cuted_increment);
  }
  void set_warning_truncated_wrong_value(const char *type, const char *value);
  inline bool check_overflow(int op_result)
  {
    return (op_result == E_DEC_OVERFLOW);
  }
  int warn_if_overflow(int op_result);
  Copy_func *get_identical_copy_func() const;
public:
  void set_table_name(String *alias)
  {
    table_name= &alias->Ptr;
  }
  void init(TABLE *table_arg)
  {
    orig_table= table= table_arg;
    set_table_name(&table_arg->alias);
  }

  /* maximum possible display length */
  virtual uint32 max_display_length()= 0;

  /**
    Whether a field being created is compatible with a existing one.

    Used by the ALTER TABLE code to evaluate whether the new definition
    of a table is compatible with the old definition so that it can
    determine if data needs to be copied over (table data change).
  */
  virtual uint is_equal(Create_field *new_field);
  /* convert decimal to longlong with overflow check */
  longlong convert_decimal2longlong(const my_decimal *val, bool unsigned_flag,
                                    int *err);
  /* The max. number of characters */
  virtual uint32 char_length() const
  {
    return field_length / charset()->mbmaxlen;
  }

  virtual geometry_type get_geometry_type()
  {
    /* shouldn't get here. */
    DBUG_ASSERT(0);
    return GEOM_GEOMETRY;
  }

  ha_storage_media field_storage_type() const
  {
    return (ha_storage_media)
      ((flags >> FIELD_FLAGS_STORAGE_MEDIA) & 3);
  }

  void set_storage_type(ha_storage_media storage_type_arg)
  {
    DBUG_ASSERT(field_storage_type() == HA_SM_DEFAULT);
    flags |= static_cast<uint32>(storage_type_arg) <<
      FIELD_FLAGS_STORAGE_MEDIA;
  }

  column_format_type column_format() const
  {
    return (column_format_type)
      ((flags >> FIELD_FLAGS_COLUMN_FORMAT) & 3);
  }

  void set_column_format(column_format_type column_format_arg)
  {
    DBUG_ASSERT(column_format() == COLUMN_FORMAT_TYPE_DEFAULT);
    flags |= static_cast<uint32>(column_format_arg) <<
      FIELD_FLAGS_COLUMN_FORMAT;
  }

  bool vers_sys_field() const
  {
    return flags & (VERS_SYS_START_FLAG | VERS_SYS_END_FLAG);
  }

  bool vers_update_unversioned() const
  {
    return flags & VERS_UPDATE_UNVERSIONED_FLAG;
  }

  virtual bool vers_trx_id() const
  {
    return false;
  }

  /*
    Validate a non-null field value stored in the given record
    according to the current thread settings, e.g. sql_mode.
    @param thd     - the thread
    @param record  - the record to check in
  */
  virtual bool validate_value_in_record(THD *thd, const uchar *record) const
  { return false; }
  bool validate_value_in_record_with_warn(THD *thd, const uchar *record);
  key_map get_possible_keys();

  /* Hash value */
  virtual void hash(ulong *nr, ulong *nr2);

/**
  Checks whether a string field is part of write_set.

  @return
    FALSE  - If field is not char/varchar/....
           - If field is char/varchar/.. and is not part of write set.
    TRUE   - If field is char/varchar/.. and is part of write set.
*/
  virtual bool is_varchar_and_in_write_set() const { return FALSE; }

  /* Check whether the field can be used as a join attribute in hash join */
  virtual bool hash_join_is_possible() { return TRUE; }
  virtual bool eq_cmp_as_binary() { return TRUE; }

  /* Position of the field value within the interval of [min, max] */
  virtual double pos_in_interval(Field *min, Field *max)
  {
    return (double) 0.5; 
  }

  /*
    Check if comparison between the field and an item unambiguously
    identifies a distinct field value.

    Example1: SELECT * FROM t1 WHERE int_column=10;
              This example returns distinct integer value of 10.

    Example2: SELECT * FROM t1 WHERE varchar_column=DATE'2001-01-01'
              This example returns non-distinct values.
              Comparison as DATE will return '2001-01-01' and '2001-01-01x',
              but these two values are not equal to each other as VARCHARs.
    See also the function with the same name in sql_select.cc.
  */
  virtual bool test_if_equality_guarantees_uniqueness(const Item *const_item)
                                                      const;
  virtual bool can_be_substituted_to_equal_item(const Context &ctx,
                                        const Item_equal *item);
  virtual Item *get_equal_const_item(THD *thd, const Context &ctx,
                                     Item *const_item)
  {
    return const_item;
  }
  virtual bool can_optimize_keypart_ref(const Item_bool_func *cond,
                                        const Item *item) const;
  virtual bool can_optimize_hash_join(const Item_bool_func *cond,
                                      const Item *item) const
  {
    return can_optimize_keypart_ref(cond, item);
  }
  virtual bool can_optimize_group_min_max(const Item_bool_func *cond,
                                          const Item *const_item) const;
  /**
    Test if Field can use range optimizer for a standard comparison operation:
      <=, <, =, <=>, >, >=
    Note, this method does not cover spatial operations.
  */
  virtual bool can_optimize_range(const Item_bool_func *cond,
                                  const Item *item,
                                  bool is_eq_func) const;

  bool can_optimize_outer_join_table_elimination(const Item_bool_func *cond,
                                                 const Item *item) const
  {
    // Exactly the same rules with REF access
    return can_optimize_keypart_ref(cond, item);
  }

  bool save_in_field_default_value(bool view_eror_processing);
  bool save_in_field_ignore_value(bool view_error_processing);

  /* Mark field in read map. Updates also virtual fields */
  void register_field_in_read_map();

  virtual Compression_method *compression_method() const { return 0; }

  virtual Virtual_tmp_table **virtual_tmp_table_addr()
  {
    return NULL;
  }
  virtual bool sp_prepare_and_store_item(THD *thd, Item **value);

  friend int cre_myisam(char * name, register TABLE *form, uint options,
			ulonglong auto_increment_value);
  friend class Copy_field;
  friend class Item_avg_field;
  friend class Item_std_field;
  friend class Item_sum_num;
  friend class Item_sum_sum;
  friend class Item_sum_count;
  friend class Item_sum_avg;
  friend class Item_sum_std;
  friend class Item_sum_min;
  friend class Item_sum_max;
  friend class Item_func_group_concat;

private:
  /*
    Primitive for implementing last_null_byte().

    SYNOPSIS
      do_last_null_byte()

    DESCRIPTION
      Primitive for the implementation of the last_null_byte()
      function. This represents the inheritance interface and can be
      overridden by subclasses.
   */
  virtual size_t do_last_null_byte() const;

protected:
  uchar *pack_int(uchar *to, const uchar *from, size_t size)
  {
    memcpy(to, from, size);
    return to + size;
  }

  const uchar *unpack_int(uchar* to, const uchar *from,
                          const uchar *from_end, size_t size)
  {
    if (from + size > from_end)
      return 0;
    memcpy(to, from, size);
    return from + size;
  }

  uchar *pack_int16(uchar *to, const uchar *from)
  { return pack_int(to, from, 2); }
  const uchar *unpack_int16(uchar* to, const uchar *from, const uchar *from_end)
  { return unpack_int(to, from, from_end, 2); }
  uchar *pack_int24(uchar *to, const uchar *from)
  { return pack_int(to, from, 3); }
  const uchar *unpack_int24(uchar* to, const uchar *from, const uchar *from_end)
  { return unpack_int(to, from, from_end, 3); }
  uchar *pack_int32(uchar *to, const uchar *from)
  { return pack_int(to, from, 4); }
  const uchar *unpack_int32(uchar* to, const uchar *from, const uchar *from_end)
  { return unpack_int(to, from, from_end, 4); }
  uchar *pack_int64(uchar* to, const uchar *from)
  { return pack_int(to, from, 8); }
  const uchar *unpack_int64(uchar* to, const uchar *from,  const uchar *from_end)
  { return unpack_int(to, from, from_end, 8); }

  double pos_in_interval_val_real(Field *min, Field *max);
  double pos_in_interval_val_str(Field *min, Field *max, uint data_offset);
};


class Field_num :public Field {
protected:
  int check_edom_and_important_data_truncation(const char *type, bool edom,
                                               CHARSET_INFO *cs,
                                               const char *str, size_t length,
                                               const char *end_of_num);
  int check_edom_and_truncation(const char *type, bool edom,
                                CHARSET_INFO *cs,
                                const char *str, size_t length,
                                const char *end_of_num);
  int check_int(CHARSET_INFO *cs, const char *str, size_t length,
                const char *int_end, int error)
  {
    return check_edom_and_truncation("integer",
                                     error == MY_ERRNO_EDOM || str == int_end,
                                     cs, str, length, int_end);
  }
  bool get_int(CHARSET_INFO *cs, const char *from, size_t len,
               longlong *rnd, ulonglong unsigned_max,
               longlong signed_min, longlong signed_max);
  void prepend_zeros(String *value) const;
  Item *get_equal_zerofill_const_item(THD *thd, const Context &ctx,
                                      Item *const_item);
public:
  const uint8 dec;
  bool zerofill,unsigned_flag;	// Purify cannot handle bit fields
  Field_num(uchar *ptr_arg,uint32 len_arg, uchar *null_ptr_arg,
	    uchar null_bit_arg, utype unireg_check_arg,
	    const LEX_CSTRING *field_name_arg,
            uint8 dec_arg, bool zero_arg, bool unsigned_arg);
  enum Derivation derivation(void) const { return DERIVATION_NUMERIC; }
  uint repertoire(void) const { return MY_REPERTOIRE_NUMERIC; }
  CHARSET_INFO *charset(void) const { return &my_charset_numeric; }
  Item *get_equal_const_item(THD *thd, const Context &ctx, Item *const_item)
  {
    return (flags & ZEROFILL_FLAG) ?
           get_equal_zerofill_const_item(thd, ctx, const_item) :
           const_item;
  }
  void add_zerofill_and_unsigned(String &res) const;
  friend class Create_field;
  void make_field(Send_field *);
  uint decimals() const { return (uint) dec; }
  uint size_of() const { return sizeof(*this); }
  bool eq_def(const Field *field) const;
  Copy_func *get_copy_func(const Field *from) const
  {
    return do_field_int;
  }
  int save_in_field(Field *to)
  {
    return to->store(val_int(), MY_TEST(flags & UNSIGNED_FLAG));
  }
  bool memcpy_field_possible(const Field *from) const
  {
    return real_type() == from->real_type() &&
           pack_length() == from->pack_length() &&
           !((flags & UNSIGNED_FLAG) && !(from->flags & UNSIGNED_FLAG)) &&
           decimals() == from->decimals();
  }
  int store_decimal(const my_decimal *);
  my_decimal *val_decimal(my_decimal *);
  bool val_bool() { return val_int() != 0; }
  uint is_equal(Create_field *new_field);
  uint row_pack_length() const { return pack_length(); }
  uint32 pack_length_from_metadata(uint field_metadata) {
    uint32 length= pack_length();
    DBUG_PRINT("result", ("pack_length_from_metadata(%d): %u",
                          field_metadata, length));
    return length;
  }
  int  store_time_dec(const MYSQL_TIME *ltime, uint dec);
  double pos_in_interval(Field *min, Field *max)
  {
    return pos_in_interval_val_real(min, max);
  }
  bool get_date(MYSQL_TIME *ltime, ulonglong fuzzydate);
};


class Field_str :public Field {
protected:
  // TODO-10.2: Reuse DTCollation instead of these three members
  CHARSET_INFO *field_charset;
  enum Derivation field_derivation;
  uint field_repertoire;
public:
  bool can_be_substituted_to_equal_item(const Context &ctx,
                                        const Item_equal *item_equal);
  Field_str(uchar *ptr_arg,uint32 len_arg, uchar *null_ptr_arg,
	    uchar null_bit_arg, utype unireg_check_arg,
	    const LEX_CSTRING *field_name_arg,
	    const DTCollation &collation);
  uint decimals() const { return NOT_FIXED_DEC; }
  int  save_in_field(Field *to) { return save_in_field_str(to); }
  bool memcpy_field_possible(const Field *from) const
  {
    return real_type() == from->real_type() &&
           pack_length() == from->pack_length() &&
           charset() == from->charset();
  }
  int  store(double nr);
  int  store(longlong nr, bool unsigned_val);
  int  store_decimal(const my_decimal *);
  int  store(const char *to,size_t length,CHARSET_INFO *cs)=0;
  int  store_hex_hybrid(const char *str, size_t length)
  {
    return store(str, length, &my_charset_bin);
  }
  uint repertoire(void) const { return field_repertoire; }
  CHARSET_INFO *charset(void) const { return field_charset; }
  enum Derivation derivation(void) const { return field_derivation; }
  bool binary() const { return field_charset == &my_charset_bin; }
  uint32 max_display_length() { return field_length; }
  friend class Create_field;
  my_decimal *val_decimal(my_decimal *);
  bool val_bool() { return val_real() != 0e0; }
  virtual bool str_needs_quotes() { return TRUE; }
  uint is_equal(Create_field *new_field);
  bool eq_cmp_as_binary() { return MY_TEST(flags & BINARY_FLAG); }
  virtual uint length_size() { return 0; }
  double pos_in_interval(Field *min, Field *max)
  {
    return pos_in_interval_val_str(min, max, length_size());
  }
  bool test_if_equality_guarantees_uniqueness(const Item *const_item) const;
};

/* base class for Field_string, Field_varstring and Field_blob */

class Field_longstr :public Field_str
{
protected:
  int report_if_important_data(const char *ptr, const char *end,
                               bool count_spaces);
  bool check_string_copy_error(const String_copier *copier,
                               const char *end, CHARSET_INFO *cs);
  int check_conversion_status(const String_copier *copier,
                              const char *end, CHARSET_INFO *cs,
                              bool count_spaces)
  {
    if (check_string_copy_error(copier, end, cs))
      return 2;
    return report_if_important_data(copier->source_end_pos(),
                                    end, count_spaces);
  }
  bool cmp_to_string_with_same_collation(const Item_bool_func *cond,
                                         const Item *item) const;
  bool cmp_to_string_with_stricter_collation(const Item_bool_func *cond,
                                             const Item *item) const;
  int compress(char *to, uint *to_length,
               const char *from, uint length,
               CHARSET_INFO *cs);
  String *uncompress(String *val_buffer, String *val_ptr,
                     const uchar *from, uint from_length);
public:
  Field_longstr(uchar *ptr_arg, uint32 len_arg, uchar *null_ptr_arg,
                uchar null_bit_arg, utype unireg_check_arg,
                const LEX_CSTRING *field_name_arg,
                const DTCollation &collation)
    :Field_str(ptr_arg, len_arg, null_ptr_arg, null_bit_arg, unireg_check_arg,
               field_name_arg, collation)
    {}

  int store_decimal(const my_decimal *d);
  uint32 max_data_length() const;

  bool is_varchar_and_in_write_set() const
  {
    DBUG_ASSERT(table && table->write_set);
    return bitmap_is_set(table->write_set, field_index);
  }
  bool match_collation_to_optimize_range() const { return true; }

  bool can_optimize_keypart_ref(const Item_bool_func *cond,
                                const Item *item) const;
  bool can_optimize_hash_join(const Item_bool_func *cond,
                              const Item *item) const;
  bool can_optimize_group_min_max(const Item_bool_func *cond,
                                  const Item *const_item) const;
  bool can_optimize_range(const Item_bool_func *cond,
                          const Item *item,
                          bool is_eq_func) const;
};

/* base class for float and double and decimal (old one) */
class Field_real :public Field_num {
protected:
  double get_double(const char *str, size_t length, CHARSET_INFO *cs, int *err);
public:
  bool not_fixed;

  Field_real(uchar *ptr_arg, uint32 len_arg, uchar *null_ptr_arg,
             uchar null_bit_arg, utype unireg_check_arg,
             const LEX_CSTRING *field_name_arg,
             uint8 dec_arg, bool zero_arg, bool unsigned_arg)
    :Field_num(ptr_arg, len_arg, null_ptr_arg, null_bit_arg, unireg_check_arg,
               field_name_arg, dec_arg, zero_arg, unsigned_arg),
    not_fixed(dec_arg >= FLOATING_POINT_DECIMALS)
    {}
  Copy_func *get_copy_func(const Field *from) const
  {
    return do_field_real;
  }
  int save_in_field(Field *to) { return to->store(val_real()); }
  bool memcpy_field_possible(const Field *from) const
  {
    /*
      Cannot do memcpy from a longer field to a shorter field,
      e.g. a DOUBLE(53,10) into a DOUBLE(10,10).
      But it should be OK the other way around.
    */
    return Field_num::memcpy_field_possible(from) &&
           field_length >= from->field_length;
  }
  int store_decimal(const my_decimal *);
  int  store_time_dec(const MYSQL_TIME *ltime, uint dec);
  bool get_date(MYSQL_TIME *ltime, ulonglong fuzzydate);
  my_decimal *val_decimal(my_decimal *);
  bool val_bool() { return val_real() != 0e0; }
  uint32 max_display_length() { return field_length; }
  uint size_of() const { return sizeof(*this); }
  Item *get_equal_const_item(THD *thd, const Context &ctx, Item *const_item);
};


class Field_decimal :public Field_real {
public:
  Field_decimal(uchar *ptr_arg, uint32 len_arg, uchar *null_ptr_arg,
		uchar null_bit_arg,
		enum utype unireg_check_arg, const LEX_CSTRING *field_name_arg,
		uint8 dec_arg,bool zero_arg,bool unsigned_arg)
    :Field_real(ptr_arg, len_arg, null_ptr_arg, null_bit_arg,
                unireg_check_arg, field_name_arg,
                dec_arg, zero_arg, unsigned_arg)
    {}
  const Type_handler *type_handler() const { return &type_handler_olddecimal; }
  enum ha_base_keytype key_type() const
  { return zerofill ? HA_KEYTYPE_BINARY : HA_KEYTYPE_NUM; }
  Copy_func *get_copy_func(const Field *from) const
  {
    return eq_def(from) ? get_identical_copy_func() : do_field_string;
  }
  int reset(void);
  int store(const char *to,size_t length,CHARSET_INFO *charset);
  int store(double nr);
  int store(longlong nr, bool unsigned_val);
  double val_real(void);
  longlong val_int(void);
  String *val_str(String*,String *);
  int cmp(const uchar *,const uchar *);
  void sort_string(uchar *buff,uint length);
  void overflow(bool negative);
  bool zero_pack() const { return 0; }
  void sql_type(String &str) const;
  virtual uchar *pack(uchar* to, const uchar *from, uint max_length)
  {
    return Field::pack(to, from, max_length);
  }
};


/* New decimal/numeric field which use fixed point arithmetic */
class Field_new_decimal :public Field_num {
private:
  int save_field_metadata(uchar *first_byte);
public:
  /* The maximum number of decimal digits can be stored */
  uint precision;
  uint bin_size;
  /*
    Constructors take max_length of the field as a parameter - not the
    precision as the number of decimal digits allowed.
    So for example we need to count length from precision handling
    CREATE TABLE ( DECIMAL(x,y)) 
  */
  Field_new_decimal(uchar *ptr_arg, uint32 len_arg, uchar *null_ptr_arg,
                    uchar null_bit_arg,
                    enum utype unireg_check_arg,
                    const LEX_CSTRING *field_name_arg,
                    uint8 dec_arg, bool zero_arg, bool unsigned_arg);
  const Type_handler *type_handler() const { return &type_handler_newdecimal; }
  enum ha_base_keytype key_type() const { return HA_KEYTYPE_BINARY; }
  Copy_func *get_copy_func(const Field *from) const
  {
    //  if (from->real_type() == MYSQL_TYPE_BIT) // QQ: why?
    //    return do_field_int;
    return do_field_decimal;
  }
  int save_in_field(Field *to)
  {
    my_decimal buff;
    return to->store_decimal(val_decimal(&buff));
  }
  bool memcpy_field_possible(const Field *from) const
  {
    return Field_num::memcpy_field_possible(from) &&
           field_length == from->field_length;
  }
  int  reset(void);
  bool store_value(const my_decimal *decimal_value);
  bool store_value(const my_decimal *decimal_value, int *native_error);
  void set_value_on_overflow(my_decimal *decimal_value, bool sign);
  int  store(const char *to, size_t length, CHARSET_INFO *charset);
  int  store(double nr);
  int  store(longlong nr, bool unsigned_val);
  int  store_time_dec(const MYSQL_TIME *ltime, uint dec);
  int  store_decimal(const my_decimal *);
  double val_real(void);
  longlong val_int(void);
  my_decimal *val_decimal(my_decimal *);
  String *val_str(String*, String *);
  bool get_date(MYSQL_TIME *ltime, ulonglong fuzzydate);
  bool val_bool()
  {
    my_decimal decimal_value;
    my_decimal *val= val_decimal(&decimal_value);
    return val ? !my_decimal_is_zero(val) : 0;
  }
  int cmp(const uchar *, const uchar *);
  void sort_string(uchar *buff, uint length);
  bool zero_pack() const { return 0; }
  void sql_type(String &str) const;
  uint32 max_display_length() { return field_length; }
  uint size_of() const { return sizeof(*this); } 
  uint32 pack_length() const { return (uint32) bin_size; }
  uint pack_length_from_metadata(uint field_metadata);
  uint row_pack_length() const { return pack_length(); }
  bool compatible_field_size(uint field_metadata, Relay_log_info *rli,
                             uint16 mflags, int *order_var);
  uint is_equal(Create_field *new_field);
  virtual const uchar *unpack(uchar* to, const uchar *from, const uchar *from_end, uint param_data);
  Item *get_equal_const_item(THD *thd, const Context &ctx, Item *const_item);
};


class Field_tiny :public Field_num {
public:
  Field_tiny(uchar *ptr_arg, uint32 len_arg, uchar *null_ptr_arg,
	     uchar null_bit_arg,
	     enum utype unireg_check_arg, const LEX_CSTRING *field_name_arg,
	     bool zero_arg, bool unsigned_arg)
    :Field_num(ptr_arg, len_arg, null_ptr_arg, null_bit_arg,
	       unireg_check_arg, field_name_arg,
	       0, zero_arg,unsigned_arg)
    {}
  const Type_handler *type_handler() const { return &type_handler_tiny; }
  enum ha_base_keytype key_type() const
    { return unsigned_flag ? HA_KEYTYPE_BINARY : HA_KEYTYPE_INT8; }
  int store(const char *to,size_t length,CHARSET_INFO *charset);
  int store(double nr);
  int store(longlong nr, bool unsigned_val);
  int reset(void) { ptr[0]=0; return 0; }
  double val_real(void);
  longlong val_int(void);
  String *val_str(String*,String *);
  bool send_binary(Protocol *protocol);
  int cmp(const uchar *,const uchar *);
  void sort_string(uchar *buff,uint length);
  uint32 pack_length() const { return 1; }
  void sql_type(String &str) const;
  uint32 max_display_length() { return 4; }

  virtual uchar *pack(uchar* to, const uchar *from, uint max_length)
  {
    *to= *from;
    return to + 1;
  }

  virtual const uchar *unpack(uchar* to, const uchar *from,
                              const uchar *from_end, uint param_data)
  {
    if (from == from_end)
      return 0;
    *to= *from;
    return from + 1;
  }
};


class Field_short :public Field_num {
public:
  Field_short(uchar *ptr_arg, uint32 len_arg, uchar *null_ptr_arg,
	      uchar null_bit_arg,
	      enum utype unireg_check_arg, const LEX_CSTRING *field_name_arg,
	      bool zero_arg, bool unsigned_arg)
    :Field_num(ptr_arg, len_arg, null_ptr_arg, null_bit_arg,
	       unireg_check_arg, field_name_arg,
	       0, zero_arg,unsigned_arg)
    {}
  Field_short(uint32 len_arg,bool maybe_null_arg,
              const LEX_CSTRING *field_name_arg,
	      bool unsigned_arg)
    :Field_num((uchar*) 0, len_arg, maybe_null_arg ? (uchar*) "": 0,0,
	       NONE, field_name_arg, 0, 0, unsigned_arg)
    {}
  const Type_handler *type_handler() const { return &type_handler_short; }
  enum ha_base_keytype key_type() const
    { return unsigned_flag ? HA_KEYTYPE_USHORT_INT : HA_KEYTYPE_SHORT_INT;}
  int store(const char *to,size_t length,CHARSET_INFO *charset);
  int store(double nr);
  int store(longlong nr, bool unsigned_val);
  int reset(void) { ptr[0]=ptr[1]=0; return 0; }
  double val_real(void);
  longlong val_int(void);
  String *val_str(String*,String *);
  bool send_binary(Protocol *protocol);
  int cmp(const uchar *,const uchar *);
  void sort_string(uchar *buff,uint length);
  uint32 pack_length() const { return 2; }
  void sql_type(String &str) const;
  uint32 max_display_length() { return 6; }

  virtual uchar *pack(uchar* to, const uchar *from, uint max_length)
  { return pack_int16(to, from); }

  virtual const uchar *unpack(uchar* to, const uchar *from,
                              const uchar *from_end, uint param_data)
  { return unpack_int16(to, from, from_end); }
};

class Field_medium :public Field_num {
public:
  Field_medium(uchar *ptr_arg, uint32 len_arg, uchar *null_ptr_arg,
	      uchar null_bit_arg,
	      enum utype unireg_check_arg, const LEX_CSTRING *field_name_arg,
	      bool zero_arg, bool unsigned_arg)
    :Field_num(ptr_arg, len_arg, null_ptr_arg, null_bit_arg,
	       unireg_check_arg, field_name_arg,
	       0, zero_arg,unsigned_arg)
    {}
  const Type_handler *type_handler() const { return &type_handler_int24; }
  enum ha_base_keytype key_type() const
    { return unsigned_flag ? HA_KEYTYPE_UINT24 : HA_KEYTYPE_INT24; }
  int store(const char *to,size_t length,CHARSET_INFO *charset);
  int store(double nr);
  int store(longlong nr, bool unsigned_val);
  int reset(void) { ptr[0]=ptr[1]=ptr[2]=0; return 0; }
  double val_real(void);
  longlong val_int(void);
  String *val_str(String*,String *);
  bool send_binary(Protocol *protocol);
  int cmp(const uchar *,const uchar *);
  void sort_string(uchar *buff,uint length);
  uint32 pack_length() const { return 3; }
  void sql_type(String &str) const;
  uint32 max_display_length() { return 8; }

  virtual uchar *pack(uchar* to, const uchar *from, uint max_length)
  {
    return Field::pack(to, from, max_length);
  }
};


class Field_long :public Field_num {
public:
  Field_long(uchar *ptr_arg, uint32 len_arg, uchar *null_ptr_arg,
	     uchar null_bit_arg,
	     enum utype unireg_check_arg, const LEX_CSTRING *field_name_arg,
	     bool zero_arg, bool unsigned_arg)
    :Field_num(ptr_arg, len_arg, null_ptr_arg, null_bit_arg,
	       unireg_check_arg, field_name_arg,
	       0, zero_arg,unsigned_arg)
    {}
  Field_long(uint32 len_arg,bool maybe_null_arg,
             const LEX_CSTRING *field_name_arg,
	     bool unsigned_arg)
    :Field_num((uchar*) 0, len_arg, maybe_null_arg ? (uchar*) "": 0,0,
	       NONE, field_name_arg,0,0,unsigned_arg)
    {}
  const Type_handler *type_handler() const { return &type_handler_long; }
  enum ha_base_keytype key_type() const
    { return unsigned_flag ? HA_KEYTYPE_ULONG_INT : HA_KEYTYPE_LONG_INT; }
  int store(const char *to,size_t length,CHARSET_INFO *charset);
  int store(double nr);
  int store(longlong nr, bool unsigned_val);
  int reset(void) { ptr[0]=ptr[1]=ptr[2]=ptr[3]=0; return 0; }
  double val_real(void);
  longlong val_int(void);
  bool send_binary(Protocol *protocol);
  String *val_str(String*,String *);
  int cmp(const uchar *,const uchar *);
  void sort_string(uchar *buff,uint length);
  uint32 pack_length() const { return 4; }
  void sql_type(String &str) const;
  uint32 max_display_length() { return MY_INT32_NUM_DECIMAL_DIGITS; }
  virtual uchar *pack(uchar* to, const uchar *from,
                      uint max_length __attribute__((unused)))
  {
    return pack_int32(to, from);
  }
  virtual const uchar *unpack(uchar* to, const uchar *from,
                              const uchar *from_end,
                              uint param_data __attribute__((unused)))
  {
    return unpack_int32(to, from, from_end);
  }
};


class Field_longlong :public Field_num {
public:
  Field_longlong(uchar *ptr_arg, uint32 len_arg, uchar *null_ptr_arg,
	      uchar null_bit_arg,
	      enum utype unireg_check_arg, const LEX_CSTRING *field_name_arg,
	      bool zero_arg, bool unsigned_arg)
    :Field_num(ptr_arg, len_arg, null_ptr_arg, null_bit_arg,
	       unireg_check_arg, field_name_arg,
	       0, zero_arg,unsigned_arg)
    {}
  Field_longlong(uint32 len_arg,bool maybe_null_arg,
		 const LEX_CSTRING *field_name_arg,
                 bool unsigned_arg)
    :Field_num((uchar*) 0, len_arg, maybe_null_arg ? (uchar*) "": 0,0,
	       NONE, field_name_arg,0,0,unsigned_arg)
    {}
  const Type_handler *type_handler() const { return &type_handler_longlong; }
  enum ha_base_keytype key_type() const
    { return unsigned_flag ? HA_KEYTYPE_ULONGLONG : HA_KEYTYPE_LONGLONG; }
  int store(const char *to,size_t length,CHARSET_INFO *charset);
  int store(double nr);
  int store(longlong nr, bool unsigned_val);
  int reset(void)
  {
    ptr[0]=ptr[1]=ptr[2]=ptr[3]=ptr[4]=ptr[5]=ptr[6]=ptr[7]=0;
    return 0;
  }
  double val_real(void);
  longlong val_int(void);
  String *val_str(String*,String *);
  bool send_binary(Protocol *protocol);
  int cmp(const uchar *,const uchar *);
  void sort_string(uchar *buff,uint length);
  uint32 pack_length() const { return 8; }
  void sql_type(String &str) const;
  uint32 max_display_length() { return 20; }
  virtual uchar *pack(uchar* to, const uchar *from,
                      uint max_length  __attribute__((unused)))
  {
    return pack_int64(to, from);
  }
  const uchar *unpack(uchar* to, const uchar *from, const uchar *from_end,
                      uint param_data __attribute__((unused)))
  {
    return unpack_int64(to, from, from_end);
  }

  void set_max();
  bool is_max();
};


class Field_vers_trx_id :public Field_longlong {
  MYSQL_TIME cache;
  ulonglong cached;
public:
  Field_vers_trx_id(uchar *ptr_arg, uint32 len_arg, uchar *null_ptr_arg,
                    uchar null_bit_arg, enum utype unireg_check_arg,
                    const LEX_CSTRING *field_name_arg, bool zero_arg,
                    bool unsigned_arg)
      : Field_longlong(ptr_arg, len_arg, null_ptr_arg, null_bit_arg,
                       unireg_check_arg, field_name_arg, zero_arg,
                       unsigned_arg),
        cached(0)
  {}
  enum_field_types real_type() const { return MYSQL_TYPE_LONGLONG; }
  enum_field_types type() const { return MYSQL_TYPE_LONGLONG;}
  uint size_of() const { return sizeof(*this); }
  bool get_date(MYSQL_TIME *ltime, ulonglong fuzzydate, ulonglong trx_id);
  bool get_date(MYSQL_TIME *ltime, ulonglong fuzzydate)
  {
    return get_date(ltime, fuzzydate, (ulonglong) val_int());
  }
  bool test_if_equality_guarantees_uniqueness(const Item *item) const;
  bool can_optimize_keypart_ref(const Item_bool_func *cond,
                                      const Item *item) const
  {
    return true;
  }

  bool can_optimize_group_min_max(const Item_bool_func *cond,
                                        const Item *const_item) const
  {
    return true;
  }
  bool can_optimize_range(const Item_bool_func *cond,
                                  const Item *item,
                                  bool is_eq_func) const
  {
    return true;
  }
  /* cmp_type() cannot be TIME_RESULT, because we want to compare this field against
     integers. But in all other cases we treat it as TIME_RESULT! */
  bool vers_trx_id() const
  {
    return true;
  }
};


class Field_float :public Field_real {
public:
  Field_float(uchar *ptr_arg, uint32 len_arg, uchar *null_ptr_arg,
	      uchar null_bit_arg,
	      enum utype unireg_check_arg, const LEX_CSTRING *field_name_arg,
              uint8 dec_arg,bool zero_arg,bool unsigned_arg)
    :Field_real(ptr_arg, len_arg, null_ptr_arg, null_bit_arg,
                unireg_check_arg, field_name_arg,
                dec_arg, zero_arg, unsigned_arg)
    {
      if (dec_arg >= FLOATING_POINT_DECIMALS)
        dec_arg= NOT_FIXED_DEC;
    }
  Field_float(uint32 len_arg, bool maybe_null_arg,
              const LEX_CSTRING *field_name_arg, uint8 dec_arg)
    :Field_real((uchar*) 0, len_arg, maybe_null_arg ? (uchar*) "": 0, (uint) 0,
                NONE, field_name_arg, dec_arg, 0, 0)
    {
      if (dec_arg >= FLOATING_POINT_DECIMALS)
        dec_arg= NOT_FIXED_DEC;
    }
  const Type_handler *type_handler() const { return &type_handler_float; }
  enum ha_base_keytype key_type() const { return HA_KEYTYPE_FLOAT; }
  int store(const char *to,size_t length,CHARSET_INFO *charset);
  int store(double nr);
  int store(longlong nr, bool unsigned_val);
  int reset(void) { bzero(ptr,sizeof(float)); return 0; }
  double val_real(void);
  longlong val_int(void);
  String *val_str(String*,String *);
  bool send_binary(Protocol *protocol);
  int cmp(const uchar *,const uchar *);
  void sort_string(uchar *buff,uint length);
  uint32 pack_length() const { return sizeof(float); }
  uint row_pack_length() const { return pack_length(); }
  void sql_type(String &str) const;
private:
  int save_field_metadata(uchar *first_byte);
};


class Field_double :public Field_real {
  longlong val_int_from_real(bool want_unsigned_result);
public:
  Field_double(uchar *ptr_arg, uint32 len_arg, uchar *null_ptr_arg,
	       uchar null_bit_arg,
	       enum utype unireg_check_arg, const LEX_CSTRING *field_name_arg,
	       uint8 dec_arg,bool zero_arg,bool unsigned_arg)
    :Field_real(ptr_arg, len_arg, null_ptr_arg, null_bit_arg,
                unireg_check_arg, field_name_arg,
                dec_arg, zero_arg, unsigned_arg)
    {
      if (dec_arg >= FLOATING_POINT_DECIMALS)
        dec_arg= NOT_FIXED_DEC;
    }
  Field_double(uint32 len_arg, bool maybe_null_arg,
               const LEX_CSTRING *field_name_arg, uint8 dec_arg)
    :Field_real((uchar*) 0, len_arg, maybe_null_arg ? (uchar*) "" : 0, (uint) 0,
                NONE, field_name_arg, dec_arg, 0, 0)
    {
      if (dec_arg >= FLOATING_POINT_DECIMALS)
        dec_arg= NOT_FIXED_DEC;
    }
  Field_double(uint32 len_arg, bool maybe_null_arg,
               const LEX_CSTRING *field_name_arg,
	       uint8 dec_arg, bool not_fixed_arg)
    :Field_real((uchar*) 0, len_arg, maybe_null_arg ? (uchar*) "" : 0, (uint) 0,
                NONE, field_name_arg, dec_arg, 0, 0)
    {
      not_fixed= not_fixed_arg;
      if (dec_arg >= FLOATING_POINT_DECIMALS)
        dec_arg= NOT_FIXED_DEC;
    }
  const Type_handler *type_handler() const { return &type_handler_double; }
  enum ha_base_keytype key_type() const { return HA_KEYTYPE_DOUBLE; }
  int  store(const char *to,size_t length,CHARSET_INFO *charset);
  int  store(double nr);
  int  store(longlong nr, bool unsigned_val);
  int reset(void) { bzero(ptr,sizeof(double)); return 0; }
  double val_real(void);
  longlong val_int(void) { return val_int_from_real(false); }
  ulonglong val_uint(void) { return (ulonglong) val_int_from_real(true); }
  String *val_str(String*,String *);
  bool send_binary(Protocol *protocol);
  int cmp(const uchar *,const uchar *);
  void sort_string(uchar *buff,uint length);
  uint32 pack_length() const { return sizeof(double); }
  uint row_pack_length() const { return pack_length(); }
  void sql_type(String &str) const;
private:
  int save_field_metadata(uchar *first_byte);
};


/* Everything saved in this will disappear. It will always return NULL */

class Field_null :public Field_str {
  static uchar null[1];
public:
  Field_null(uchar *ptr_arg, uint32 len_arg,
	     enum utype unireg_check_arg, const LEX_CSTRING *field_name_arg,
	     const DTCollation &collation)
    :Field_str(ptr_arg, len_arg, null, 1,
	       unireg_check_arg, field_name_arg, collation)
    {}
  const Type_handler *type_handler() const { return &type_handler_null; }
  Copy_func *get_copy_func(const Field *from) const
  {
    return do_field_string;
  }
  int  store(const char *to, size_t length, CHARSET_INFO *cs)
  { null[0]=1; return 0; }
  int store(double nr)   { null[0]=1; return 0; }
  int store(longlong nr, bool unsigned_val) { null[0]=1; return 0; }
  int store_decimal(const my_decimal *d)  { null[0]=1; return 0; }
  int reset(void)	  { return 0; }
  double val_real(void)		{ return 0.0;}
  longlong val_int(void)	{ return 0;}
  bool val_bool(void) { return false; }
  my_decimal *val_decimal(my_decimal *) { return 0; }
  String *val_str(String *value,String *value2)
  { value2->length(0); return value2;}
  int cmp(const uchar *a, const uchar *b) { return 0;}
  void sort_string(uchar *buff, uint length)  {}
  uint32 pack_length() const { return 0; }
  void sql_type(String &str) const;
  uint size_of() const { return sizeof(*this); }
  uint32 max_display_length() { return 4; }
  void move_field_offset(my_ptrdiff_t ptr_diff) {}
  bool can_optimize_keypart_ref(const Item_bool_func *cond,
                                const Item *item) const
  {
    return false;
  }
  bool can_optimize_group_min_max(const Item_bool_func *cond,
                                  const Item *const_item) const
  {
    return false;
  }
};


class Field_temporal: public Field {
protected:
  Item *get_equal_const_item_datetime(THD *thd, const Context &ctx,
                                      Item *const_item);
public:
  Field_temporal(uchar *ptr_arg,uint32 len_arg, uchar *null_ptr_arg,
                 uchar null_bit_arg, utype unireg_check_arg,
                 const LEX_CSTRING *field_name_arg)
    :Field(ptr_arg, len_arg, null_ptr_arg, null_bit_arg, unireg_check_arg,
               field_name_arg)
    { flags|= BINARY_FLAG; }
  int  store_hex_hybrid(const char *str, size_t length)
  {
    return store(str, length, &my_charset_bin);
  }
  Copy_func *get_copy_func(const Field *from) const;
  int save_in_field(Field *to)
  {
    MYSQL_TIME ltime;
    if (get_date(&ltime, 0))
      return to->reset();
    return to->store_time_dec(&ltime, decimals());
  }
  bool memcpy_field_possible(const Field *from) const;
  uint32 max_display_length() { return field_length; }
  bool str_needs_quotes() { return TRUE; }
  enum Derivation derivation(void) const { return DERIVATION_NUMERIC; }
  uint repertoire(void) const { return MY_REPERTOIRE_NUMERIC; }
  CHARSET_INFO *charset(void) const { return &my_charset_numeric; }
  CHARSET_INFO *sort_charset(void) const { return &my_charset_bin; }
  bool binary() const { return true; }
  bool val_bool() { return val_real() != 0e0; }
  uint is_equal(Create_field *new_field);
  bool eq_def(const Field *field) const
  {
    return (Field::eq_def(field) && decimals() == field->decimals());
  }
  my_decimal *val_decimal(my_decimal*);
  void set_warnings(Sql_condition::enum_warning_level trunc_level,
                    const ErrConv *str, int was_cut, timestamp_type ts_type);
  double pos_in_interval(Field *min, Field *max)
  {
    return pos_in_interval_val_real(min, max);
  }
  bool can_optimize_keypart_ref(const Item_bool_func *cond,
                                const Item *item) const;
  bool can_optimize_group_min_max(const Item_bool_func *cond,
                                  const Item *const_item) const;
  bool can_optimize_range(const Item_bool_func *cond,
                                  const Item *item,
                                  bool is_eq_func) const
  {
    return true;
  }
};


/**
  Abstract class for:
  - DATE
  - DATETIME
  - DATETIME(1..6)
  - DATETIME(0..6) - MySQL56 version
*/
class Field_temporal_with_date: public Field_temporal {
protected:
  int store_TIME_with_warning(MYSQL_TIME *ltime, const ErrConv *str,
                              int was_cut, int have_smth_to_conv);
  virtual void store_TIME(MYSQL_TIME *ltime) = 0;
  virtual bool get_TIME(MYSQL_TIME *ltime, const uchar *pos,
                        ulonglong fuzzydate) const = 0;
  bool validate_MMDD(bool not_zero_date, uint month, uint day,
                     ulonglong fuzzydate) const
  {
    if (!not_zero_date)
      return fuzzydate & TIME_NO_ZERO_DATE;
    if (!month || !day)
      return fuzzydate & TIME_NO_ZERO_IN_DATE;
    return false;
  }
public:
  Field_temporal_with_date(uchar *ptr_arg, uint32 len_arg,
                           uchar *null_ptr_arg, uchar null_bit_arg,
                           utype unireg_check_arg,
                           const LEX_CSTRING *field_name_arg)
    :Field_temporal(ptr_arg, len_arg, null_ptr_arg, null_bit_arg,
                    unireg_check_arg, field_name_arg)
    {}
  int  store(const char *to, size_t length, CHARSET_INFO *charset);
  int  store(double nr);
  int  store(longlong nr, bool unsigned_val);
  int  store_time_dec(const MYSQL_TIME *ltime, uint dec);
  int  store_decimal(const my_decimal *);
  bool validate_value_in_record(THD *thd, const uchar *record) const;
};


class Field_timestamp :public Field_temporal {
protected:
  sql_mode_t sql_mode_for_timestamp(THD *thd) const;
  int store_TIME_with_warning(THD *, MYSQL_TIME *, const ErrConv *,
                              int warnings, bool have_smth_to_conv);
public:
  Field_timestamp(uchar *ptr_arg, uint32 len_arg,
                  uchar *null_ptr_arg, uchar null_bit_arg,
		  enum utype unireg_check_arg,
                  const LEX_CSTRING *field_name_arg,
		  TABLE_SHARE *share);
  const Type_handler *type_handler() const { return &type_handler_timestamp; }
  enum ha_base_keytype key_type() const { return HA_KEYTYPE_ULONG_INT; }
  Copy_func *get_copy_func(const Field *from) const;
  int  store(const char *to,size_t length,CHARSET_INFO *charset);
  int  store(double nr);
  int  store(longlong nr, bool unsigned_val);
  int  store_time_dec(const MYSQL_TIME *ltime, uint dec);
  int  store_decimal(const my_decimal *);
  int  store_timestamp(my_time_t timestamp, ulong sec_part);
  int  save_in_field(Field *to);
  double val_real(void);
  longlong val_int(void);
  String *val_str(String*,String *);
  bool send_binary(Protocol *protocol);
  int cmp(const uchar *,const uchar *);
  void sort_string(uchar *buff,uint length);
  uint32 pack_length() const { return 4; }
  void sql_type(String &str) const;
  bool zero_pack() const { return 0; }
  int set_time();
  int evaluate_update_default_function()
  {
    int res= 0;
    if (has_update_default_function())
      res= set_time();
    return res;
  }
  /* Get TIMESTAMP field value as seconds since begging of Unix Epoch */
  my_time_t get_timestamp(const uchar *pos, ulong *sec_part) const;
  my_time_t get_timestamp(ulong *sec_part) const
  {
    return get_timestamp(ptr, sec_part);
  }
  virtual void store_TIME(my_time_t timestamp, ulong sec_part)
  {
    int4store(ptr,timestamp);
  }
  bool get_date(MYSQL_TIME *ltime, ulonglong fuzzydate);
  uchar *pack(uchar *to, const uchar *from,
              uint max_length __attribute__((unused)))
  {
    return pack_int32(to, from);
  }
  const uchar *unpack(uchar* to, const uchar *from, const uchar *from_end,
                      uint param_data __attribute__((unused)))
  {
    return unpack_int32(to, from, from_end);
  }
  bool validate_value_in_record(THD *thd, const uchar *record) const;
  Item *get_equal_const_item(THD *thd, const Context &ctx, Item *const_item)
  {
    return get_equal_const_item_datetime(thd, ctx, const_item);
  }
  bool load_data_set_null(THD *thd);
  uint size_of() const { return sizeof(*this); }
};


/**
  Abstract class for:
  - TIMESTAMP(1..6)
  - TIMESTAMP(0..6) - MySQL56 version
*/
class Field_timestamp_with_dec :public Field_timestamp {
protected:
  uint dec;
public:
  Field_timestamp_with_dec(uchar *ptr_arg,
                           uchar *null_ptr_arg, uchar null_bit_arg,
                           enum utype unireg_check_arg,
                           const LEX_CSTRING *field_name_arg,
                           TABLE_SHARE *share, uint dec_arg) :
  Field_timestamp(ptr_arg,
                  MAX_DATETIME_WIDTH + dec_arg + MY_TEST(dec_arg), null_ptr_arg,
                  null_bit_arg, unireg_check_arg, field_name_arg, share),
  dec(dec_arg)
  {
    DBUG_ASSERT(dec <= TIME_SECOND_PART_DIGITS);
  }
  uint decimals() const { return dec; }
  enum ha_base_keytype key_type() const { return HA_KEYTYPE_BINARY; }
  uchar *pack(uchar *to, const uchar *from, uint max_length)
  { return Field::pack(to, from, max_length); }
  const uchar *unpack(uchar* to, const uchar *from, const uchar *from_end,
                      uint param_data)
  { return Field::unpack(to, from, from_end, param_data); }
  void make_field(Send_field *field);
  void sort_string(uchar *to, uint length)
  {
    DBUG_ASSERT(length == pack_length());
    memcpy(to, ptr, length);
  }
  bool send_binary(Protocol *protocol);
  double val_real(void);
  my_decimal* val_decimal(my_decimal*);
  int set_time();
};


class Field_timestamp_hires :public Field_timestamp_with_dec {
  uint sec_part_bytes(uint dec) const
  {
    return Type_handler_timestamp::sec_part_bytes(dec);
  }
public:
  Field_timestamp_hires(uchar *ptr_arg,
                        uchar *null_ptr_arg, uchar null_bit_arg,
                        enum utype unireg_check_arg,
                        const LEX_CSTRING *field_name_arg,
                        TABLE_SHARE *share, uint dec_arg) :
  Field_timestamp_with_dec(ptr_arg, null_ptr_arg, null_bit_arg,
                           unireg_check_arg, field_name_arg, share, dec_arg)
  {
    DBUG_ASSERT(dec);
  }
  my_time_t get_timestamp(const uchar *pos, ulong *sec_part) const;
  void store_TIME(my_time_t timestamp, ulong sec_part);
  int cmp(const uchar *,const uchar *);
  uint32 pack_length() const { return 4 + sec_part_bytes(dec); }
  uint size_of() const { return sizeof(*this); }
};


/**
  TIMESTAMP(0..6) - MySQL56 version
*/
class Field_timestampf :public Field_timestamp_with_dec {
  int save_field_metadata(uchar *metadata_ptr)
  {
    *metadata_ptr= (uchar) decimals();
    return 1;
  }
public:
  Field_timestampf(uchar *ptr_arg,
                   uchar *null_ptr_arg, uchar null_bit_arg,
                   enum utype unireg_check_arg,
                   const LEX_CSTRING *field_name_arg,
                   TABLE_SHARE *share, uint dec_arg) :
    Field_timestamp_with_dec(ptr_arg, null_ptr_arg, null_bit_arg,
                             unireg_check_arg, field_name_arg, share, dec_arg)
    {}
  const Type_handler *type_handler() const { return &type_handler_timestamp2; }
  enum_field_types binlog_type() const { return MYSQL_TYPE_TIMESTAMP2; }
  uint32 pack_length() const
  {
    return my_timestamp_binary_length(dec);
  }
  uint row_pack_length() const { return pack_length(); }
  uint pack_length_from_metadata(uint field_metadata)
  {
    DBUG_ENTER("Field_timestampf::pack_length_from_metadata");
    uint tmp= my_timestamp_binary_length(field_metadata);
    DBUG_RETURN(tmp);
  }
  int cmp(const uchar *a_ptr,const uchar *b_ptr)
  {
    return memcmp(a_ptr, b_ptr, pack_length());
  }
  void set_max();
  bool is_max();
  void store_TIME(my_time_t timestamp, ulong sec_part);
  my_time_t get_timestamp(const uchar *pos, ulong *sec_part) const;
  my_time_t get_timestamp(ulong *sec_part) const
  {
    return get_timestamp(ptr, sec_part);
  }
  uint size_of() const { return sizeof(*this); }
};


class Field_year :public Field_tiny {
public:
  Field_year(uchar *ptr_arg, uint32 len_arg, uchar *null_ptr_arg,
	     uchar null_bit_arg,
	     enum utype unireg_check_arg, const LEX_CSTRING *field_name_arg)
    :Field_tiny(ptr_arg, len_arg, null_ptr_arg, null_bit_arg,
		unireg_check_arg, field_name_arg, 1, 1)
    {}
  const Type_handler *type_handler() const { return &type_handler_year; }
  Copy_func *get_copy_func(const Field *from) const
  {
    if (eq_def(from))
      return get_identical_copy_func();
    switch (from->cmp_type()) {
    case STRING_RESULT:
    {
      const Type_handler *handler= from->type_handler();
      if (handler == &type_handler_enum || handler == &type_handler_set)
        return do_field_int;
      return do_field_string;
    }
    case TIME_RESULT:
      return do_field_temporal;
    case DECIMAL_RESULT:
      return do_field_decimal;
    case REAL_RESULT:
      return do_field_real;
    case INT_RESULT:
      break;
    case ROW_RESULT:
    default:
      DBUG_ASSERT(0);
      break;
    }
    return do_field_int;
  }
  int  store(const char *to,size_t length,CHARSET_INFO *charset);
  int  store(double nr);
  int  store(longlong nr, bool unsigned_val);
  int  store_time_dec(const MYSQL_TIME *ltime, uint dec);
  double val_real(void);
  longlong val_int(void);
  String *val_str(String*,String *);
  bool get_date(MYSQL_TIME *ltime, ulonglong fuzzydate);
  bool send_binary(Protocol *protocol);
  uint32 max_display_length() { return field_length; }
  void sql_type(String &str) const;
};


class Field_date :public Field_temporal_with_date {
  void store_TIME(MYSQL_TIME *ltime);
  bool get_TIME(MYSQL_TIME *ltime, const uchar *pos, ulonglong fuzzydate) const;
public:
  Field_date(uchar *ptr_arg, uchar *null_ptr_arg, uchar null_bit_arg,
	     enum utype unireg_check_arg, const LEX_CSTRING *field_name_arg)
    :Field_temporal_with_date(ptr_arg, MAX_DATE_WIDTH, null_ptr_arg, null_bit_arg,
                              unireg_check_arg, field_name_arg) {}
  const Type_handler *type_handler() const { return &type_handler_date; }
  enum ha_base_keytype key_type() const { return HA_KEYTYPE_ULONG_INT; }
  int reset(void) { ptr[0]=ptr[1]=ptr[2]=ptr[3]=0; return 0; }
  bool get_date(MYSQL_TIME *ltime, ulonglong fuzzydate)
  { return Field_date::get_TIME(ltime, ptr, fuzzydate); }
  double val_real(void);
  longlong val_int(void);
  String *val_str(String*,String *);
  bool send_binary(Protocol *protocol);
  int cmp(const uchar *,const uchar *);
  void sort_string(uchar *buff,uint length);
  uint32 pack_length() const { return 4; }
  void sql_type(String &str) const;
  uchar *pack(uchar* to, const uchar *from,
              uint max_length __attribute__((unused)))
  {
    return pack_int32(to, from);
  }
  const uchar *unpack(uchar* to, const uchar *from, const uchar *from_end,
                      uint param_data __attribute__((unused)))
  {
    return unpack_int32(to, from, from_end);
  }
  uint size_of() const { return sizeof(*this); }
};


class Field_newdate :public Field_temporal_with_date {
  void store_TIME(MYSQL_TIME *ltime);
  bool get_TIME(MYSQL_TIME *ltime, const uchar *pos, ulonglong fuzzydate) const;
public:
  Field_newdate(uchar *ptr_arg, uchar *null_ptr_arg, uchar null_bit_arg,
		enum utype unireg_check_arg, const LEX_CSTRING *field_name_arg)
    :Field_temporal_with_date(ptr_arg, MAX_DATE_WIDTH, null_ptr_arg, null_bit_arg,
                              unireg_check_arg, field_name_arg)
    {}
  const Type_handler *type_handler() const { return &type_handler_newdate; }
  enum ha_base_keytype key_type() const { return HA_KEYTYPE_UINT24; }
  int reset(void) { ptr[0]=ptr[1]=ptr[2]=0; return 0; }
  double val_real(void);
  longlong val_int(void);
  String *val_str(String*,String *);
  bool send_binary(Protocol *protocol);
  int cmp(const uchar *,const uchar *);
  void sort_string(uchar *buff,uint length);
  uint32 pack_length() const { return 3; }
  void sql_type(String &str) const;
  bool get_date(MYSQL_TIME *ltime, ulonglong fuzzydate)
  { return Field_newdate::get_TIME(ltime, ptr, fuzzydate); }
  uint size_of() const { return sizeof(*this); }
  Item *get_equal_const_item(THD *thd, const Context &ctx, Item *const_item);
};


class Field_time :public Field_temporal {
  /*
    when this Field_time instance is used for storing values for index lookups
    (see class store_key, Field::new_key_field(), etc), the following
    might be set to TO_DAYS(CURDATE()). See also Field_time::store_time_dec()
  */
  long curdays;
protected:
  virtual void store_TIME(const MYSQL_TIME *ltime);
  int store_TIME_with_warning(MYSQL_TIME *ltime, const ErrConv *str,
                              int was_cut, int have_smth_to_conv);
  void set_warnings(Sql_condition::enum_warning_level level,
                    const ErrConv *str, int was_cut)
  {
    Field_temporal::set_warnings(level, str, was_cut, MYSQL_TIMESTAMP_TIME);
  }
  bool check_zero_in_date_with_warn(ulonglong fuzzydate);
  static void do_field_time(Copy_field *copy);
public:
  Field_time(uchar *ptr_arg, uint length_arg, uchar *null_ptr_arg,
             uchar null_bit_arg, enum utype unireg_check_arg,
             const LEX_CSTRING *field_name_arg)
    :Field_temporal(ptr_arg, length_arg, null_ptr_arg, null_bit_arg,
                    unireg_check_arg, field_name_arg), curdays(0)
    {}
  bool can_be_substituted_to_equal_item(const Context &ctx,
                                        const Item_equal *item_equal);
  const Type_handler *type_handler() const { return &type_handler_time; }
  enum ha_base_keytype key_type() const { return HA_KEYTYPE_INT24; }
  Copy_func *get_copy_func(const Field *from) const
  {
    return from->cmp_type() == REAL_RESULT ? do_field_string : // MDEV-9344
           from->type() == MYSQL_TYPE_YEAR ? do_field_int :
           from->type() == MYSQL_TYPE_BIT  ? do_field_int :
           eq_def(from)                    ? get_identical_copy_func() :
                                             do_field_time;
  }
  bool memcpy_field_possible(const Field *from) const
  {
    return real_type() == from->real_type() &&
           decimals() == from->decimals();
  }
  int store_time_dec(const MYSQL_TIME *ltime, uint dec);
  int store(const char *to,size_t length,CHARSET_INFO *charset);
  int store(double nr);
  int store(longlong nr, bool unsigned_val);
  int  store_decimal(const my_decimal *);
  double val_real(void);
  longlong val_int(void);
  String *val_str(String*,String *);
  bool get_date(MYSQL_TIME *ltime, ulonglong fuzzydate);
  bool send_binary(Protocol *protocol);
  int cmp(const uchar *,const uchar *);
  void sort_string(uchar *buff,uint length);
  uint32 pack_length() const { return 3; }
  void sql_type(String &str) const;
  uint size_of() const { return sizeof(*this); }
  void set_curdays(THD *thd);
  Field *new_key_field(MEM_ROOT *root, TABLE *new_table,
                       uchar *new_ptr, uint32 length,
                       uchar *new_null_ptr, uint new_null_bit);
  Item *get_equal_const_item(THD *thd, const Context &ctx, Item *const_item);
};


/**
  Abstract class for:
  - TIME(1..6)
  - TIME(0..6) - MySQL56 version
*/
class Field_time_with_dec :public Field_time {
protected:
  uint dec;
public:
  Field_time_with_dec(uchar *ptr_arg, uchar *null_ptr_arg, uchar null_bit_arg,
                      enum utype unireg_check_arg,
                      const LEX_CSTRING *field_name_arg,
                      uint dec_arg)
    :Field_time(ptr_arg, MIN_TIME_WIDTH + dec_arg + MY_TEST(dec_arg),
                null_ptr_arg, null_bit_arg, unireg_check_arg, field_name_arg),
     dec(dec_arg)
  {
    DBUG_ASSERT(dec <= TIME_SECOND_PART_DIGITS);
  }
  uint decimals() const { return dec; }
  enum ha_base_keytype key_type() const { return HA_KEYTYPE_BINARY; }
  longlong val_int(void);
  double val_real(void);
  void make_field(Send_field *);
};


/**
  TIME(1..6)
*/
class Field_time_hires :public Field_time_with_dec {
  longlong zero_point;
  void store_TIME(const MYSQL_TIME *);
public:
  Field_time_hires(uchar *ptr_arg, uchar *null_ptr_arg, uchar null_bit_arg,
             enum utype unireg_check_arg, const LEX_CSTRING *field_name_arg,
             uint dec_arg)
    :Field_time_with_dec(ptr_arg, null_ptr_arg,
                         null_bit_arg, unireg_check_arg, field_name_arg,
                         dec_arg)
  {
    DBUG_ASSERT(dec);
    zero_point= sec_part_shift(
                   ((TIME_MAX_VALUE_SECONDS+1LL)*TIME_SECOND_PART_FACTOR), dec);
  }
  int reset(void);
  bool get_date(MYSQL_TIME *ltime, ulonglong fuzzydate);
  int cmp(const uchar *,const uchar *);
  void sort_string(uchar *buff,uint length);
  uint32 pack_length() const { return Type_handler_time::hires_bytes(dec); }
  uint size_of() const { return sizeof(*this); }
};


/**
  TIME(0..6) - MySQL56 version
*/
class Field_timef :public Field_time_with_dec {
  void store_TIME(const MYSQL_TIME *ltime);
  int save_field_metadata(uchar *metadata_ptr)
  {
    *metadata_ptr= (uchar) decimals();
    return 1;
  }
public:
  Field_timef(uchar *ptr_arg, uchar *null_ptr_arg, uchar null_bit_arg,
             enum utype unireg_check_arg, const LEX_CSTRING *field_name_arg,
             uint dec_arg)
    :Field_time_with_dec(ptr_arg, null_ptr_arg,
                         null_bit_arg, unireg_check_arg, field_name_arg,
                         dec_arg)
  {
    DBUG_ASSERT(dec <= TIME_SECOND_PART_DIGITS);
  }
  const Type_handler *type_handler() const { return &type_handler_time2; }
  enum_field_types binlog_type() const { return MYSQL_TYPE_TIME2; }
  uint32 pack_length() const
  {
    return my_time_binary_length(dec);
  }
  uint row_pack_length() const { return pack_length(); }
  uint pack_length_from_metadata(uint field_metadata)
  {
    DBUG_ENTER("Field_timef::pack_length_from_metadata");
    uint tmp= my_time_binary_length(field_metadata);
    DBUG_RETURN(tmp);
  }
  void sort_string(uchar *to, uint length)
  {
    DBUG_ASSERT(length == Field_timef::pack_length());
    memcpy(to, ptr, length);
  }
  int cmp(const uchar *a_ptr, const uchar *b_ptr)
  {
    return memcmp(a_ptr, b_ptr, pack_length());
  }
  int reset();
  bool get_date(MYSQL_TIME *ltime, ulonglong fuzzydate);
  uint size_of() const { return sizeof(*this); }
};


class Field_datetime :public Field_temporal_with_date {
  void store_TIME(MYSQL_TIME *ltime);
  bool get_TIME(MYSQL_TIME *ltime, const uchar *pos, ulonglong fuzzydate) const;
public:
  Field_datetime(uchar *ptr_arg, uint length_arg, uchar *null_ptr_arg,
                 uchar null_bit_arg, enum utype unireg_check_arg,
                 const LEX_CSTRING *field_name_arg)
    :Field_temporal_with_date(ptr_arg, length_arg, null_ptr_arg, null_bit_arg,
                              unireg_check_arg, field_name_arg)
    {
      if (unireg_check == TIMESTAMP_UN_FIELD ||
          unireg_check == TIMESTAMP_DNUN_FIELD)
        flags|= ON_UPDATE_NOW_FLAG;
    }
  const Type_handler *type_handler() const { return &type_handler_datetime; }
  enum ha_base_keytype key_type() const { return HA_KEYTYPE_ULONGLONG; }
  double val_real(void);
  longlong val_int(void);
  String *val_str(String*,String *);
  bool send_binary(Protocol *protocol);
  int cmp(const uchar *,const uchar *);
  void sort_string(uchar *buff,uint length);
  uint32 pack_length() const { return 8; }
  void sql_type(String &str) const;
  bool get_date(MYSQL_TIME *ltime, ulonglong fuzzydate)
  { return Field_datetime::get_TIME(ltime, ptr, fuzzydate); }
  int set_time();
  int evaluate_update_default_function()
  {
    int res= 0;
    if (has_update_default_function())
      res= set_time();
    return res;
  }
  uchar *pack(uchar* to, const uchar *from,
              uint max_length __attribute__((unused)))
  {
    return pack_int64(to, from);
  }
  const uchar *unpack(uchar* to, const uchar *from, const uchar *from_end,
                      uint param_data __attribute__((unused)))
  {
    return unpack_int64(to, from, from_end);
  }
  Item *get_equal_const_item(THD *thd, const Context &ctx, Item *const_item)
  {
    return get_equal_const_item_datetime(thd, ctx, const_item);
  }
  uint size_of() const { return sizeof(*this); }
};


/**
  Abstract class for:
  - DATETIME(1..6)
  - DATETIME(0..6) - MySQL56 version
*/
class Field_datetime_with_dec :public Field_datetime {
protected:
  uint dec;
public:
  Field_datetime_with_dec(uchar *ptr_arg, uchar *null_ptr_arg,
                          uchar null_bit_arg, enum utype unireg_check_arg,
                          const LEX_CSTRING *field_name_arg, uint dec_arg)
    :Field_datetime(ptr_arg, MAX_DATETIME_WIDTH + dec_arg + MY_TEST(dec_arg),
                    null_ptr_arg, null_bit_arg, unireg_check_arg,
                    field_name_arg), dec(dec_arg)
  {
    DBUG_ASSERT(dec <= TIME_SECOND_PART_DIGITS);
  }
  uint decimals() const { return dec; }
  enum ha_base_keytype key_type() const { return HA_KEYTYPE_BINARY; }
  void make_field(Send_field *field);
  bool send_binary(Protocol *protocol);
  uchar *pack(uchar *to, const uchar *from, uint max_length)
  { return Field::pack(to, from, max_length); }
  const uchar *unpack(uchar* to, const uchar *from, const uchar *from_end,
                      uint param_data)
  { return Field::unpack(to, from, from_end, param_data); }
  void sort_string(uchar *to, uint length)
  {
    DBUG_ASSERT(length == pack_length());
    memcpy(to, ptr, length);
  }
  double val_real(void);
  longlong val_int(void);
  String *val_str(String*,String *);
};


/**
  DATETIME(1..6)
*/
class Field_datetime_hires :public Field_datetime_with_dec {
  void store_TIME(MYSQL_TIME *ltime);
  bool get_TIME(MYSQL_TIME *ltime, const uchar *pos, ulonglong fuzzydate) const;
public:
  Field_datetime_hires(uchar *ptr_arg, uchar *null_ptr_arg,
                       uchar null_bit_arg, enum utype unireg_check_arg,
                       const LEX_CSTRING *field_name_arg, uint dec_arg)
    :Field_datetime_with_dec(ptr_arg, null_ptr_arg, null_bit_arg,
                             unireg_check_arg, field_name_arg, dec_arg)
  {
    DBUG_ASSERT(dec);
  }
  int cmp(const uchar *,const uchar *);
  uint32 pack_length() const { return Type_handler_datetime::hires_bytes(dec); }
  bool get_date(MYSQL_TIME *ltime, ulonglong fuzzydate)
  { return Field_datetime_hires::get_TIME(ltime, ptr, fuzzydate); }
  uint size_of() const { return sizeof(*this); }
};


/**
  DATETIME(0..6) - MySQL56 version
*/
class Field_datetimef :public Field_datetime_with_dec {
  void store_TIME(MYSQL_TIME *ltime);
  bool get_TIME(MYSQL_TIME *ltime, const uchar *pos, ulonglong fuzzydate) const;
  int save_field_metadata(uchar *metadata_ptr)
  {
    *metadata_ptr= (uchar) decimals();
    return 1;
  }
public:
  Field_datetimef(uchar *ptr_arg, uchar *null_ptr_arg,
                  uchar null_bit_arg, enum utype unireg_check_arg,
                  const LEX_CSTRING *field_name_arg, uint dec_arg)
    :Field_datetime_with_dec(ptr_arg, null_ptr_arg, null_bit_arg,
                             unireg_check_arg, field_name_arg, dec_arg)
  {}
  const Type_handler *type_handler() const { return &type_handler_datetime2; }
  enum_field_types binlog_type() const { return MYSQL_TYPE_DATETIME2; }
  uint32 pack_length() const
  {
    return my_datetime_binary_length(dec);
  }
  uint row_pack_length() const { return pack_length(); }
  uint pack_length_from_metadata(uint field_metadata)
  {
    DBUG_ENTER("Field_datetimef::pack_length_from_metadata");
    uint tmp= my_datetime_binary_length(field_metadata);
    DBUG_RETURN(tmp);
  }
  int cmp(const uchar *a_ptr, const uchar *b_ptr)
  {
    return memcmp(a_ptr, b_ptr, pack_length());
  }
  int reset();
  bool get_date(MYSQL_TIME *ltime, ulonglong fuzzydate)
  { return Field_datetimef::get_TIME(ltime, ptr, fuzzydate); }
  uint size_of() const { return sizeof(*this); }
};


static inline Field_timestamp *
new_Field_timestamp(MEM_ROOT *root,uchar *ptr, uchar *null_ptr, uchar null_bit,
                    enum Field::utype unireg_check,
                    const LEX_CSTRING *field_name,
                    TABLE_SHARE *share, uint dec)
{
  if (dec==0)
    return new (root)
      Field_timestamp(ptr, MAX_DATETIME_WIDTH, null_ptr,
                      null_bit, unireg_check, field_name, share);
  if (dec >= FLOATING_POINT_DECIMALS)
    dec= MAX_DATETIME_PRECISION;
  return new (root)
    Field_timestamp_hires(ptr, null_ptr, null_bit, unireg_check,
                          field_name, share, dec);
}

static inline Field_time *
new_Field_time(MEM_ROOT *root, uchar *ptr, uchar *null_ptr, uchar null_bit,
               enum Field::utype unireg_check, const LEX_CSTRING *field_name,
               uint dec)
{
  if (dec == 0)
    return new (root)
      Field_time(ptr, MIN_TIME_WIDTH, null_ptr, null_bit, unireg_check,
                 field_name);
  if (dec >= FLOATING_POINT_DECIMALS)
    dec= MAX_DATETIME_PRECISION;
  return new (root)
    Field_time_hires(ptr, null_ptr, null_bit, unireg_check, field_name, dec);
}

static inline Field_datetime *
new_Field_datetime(MEM_ROOT *root, uchar *ptr, uchar *null_ptr, uchar null_bit,
                   enum Field::utype unireg_check,
                   const LEX_CSTRING *field_name, uint dec)
{
  if (dec == 0)
    return new (root)
      Field_datetime(ptr, MAX_DATETIME_WIDTH, null_ptr, null_bit,
                     unireg_check, field_name);
  if (dec >= FLOATING_POINT_DECIMALS)
    dec= MAX_DATETIME_PRECISION;
  return new (root)
    Field_datetime_hires(ptr, null_ptr, null_bit,
                         unireg_check, field_name, dec);
}

class Field_string :public Field_longstr {
  class Warn_filter_string: public Warn_filter
  {
  public:
    Warn_filter_string(const THD *thd, const Field_string *field);
  };
  bool is_var_string() const
  {
    return can_alter_field_type &&
           orig_table &&
           (orig_table->s->db_create_options & HA_OPTION_PACK_RECORD) &&
           field_length >= 4 &&
           orig_table->s->frm_version < FRM_VER_TRUE_VARCHAR;
  }
public:
  bool can_alter_field_type;
  Field_string(uchar *ptr_arg, uint32 len_arg,uchar *null_ptr_arg,
	       uchar null_bit_arg,
	       enum utype unireg_check_arg, const LEX_CSTRING *field_name_arg,
	       const DTCollation &collation)
    :Field_longstr(ptr_arg, len_arg, null_ptr_arg, null_bit_arg,
                   unireg_check_arg, field_name_arg, collation),
     can_alter_field_type(1) {};
  Field_string(uint32 len_arg,bool maybe_null_arg,
               const LEX_CSTRING *field_name_arg,
               const DTCollation &collation)
    :Field_longstr((uchar*) 0, len_arg, maybe_null_arg ? (uchar*) "": 0, 0,
                   NONE, field_name_arg, collation),
     can_alter_field_type(1) {};

  const Type_handler *type_handler() const
  {
    if (is_var_string())
      return &type_handler_var_string;
    return &type_handler_string;
  }
  enum ha_base_keytype key_type() const
    { return binary() ? HA_KEYTYPE_BINARY : HA_KEYTYPE_TEXT; }
  bool zero_pack() const { return 0; }
  Copy_func *get_copy_func(const Field *from) const;
  int reset(void)
  {
    charset()->cset->fill(charset(),(char*) ptr, field_length,
                          (has_charset() ? ' ' : 0));
    return 0;
  }
  int store(const char *to,size_t length,CHARSET_INFO *charset);
  using Field_str::store;
  double val_real(void);
  longlong val_int(void);
  String *val_str(String*,String *);
  my_decimal *val_decimal(my_decimal *);
  int cmp(const uchar *,const uchar *);
  void sort_string(uchar *buff,uint length);
  void sql_type(String &str) const;
  virtual uchar *pack(uchar *to, const uchar *from,
                      uint max_length);
  virtual const uchar *unpack(uchar* to, const uchar *from,
                              const uchar *from_end,uint param_data);
  uint pack_length_from_metadata(uint field_metadata)
  {
    DBUG_PRINT("debug", ("field_metadata: 0x%04x", field_metadata));
    if (field_metadata == 0)
      return row_pack_length();
    return (((field_metadata >> 4) & 0x300) ^ 0x300) + (field_metadata & 0x00ff);
  }
  bool compatible_field_size(uint field_metadata, Relay_log_info *rli,
                             uint16 mflags, int *order_var);
  uint row_pack_length() const { return field_length; }
  int pack_cmp(const uchar *a,const uchar *b,uint key_length,
               bool insert_or_update);
  int pack_cmp(const uchar *b,uint key_length,bool insert_or_update);
  uint packed_col_length(const uchar *to, uint length);
  uint max_packed_col_length(uint max_length);
  uint size_of() const { return sizeof(*this); }
  bool has_charset(void) const
  { return charset() == &my_charset_bin ? FALSE : TRUE; }
  Field *make_new_field(MEM_ROOT *root, TABLE *new_table, bool keep_type);
  virtual uint get_key_image(uchar *buff,uint length, imagetype type);
private:
  int save_field_metadata(uchar *first_byte);
};


class Field_varstring :public Field_longstr {
public:
  uchar *get_data() const
  {
    return ptr + length_bytes;
  }
  uint get_length() const
  {
    return length_bytes == 1 ? (uint) *ptr : uint2korr(ptr);
  }
protected:
  void store_length(uint32 number)
  {
    if (length_bytes == 1)
      *ptr= (uchar) number;
    else
      int2store(ptr, number);
  }
public:
  /*
    The maximum space available in a Field_varstring, in bytes. See
    length_bytes.
  */
  static const uint MAX_SIZE;
  /* Store number of bytes used to store length (1 or 2) */
  uint32 length_bytes;
  Field_varstring(uchar *ptr_arg,
                  uint32 len_arg, uint length_bytes_arg,
                  uchar *null_ptr_arg, uchar null_bit_arg,
		  enum utype unireg_check_arg, const LEX_CSTRING *field_name_arg,
		  TABLE_SHARE *share, const DTCollation &collation)
    :Field_longstr(ptr_arg, len_arg, null_ptr_arg, null_bit_arg,
                   unireg_check_arg, field_name_arg, collation),
     length_bytes(length_bytes_arg)
  {
    share->varchar_fields++;
  }
  Field_varstring(uint32 len_arg,bool maybe_null_arg,
                  const LEX_CSTRING *field_name_arg,
                  TABLE_SHARE *share, const DTCollation &collation)
    :Field_longstr((uchar*) 0,len_arg, maybe_null_arg ? (uchar*) "": 0, 0,
                   NONE, field_name_arg, collation),
     length_bytes(len_arg < 256 ? 1 :2)
  {
    share->varchar_fields++;
  }

  const Type_handler *type_handler() const { return &type_handler_varchar; }
  enum ha_base_keytype key_type() const;
  uint row_pack_length() const { return field_length; }
  bool zero_pack() const { return 0; }
  int  reset(void) { bzero(ptr,field_length+length_bytes); return 0; }
  uint32 pack_length() const { return (uint32) field_length+length_bytes; }
  uint32 key_length() const { return (uint32) field_length; }
  uint32 sort_length() const
  {
    return (uint32) field_length + (field_charset == &my_charset_bin ?
                                    length_bytes : 0);
  }
  Copy_func *get_copy_func(const Field *from) const;
  bool memcpy_field_possible(const Field *from) const
  {
    return Field_str::memcpy_field_possible(from) &&
           !compression_method() == !from->compression_method() &&
           length_bytes == ((Field_varstring*) from)->length_bytes;
  }
  int  store(const char *to,size_t length,CHARSET_INFO *charset);
  using Field_str::store;
  double val_real(void);
  longlong val_int(void);
  String *val_str(String*,String *);
  my_decimal *val_decimal(my_decimal *);
  int cmp_max(const uchar *, const uchar *, uint max_length);
  int cmp(const uchar *a,const uchar *b)
  {
    return cmp_max(a, b, ~0U);
  }
  void sort_string(uchar *buff,uint length);
  uint get_key_image(uchar *buff,uint length, imagetype type);
  void set_key_image(const uchar *buff,uint length);
  void sql_type(String &str) const;
  virtual uchar *pack(uchar *to, const uchar *from, uint max_length);
  virtual const uchar *unpack(uchar* to, const uchar *from,
                              const uchar *from_end, uint param_data);
  int cmp_binary(const uchar *a,const uchar *b, uint32 max_length=~0U);
  int key_cmp(const uchar *,const uchar*);
  int key_cmp(const uchar *str, uint length);
  uint packed_col_length(const uchar *to, uint length);
  uint max_packed_col_length(uint max_length);
  uint32 data_length();
  uint size_of() const { return sizeof(*this); }
  bool has_charset(void) const
  { return charset() == &my_charset_bin ? FALSE : TRUE; }
  Field *make_new_field(MEM_ROOT *root, TABLE *new_table, bool keep_type);
  Field *new_key_field(MEM_ROOT *root, TABLE *new_table,
                       uchar *new_ptr, uint32 length,
                       uchar *new_null_ptr, uint new_null_bit);
  uint is_equal(Create_field *new_field);
  void hash(ulong *nr, ulong *nr2);
  uint length_size() { return length_bytes; }
private:
  int save_field_metadata(uchar *first_byte);
};


class Field_varstring_compressed: public Field_varstring {
public:
  Field_varstring_compressed(uchar *ptr_arg,
                             uint32 len_arg, uint length_bytes_arg,
                             uchar *null_ptr_arg, uchar null_bit_arg,
                             enum utype unireg_check_arg,
                             const LEX_CSTRING *field_name_arg,
                             TABLE_SHARE *share, const DTCollation &collation,
                             Compression_method *compression_method_arg):
    Field_varstring(ptr_arg, len_arg, length_bytes_arg, null_ptr_arg,
                    null_bit_arg, unireg_check_arg, field_name_arg,
                    share, collation),
    compression_method_ptr(compression_method_arg) { DBUG_ASSERT(len_arg > 0); }
  Compression_method *compression_method() const
  { return compression_method_ptr; }
private:
  Compression_method *compression_method_ptr;
  int store(const char *to, size_t length, CHARSET_INFO *charset);
  using Field_str::store;
  String *val_str(String *, String *);
  double val_real(void);
  longlong val_int(void);
  uint size_of() const { return sizeof(*this); }
  enum_field_types binlog_type() const { return MYSQL_TYPE_VARCHAR_COMPRESSED; }
  void sql_type(String &str) const
  {
    Field_varstring::sql_type(str);
    str.append(STRING_WITH_LEN(" /*!100301 COMPRESSED*/"));
  }
  uint32 max_display_length() { return field_length - 1; }
  int cmp_max(const uchar *a_ptr, const uchar *b_ptr, uint max_len);

  /*
    Compressed fields can't have keys as two rows may have different
    compression methods or compression levels.
  */

  int key_cmp(const uchar *str, uint length)
  { DBUG_ASSERT(0); return 0; }
  using Field_varstring::key_cmp;
};


static inline uint8 number_storage_requirement(uint32 n)
{
  return n < 256 ? 1 : n < 65536 ? 2 : n < 16777216 ? 3 : 4;
}


static inline void store_bigendian(ulonglong num, uchar *to, uint bytes)
{
  switch(bytes) {
  case 1: mi_int1store(to, num); break;
  case 2: mi_int2store(to, num); break;
  case 3: mi_int3store(to, num); break;
  case 4: mi_int4store(to, num); break;
  case 5: mi_int5store(to, num); break;
  case 6: mi_int6store(to, num); break;
  case 7: mi_int7store(to, num); break;
  case 8: mi_int8store(to, num); break;
  default: DBUG_ASSERT(0);
  }
}


static inline longlong read_bigendian(const uchar *from, uint bytes)
{
  switch(bytes) {
  case 1: return mi_uint1korr(from);
  case 2: return mi_uint2korr(from);
  case 3: return mi_uint3korr(from);
  case 4: return mi_uint4korr(from);
  case 5: return mi_uint5korr(from);
  case 6: return mi_uint6korr(from);
  case 7: return mi_uint7korr(from);
  case 8: return mi_sint8korr(from);
  default: DBUG_ASSERT(0); return 0;
  }
}


extern LEX_CSTRING temp_lex_str;

class Field_blob :public Field_longstr {
protected:
  /**
    The number of bytes used to represent the length of the blob.
  */
  uint packlength;
  
  /**
    The 'value'-object is a cache fronting the storage engine.
  */
  String value;
  /**
     Cache for blob values when reading a row with a virtual blob
     field. This is needed to not destroy the old cached value when
     updating the blob with a new value when creating the new row.
  */
  String read_value;

  static void do_copy_blob(Copy_field *copy);
  static void do_conv_blob(Copy_field *copy);
public:
  Field_blob(uchar *ptr_arg, uchar *null_ptr_arg, uchar null_bit_arg,
	     enum utype unireg_check_arg, const LEX_CSTRING *field_name_arg,
	     TABLE_SHARE *share, uint blob_pack_length,
	     const DTCollation &collation);
  Field_blob(uint32 len_arg,bool maybe_null_arg, const LEX_CSTRING *field_name_arg,
             const DTCollation &collation)
    :Field_longstr((uchar*) 0, len_arg, maybe_null_arg ? (uchar*) "": 0, 0,
                   NONE, field_name_arg, collation),
    packlength(4)
  {
    flags|= BLOB_FLAG;
  }
  Field_blob(uint32 len_arg,bool maybe_null_arg,
             const LEX_CSTRING *field_name_arg,
             const DTCollation &collation, bool set_packlength)
    :Field_longstr((uchar*) 0,len_arg, maybe_null_arg ? (uchar*) "": 0, 0,
                   NONE, field_name_arg, collation)
  {
    flags|= BLOB_FLAG;
    packlength= set_packlength ? number_storage_requirement(len_arg) : 4;
  }
  Field_blob(uint32 packlength_arg)
    :Field_longstr((uchar*) 0, 0, (uchar*) "", 0, NONE, &temp_lex_str,
                   system_charset_info),
    packlength(packlength_arg) {}
  const Type_handler *type_handler() const;
  /* Note that the default copy constructor is used, in clone() */
  enum_field_types type() const
  {
    /*
      We cannot return type_handler()->field_type() here.
      Some pieces of the code (e.g. in engines) rely on the fact
      that Field::type(), Field::real_type() and Item_field::field_type()
      return MYSQL_TYPE_BLOB for all blob variants.
      We should eventually fix all such code pieces to expect
      all BLOB type codes.
    */
    return MYSQL_TYPE_BLOB;
  }
  enum_field_types real_type() const
  {
    return MYSQL_TYPE_BLOB;
  }
  enum ha_base_keytype key_type() const
    { return binary() ? HA_KEYTYPE_VARBINARY2 : HA_KEYTYPE_VARTEXT2; }
  Copy_func *get_copy_func(const Field *from) const
  {
    /*
    TODO: MDEV-9331
    if (from->type() == MYSQL_TYPE_BIT)
      return do_field_int;
    */
    if (!(from->flags & BLOB_FLAG) || from->charset() != charset() ||
        !from->compression_method() != !compression_method())
      return do_conv_blob;
    if (from->pack_length() != Field_blob::pack_length())
      return do_copy_blob;
    return get_identical_copy_func();
  }
  int  store_field(Field *from)
  {                                             // Be sure the value is stored
    from->val_str(&value);
    if (table->copy_blobs ||
        (!value.is_alloced() && from->is_varchar_and_in_write_set()))
      value.copy();
    return store(value.ptr(), value.length(), from->charset());
  }
  bool memcpy_field_possible(const Field *from) const
  {
    return Field_str::memcpy_field_possible(from) &&
           !compression_method() == !from->compression_method() &&
           !table->copy_blobs;
  }
  int store(const char *to, size_t length, CHARSET_INFO *charset);
  using Field_str::store;
  double val_real(void);
  longlong val_int(void);
  String *val_str(String*,String *);
  my_decimal *val_decimal(my_decimal *);
  int cmp_max(const uchar *, const uchar *, uint max_length);
  int cmp(const uchar *a,const uchar *b)
    { return cmp_max(a, b, ~0U); }
  int cmp(const uchar *a, uint32 a_length, const uchar *b, uint32 b_length);
  int cmp_binary(const uchar *a,const uchar *b, uint32 max_length=~0U);
  int key_cmp(const uchar *,const uchar*);
  int key_cmp(const uchar *str, uint length);
  /* Never update the value of min_val for a blob field */
  bool update_min(Field *min_val, bool force_update) { return FALSE; }
  /* Never update the value of max_val for a blob field */
  bool update_max(Field *max_val, bool force_update) { return FALSE; }
  uint32 key_length() const { return 0; }
  void sort_string(uchar *buff,uint length);
  uint32 pack_length() const
  { return (uint32) (packlength + portable_sizeof_char_ptr); }

  /**
     Return the packed length without the pointer size added. 

     This is used to determine the size of the actual data in the row
     buffer.

     @returns The length of the raw data itself without the pointer.
  */
  uint32 pack_length_no_ptr() const
  { return (uint32) (packlength); }
  uint row_pack_length() const { return pack_length_no_ptr(); }
  uint32 sort_length() const;
  uint32 value_length() { return get_length(); }
  virtual uint32 max_data_length() const
  {
    return (uint32) (((ulonglong) 1 << (packlength*8)) -1);
  }
  int reset(void) { bzero(ptr, packlength+sizeof(uchar*)); return 0; }
  void reset_fields() { bzero((uchar*) &value,sizeof(value)); bzero((uchar*) &read_value,sizeof(read_value)); }
  uint32 get_field_buffer_size(void) { return value.alloced_length(); }
  void store_length(uchar *i_ptr, uint i_packlength, uint32 i_number);
  inline void store_length(size_t number)
  {
    DBUG_ASSERT(number < UINT_MAX32);
    store_length(ptr, packlength, (uint32)number);
  }
  inline uint32 get_length(uint row_offset= 0) const
  { return get_length(ptr+row_offset, this->packlength); }
  uint32 get_length(const uchar *ptr, uint packlength) const;
  uint32 get_length(const uchar *ptr_arg) const
  { return get_length(ptr_arg, this->packlength); }
  inline uchar *get_ptr() const { return get_ptr(0); }
  inline uchar *get_ptr(my_ptrdiff_t row_offset) const
  {
    uchar *s;
    memcpy(&s, ptr + packlength + row_offset, sizeof(uchar*));
    return s;
  }
  inline void set_ptr(uchar *length, uchar *data)
  {
    memcpy(ptr,length,packlength);
    memcpy(ptr+packlength, &data,sizeof(char*));
  }
  void set_ptr_offset(my_ptrdiff_t ptr_diff, uint32 length, const uchar *data)
  {
    uchar *ptr_ofs= ADD_TO_PTR(ptr,ptr_diff,uchar*);
    store_length(ptr_ofs, packlength, length);
    memcpy(ptr_ofs+packlength, &data, sizeof(char*));
  }
  inline void set_ptr(uint32 length, uchar *data)
  {
    set_ptr_offset(0, length, data);
  }
  int copy_value(Field_blob *from);
  uint get_key_image(uchar *buff,uint length, imagetype type);
  void set_key_image(const uchar *buff,uint length);
  Field *new_key_field(MEM_ROOT *root, TABLE *new_table,
                       uchar *new_ptr, uint32 length,
                       uchar *new_null_ptr, uint new_null_bit);
  void sql_type(String &str) const;
  inline bool copy()
  {
    uchar *tmp= get_ptr();
    if (value.copy((char*) tmp, get_length(), charset()))
    {
      Field_blob::reset();
      return 1;
    }
    tmp=(uchar*) value.ptr();
    memcpy(ptr+packlength, &tmp, sizeof(char*));
    return 0;
  }
  /* store value for the duration of the current read record */
  inline void swap_value_and_read_value()
  {
    read_value.swap(value);
  }
  inline void set_value(uchar *data)
  {
    /* Set value pointer. Lengths are not important */
    value.reset((char*) data, 1, 1, &my_charset_bin);
  }
  virtual uchar *pack(uchar *to, const uchar *from, uint max_length);
  virtual const uchar *unpack(uchar *to, const uchar *from,
                              const uchar *from_end, uint param_data);
  uint packed_col_length(const uchar *col_ptr, uint length);
  uint max_packed_col_length(uint max_length);
  void free()
  {
    value.free();
    read_value.free();
  }
  inline void clear_temporary()
  {
    uchar *tmp= get_ptr();
    if (likely(value.ptr() == (char*) tmp))
      bzero((uchar*) &value, sizeof(value));
    else
    {
      /*
        Currently read_value should never point to tmp, the following code
        is mainly here to make things future proof.
      */
      if (unlikely(read_value.ptr() == (char*) tmp))
        bzero((uchar*) &read_value, sizeof(read_value));
    }
  }
  uint size_of() const { return sizeof(*this); }
  bool has_charset(void) const
  { return charset() == &my_charset_bin ? FALSE : TRUE; }
  uint32 max_display_length();
  uint32 char_length() const;
  uint is_equal(Create_field *new_field);
private:
  int save_field_metadata(uchar *first_byte);
};


class Field_blob_compressed: public Field_blob {
public:
  Field_blob_compressed(uchar *ptr_arg, uchar *null_ptr_arg,
                        uchar null_bit_arg, enum utype unireg_check_arg,
                        const LEX_CSTRING *field_name_arg, TABLE_SHARE *share,
                        uint blob_pack_length, const DTCollation &collation,
                        Compression_method *compression_method_arg):
    Field_blob(ptr_arg, null_ptr_arg, null_bit_arg, unireg_check_arg,
               field_name_arg, share, blob_pack_length, collation),
    compression_method_ptr(compression_method_arg) {}
  Compression_method *compression_method() const
  { return compression_method_ptr; }
private:
  Compression_method *compression_method_ptr;
  int store(const char *to, size_t length, CHARSET_INFO *charset);
  using Field_str::store;
  String *val_str(String *, String *);
  double val_real(void);
  longlong val_int(void);
  uint size_of() const { return sizeof(*this); }
  enum_field_types binlog_type() const { return MYSQL_TYPE_BLOB_COMPRESSED; }
  void sql_type(String &str) const
  {
    Field_blob::sql_type(str);
    str.append(STRING_WITH_LEN(" /*!100301 COMPRESSED*/"));
  }

  /*
    Compressed fields can't have keys as two rows may have different
    compression methods or compression levels.
  */

  uint get_key_image(uchar *buff, uint length, imagetype type_arg)
  { DBUG_ASSERT(0); return 0; }
  void set_key_image(const uchar *buff, uint length)
  { DBUG_ASSERT(0); }
  int key_cmp(const uchar *a, const uchar *b)
  { DBUG_ASSERT(0); return 0; }
  int key_cmp(const uchar *str, uint length)
  { DBUG_ASSERT(0); return 0; }
  Field *new_key_field(MEM_ROOT *root, TABLE *new_table,
                       uchar *new_ptr, uint32 length,
                       uchar *new_null_ptr, uint new_null_bit)
  { DBUG_ASSERT(0); return 0; }
};


#ifdef HAVE_SPATIAL
class Field_geom :public Field_blob {
public:
  enum geometry_type geom_type;
  uint srid;
  uint precision;
  enum storage_type { GEOM_STORAGE_WKB= 0, GEOM_STORAGE_BINARY= 1};
  enum storage_type storage;

  Field_geom(uchar *ptr_arg, uchar *null_ptr_arg, uchar null_bit_arg,
	     enum utype unireg_check_arg, const LEX_CSTRING *field_name_arg,
	     TABLE_SHARE *share, uint blob_pack_length,
	     enum geometry_type geom_type_arg, uint field_srid)
     :Field_blob(ptr_arg, null_ptr_arg, null_bit_arg, unireg_check_arg,
                 field_name_arg, share, blob_pack_length, &my_charset_bin)
  { geom_type= geom_type_arg; srid= field_srid; }
  enum ha_base_keytype key_type() const { return HA_KEYTYPE_VARBINARY2; }
  const Type_handler *type_handler() const
  {
    return &type_handler_geometry;
  }
  enum_field_types type() const
  {
    return MYSQL_TYPE_GEOMETRY;
  }
  enum_field_types real_type() const
  {
    return MYSQL_TYPE_GEOMETRY;
  }
  bool can_optimize_range(const Item_bool_func *cond,
                                  const Item *item,
                                  bool is_eq_func) const;
  void sql_type(String &str) const;
  uint is_equal(Create_field *new_field);
  int  store(const char *to, size_t length, CHARSET_INFO *charset);
  int  store(double nr);
  int  store(longlong nr, bool unsigned_val);
  int  store_decimal(const my_decimal *);
  uint size_of() const { return sizeof(*this); }
  /**
   Key length is provided only to support hash joins. (compared byte for byte)
   Ex: SELECT .. FROM t1,t2 WHERE t1.field_geom1=t2.field_geom2.

   The comparison is not very relevant, as identical geometry might be
   represented differently, but we need to support it either way.
  */
  uint32 key_length() const { return packlength; }

  /**
    Non-nullable GEOMETRY types cannot have defaults,
    but the underlying blob must still be reset.
   */
  int reset(void) { return Field_blob::reset() || !maybe_null(); }
  bool load_data_set_null(THD *thd);

  geometry_type get_geometry_type() { return geom_type; };
  static geometry_type geometry_type_merge(geometry_type, geometry_type);
  uint get_srid() { return srid; }
};

uint gis_field_options_image(uchar *buff, List<Create_field> &create_fields);
uint gis_field_options_read(const uchar *buf, size_t buf_len,
      Field_geom::storage_type *st_type,uint *precision, uint *scale, uint *srid);

#endif /*HAVE_SPATIAL*/


class Field_enum :public Field_str {
  static void do_field_enum(Copy_field *copy_field);
protected:
  uint packlength;
public:
  TYPELIB *typelib;
  Field_enum(uchar *ptr_arg, uint32 len_arg, uchar *null_ptr_arg,
             uchar null_bit_arg,
             enum utype unireg_check_arg, const LEX_CSTRING *field_name_arg,
             uint packlength_arg,
             TYPELIB *typelib_arg,
             const DTCollation &collation)
    :Field_str(ptr_arg, len_arg, null_ptr_arg, null_bit_arg,
	       unireg_check_arg, field_name_arg, collation),
    packlength(packlength_arg),typelib(typelib_arg)
  {
      flags|=ENUM_FLAG;
  }
  Field *make_new_field(MEM_ROOT *root, TABLE *new_table, bool keep_type);
  const Type_handler *type_handler() const { return &type_handler_enum; }
  enum ha_base_keytype key_type() const;
  Copy_func *get_copy_func(const Field *from) const
  {
    if (eq_def(from))
      return get_identical_copy_func();
    if (real_type() == MYSQL_TYPE_ENUM &&
        from->real_type() == MYSQL_TYPE_ENUM)
      return do_field_enum;
    if (from->result_type() == STRING_RESULT)
      return do_field_string;
    return do_field_int;
  }
  int store_field(Field *from)
  {
    if (from->real_type() == MYSQL_TYPE_ENUM && from->val_int() == 0)
    {
      store_type(0);
      return 0;
    }
    return from->save_in_field(this);
  }
  int save_in_field(Field *to)
  {
    if (to->result_type() != STRING_RESULT)
      return to->store(val_int(), 0);
    return save_in_field_str(to);
  }
  bool memcpy_field_possible(const Field *from) const { return false; }
  int  store(const char *to,size_t length,CHARSET_INFO *charset);
  int  store(double nr);
  int  store(longlong nr, bool unsigned_val);
  double val_real(void);
  longlong val_int(void);
  String *val_str(String*,String *);
  int cmp(const uchar *,const uchar *);
  void sort_string(uchar *buff,uint length);
  uint32 pack_length() const { return (uint32) packlength; }
  void store_type(ulonglong value);
  void sql_type(String &str) const;
  uint size_of() const { return sizeof(*this); }
  uint pack_length_from_metadata(uint field_metadata)
  { return (field_metadata & 0x00ff); }
  uint row_pack_length() const { return pack_length(); }
  virtual bool zero_pack() const { return 0; }
  bool optimize_range(uint idx, uint part) { return 0; }
  bool eq_def(const Field *field) const;
  bool has_charset(void) const { return TRUE; }
  /* enum and set are sorted as integers */
  CHARSET_INFO *sort_charset(void) const { return &my_charset_bin; }
  uint decimals() const { return 0; }
  TYPELIB *get_typelib() const { return typelib; }

  virtual uchar *pack(uchar *to, const uchar *from, uint max_length);
  virtual const uchar *unpack(uchar *to, const uchar *from,
                              const uchar *from_end, uint param_data);

  bool can_optimize_keypart_ref(const Item_bool_func *cond,
                                const Item *item) const;
  bool can_optimize_group_min_max(const Item_bool_func *cond,
                                  const Item *const_item) const
  {
    /*
      Can't use GROUP_MIN_MAX optimization for ENUM and SET,
      because the values are stored as numbers in index,
      while MIN() and MAX() work as strings.
      It would return the records with min and max enum numeric indexes.
     "Bug#45300 MAX() and ENUM type" should be fixed first.
    */
    return false;
  }
  bool can_optimize_range(const Item_bool_func *cond,
                          const Item *item,
                          bool is_eq_func) const;
private:
  int save_field_metadata(uchar *first_byte);
  uint is_equal(Create_field *new_field);
};


class Field_set :public Field_enum {
public:
  Field_set(uchar *ptr_arg, uint32 len_arg, uchar *null_ptr_arg,
	    uchar null_bit_arg,
	    enum utype unireg_check_arg, const LEX_CSTRING *field_name_arg,
	    uint32 packlength_arg,
	    TYPELIB *typelib_arg, const DTCollation &collation)
    :Field_enum(ptr_arg, len_arg, null_ptr_arg, null_bit_arg,
		    unireg_check_arg, field_name_arg,
                packlength_arg,
                typelib_arg, collation),
      empty_set_string("", 0, collation.collation)
    {
      flags=(flags & ~ENUM_FLAG) | SET_FLAG;
    }
  int  store_field(Field *from) { return from->save_in_field(this); }
  int  store(const char *to,size_t length,CHARSET_INFO *charset);
  int  store(double nr) { return Field_set::store((longlong) nr, FALSE); }
  int  store(longlong nr, bool unsigned_val);

  virtual bool zero_pack() const { return 1; }
  String *val_str(String*,String *);
  void sql_type(String &str) const;
  uint size_of() const { return sizeof(*this); }
  const Type_handler *type_handler() const { return &type_handler_set; }
  bool has_charset(void) const { return TRUE; }
private:
  const String empty_set_string;
};


/*
  Note:
    To use Field_bit::cmp_binary() you need to copy the bits stored in
    the beginning of the record (the NULL bytes) to each memory you
    want to compare (where the arguments point).

    This is the reason:
    - Field_bit::cmp_binary() is only implemented in the base class
      (Field::cmp_binary()).
    - Field::cmp_binary() currenly use pack_length() to calculate how
      long the data is.
    - pack_length() includes size of the bits stored in the NULL bytes
      of the record.
*/
class Field_bit :public Field {
public:
  uchar *bit_ptr;     // position in record where 'uneven' bits store
  uchar bit_ofs;      // offset to 'uneven' high bits
  uint bit_len;       // number of 'uneven' high bits
  uint bytes_in_rec;
  Field_bit(uchar *ptr_arg, uint32 len_arg, uchar *null_ptr_arg,
            uchar null_bit_arg, uchar *bit_ptr_arg, uchar bit_ofs_arg,
            enum utype unireg_check_arg, const LEX_CSTRING *field_name_arg);
  const Type_handler *type_handler() const { return &type_handler_bit; }
  enum ha_base_keytype key_type() const { return HA_KEYTYPE_BIT; }
  uint32 key_length() const { return (uint32) (field_length + 7) / 8; }
  uint32 max_data_length() const { return (field_length + 7) / 8; }
  uint32 max_display_length() { return field_length; }
  uint size_of() const { return sizeof(*this); }
  int reset(void) { 
    bzero(ptr, bytes_in_rec); 
    if (bit_ptr && (bit_len > 0))  // reset odd bits among null bits
      clr_rec_bits(bit_ptr, bit_ofs, bit_len);
    return 0; 
  }
  Copy_func *get_copy_func(const Field *from) const
  {
    return do_field_int;
  }
  int save_in_field(Field *to) { return to->store(val_int(), true); }
  bool memcpy_field_possible(const Field *from) const { return false; }
  int store(const char *to, size_t length, CHARSET_INFO *charset);
  int store(double nr);
  int store(longlong nr, bool unsigned_val);
  int store_decimal(const my_decimal *);
  double val_real(void);
  longlong val_int(void);
  String *val_str(String*, String *);
  virtual bool str_needs_quotes() { return TRUE; }
  my_decimal *val_decimal(my_decimal *);
  bool val_bool() { return val_int() != 0; }
  int cmp(const uchar *a, const uchar *b)
  {
    DBUG_ASSERT(ptr == a || ptr == b);
    if (ptr == a)
      return Field_bit::key_cmp(b, bytes_in_rec + MY_TEST(bit_len));
    else
      return Field_bit::key_cmp(a, bytes_in_rec + MY_TEST(bit_len)) * -1;
  }
  int cmp_binary_offset(uint row_offset)
  { return cmp_offset(row_offset); }
  int cmp_max(const uchar *a, const uchar *b, uint max_length);
  int key_cmp(const uchar *a, const uchar *b)
  { return cmp_binary((uchar *) a, (uchar *) b); }
  int key_cmp(const uchar *str, uint length);
  int cmp_offset(uint row_offset);
  bool update_min(Field *min_val, bool force_update)
  { 
    longlong val= val_int();
    bool update_fl= force_update || val < min_val->val_int();
    if (update_fl)
    {
      min_val->set_notnull();
      min_val->store(val, FALSE);
    }
    return update_fl;
  }
  bool update_max(Field *max_val, bool force_update)
  { 
    longlong val= val_int();
    bool update_fl= force_update || val > max_val->val_int();
    if (update_fl)
    {
      max_val->set_notnull();
      max_val->store(val, FALSE);
    }
    return update_fl;
  }
  void store_field_value(uchar *val, uint len)
  {
    store(*((longlong *)val), TRUE);
  }
  double pos_in_interval(Field *min, Field *max)
  {
    return pos_in_interval_val_real(min, max);
  }
  void get_image(uchar *buff, uint length, CHARSET_INFO *cs)
  { get_key_image(buff, length, itRAW); }   
  void set_image(const uchar *buff,uint length, CHARSET_INFO *cs)
  { Field_bit::store((char *) buff, length, cs); }
  uint get_key_image(uchar *buff, uint length, imagetype type);
  void set_key_image(const uchar *buff, uint length)
  { Field_bit::store((char*) buff, length, &my_charset_bin); }
  void sort_string(uchar *buff, uint length)
  { get_key_image(buff, length, itRAW); }
  uint32 pack_length() const { return (uint32) (field_length + 7) / 8; }
  uint32 pack_length_in_rec() const { return bytes_in_rec; }
  uint pack_length_from_metadata(uint field_metadata);
  uint row_pack_length() const
  { return (bytes_in_rec + ((bit_len > 0) ? 1 : 0)); }
  bool compatible_field_size(uint metadata, Relay_log_info *rli,
                             uint16 mflags, int *order_var);
  void sql_type(String &str) const;
  virtual uchar *pack(uchar *to, const uchar *from, uint max_length);
  virtual const uchar *unpack(uchar *to, const uchar *from,
                              const uchar *from_end, uint param_data);
  virtual int set_default();

  Field *new_key_field(MEM_ROOT *root, TABLE *new_table,
                       uchar *new_ptr, uint32 length,
                       uchar *new_null_ptr, uint new_null_bit);
  void set_bit_ptr(uchar *bit_ptr_arg, uchar bit_ofs_arg)
  {
    bit_ptr= bit_ptr_arg;
    bit_ofs= bit_ofs_arg;
  }
  bool eq(Field *field)
  {
    return (Field::eq(field) &&
            bit_ptr == ((Field_bit *)field)->bit_ptr &&
            bit_ofs == ((Field_bit *)field)->bit_ofs);
  }
  uint is_equal(Create_field *new_field);
  void move_field_offset(my_ptrdiff_t ptr_diff)
  {
    Field::move_field_offset(ptr_diff);
    bit_ptr= ADD_TO_PTR(bit_ptr, ptr_diff, uchar*);
  }
  void hash(ulong *nr, ulong *nr2);

private:
  virtual size_t do_last_null_byte() const;
  int save_field_metadata(uchar *first_byte);
};


/**
  BIT field represented as chars for non-MyISAM tables.

  @todo The inheritance relationship is backwards since Field_bit is
  an extended version of Field_bit_as_char and not the other way
  around. Hence, we should refactor it to fix the hierarchy order.
 */
class Field_bit_as_char: public Field_bit {
public:
  Field_bit_as_char(uchar *ptr_arg, uint32 len_arg, uchar *null_ptr_arg,
                    uchar null_bit_arg,
                    enum utype unireg_check_arg, const LEX_CSTRING *field_name_arg);
  enum ha_base_keytype key_type() const { return HA_KEYTYPE_BINARY; }
  uint size_of() const { return sizeof(*this); }
  int store(const char *to, size_t length, CHARSET_INFO *charset);
  int store(double nr) { return Field_bit::store(nr); }
  int store(longlong nr, bool unsigned_val)
  { return Field_bit::store(nr, unsigned_val); }
  void sql_type(String &str) const;
};


class Field_row: public Field_null
{
  class Virtual_tmp_table *m_table;
public:
  Field_row(uchar *ptr_arg, const LEX_CSTRING *field_name_arg)
    :Field_null(ptr_arg, 0, Field::NONE, field_name_arg, &my_charset_bin),
     m_table(NULL)
    {}
  ~Field_row();
  Virtual_tmp_table **virtual_tmp_table_addr() { return &m_table; }
  bool sp_prepare_and_store_item(THD *thd, Item **value);
};


extern const LEX_CSTRING null_clex_str;

Field *make_field(TABLE_SHARE *share, MEM_ROOT *mem_root,
                  uchar *ptr, uint32 field_length,
                  uchar *null_pos, uchar null_bit,
                  uint pack_flag, const Type_handler *handler,
                  CHARSET_INFO *cs,
                  Field::geometry_type geom_type, uint srid,
                  Field::utype unireg_check,
                  TYPELIB *interval, const LEX_CSTRING *field_name,
                  uint32 flags);

/*
  Create field class for CREATE TABLE
*/
class Column_definition: public Sql_alloc,
                         public Type_handler_hybrid_field_type
{
  /**
    Create "interval" from "interval_list".
    @param mem_root                   - memory root to create the TYPELIB
                                        instance and its values on
    @param reuse_interval_list_values - determines if TYPELIB can reuse strings
                                        from interval_list, or should always
                                        allocate a copy on mem_root, even if
                                        character set conversion is not needed
    @retval false on success
    @retval true  on error (bad values, or EOM)
  */
  bool create_interval_from_interval_list(MEM_ROOT *mem_root,
                                          bool reuse_interval_list_values);

  /*
    Calculate TYPELIB (set or enum) max and total lengths

    @param  cs            charset+collation pair of the interval
    @param  max_length    length of the longest item
    @param  tot_length    sum of the item lengths

    After this method call:
    - ENUM uses max_length
    - SET uses tot_length.
  */
  void calculate_interval_lengths(uint32 *max_length, uint32 *tot_length)
  {
    const char **pos;
    uint *len;
    *max_length= *tot_length= 0;
    for (pos= interval->type_names, len= interval->type_lengths;
         *pos ; pos++, len++)
    {
      size_t length= charset->cset->numchars(charset, *pos, *pos + *len);
      DBUG_ASSERT(length < UINT_MAX32);
      *tot_length+= (uint) length;
      set_if_bigger(*max_length, (uint32)length);
    }
  }
  bool prepare_stage1_check_typelib_default();
  bool prepare_stage1_convert_default(THD *, MEM_ROOT *, CHARSET_INFO *to);
  const Type_handler *field_type() const; // Prevent using this
  Compression_method *compression_method_ptr;
public:
  LEX_CSTRING field_name;
  LEX_CSTRING comment;			// Comment for field
  enum enum_column_versioning
  {
    VERSIONING_NOT_SET,
    WITH_VERSIONING,
    WITHOUT_VERSIONING
  };
  Item *on_update;		        // ON UPDATE NOW()
  /*
    At various stages in execution this can be length of field in bytes or
    max number of characters. 
  */
  ulonglong length;
  field_visibility_t invisible;
  /*
    The value of `length' as set by parser: is the number of characters
    for most of the types, or of bytes for BLOBs or numeric types.
  */
  uint32 char_length;
  uint  decimals, flags, pack_length, key_length;
  Field::utype unireg_check;
  TYPELIB *interval;			// Which interval to use
  List<String> interval_list;
  CHARSET_INFO *charset;
  uint32 srid;
  Field::geometry_type geom_type;
  engine_option_value *option_list;

  uint pack_flag;

  /*
    This is additinal data provided for any computed(virtual) field.
    In particular it includes a pointer to the item by  which this field
    can be computed from other fields.
  */
  Virtual_column_info
    *vcol_info,                      // Virtual field
    *default_value,                  // Default value
    *check_constraint;               // Check constraint

  enum_column_versioning versioning;

  Column_definition()
   :Type_handler_hybrid_field_type(&type_handler_null),
    compression_method_ptr(0),
    comment(null_clex_str),
    on_update(NULL), length(0), invisible(VISIBLE), decimals(0),
    flags(0), pack_length(0), key_length(0), unireg_check(Field::NONE),
    interval(0), charset(&my_charset_bin),
    srid(0), geom_type(Field::GEOM_GEOMETRY),
    option_list(NULL), pack_flag(0),
    vcol_info(0), default_value(0), check_constraint(0),
    versioning(VERSIONING_NOT_SET)
  {
    interval_list.empty();
  }

  Column_definition(THD *thd, Field *field, Field *orig_field);
  void set_attributes(const Lex_field_type_st &type, CHARSET_INFO *cs);
  void create_length_to_internal_length_null()
  {
    DBUG_ASSERT(length == 0);
    key_length= pack_length= 0;
  }
  void create_length_to_internal_length_simple()
  {
    key_length= pack_length= type_handler()->calc_pack_length((uint32) length);
  }
  void create_length_to_internal_length_string()
  {
    length*= charset->mbmaxlen;
    if (real_field_type() == MYSQL_TYPE_VARCHAR && compression_method())
      length++;
    DBUG_ASSERT(length <= UINT_MAX32);
    key_length= (uint) length;
    pack_length= type_handler()->calc_pack_length((uint32) length);
  }
  void create_length_to_internal_length_typelib()
  {
    /* Pack_length already calculated in sql_parse.cc */
    length*= charset->mbmaxlen;
    key_length= pack_length;
  }
  bool vers_sys_field() const
  {
    return flags & (VERS_SYS_START_FLAG | VERS_SYS_END_FLAG);
  }
  void create_length_to_internal_length_bit();
  void create_length_to_internal_length_newdecimal();

  /**
    Prepare a SET/ENUM field.
    Create "interval" from "interval_list" if needed, and adjust "length".
    @param mem_root                   - Memory root to allocate TYPELIB and
                                        its values on
    @param reuse_interval_list_values - determines if TYPELIB can reuse value
                                        buffers from interval_list, or should
                                        always allocate a copy on mem_root,
                                        even if character set conversion
                                        is not needed
  */
  bool prepare_interval_field(MEM_ROOT *mem_root,
                              bool reuse_interval_list_values);

  void prepare_interval_field_calc_length()
  {
    uint32 field_length, dummy;
    if (real_field_type() == MYSQL_TYPE_SET)
    {
      calculate_interval_lengths(&dummy, &field_length);
      length= field_length + (interval->count - 1);
    }
    else /* MYSQL_TYPE_ENUM */
    {
      calculate_interval_lengths(&field_length, &dummy);
      length= field_length;
    }
    set_if_smaller(length, MAX_FIELD_WIDTH - 1);
  }

  bool prepare_blob_field(THD *thd);

  bool sp_prepare_create_field(THD *thd, MEM_ROOT *mem_root);

  bool prepare_stage1(THD *thd, MEM_ROOT *mem_root,
                      handler *file, ulonglong table_flags);
  bool prepare_stage1_typelib(THD *thd, MEM_ROOT *mem_root,
                              handler *file, ulonglong table_flags);
  bool prepare_stage1_string(THD *thd, MEM_ROOT *mem_root,
                             handler *file, ulonglong table_flags);
  bool prepare_stage1_bit(THD *thd, MEM_ROOT *mem_root,
                          handler *file, ulonglong table_flags);

  void redefine_stage1_common(const Column_definition *dup_field,
                              const handler *file,
                              const Schema_specification_st *schema);
  bool redefine_stage1(const Column_definition *dup_field, const handler *file,
                       const Schema_specification_st *schema)
  {
    const Type_handler *handler= dup_field->type_handler();
    return handler->Column_definition_redefine_stage1(this, dup_field,
                                                      file, schema);
  }
  bool prepare_stage2(handler *handler, ulonglong table_flags);
  bool prepare_stage2_blob(handler *handler,
                           ulonglong table_flags, uint field_flags);
  bool prepare_stage2_varchar(ulonglong table_flags);
  bool prepare_stage2_typelib(const char *type_name, uint field_flags,
                              uint *dup_val_count);
  uint pack_flag_numeric(uint dec) const;
  uint sign_length() const { return flags & UNSIGNED_FLAG ? 0 : 1; }
  bool check_length(uint mysql_errno, uint max_allowed_length) const;
  bool fix_attributes_real(uint default_length);
  bool fix_attributes_int(uint default_length);
  bool fix_attributes_decimal();
  bool fix_attributes_temporal_with_time(uint int_part_length);
  bool fix_attributes_bit();

  bool check(THD *thd);

  bool stored_in_db() const { return !vcol_info || vcol_info->stored_in_db; }

  ha_storage_media field_storage_type() const
  {
    return (ha_storage_media)
      ((flags >> FIELD_FLAGS_STORAGE_MEDIA) & 3);
  }

  column_format_type column_format() const
  {
    return (column_format_type)
      ((flags >> FIELD_FLAGS_COLUMN_FORMAT) & 3);
  }

  bool has_default_function() const
  {
    return unireg_check != Field::NONE;
  }

  Field *make_field(TABLE_SHARE *share, MEM_ROOT *mem_root,
                    uchar *ptr, uchar *null_pos, uchar null_bit,
                    const LEX_CSTRING *field_name_arg) const
  {
    return ::make_field(share, mem_root, ptr,
                        (uint32)length, null_pos, null_bit,
                        pack_flag, type_handler(), charset,
                        geom_type, srid, unireg_check, interval,
                        field_name_arg, flags);
  }
  Field *make_field(TABLE_SHARE *share, MEM_ROOT *mem_root,
                    const LEX_CSTRING *field_name_arg) const
  {
    return make_field(share, mem_root, (uchar *) 0, (uchar *) "", 0,
                      field_name_arg);
  }
  /* Return true if default is an expression that must be saved explicitely */
  bool has_default_expression();

  bool has_default_now_unireg_check() const
  {
    return unireg_check == Field::TIMESTAMP_DN_FIELD
        || unireg_check == Field::TIMESTAMP_DNUN_FIELD;
  }

  void set_type(const Column_definition &other)
  {
    set_handler(other.type_handler());
    length= other.length;
    char_length= other.char_length;
    decimals= other.decimals;
    flags= other.flags;
    pack_length= other.pack_length;
    key_length= other.key_length;
    unireg_check= other.unireg_check;
    interval= other.interval;
    charset= other.charset;
    srid= other.srid;
    geom_type= other.geom_type;
    pack_flag= other.pack_flag;
  }

  // Replace the entire value by another definition
  void set_column_definition(const Column_definition *def)
  {
    *this= *def;
  }
  bool set_compressed(const char *method);
  void set_compression_method(Compression_method *compression_method_arg)
  { compression_method_ptr= compression_method_arg; }
  Compression_method *compression_method() const
  { return compression_method_ptr; }
};


/**
  List of ROW element definitions, e.g.:
    DECLARE a ROW(a INT,b VARCHAR(10))
*/
class Row_definition_list: public List<class Spvar_definition>
{
public:
  inline bool eq_name(const Spvar_definition *def, const LEX_CSTRING *name) const;
  /**
    Find a ROW field by name.
    @param [IN]  name   - the name
    @param [OUT] offset - if the ROW field found, its offset it returned here
    @retval NULL        - the ROW field was not found
    @retval !NULL       - the pointer to the found ROW field
  */
  Spvar_definition *find_row_field_by_name(const LEX_CSTRING *name, uint *offset) const
  {
    // Cast-off the "const" qualifier
    List_iterator<Spvar_definition> it(*((List<Spvar_definition>*)this));
    Spvar_definition *def;
    for (*offset= 0; (def= it++); (*offset)++)
    {
      if (eq_name(def, name))
        return def;
    }
    return 0;
  }
  bool adjust_formal_params_to_actual_params(THD *thd, List<Item> *args);
  bool adjust_formal_params_to_actual_params(THD *thd,
                                             Item **args, uint arg_count);
  bool resolve_type_refs(THD *);
};

/**
  This class is used during a stored routine or a trigger execution,
  at sp_rcontext::create() time.
  Currently it can represent:
  - variables with explicit data types:   DECLARE a INT;
  - variables with data type references:  DECLARE a t1.a%TYPE;
  - ROW type variables

  Notes:
  - Scalar variables have m_field_definitions==NULL.
  - ROW variables are defined as having MYSQL_TYPE_NULL,
    with a non-empty m_field_definitions.

  Data type references to other object types will be added soon, e.g.:
  - DECLARE a table_name%ROWTYPE;
  - DECLARE a cursor_name%ROWTYPE;
  - DECLARE a record_name%TYPE;
  - DECLARE a variable_name%TYPE;
*/
class Spvar_definition: public Column_definition
{
  Qualified_column_ident *m_column_type_ref; // for %TYPE
  Table_ident *m_table_rowtype_ref;          // for table%ROWTYPE
  bool m_cursor_rowtype_ref;                       // for cursor%ROWTYPE
  uint m_cursor_rowtype_offset;                    // for cursor%ROWTYPE
  Row_definition_list *m_row_field_definitions;    // for ROW
public:
  Spvar_definition()
   :m_column_type_ref(NULL),
    m_table_rowtype_ref(NULL),
    m_cursor_rowtype_ref(false),
    m_cursor_rowtype_offset(0),
    m_row_field_definitions(NULL)
  { }
  Spvar_definition(THD *thd, Field *field)
   :Column_definition(thd, field, NULL),
    m_column_type_ref(NULL),
    m_table_rowtype_ref(NULL),
    m_cursor_rowtype_ref(false),
    m_cursor_rowtype_offset(0),
    m_row_field_definitions(NULL)
  { }
  const Type_handler *type_handler() const
  {
    return Type_handler_hybrid_field_type::type_handler();
  }
  bool is_column_type_ref() const { return m_column_type_ref != 0; }
  bool is_table_rowtype_ref() const { return m_table_rowtype_ref != 0; }
  bool is_cursor_rowtype_ref() const { return m_cursor_rowtype_ref; }
<<<<<<< HEAD
  Qualified_column_ident *column_type_ref() const
=======
  bool is_explicit_data_type() const
  {
    return !is_column_type_ref() &&
           !is_table_rowtype_ref() &&
           !is_cursor_rowtype_ref();
  }
  class Qualified_column_ident *column_type_ref() const
>>>>>>> 88a9d4ab
  {
    return m_column_type_ref;
  }
  void set_column_type_ref(Qualified_column_ident *ref)
  {
    m_column_type_ref= ref;
  }

  Table_ident *table_rowtype_ref() const
  {
    return m_table_rowtype_ref;
  }
  void set_table_rowtype_ref(Table_ident *ref)
  {
    DBUG_ASSERT(ref);
    set_handler(&type_handler_row);
    m_table_rowtype_ref= ref;
  }

  uint cursor_rowtype_offset() const
  {
    return m_cursor_rowtype_offset;
  }
  void set_cursor_rowtype_ref(uint offset)
  {
    set_handler(&type_handler_row);
    m_cursor_rowtype_ref= true;
    m_cursor_rowtype_offset= offset;
  }

  /*
    Find a ROW field by name.
    See Row_field_list::find_row_field_by_name() for details.
  */
  Spvar_definition *find_row_field_by_name(const LEX_CSTRING *name, uint *offset) const
  {
    DBUG_ASSERT(m_row_field_definitions);
    return m_row_field_definitions->find_row_field_by_name(name, offset);
  }
  uint is_row() const
  {
    return m_row_field_definitions != NULL;
  }
  // Check if "this" defines a ROW variable with n elements
  uint is_row(uint n) const
  {
    return m_row_field_definitions != NULL &&
           m_row_field_definitions->elements == n;
  }
  Row_definition_list *row_field_definitions() const
  {
    return m_row_field_definitions;
  }
  void set_row_field_definitions(Row_definition_list *list)
  {
    DBUG_ASSERT(list);
    set_handler(&type_handler_row);
    m_row_field_definitions= list;
  }

};


inline bool Row_definition_list::eq_name(const Spvar_definition *def,
                                         const LEX_CSTRING *name) const
{
  return def->field_name.length == name->length && my_strcasecmp(system_charset_info, def->field_name.str, name->str) == 0;
}


class Create_field :public Column_definition
{
public:
  LEX_CSTRING change;			// If done with alter table
  LEX_CSTRING after;			// Put column after this one
  Field *field;				// For alter table
  TYPELIB *save_interval;               // Temporary copy for the above
                                        // Used only for UCS2 intervals

  /** structure with parsed options (for comparing fields in ALTER TABLE) */
  ha_field_option_struct *option_struct;
  uint	offset;
  uint8 interval_id;                    // For rea_create_table
  bool create_if_not_exists;            // Used in ALTER TABLE IF NOT EXISTS

  Create_field():
    Column_definition(),
    field(0), option_struct(NULL),
    create_if_not_exists(false)
  {
    change= after= null_clex_str;
  }
  Create_field(THD *thd, Field *old_field, Field *orig_field):
    Column_definition(thd, old_field, orig_field),
    change(old_field->field_name),
    field(old_field), option_struct(old_field->option_struct),
    create_if_not_exists(false)
  {
    after= null_clex_str;
  }
  /* Used to make a clone of this object for ALTER/CREATE TABLE */
  Create_field *clone(MEM_ROOT *mem_root) const;
};


/*
  A class for sending info to the client
*/

class Send_field :public Sql_alloc {
 public:
  const char *db_name;
  const char *table_name,*org_table_name;
  LEX_CSTRING col_name, org_col_name;
  ulong length;
  uint flags, decimals;
  enum_field_types type;
  Send_field() {}
};


/*
  A class for quick copying data to fields
*/

class Copy_field :public Sql_alloc {
public:
  uchar *from_ptr,*to_ptr;
  uchar *from_null_ptr,*to_null_ptr;
  bool *null_row;
  uint	from_bit,to_bit;
  /**
    Number of bytes in the fields pointed to by 'from_ptr' and
    'to_ptr'. Usually this is the number of bytes that are copied from
    'from_ptr' to 'to_ptr'.

    For variable-length fields (VARCHAR), the first byte(s) describe
    the actual length of the text. For VARCHARs with length 
       < 256 there is 1 length byte 
       >= 256 there is 2 length bytes
    Thus, if from_field is VARCHAR(10), from_length (and in most cases
    to_length) is 11. For VARCHAR(1024), the length is 1026. @see
    Field_varstring::length_bytes

    Note that for VARCHARs, do_copy() will be do_varstring*() which
    only copies the length-bytes (1 or 2) + the actual length of the
    text instead of from/to_length bytes.
  */
  uint from_length,to_length;
  Field *from_field,*to_field;
  String tmp;					// For items

  Copy_field() {}
  ~Copy_field() {}
  void set(Field *to,Field *from,bool save);	// Field to field 
  void set(uchar *to,Field *from);		// Field to string
  void (*do_copy)(Copy_field *);
  void (*do_copy2)(Copy_field *);		// Used to handle null values
};


uint pack_length_to_packflag(uint type);
enum_field_types get_blob_type_from_length(ulong length);
int set_field_to_null(Field *field);
int set_field_to_null_with_conversions(Field *field, bool no_conversions);
int convert_null_to_field_value_or_error(Field *field);
bool check_expression(Virtual_column_info *vcol, LEX_CSTRING *name,
                      enum_vcol_info_type type);

/*
  The following are for the interface with the .frm file
*/

#define FIELDFLAG_DECIMAL		1U
#define FIELDFLAG_BINARY		1U	// Shares same flag
#define FIELDFLAG_NUMBER		2U
#define FIELDFLAG_ZEROFILL		4U
#define FIELDFLAG_PACK			120U	// Bits used for packing
#define FIELDFLAG_INTERVAL		256U    // mangled with decimals!
#define FIELDFLAG_BITFIELD		512U	// mangled with decimals!
#define FIELDFLAG_BLOB			1024U	// mangled with decimals!
#define FIELDFLAG_GEOM			2048U   // mangled with decimals!

#define FIELDFLAG_TREAT_BIT_AS_CHAR     4096U   /* use Field_bit_as_char */
#define FIELDFLAG_LONG_DECIMAL          8192U
#define FIELDFLAG_NO_DEFAULT		16384U  /* sql */
#define FIELDFLAG_MAYBE_NULL		32768U	// sql
#define FIELDFLAG_HEX_ESCAPE		0x10000U
#define FIELDFLAG_PACK_SHIFT		3
#define FIELDFLAG_DEC_SHIFT		8
#define FIELDFLAG_MAX_DEC               63U

#define MTYP_TYPENR(type) (type & 127U)	/* Remove bits from type */

#define f_is_dec(x)		((x) & FIELDFLAG_DECIMAL)
#define f_is_num(x)		((x) & FIELDFLAG_NUMBER)
#define f_is_zerofill(x)	((x) & FIELDFLAG_ZEROFILL)
#define f_is_packed(x)		((x) & FIELDFLAG_PACK)
#define f_packtype(x)		(((x) >> FIELDFLAG_PACK_SHIFT) & 15)
#define f_decimals(x)		((uint8) (((x) >> FIELDFLAG_DEC_SHIFT) & FIELDFLAG_MAX_DEC))
#define f_is_alpha(x)		(!f_is_num(x))
#define f_is_binary(x)          ((x) & FIELDFLAG_BINARY) // 4.0- compatibility
#define f_is_enum(x)            (((x) & (FIELDFLAG_INTERVAL | FIELDFLAG_NUMBER)) == FIELDFLAG_INTERVAL)
#define f_is_bitfield(x)        (((x) & (FIELDFLAG_BITFIELD | FIELDFLAG_NUMBER)) == FIELDFLAG_BITFIELD)
#define f_is_blob(x)		(((x) & (FIELDFLAG_BLOB | FIELDFLAG_NUMBER)) == FIELDFLAG_BLOB)
#define f_is_geom(x)		(((x) & (FIELDFLAG_GEOM | FIELDFLAG_NUMBER)) == FIELDFLAG_GEOM)
#define f_settype(x)		(((uint) (x)) << FIELDFLAG_PACK_SHIFT)
#define f_maybe_null(x)		((x) & FIELDFLAG_MAYBE_NULL)
#define f_no_default(x)		((x) & FIELDFLAG_NO_DEFAULT)
#define f_bit_as_char(x)        ((x) & FIELDFLAG_TREAT_BIT_AS_CHAR)
#define f_is_hex_escape(x)      ((x) & FIELDFLAG_HEX_ESCAPE)
#define f_visibility(x)         (static_cast<field_visibility_t> ((x) & INVISIBLE_MAX_BITS))

inline
ulonglong TABLE::vers_end_id() const
{
  DBUG_ASSERT(versioned(VERS_TRX_ID));
  return static_cast<ulonglong>(vers_end_field()->val_int());
}

inline
ulonglong TABLE::vers_start_id() const
{
  DBUG_ASSERT(versioned(VERS_TRX_ID));
  return static_cast<ulonglong>(vers_start_field()->val_int());
}


#endif /* FIELD_INCLUDED */<|MERGE_RESOLUTION|>--- conflicted
+++ resolved
@@ -4429,17 +4429,13 @@
   bool is_column_type_ref() const { return m_column_type_ref != 0; }
   bool is_table_rowtype_ref() const { return m_table_rowtype_ref != 0; }
   bool is_cursor_rowtype_ref() const { return m_cursor_rowtype_ref; }
-<<<<<<< HEAD
-  Qualified_column_ident *column_type_ref() const
-=======
   bool is_explicit_data_type() const
   {
     return !is_column_type_ref() &&
            !is_table_rowtype_ref() &&
            !is_cursor_rowtype_ref();
   }
-  class Qualified_column_ident *column_type_ref() const
->>>>>>> 88a9d4ab
+  Qualified_column_ident *column_type_ref() const
   {
     return m_column_type_ref;
   }
