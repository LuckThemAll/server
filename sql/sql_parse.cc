/* Copyright (c) 2000, 2017, Oracle and/or its affiliates.
   Copyright (c) 2008, 2018, MariaDB

   This program is free software; you can redistribute it and/or modify
   it under the terms of the GNU General Public License as published by
   the Free Software Foundation; version 2 of the License.

   This program is distributed in the hope that it will be useful,
   but WITHOUT ANY WARRANTY; without even the implied warranty of
   MERCHANTABILITY or FITNESS FOR A PARTICULAR PURPOSE.  See the
   GNU General Public License for more details.

   You should have received a copy of the GNU General Public License
   along with this program; if not, write to the Free Software
   Foundation, Inc., 51 Franklin St, Fifth Floor, Boston, MA  02110-1301  USA */

#define MYSQL_LEX 1
#include "mariadb.h"
#include "sql_priv.h"
#include "sql_parse.h"        // sql_kill, *_precheck, *_prepare
#include "lock.h"             // try_transactional_lock,
                              // check_transactional_lock,
                              // set_handler_table_locks,
                              // lock_global_read_lock,
                              // make_global_read_lock_block_commit
#include "sql_base.h"         // open_tables, open_and_lock_tables,
                              // lock_tables, unique_table,
                              // close_thread_tables, is_temporary_table
                              // table_cache.h
#include "sql_cache.h"        // QUERY_CACHE_FLAGS_SIZE, query_cache_*
#include "sql_show.h"         // mysqld_list_*, mysqld_show_*,
                              // calc_sum_of_all_status
#include "mysqld.h"
#include "sql_locale.h"                         // my_locale_en_US
#include "log.h"                                // flush_error_log
#include "sql_view.h"         // mysql_create_view, mysql_drop_view
#include "sql_delete.h"       // mysql_delete
#include "sql_insert.h"       // mysql_insert
#include "sql_update.h"       // mysql_update, mysql_multi_update
#include "sql_partition.h"    // struct partition_info
#include "sql_db.h"           // mysql_change_db, mysql_create_db,
                              // mysql_rm_db, mysql_upgrade_db,
                              // mysql_alter_db,
                              // check_db_dir_existence,
                              // my_dbopt_cleanup
#include "sql_table.h"        // mysql_create_like_table,
                              // mysql_create_table,
                              // mysql_alter_table,
                              // mysql_backup_table,
                              // mysql_restore_table
#include "sql_reload.h"       // reload_acl_and_cache
#include "sql_admin.h"        // mysql_assign_to_keycache
#include "sql_connect.h"      // decrease_user_connections,
                              // check_mqh,
                              // reset_mqh
#include "sql_rename.h"       // mysql_rename_tables
#include "sql_tablespace.h"   // mysql_alter_tablespace
#include "hostname.h"         // hostname_cache_refresh
#include "sql_acl.h"          // *_ACL, check_grant, is_acl_user,
                              // has_any_table_level_privileges,
                              // mysql_drop_user, mysql_rename_user,
                              // check_grant_routine,
                              // mysql_routine_grant,
                              // mysql_show_grants,
                              // sp_grant_privileges, ...
#include "sql_test.h"         // mysql_print_status
#include "sql_select.h"       // handle_select, mysql_select,
                              // mysql_explain_union
#include "sql_load.h"         // mysql_load
#include "sql_servers.h"      // create_servers, alter_servers,
                              // drop_servers, servers_reload
#include "sql_handler.h"      // mysql_ha_open, mysql_ha_close,
                              // mysql_ha_read
#include "sql_binlog.h"       // mysql_client_binlog_statement
#include "sql_do.h"           // mysql_do
#include "sql_help.h"         // mysqld_help
#include "rpl_constants.h"    // Incident, INCIDENT_LOST_EVENTS
#include "log_event.h"
#include "sql_repl.h"
#include "rpl_filter.h"
#include "repl_failsafe.h"
#include <m_ctype.h>
#include <myisam.h>
#include <my_dir.h>
#include "rpl_mi.h"

#include "sql_digest.h"

#include "sp_head.h"
#include "sp.h"
#include "sp_cache.h"
#include "events.h"
#include "sql_trigger.h"
#include "transaction.h"
#include "sql_audit.h"
#include "sql_prepare.h"
#include "sql_cte.h"
#include "debug_sync.h"
#include "probes_mysql.h"
#include "set_var.h"
#include "sql_bootstrap.h"
#include "sql_sequence.h"

#include "my_json_writer.h" 

#define FLAGSTR(V,F) ((V)&(F)?#F" ":"")

#ifdef WITH_ARIA_STORAGE_ENGINE
#include "../storage/maria/ha_maria.h"
#endif

#include "wsrep_mysqld.h"
#include "wsrep_thd.h"
<<<<<<< HEAD
#include "wsrep_trans_observer.h" /* wsrep transaction hooks */
#include "vtmd.h"
=======
>>>>>>> fa68b88b

static bool wsrep_mysql_parse(THD *thd, char *rawbuf, uint length,
                              Parser_state *parser_state,
                              bool is_com_multi,
                              bool is_next_command);

/**
  @defgroup Runtime_Environment Runtime Environment
  @{
*/

static bool execute_sqlcom_select(THD *thd, TABLE_LIST *all_tables);
static void sql_kill(THD *thd, longlong id, killed_state state, killed_type type);
static void sql_kill_user(THD *thd, LEX_USER *user, killed_state state);
static bool lock_tables_precheck(THD *thd, TABLE_LIST *tables);
static bool execute_show_status(THD *, TABLE_LIST *);
static bool check_rename_table(THD *, TABLE_LIST *, TABLE_LIST *);

const char *any_db="*any*";	// Special symbol for check_access

const LEX_CSTRING command_name[257]={
  { STRING_WITH_LEN("Sleep") },           //0
  { STRING_WITH_LEN("Quit") },            //1
  { STRING_WITH_LEN("Init DB") },         //2
  { STRING_WITH_LEN("Query") },           //3
  { STRING_WITH_LEN("Field List") },      //4
  { STRING_WITH_LEN("Create DB") },       //5
  { STRING_WITH_LEN("Drop DB") },         //6
  { STRING_WITH_LEN("Refresh") },         //7
  { STRING_WITH_LEN("Shutdown") },        //8
  { STRING_WITH_LEN("Statistics") },      //9
  { STRING_WITH_LEN("Processlist") },     //10
  { STRING_WITH_LEN("Connect") },         //11
  { STRING_WITH_LEN("Kill") },            //12
  { STRING_WITH_LEN("Debug") },           //13
  { STRING_WITH_LEN("Ping") },            //14
  { STRING_WITH_LEN("Time") },            //15
  { STRING_WITH_LEN("Delayed insert") },  //16
  { STRING_WITH_LEN("Change user") },     //17
  { STRING_WITH_LEN("Binlog Dump") },     //18
  { STRING_WITH_LEN("Table Dump") },      //19
  { STRING_WITH_LEN("Connect Out") },     //20
  { STRING_WITH_LEN("Register Slave") },  //21
  { STRING_WITH_LEN("Prepare") },         //22
  { STRING_WITH_LEN("Execute") },         //23
  { STRING_WITH_LEN("Long Data") },       //24
  { STRING_WITH_LEN("Close stmt") },      //25
  { STRING_WITH_LEN("Reset stmt") },      //26
  { STRING_WITH_LEN("Set option") },      //27
  { STRING_WITH_LEN("Fetch") },           //28
  { STRING_WITH_LEN("Daemon") },          //29
  { STRING_WITH_LEN("Unimpl get tid") },  //30
  { STRING_WITH_LEN("Reset connection") },//31
  { 0, 0 }, //32
  { 0, 0 }, //33
  { 0, 0 }, //34
  { 0, 0 }, //35
  { 0, 0 }, //36
  { 0, 0 }, //37
  { 0, 0 }, //38
  { 0, 0 }, //39
  { 0, 0 }, //40
  { 0, 0 }, //41
  { 0, 0 }, //42
  { 0, 0 }, //43
  { 0, 0 }, //44
  { 0, 0 }, //45
  { 0, 0 }, //46
  { 0, 0 }, //47
  { 0, 0 }, //48
  { 0, 0 }, //49
  { 0, 0 }, //50
  { 0, 0 }, //51
  { 0, 0 }, //52
  { 0, 0 }, //53
  { 0, 0 }, //54
  { 0, 0 }, //55
  { 0, 0 }, //56
  { 0, 0 }, //57
  { 0, 0 }, //58
  { 0, 0 }, //59
  { 0, 0 }, //60
  { 0, 0 }, //61
  { 0, 0 }, //62
  { 0, 0 }, //63
  { 0, 0 }, //64
  { 0, 0 }, //65
  { 0, 0 }, //66
  { 0, 0 }, //67
  { 0, 0 }, //68
  { 0, 0 }, //69
  { 0, 0 }, //70
  { 0, 0 }, //71
  { 0, 0 }, //72
  { 0, 0 }, //73
  { 0, 0 }, //74
  { 0, 0 }, //75
  { 0, 0 }, //76
  { 0, 0 }, //77
  { 0, 0 }, //78
  { 0, 0 }, //79
  { 0, 0 }, //80
  { 0, 0 }, //81
  { 0, 0 }, //82
  { 0, 0 }, //83
  { 0, 0 }, //84
  { 0, 0 }, //85
  { 0, 0 }, //86
  { 0, 0 }, //87
  { 0, 0 }, //88
  { 0, 0 }, //89
  { 0, 0 }, //90
  { 0, 0 }, //91
  { 0, 0 }, //92
  { 0, 0 }, //93
  { 0, 0 }, //94
  { 0, 0 }, //95
  { 0, 0 }, //96
  { 0, 0 }, //97
  { 0, 0 }, //98
  { 0, 0 }, //99
  { 0, 0 }, //100
  { 0, 0 }, //101
  { 0, 0 }, //102
  { 0, 0 }, //103
  { 0, 0 }, //104
  { 0, 0 }, //105
  { 0, 0 }, //106
  { 0, 0 }, //107
  { 0, 0 }, //108
  { 0, 0 }, //109
  { 0, 0 }, //110
  { 0, 0 }, //111
  { 0, 0 }, //112
  { 0, 0 }, //113
  { 0, 0 }, //114
  { 0, 0 }, //115
  { 0, 0 }, //116
  { 0, 0 }, //117
  { 0, 0 }, //118
  { 0, 0 }, //119
  { 0, 0 }, //120
  { 0, 0 }, //121
  { 0, 0 }, //122
  { 0, 0 }, //123
  { 0, 0 }, //124
  { 0, 0 }, //125
  { 0, 0 }, //126
  { 0, 0 }, //127
  { 0, 0 }, //128
  { 0, 0 }, //129
  { 0, 0 }, //130
  { 0, 0 }, //131
  { 0, 0 }, //132
  { 0, 0 }, //133
  { 0, 0 }, //134
  { 0, 0 }, //135
  { 0, 0 }, //136
  { 0, 0 }, //137
  { 0, 0 }, //138
  { 0, 0 }, //139
  { 0, 0 }, //140
  { 0, 0 }, //141
  { 0, 0 }, //142
  { 0, 0 }, //143
  { 0, 0 }, //144
  { 0, 0 }, //145
  { 0, 0 }, //146
  { 0, 0 }, //147
  { 0, 0 }, //148
  { 0, 0 }, //149
  { 0, 0 }, //150
  { 0, 0 }, //151
  { 0, 0 }, //152
  { 0, 0 }, //153
  { 0, 0 }, //154
  { 0, 0 }, //155
  { 0, 0 }, //156
  { 0, 0 }, //157
  { 0, 0 }, //158
  { 0, 0 }, //159
  { 0, 0 }, //160
  { 0, 0 }, //161
  { 0, 0 }, //162
  { 0, 0 }, //163
  { 0, 0 }, //164
  { 0, 0 }, //165
  { 0, 0 }, //166
  { 0, 0 }, //167
  { 0, 0 }, //168
  { 0, 0 }, //169
  { 0, 0 }, //170
  { 0, 0 }, //171
  { 0, 0 }, //172
  { 0, 0 }, //173
  { 0, 0 }, //174
  { 0, 0 }, //175
  { 0, 0 }, //176
  { 0, 0 }, //177
  { 0, 0 }, //178
  { 0, 0 }, //179
  { 0, 0 }, //180
  { 0, 0 }, //181
  { 0, 0 }, //182
  { 0, 0 }, //183
  { 0, 0 }, //184
  { 0, 0 }, //185
  { 0, 0 }, //186
  { 0, 0 }, //187
  { 0, 0 }, //188
  { 0, 0 }, //189
  { 0, 0 }, //190
  { 0, 0 }, //191
  { 0, 0 }, //192
  { 0, 0 }, //193
  { 0, 0 }, //194
  { 0, 0 }, //195
  { 0, 0 }, //196
  { 0, 0 }, //197
  { 0, 0 }, //198
  { 0, 0 }, //199
  { 0, 0 }, //200
  { 0, 0 }, //201
  { 0, 0 }, //202
  { 0, 0 }, //203
  { 0, 0 }, //204
  { 0, 0 }, //205
  { 0, 0 }, //206
  { 0, 0 }, //207
  { 0, 0 }, //208
  { 0, 0 }, //209
  { 0, 0 }, //210
  { 0, 0 }, //211
  { 0, 0 }, //212
  { 0, 0 }, //213
  { 0, 0 }, //214
  { 0, 0 }, //215
  { 0, 0 }, //216
  { 0, 0 }, //217
  { 0, 0 }, //218
  { 0, 0 }, //219
  { 0, 0 }, //220
  { 0, 0 }, //221
  { 0, 0 }, //222
  { 0, 0 }, //223
  { 0, 0 }, //224
  { 0, 0 }, //225
  { 0, 0 }, //226
  { 0, 0 }, //227
  { 0, 0 }, //228
  { 0, 0 }, //229
  { 0, 0 }, //230
  { 0, 0 }, //231
  { 0, 0 }, //232
  { 0, 0 }, //233
  { 0, 0 }, //234
  { 0, 0 }, //235
  { 0, 0 }, //236
  { 0, 0 }, //237
  { 0, 0 }, //238
  { 0, 0 }, //239
  { 0, 0 }, //240
  { 0, 0 }, //241
  { 0, 0 }, //242
  { 0, 0 }, //243
  { 0, 0 }, //244
  { 0, 0 }, //245
  { 0, 0 }, //246
  { 0, 0 }, //247
  { 0, 0 }, //248
  { 0, 0 }, //249
  { STRING_WITH_LEN("Bulk_execute") }, //250
  { STRING_WITH_LEN("Slave_worker") }, //251
  { STRING_WITH_LEN("Slave_IO") }, //252
  { STRING_WITH_LEN("Slave_SQL") }, //253
  { STRING_WITH_LEN("Com_multi") }, //254
  { STRING_WITH_LEN("Error") }  // Last command number 255
};

const char *xa_state_names[]={
  "NON-EXISTING", "ACTIVE", "IDLE", "PREPARED", "ROLLBACK ONLY"
};

#ifdef HAVE_REPLICATION
/**
  Returns true if all tables should be ignored.
*/
inline bool all_tables_not_ok(THD *thd, TABLE_LIST *tables)
{
  Rpl_filter *rpl_filter= thd->system_thread_info.rpl_sql_info->rpl_filter;
  return rpl_filter->is_on() && tables && !thd->spcont &&
         !rpl_filter->tables_ok(thd->db.str, tables);
}
#endif


static bool some_non_temp_table_to_be_updated(THD *thd, TABLE_LIST *tables)
{
  for (TABLE_LIST *table= tables; table; table= table->next_global)
  {
    DBUG_ASSERT(table->db.str && table->table_name.str);
    if (table->updating && !thd->find_tmp_table_share(table))
      return 1;
  }
  return 0;
}


/*
  Implicitly commit a active transaction if statement requires so.

  @param thd    Thread handle.
  @param mask   Bitmask used for the SQL command match.

  @return 0     No implicit commit
  @return 1     Do a commit
*/
bool stmt_causes_implicit_commit(const THD *thd, uint mask)
{
  LEX *lex= thd->lex;
  bool skip= FALSE;
  DBUG_ENTER("stmt_causes_implicit_commit");

  if (!(sql_command_flags[lex->sql_command] & mask))
    DBUG_RETURN(FALSE);

  switch (lex->sql_command) {
  case SQLCOM_DROP_TABLE:
  case SQLCOM_DROP_SEQUENCE:
    skip= (lex->tmp_table() ||
           (thd->variables.option_bits & OPTION_GTID_BEGIN));
    break;
  case SQLCOM_ALTER_TABLE:
  case SQLCOM_ALTER_SEQUENCE:
    /* If ALTER TABLE of non-temporary table, do implicit commit */
    skip= (lex->tmp_table());
    break;
  case SQLCOM_CREATE_TABLE:
  case SQLCOM_CREATE_SEQUENCE:
    /*
      If CREATE TABLE of non-temporary table and the table is not part
      if a BEGIN GTID ... COMMIT group, do a implicit commit.
      This ensures that CREATE ... SELECT will in the same GTID group on the
      master and slave.
    */
    skip= (lex->tmp_table() ||
           (thd->variables.option_bits & OPTION_GTID_BEGIN));
    break;
  case SQLCOM_SET_OPTION:
    skip= lex->autocommit ? FALSE : TRUE;
    break;
  default:
    break;
  }

  DBUG_RETURN(!skip);
}


/**
  Mark all commands that somehow changes a table.

  This is used to check number of updates / hour.

  sql_command is actually set to SQLCOM_END sometimes
  so we need the +1 to include it in the array.

  See COMMAND_FLAG_xxx for different type of commands
     2  - query that returns meaningful ROW_COUNT() -
          a number of modified rows
*/

uint sql_command_flags[SQLCOM_END+1];
uint server_command_flags[COM_END+1];

void init_update_queries(void)
{
  /* Initialize the server command flags array. */
  memset(server_command_flags, 0, sizeof(server_command_flags));

  server_command_flags[COM_STATISTICS]= CF_SKIP_QUERY_ID | CF_SKIP_QUESTIONS | CF_SKIP_WSREP_CHECK;
  server_command_flags[COM_PING]=       CF_SKIP_QUERY_ID | CF_SKIP_QUESTIONS | CF_SKIP_WSREP_CHECK | CF_NO_COM_MULTI;

  server_command_flags[COM_QUIT]= CF_SKIP_WSREP_CHECK;
  server_command_flags[COM_PROCESS_INFO]= CF_SKIP_WSREP_CHECK;
  server_command_flags[COM_PROCESS_KILL]= CF_SKIP_WSREP_CHECK;
  server_command_flags[COM_SHUTDOWN]= CF_SKIP_WSREP_CHECK;
  server_command_flags[COM_SLEEP]= CF_SKIP_WSREP_CHECK;
  server_command_flags[COM_TIME]= CF_SKIP_WSREP_CHECK;
  server_command_flags[COM_INIT_DB]= CF_SKIP_WSREP_CHECK;
  server_command_flags[COM_END]= CF_SKIP_WSREP_CHECK;
  for (uint i= COM_MDB_GAP_BEG; i <= COM_MDB_GAP_END; i++)
  {
    server_command_flags[i]= CF_SKIP_WSREP_CHECK;
  }

  /*
    COM_QUERY, COM_SET_OPTION and COM_STMT_XXX are allowed to pass the early
    COM_xxx filter, they're checked later in mysql_execute_command().
  */
  server_command_flags[COM_QUERY]= CF_SKIP_WSREP_CHECK;
  server_command_flags[COM_SET_OPTION]= CF_SKIP_WSREP_CHECK;
  server_command_flags[COM_STMT_PREPARE]= CF_SKIP_QUESTIONS | CF_SKIP_WSREP_CHECK;
  server_command_flags[COM_STMT_EXECUTE]= CF_SKIP_WSREP_CHECK;
  server_command_flags[COM_STMT_FETCH]=   CF_SKIP_WSREP_CHECK;
  server_command_flags[COM_STMT_CLOSE]= CF_SKIP_QUESTIONS | CF_SKIP_WSREP_CHECK;
  server_command_flags[COM_STMT_RESET]= CF_SKIP_QUESTIONS | CF_SKIP_WSREP_CHECK;
  server_command_flags[COM_STMT_EXECUTE]= CF_SKIP_WSREP_CHECK;
  server_command_flags[COM_STMT_SEND_LONG_DATA]= CF_SKIP_WSREP_CHECK;
  server_command_flags[COM_REGISTER_SLAVE]= CF_SKIP_WSREP_CHECK;
  server_command_flags[COM_MULTI]= CF_SKIP_WSREP_CHECK | CF_NO_COM_MULTI;
  server_command_flags[CF_NO_COM_MULTI]= CF_NO_COM_MULTI;

  /* Initialize the sql command flags array. */
  memset(sql_command_flags, 0, sizeof(sql_command_flags));

  /*
    In general, DDL statements do not generate row events and do not go
    through a cache before being written to the binary log. However, the
    CREATE TABLE...SELECT is an exception because it may generate row
    events. For that reason,  the SQLCOM_CREATE_TABLE  which represents
    a CREATE TABLE, including the CREATE TABLE...SELECT, has the
    CF_CAN_GENERATE_ROW_EVENTS flag. The distinction between a regular
    CREATE TABLE and the CREATE TABLE...SELECT is made in other parts of
    the code, in particular in the Query_log_event's constructor.
  */
  sql_command_flags[SQLCOM_CREATE_TABLE]=   CF_CHANGES_DATA | CF_REEXECUTION_FRAGILE |
                                            CF_AUTO_COMMIT_TRANS | CF_REPORT_PROGRESS |
                                            CF_CAN_GENERATE_ROW_EVENTS |
                                            CF_SCHEMA_CHANGE;
  sql_command_flags[SQLCOM_CREATE_SEQUENCE]=  (CF_CHANGES_DATA |
                                            CF_REEXECUTION_FRAGILE |
                                            CF_AUTO_COMMIT_TRANS |
                                            CF_SCHEMA_CHANGE);
  sql_command_flags[SQLCOM_CREATE_INDEX]=   CF_CHANGES_DATA | CF_AUTO_COMMIT_TRANS | CF_REPORT_PROGRESS;
  sql_command_flags[SQLCOM_ALTER_TABLE]=    CF_CHANGES_DATA | CF_WRITE_LOGS_COMMAND |
                                            CF_AUTO_COMMIT_TRANS | CF_REPORT_PROGRESS |
                                            CF_INSERTS_DATA;
  sql_command_flags[SQLCOM_ALTER_SEQUENCE]= CF_CHANGES_DATA | CF_WRITE_LOGS_COMMAND |
                                            CF_AUTO_COMMIT_TRANS | CF_SCHEMA_CHANGE;
  sql_command_flags[SQLCOM_TRUNCATE]=       CF_CHANGES_DATA | CF_WRITE_LOGS_COMMAND |
                                            CF_AUTO_COMMIT_TRANS;
  sql_command_flags[SQLCOM_DROP_TABLE]=     CF_CHANGES_DATA | CF_AUTO_COMMIT_TRANS | CF_SCHEMA_CHANGE;
  sql_command_flags[SQLCOM_DROP_SEQUENCE]=  CF_CHANGES_DATA | CF_AUTO_COMMIT_TRANS | CF_SCHEMA_CHANGE;
  sql_command_flags[SQLCOM_LOAD]=           CF_CHANGES_DATA | CF_REEXECUTION_FRAGILE |
                                            CF_CAN_GENERATE_ROW_EVENTS | CF_REPORT_PROGRESS |
                                            CF_INSERTS_DATA;
  sql_command_flags[SQLCOM_CREATE_DB]=      CF_CHANGES_DATA | CF_AUTO_COMMIT_TRANS | CF_DB_CHANGE;
  sql_command_flags[SQLCOM_DROP_DB]=        CF_CHANGES_DATA | CF_AUTO_COMMIT_TRANS | CF_DB_CHANGE;
  sql_command_flags[SQLCOM_CREATE_PACKAGE]= CF_CHANGES_DATA | CF_AUTO_COMMIT_TRANS;
  sql_command_flags[SQLCOM_DROP_PACKAGE]=   CF_CHANGES_DATA | CF_AUTO_COMMIT_TRANS;
  sql_command_flags[SQLCOM_CREATE_PACKAGE_BODY]= CF_CHANGES_DATA | CF_AUTO_COMMIT_TRANS;
  sql_command_flags[SQLCOM_DROP_PACKAGE_BODY]= CF_CHANGES_DATA | CF_AUTO_COMMIT_TRANS;
  sql_command_flags[SQLCOM_ALTER_DB_UPGRADE]= CF_AUTO_COMMIT_TRANS;
  sql_command_flags[SQLCOM_ALTER_DB]=       CF_CHANGES_DATA | CF_AUTO_COMMIT_TRANS;
  sql_command_flags[SQLCOM_RENAME_TABLE]=   CF_CHANGES_DATA | CF_AUTO_COMMIT_TRANS;
  sql_command_flags[SQLCOM_DROP_INDEX]=     CF_CHANGES_DATA | CF_AUTO_COMMIT_TRANS | CF_REPORT_PROGRESS;
  sql_command_flags[SQLCOM_CREATE_VIEW]=    CF_CHANGES_DATA | CF_REEXECUTION_FRAGILE |
                                            CF_AUTO_COMMIT_TRANS;
  sql_command_flags[SQLCOM_DROP_VIEW]=      CF_CHANGES_DATA | CF_AUTO_COMMIT_TRANS;
  sql_command_flags[SQLCOM_CREATE_TRIGGER]= CF_CHANGES_DATA | CF_AUTO_COMMIT_TRANS;
  sql_command_flags[SQLCOM_DROP_TRIGGER]=   CF_CHANGES_DATA | CF_AUTO_COMMIT_TRANS;
  sql_command_flags[SQLCOM_CREATE_EVENT]=   CF_CHANGES_DATA | CF_AUTO_COMMIT_TRANS;
  sql_command_flags[SQLCOM_ALTER_EVENT]=    CF_CHANGES_DATA | CF_AUTO_COMMIT_TRANS;
  sql_command_flags[SQLCOM_DROP_EVENT]=     CF_CHANGES_DATA | CF_AUTO_COMMIT_TRANS;

  sql_command_flags[SQLCOM_UPDATE]=	    CF_CHANGES_DATA | CF_REEXECUTION_FRAGILE |
                                            CF_CAN_GENERATE_ROW_EVENTS |
                                            CF_OPTIMIZER_TRACE |
                                            CF_CAN_BE_EXPLAINED |
                                            CF_UPDATES_DATA | CF_SP_BULK_SAFE;
  sql_command_flags[SQLCOM_UPDATE_MULTI]=   CF_CHANGES_DATA | CF_REEXECUTION_FRAGILE |
                                            CF_CAN_GENERATE_ROW_EVENTS |
                                            CF_OPTIMIZER_TRACE |
                                            CF_CAN_BE_EXPLAINED |
                                            CF_UPDATES_DATA | CF_SP_BULK_SAFE;
  sql_command_flags[SQLCOM_INSERT]=	    CF_CHANGES_DATA | CF_REEXECUTION_FRAGILE |
                                            CF_CAN_GENERATE_ROW_EVENTS |
                                            CF_OPTIMIZER_TRACE |
                                            CF_CAN_BE_EXPLAINED |
                                            CF_INSERTS_DATA |
                                            CF_SP_BULK_SAFE |
                                            CF_SP_BULK_OPTIMIZED;
  sql_command_flags[SQLCOM_INSERT_SELECT]=  CF_CHANGES_DATA | CF_REEXECUTION_FRAGILE |
                                            CF_CAN_GENERATE_ROW_EVENTS |
                                            CF_OPTIMIZER_TRACE |
                                            CF_CAN_BE_EXPLAINED |
                                            CF_INSERTS_DATA;
  sql_command_flags[SQLCOM_DELETE]=         CF_CHANGES_DATA | CF_REEXECUTION_FRAGILE |
                                            CF_CAN_GENERATE_ROW_EVENTS |
                                            CF_OPTIMIZER_TRACE |
                                            CF_CAN_BE_EXPLAINED;
  sql_command_flags[SQLCOM_DELETE_MULTI]=   CF_CHANGES_DATA | CF_REEXECUTION_FRAGILE |
                                            CF_CAN_GENERATE_ROW_EVENTS |
                                            CF_OPTIMIZER_TRACE |
                                            CF_CAN_BE_EXPLAINED;
  sql_command_flags[SQLCOM_REPLACE]=        CF_CHANGES_DATA | CF_REEXECUTION_FRAGILE |
                                            CF_CAN_GENERATE_ROW_EVENTS |
                                            CF_OPTIMIZER_TRACE |
                                            CF_CAN_BE_EXPLAINED |
                                            CF_INSERTS_DATA | CF_SP_BULK_SAFE;
  sql_command_flags[SQLCOM_REPLACE_SELECT]= CF_CHANGES_DATA | CF_REEXECUTION_FRAGILE |
                                            CF_CAN_GENERATE_ROW_EVENTS |
                                            CF_OPTIMIZER_TRACE |
                                            CF_CAN_BE_EXPLAINED |
                                            CF_INSERTS_DATA;
  sql_command_flags[SQLCOM_SELECT]=         CF_REEXECUTION_FRAGILE |
                                            CF_CAN_GENERATE_ROW_EVENTS |
                                            CF_OPTIMIZER_TRACE |
                                            CF_CAN_BE_EXPLAINED;
  // (1) so that subquery is traced when doing "SET @var = (subquery)"
  /*
    @todo SQLCOM_SET_OPTION should have CF_CAN_GENERATE_ROW_EVENTS
    set, because it may invoke a stored function that generates row
    events. /Sven
  */
  sql_command_flags[SQLCOM_SET_OPTION]=     CF_REEXECUTION_FRAGILE |
                                            CF_AUTO_COMMIT_TRANS |
                                            CF_CAN_GENERATE_ROW_EVENTS |
                                            CF_OPTIMIZER_TRACE; // (1)
  // (1) so that subquery is traced when doing "DO @var := (subquery)"
  sql_command_flags[SQLCOM_DO]=             CF_REEXECUTION_FRAGILE |
                                            CF_CAN_GENERATE_ROW_EVENTS |
                                            CF_OPTIMIZER_TRACE; // (1)

  sql_command_flags[SQLCOM_SHOW_STATUS_PROC]= CF_STATUS_COMMAND | CF_REEXECUTION_FRAGILE;
  sql_command_flags[SQLCOM_SHOW_STATUS_PACKAGE]= CF_STATUS_COMMAND | CF_REEXECUTION_FRAGILE;
  sql_command_flags[SQLCOM_SHOW_STATUS_PACKAGE_BODY]= CF_STATUS_COMMAND | CF_REEXECUTION_FRAGILE;
  sql_command_flags[SQLCOM_SHOW_STATUS]=      CF_STATUS_COMMAND | CF_REEXECUTION_FRAGILE;
  sql_command_flags[SQLCOM_SHOW_DATABASES]=   CF_STATUS_COMMAND | CF_REEXECUTION_FRAGILE;
  sql_command_flags[SQLCOM_SHOW_TRIGGERS]=    CF_STATUS_COMMAND | CF_REEXECUTION_FRAGILE;
  sql_command_flags[SQLCOM_SHOW_EVENTS]=      CF_STATUS_COMMAND | CF_REEXECUTION_FRAGILE;
  sql_command_flags[SQLCOM_SHOW_OPEN_TABLES]= CF_STATUS_COMMAND | CF_REEXECUTION_FRAGILE;
  sql_command_flags[SQLCOM_SHOW_PLUGINS]=     CF_STATUS_COMMAND;
  sql_command_flags[SQLCOM_SHOW_GENERIC]=     CF_STATUS_COMMAND;
  sql_command_flags[SQLCOM_SHOW_FIELDS]=      CF_STATUS_COMMAND | CF_REEXECUTION_FRAGILE;
  sql_command_flags[SQLCOM_SHOW_KEYS]=        CF_STATUS_COMMAND | CF_REEXECUTION_FRAGILE;
  sql_command_flags[SQLCOM_SHOW_VARIABLES]=   CF_STATUS_COMMAND | CF_REEXECUTION_FRAGILE;
  sql_command_flags[SQLCOM_SHOW_CHARSETS]=    CF_STATUS_COMMAND | CF_REEXECUTION_FRAGILE;
  sql_command_flags[SQLCOM_SHOW_COLLATIONS]=  CF_STATUS_COMMAND | CF_REEXECUTION_FRAGILE;
  sql_command_flags[SQLCOM_SHOW_BINLOGS]=     CF_STATUS_COMMAND;
  sql_command_flags[SQLCOM_SHOW_SLAVE_HOSTS]= CF_STATUS_COMMAND;
  sql_command_flags[SQLCOM_SHOW_BINLOG_EVENTS]= CF_STATUS_COMMAND;
  sql_command_flags[SQLCOM_SHOW_STORAGE_ENGINES]= CF_STATUS_COMMAND;
  sql_command_flags[SQLCOM_SHOW_AUTHORS]=     CF_STATUS_COMMAND;
  sql_command_flags[SQLCOM_SHOW_CONTRIBUTORS]= CF_STATUS_COMMAND;
  sql_command_flags[SQLCOM_SHOW_PRIVILEGES]=  CF_STATUS_COMMAND;
  sql_command_flags[SQLCOM_SHOW_WARNS]=       CF_STATUS_COMMAND | CF_DIAGNOSTIC_STMT;
  sql_command_flags[SQLCOM_SHOW_ERRORS]=      CF_STATUS_COMMAND | CF_DIAGNOSTIC_STMT;
  sql_command_flags[SQLCOM_SHOW_ENGINE_STATUS]= CF_STATUS_COMMAND;
  sql_command_flags[SQLCOM_SHOW_ENGINE_MUTEX]= CF_STATUS_COMMAND;
  sql_command_flags[SQLCOM_SHOW_ENGINE_LOGS]= CF_STATUS_COMMAND;
  sql_command_flags[SQLCOM_SHOW_EXPLAIN]= CF_STATUS_COMMAND;
  sql_command_flags[SQLCOM_SHOW_PROCESSLIST]= CF_STATUS_COMMAND;
  sql_command_flags[SQLCOM_SHOW_GRANTS]=      CF_STATUS_COMMAND;
  sql_command_flags[SQLCOM_SHOW_CREATE_USER]= CF_STATUS_COMMAND;
  sql_command_flags[SQLCOM_SHOW_CREATE_DB]=   CF_STATUS_COMMAND;
  sql_command_flags[SQLCOM_SHOW_CREATE]=  CF_STATUS_COMMAND;
  sql_command_flags[SQLCOM_SHOW_MASTER_STAT]= CF_STATUS_COMMAND;
  sql_command_flags[SQLCOM_SHOW_SLAVE_STAT]=  CF_STATUS_COMMAND;
  sql_command_flags[SQLCOM_SHOW_CREATE_PROC]= CF_STATUS_COMMAND;
  sql_command_flags[SQLCOM_SHOW_CREATE_FUNC]= CF_STATUS_COMMAND;
  sql_command_flags[SQLCOM_SHOW_CREATE_PACKAGE]= CF_STATUS_COMMAND;
  sql_command_flags[SQLCOM_SHOW_CREATE_PACKAGE_BODY]= CF_STATUS_COMMAND;
  sql_command_flags[SQLCOM_SHOW_CREATE_TRIGGER]=  CF_STATUS_COMMAND;
  sql_command_flags[SQLCOM_SHOW_STATUS_FUNC]= CF_STATUS_COMMAND | CF_REEXECUTION_FRAGILE;
  sql_command_flags[SQLCOM_SHOW_PROC_CODE]=   CF_STATUS_COMMAND;
  sql_command_flags[SQLCOM_SHOW_FUNC_CODE]=   CF_STATUS_COMMAND;
  sql_command_flags[SQLCOM_SHOW_PACKAGE_BODY_CODE]= CF_STATUS_COMMAND;
  sql_command_flags[SQLCOM_SHOW_CREATE_EVENT]= CF_STATUS_COMMAND;
  sql_command_flags[SQLCOM_SHOW_PROFILES]=    CF_STATUS_COMMAND;
  sql_command_flags[SQLCOM_SHOW_PROFILE]=     CF_STATUS_COMMAND;
  sql_command_flags[SQLCOM_BINLOG_BASE64_EVENT]= CF_STATUS_COMMAND | CF_CAN_GENERATE_ROW_EVENTS;
  sql_command_flags[SQLCOM_SHOW_TABLES]=       (CF_STATUS_COMMAND | CF_SHOW_TABLE_COMMAND | CF_REEXECUTION_FRAGILE);
  sql_command_flags[SQLCOM_SHOW_TABLE_STATUS]= (CF_STATUS_COMMAND | CF_SHOW_TABLE_COMMAND | CF_REEXECUTION_FRAGILE);


  sql_command_flags[SQLCOM_CREATE_USER]=       CF_CHANGES_DATA;
  sql_command_flags[SQLCOM_RENAME_USER]=       CF_CHANGES_DATA;
  sql_command_flags[SQLCOM_DROP_USER]=         CF_CHANGES_DATA;
  sql_command_flags[SQLCOM_ALTER_USER]=        CF_CHANGES_DATA;
  sql_command_flags[SQLCOM_CREATE_ROLE]=       CF_CHANGES_DATA;
  sql_command_flags[SQLCOM_GRANT]=             CF_CHANGES_DATA;
  sql_command_flags[SQLCOM_GRANT_ROLE]=        CF_CHANGES_DATA;
  sql_command_flags[SQLCOM_REVOKE]=            CF_CHANGES_DATA;
  sql_command_flags[SQLCOM_REVOKE_ROLE]=       CF_CHANGES_DATA;
  sql_command_flags[SQLCOM_OPTIMIZE]=          CF_CHANGES_DATA;
  sql_command_flags[SQLCOM_CREATE_FUNCTION]=   CF_CHANGES_DATA | CF_AUTO_COMMIT_TRANS;
  sql_command_flags[SQLCOM_CREATE_PROCEDURE]=  CF_CHANGES_DATA | CF_AUTO_COMMIT_TRANS;
  sql_command_flags[SQLCOM_CREATE_SPFUNCTION]= CF_CHANGES_DATA | CF_AUTO_COMMIT_TRANS;
  sql_command_flags[SQLCOM_DROP_PROCEDURE]=    CF_CHANGES_DATA | CF_AUTO_COMMIT_TRANS;
  sql_command_flags[SQLCOM_DROP_FUNCTION]=     CF_CHANGES_DATA | CF_AUTO_COMMIT_TRANS;
  sql_command_flags[SQLCOM_ALTER_PROCEDURE]=   CF_CHANGES_DATA | CF_AUTO_COMMIT_TRANS;
  sql_command_flags[SQLCOM_ALTER_FUNCTION]=    CF_CHANGES_DATA | CF_AUTO_COMMIT_TRANS;
  sql_command_flags[SQLCOM_INSTALL_PLUGIN]=    CF_CHANGES_DATA | CF_AUTO_COMMIT_TRANS;
  sql_command_flags[SQLCOM_UNINSTALL_PLUGIN]=  CF_CHANGES_DATA | CF_AUTO_COMMIT_TRANS;

  /*
    The following is used to preserver CF_ROW_COUNT during the
    a CALL or EXECUTE statement, so the value generated by the
    last called (or executed) statement is preserved.
    See mysql_execute_command() for how CF_ROW_COUNT is used.
  */
  /*
    (1): without it, in "CALL some_proc((subq))", subquery would not be
    traced.
  */
  sql_command_flags[SQLCOM_CALL]=      CF_REEXECUTION_FRAGILE |
                                       CF_CAN_GENERATE_ROW_EVENTS |
                                       CF_OPTIMIZER_TRACE; // (1)
  sql_command_flags[SQLCOM_EXECUTE]=   CF_CAN_GENERATE_ROW_EVENTS;
  sql_command_flags[SQLCOM_EXECUTE_IMMEDIATE]= CF_CAN_GENERATE_ROW_EVENTS;
  sql_command_flags[SQLCOM_COMPOUND]=  CF_CAN_GENERATE_ROW_EVENTS;

  /*
    We don't want to change to statement based replication for these commands
  */
  sql_command_flags[SQLCOM_ROLLBACK]|= CF_FORCE_ORIGINAL_BINLOG_FORMAT;
  /* We don't want to replicate ALTER TABLE for temp tables in row format */
  sql_command_flags[SQLCOM_ALTER_TABLE]|= CF_FORCE_ORIGINAL_BINLOG_FORMAT;
  /* We don't want to replicate TRUNCATE for temp tables in row format */
  sql_command_flags[SQLCOM_TRUNCATE]|= CF_FORCE_ORIGINAL_BINLOG_FORMAT;
  /* We don't want to replicate DROP for temp tables in row format */
  sql_command_flags[SQLCOM_DROP_TABLE]|= CF_FORCE_ORIGINAL_BINLOG_FORMAT;
  sql_command_flags[SQLCOM_DROP_SEQUENCE]|= CF_FORCE_ORIGINAL_BINLOG_FORMAT;
  /* One can change replication mode with SET */
  sql_command_flags[SQLCOM_SET_OPTION]|= CF_FORCE_ORIGINAL_BINLOG_FORMAT;

  /*
    The following admin table operations are allowed
    on log tables.
  */
  sql_command_flags[SQLCOM_REPAIR]=    CF_WRITE_LOGS_COMMAND | CF_AUTO_COMMIT_TRANS | CF_REPORT_PROGRESS;
  sql_command_flags[SQLCOM_OPTIMIZE]|= CF_WRITE_LOGS_COMMAND | CF_AUTO_COMMIT_TRANS | CF_REPORT_PROGRESS;
  sql_command_flags[SQLCOM_ANALYZE]=   CF_WRITE_LOGS_COMMAND | CF_AUTO_COMMIT_TRANS | CF_REPORT_PROGRESS;
  sql_command_flags[SQLCOM_CHECK]=     CF_WRITE_LOGS_COMMAND | CF_AUTO_COMMIT_TRANS | CF_REPORT_PROGRESS;
  sql_command_flags[SQLCOM_CHECKSUM]=  CF_REPORT_PROGRESS;

  sql_command_flags[SQLCOM_CREATE_USER]|=       CF_AUTO_COMMIT_TRANS;
  sql_command_flags[SQLCOM_ALTER_USER]|=        CF_AUTO_COMMIT_TRANS;
  sql_command_flags[SQLCOM_DROP_USER]|=         CF_AUTO_COMMIT_TRANS;
  sql_command_flags[SQLCOM_RENAME_USER]|=       CF_AUTO_COMMIT_TRANS;
  sql_command_flags[SQLCOM_CREATE_ROLE]|=       CF_AUTO_COMMIT_TRANS;
  sql_command_flags[SQLCOM_DROP_ROLE]|=         CF_AUTO_COMMIT_TRANS;
  sql_command_flags[SQLCOM_REVOKE]|=            CF_AUTO_COMMIT_TRANS;
  sql_command_flags[SQLCOM_REVOKE_ALL]=         CF_AUTO_COMMIT_TRANS;
  sql_command_flags[SQLCOM_REVOKE_ROLE]|=       CF_AUTO_COMMIT_TRANS;
  sql_command_flags[SQLCOM_GRANT]|=             CF_AUTO_COMMIT_TRANS;
  sql_command_flags[SQLCOM_GRANT_ROLE]|=        CF_AUTO_COMMIT_TRANS;

  sql_command_flags[SQLCOM_FLUSH]=              CF_AUTO_COMMIT_TRANS;
  sql_command_flags[SQLCOM_RESET]=              CF_AUTO_COMMIT_TRANS;
  sql_command_flags[SQLCOM_CREATE_SERVER]=      CF_AUTO_COMMIT_TRANS;
  sql_command_flags[SQLCOM_ALTER_SERVER]=       CF_AUTO_COMMIT_TRANS;
  sql_command_flags[SQLCOM_DROP_SERVER]=        CF_AUTO_COMMIT_TRANS;

  /*
    The following statements can deal with temporary tables,
    so temporary tables should be pre-opened for those statements to
    simplify privilege checking.

    There are other statements that deal with temporary tables and open
    them, but which are not listed here. The thing is that the order of
    pre-opening temporary tables for those statements is somewhat custom.
  */
  sql_command_flags[SQLCOM_CREATE_TABLE]|=    CF_PREOPEN_TMP_TABLES;
  sql_command_flags[SQLCOM_DROP_TABLE]|=      CF_PREOPEN_TMP_TABLES;
  sql_command_flags[SQLCOM_DROP_SEQUENCE]|=   CF_PREOPEN_TMP_TABLES;
  sql_command_flags[SQLCOM_CREATE_INDEX]|=    CF_PREOPEN_TMP_TABLES;
  sql_command_flags[SQLCOM_ALTER_TABLE]|=     CF_PREOPEN_TMP_TABLES;
  sql_command_flags[SQLCOM_TRUNCATE]|=        CF_PREOPEN_TMP_TABLES;
  sql_command_flags[SQLCOM_LOAD]|=            CF_PREOPEN_TMP_TABLES;
  sql_command_flags[SQLCOM_DROP_INDEX]|=      CF_PREOPEN_TMP_TABLES;
  sql_command_flags[SQLCOM_UPDATE]|=          CF_PREOPEN_TMP_TABLES;
  sql_command_flags[SQLCOM_UPDATE_MULTI]|=    CF_PREOPEN_TMP_TABLES;
  sql_command_flags[SQLCOM_INSERT_SELECT]|=   CF_PREOPEN_TMP_TABLES;
  sql_command_flags[SQLCOM_DELETE]|=          CF_PREOPEN_TMP_TABLES;
  sql_command_flags[SQLCOM_DELETE_MULTI]|=    CF_PREOPEN_TMP_TABLES;
  sql_command_flags[SQLCOM_RENAME_TABLE]|=    CF_PREOPEN_TMP_TABLES;
  sql_command_flags[SQLCOM_REPLACE_SELECT]|=  CF_PREOPEN_TMP_TABLES;
  sql_command_flags[SQLCOM_SELECT]|=          CF_PREOPEN_TMP_TABLES;
  sql_command_flags[SQLCOM_SET_OPTION]|=      CF_PREOPEN_TMP_TABLES;
  sql_command_flags[SQLCOM_DO]|=              CF_PREOPEN_TMP_TABLES;
  sql_command_flags[SQLCOM_HA_OPEN]|=         CF_PREOPEN_TMP_TABLES;
  sql_command_flags[SQLCOM_CALL]|=            CF_PREOPEN_TMP_TABLES;
  sql_command_flags[SQLCOM_CHECKSUM]|=        CF_PREOPEN_TMP_TABLES;
  sql_command_flags[SQLCOM_ANALYZE]|=         CF_PREOPEN_TMP_TABLES;
  sql_command_flags[SQLCOM_CHECK]|=           CF_PREOPEN_TMP_TABLES;
  sql_command_flags[SQLCOM_OPTIMIZE]|=        CF_PREOPEN_TMP_TABLES;
  sql_command_flags[SQLCOM_REPAIR]|=          CF_PREOPEN_TMP_TABLES;
  sql_command_flags[SQLCOM_PRELOAD_KEYS]|=    CF_PREOPEN_TMP_TABLES;
  sql_command_flags[SQLCOM_ASSIGN_TO_KEYCACHE]|= CF_PREOPEN_TMP_TABLES;

  /*
    DDL statements that should start with closing opened handlers.

    We use this flag only for statements for which open HANDLERs
    have to be closed before temporary tables are pre-opened.
  */
  sql_command_flags[SQLCOM_CREATE_TABLE]|=    CF_HA_CLOSE;
  sql_command_flags[SQLCOM_CREATE_SEQUENCE]|= CF_HA_CLOSE;
  sql_command_flags[SQLCOM_DROP_TABLE]|=      CF_HA_CLOSE;
  sql_command_flags[SQLCOM_DROP_SEQUENCE]|=   CF_HA_CLOSE;
  sql_command_flags[SQLCOM_ALTER_TABLE]|=     CF_HA_CLOSE;
  sql_command_flags[SQLCOM_TRUNCATE]|=        CF_HA_CLOSE;
  sql_command_flags[SQLCOM_REPAIR]|=          CF_HA_CLOSE;
  sql_command_flags[SQLCOM_OPTIMIZE]|=        CF_HA_CLOSE;
  sql_command_flags[SQLCOM_ANALYZE]|=         CF_HA_CLOSE;
  sql_command_flags[SQLCOM_CHECK]|=           CF_HA_CLOSE;
  sql_command_flags[SQLCOM_CREATE_INDEX]|=    CF_HA_CLOSE;
  sql_command_flags[SQLCOM_DROP_INDEX]|=      CF_HA_CLOSE;
  sql_command_flags[SQLCOM_PRELOAD_KEYS]|=    CF_HA_CLOSE;
  sql_command_flags[SQLCOM_ASSIGN_TO_KEYCACHE]|=  CF_HA_CLOSE;

  /*
    Mark statements that always are disallowed in read-only
    transactions. Note that according to the SQL standard,
    even temporary table DDL should be disallowed.
  */
  sql_command_flags[SQLCOM_CREATE_TABLE]|=     CF_DISALLOW_IN_RO_TRANS;
  sql_command_flags[SQLCOM_CREATE_SEQUENCE]|=  CF_DISALLOW_IN_RO_TRANS;
  sql_command_flags[SQLCOM_ALTER_TABLE]|=      CF_DISALLOW_IN_RO_TRANS;
  sql_command_flags[SQLCOM_DROP_TABLE]|=       CF_DISALLOW_IN_RO_TRANS;
  sql_command_flags[SQLCOM_DROP_SEQUENCE]|=    CF_DISALLOW_IN_RO_TRANS;
  sql_command_flags[SQLCOM_RENAME_TABLE]|=     CF_DISALLOW_IN_RO_TRANS;
  sql_command_flags[SQLCOM_CREATE_INDEX]|=     CF_DISALLOW_IN_RO_TRANS;
  sql_command_flags[SQLCOM_DROP_INDEX]|=       CF_DISALLOW_IN_RO_TRANS;
  sql_command_flags[SQLCOM_CREATE_DB]|=        CF_DISALLOW_IN_RO_TRANS;
  sql_command_flags[SQLCOM_DROP_DB]|=          CF_DISALLOW_IN_RO_TRANS;
  sql_command_flags[SQLCOM_CREATE_PACKAGE]|=   CF_DISALLOW_IN_RO_TRANS;
  sql_command_flags[SQLCOM_DROP_PACKAGE]|=     CF_DISALLOW_IN_RO_TRANS;
  sql_command_flags[SQLCOM_CREATE_PACKAGE_BODY]|= CF_DISALLOW_IN_RO_TRANS;
  sql_command_flags[SQLCOM_DROP_PACKAGE_BODY]|= CF_DISALLOW_IN_RO_TRANS;
  sql_command_flags[SQLCOM_ALTER_DB_UPGRADE]|= CF_DISALLOW_IN_RO_TRANS;
  sql_command_flags[SQLCOM_ALTER_DB]|=         CF_DISALLOW_IN_RO_TRANS;
  sql_command_flags[SQLCOM_CREATE_VIEW]|=      CF_DISALLOW_IN_RO_TRANS;
  sql_command_flags[SQLCOM_DROP_VIEW]|=        CF_DISALLOW_IN_RO_TRANS;
  sql_command_flags[SQLCOM_CREATE_TRIGGER]|=   CF_DISALLOW_IN_RO_TRANS;
  sql_command_flags[SQLCOM_DROP_TRIGGER]|=     CF_DISALLOW_IN_RO_TRANS;
  sql_command_flags[SQLCOM_CREATE_EVENT]|=     CF_DISALLOW_IN_RO_TRANS;
  sql_command_flags[SQLCOM_ALTER_EVENT]|=      CF_DISALLOW_IN_RO_TRANS;
  sql_command_flags[SQLCOM_DROP_EVENT]|=       CF_DISALLOW_IN_RO_TRANS;
  sql_command_flags[SQLCOM_CREATE_USER]|=      CF_DISALLOW_IN_RO_TRANS;
  sql_command_flags[SQLCOM_ALTER_USER]|=       CF_DISALLOW_IN_RO_TRANS;
  sql_command_flags[SQLCOM_RENAME_USER]|=      CF_DISALLOW_IN_RO_TRANS;
  sql_command_flags[SQLCOM_DROP_USER]|=        CF_DISALLOW_IN_RO_TRANS;
  sql_command_flags[SQLCOM_CREATE_SERVER]|=    CF_DISALLOW_IN_RO_TRANS;
  sql_command_flags[SQLCOM_ALTER_SERVER]|=     CF_DISALLOW_IN_RO_TRANS;
  sql_command_flags[SQLCOM_DROP_SERVER]|=      CF_DISALLOW_IN_RO_TRANS;
  sql_command_flags[SQLCOM_CREATE_FUNCTION]|=  CF_DISALLOW_IN_RO_TRANS;
  sql_command_flags[SQLCOM_CREATE_PROCEDURE]|= CF_DISALLOW_IN_RO_TRANS;
  sql_command_flags[SQLCOM_CREATE_SPFUNCTION]|=CF_DISALLOW_IN_RO_TRANS;
  sql_command_flags[SQLCOM_DROP_PROCEDURE]|=   CF_DISALLOW_IN_RO_TRANS;
  sql_command_flags[SQLCOM_DROP_FUNCTION]|=    CF_DISALLOW_IN_RO_TRANS;
  sql_command_flags[SQLCOM_ALTER_PROCEDURE]|=  CF_DISALLOW_IN_RO_TRANS;
  sql_command_flags[SQLCOM_ALTER_FUNCTION]|=   CF_DISALLOW_IN_RO_TRANS;
  sql_command_flags[SQLCOM_TRUNCATE]|=         CF_DISALLOW_IN_RO_TRANS;
  sql_command_flags[SQLCOM_ALTER_TABLESPACE]|= CF_DISALLOW_IN_RO_TRANS;
  sql_command_flags[SQLCOM_REPAIR]|=           CF_DISALLOW_IN_RO_TRANS;
  sql_command_flags[SQLCOM_OPTIMIZE]|=         CF_DISALLOW_IN_RO_TRANS;
  sql_command_flags[SQLCOM_GRANT]|=            CF_DISALLOW_IN_RO_TRANS;
  sql_command_flags[SQLCOM_REVOKE]|=           CF_DISALLOW_IN_RO_TRANS;
  sql_command_flags[SQLCOM_REVOKE_ALL]|=       CF_DISALLOW_IN_RO_TRANS;
  sql_command_flags[SQLCOM_INSTALL_PLUGIN]|=   CF_DISALLOW_IN_RO_TRANS;
  sql_command_flags[SQLCOM_UNINSTALL_PLUGIN]|= CF_DISALLOW_IN_RO_TRANS;
#ifdef WITH_WSREP
  /*
    Statements for which some errors are ignored when
    wsrep_ignore_apply_errors = WSREP_IGNORE_ERRORS_ON_RECONCILING_DDL
  */
  sql_command_flags[SQLCOM_DROP_DB]|=          CF_WSREP_MAY_IGNORE_ERRORS;
  sql_command_flags[SQLCOM_DROP_TABLE]|=       CF_WSREP_MAY_IGNORE_ERRORS;
  sql_command_flags[SQLCOM_DROP_INDEX]|=       CF_WSREP_MAY_IGNORE_ERRORS;
  sql_command_flags[SQLCOM_ALTER_TABLE]|=      CF_WSREP_MAY_IGNORE_ERRORS;
#endif /* WITH_WSREP */
}

bool sqlcom_can_generate_row_events(const THD *thd)
{
  return (sql_command_flags[thd->lex->sql_command] &
          CF_CAN_GENERATE_ROW_EVENTS);
}
 
bool is_update_query(enum enum_sql_command command)
{
  DBUG_ASSERT(command <= SQLCOM_END);
  return (sql_command_flags[command] & CF_CHANGES_DATA) != 0;
}

/**
  Check if a sql command is allowed to write to log tables.
  @param command The SQL command
  @return true if writing is allowed
*/
bool is_log_table_write_query(enum enum_sql_command command)
{
  DBUG_ASSERT(command <= SQLCOM_END);
  return (sql_command_flags[command] & CF_WRITE_LOGS_COMMAND) != 0;
}

void execute_init_command(THD *thd, LEX_STRING *init_command,
                          mysql_rwlock_t *var_lock)
{
  Vio* save_vio;
  ulonglong save_client_capabilities;

  mysql_rwlock_rdlock(var_lock);
  if (!init_command->length)
  {
    mysql_rwlock_unlock(var_lock);
    return;
  }

  /*
    copy the value under a lock, and release the lock.
    init_command has to be executed without a lock held,
    as it may try to change itself
  */
  size_t len= init_command->length;
  char *buf= thd->strmake(init_command->str, len);
  mysql_rwlock_unlock(var_lock);

#if defined(ENABLED_PROFILING)
  thd->profiling.start_new_query();
  thd->profiling.set_query_source(buf, len);
#endif

  THD_STAGE_INFO(thd, stage_execution_of_init_command);
  save_client_capabilities= thd->client_capabilities;
  thd->client_capabilities|= CLIENT_MULTI_QUERIES;
  /*
    We don't need return result of execution to client side.
    To forbid this we should set thd->net.vio to 0.
  */
  save_vio= thd->net.vio;
  thd->net.vio= 0;
  thd->clear_error(1);
  dispatch_command(COM_QUERY, thd, buf, (uint)len, FALSE, FALSE);
  thd->client_capabilities= save_client_capabilities;
  thd->net.vio= save_vio;

#if defined(ENABLED_PROFILING)
  thd->profiling.finish_current_query();
#endif
}


static char *fgets_fn(char *buffer, size_t size, fgets_input_t input, int *error)
{
  MYSQL_FILE *in= static_cast<MYSQL_FILE*> (input);
  char *line= mysql_file_fgets(buffer, (int)size, in);
  if (error)
    *error= (line == NULL) ? ferror(in->m_file) : 0;
  return line;
}


static void handle_bootstrap_impl(THD *thd)
{
  MYSQL_FILE *file= bootstrap_file;
  DBUG_ENTER("handle_bootstrap_impl");

#ifndef EMBEDDED_LIBRARY
  pthread_detach_this_thread();
  thd->thread_stack= (char*) &thd;
#endif /* EMBEDDED_LIBRARY */

  thd->security_ctx->user= (char*) my_strdup("boot", MYF(MY_WME));
  thd->security_ctx->priv_user[0]= thd->security_ctx->priv_host[0]=
    thd->security_ctx->priv_role[0]= 0;
  /*
    Make the "client" handle multiple results. This is necessary
    to enable stored procedures with SELECTs and Dynamic SQL
    in init-file.
  */
  thd->client_capabilities|= CLIENT_MULTI_RESULTS;

  thd->init_for_queries();

  for ( ; ; )
  {
    char buffer[MAX_BOOTSTRAP_QUERY_SIZE] = "";
    int rc, length;
    char *query;
    int error= 0;

    rc= read_bootstrap_query(buffer, &length, file, fgets_fn, &error);

    if (rc == READ_BOOTSTRAP_EOF)
      break;
    /*
      Check for bootstrap file errors. SQL syntax errors will be
      caught below.
    */
    if (rc != READ_BOOTSTRAP_SUCCESS)
    {
      /*
        mysql_parse() may have set a successful error status for the previous
        query. We must clear the error status to report the bootstrap error.
      */
      thd->get_stmt_da()->reset_diagnostics_area();

      /* Get the nearest query text for reference. */
      char *err_ptr= buffer + (length <= MAX_BOOTSTRAP_ERROR_LEN ?
                                        0 : (length - MAX_BOOTSTRAP_ERROR_LEN));
      switch (rc)
      {
      case READ_BOOTSTRAP_ERROR:
        my_printf_error(ER_UNKNOWN_ERROR, "Bootstrap file error, return code (%d). "
                        "Nearest query: '%s'", MYF(0), error, err_ptr);
        break;

      case READ_BOOTSTRAP_QUERY_SIZE:
        my_printf_error(ER_UNKNOWN_ERROR, "Boostrap file error. Query size "
                        "exceeded %d bytes near '%s'.", MYF(0),
                        MAX_BOOTSTRAP_LINE_SIZE, err_ptr);
        break;

      default:
        DBUG_ASSERT(false);
        break;
      }

      thd->protocol->end_statement();
      bootstrap_error= 1;
      break;
    }

    query= (char *) thd->memdup_w_gap(buffer, length + 1,
                                      thd->db.length + 1 +
                                      QUERY_CACHE_DB_LENGTH_SIZE +
                                      QUERY_CACHE_FLAGS_SIZE);
    size_t db_len= 0;
    memcpy(query + length + 1, (char *) &db_len, sizeof(size_t));
    thd->set_query_and_id(query, length, thd->charset(), next_query_id());
    int2store(query + length + 1, 0);           // No db in bootstrap
    DBUG_PRINT("query",("%-.4096s",thd->query()));
#if defined(ENABLED_PROFILING)
    thd->profiling.start_new_query();
    thd->profiling.set_query_source(thd->query(), length);
#endif

    /*
      We don't need to obtain LOCK_thread_count here because in bootstrap
      mode we have only one thread.
    */
    thd->set_time();
    Parser_state parser_state;
    if (parser_state.init(thd, thd->query(), length))
    {
      thd->protocol->end_statement();
      bootstrap_error= 1;
      break;
    }

    mysql_parse(thd, thd->query(), length, &parser_state, FALSE, FALSE);

    bootstrap_error= thd->is_error();
    thd->protocol->end_statement();

#if defined(ENABLED_PROFILING)
    thd->profiling.finish_current_query();
#endif
    delete_explain_query(thd->lex);

    if (bootstrap_error)
      break;

    thd->reset_kill_query();  /* Ensure that killed_errmsg is released */
    free_root(thd->mem_root,MYF(MY_KEEP_PREALLOC));
    free_root(&thd->transaction.mem_root,MYF(MY_KEEP_PREALLOC));
    thd->lex->restore_set_statement_var();
  }

  DBUG_VOID_RETURN;
}


/**
  Execute commands from bootstrap_file.

  Used when creating the initial grant tables.
*/

pthread_handler_t handle_bootstrap(void *arg)
{
  THD *thd=(THD*) arg;

  mysql_thread_set_psi_id(thd->thread_id);

  do_handle_bootstrap(thd);
  return 0;
}

void do_handle_bootstrap(THD *thd)
{
  /* The following must be called before DBUG_ENTER */
  thd->thread_stack= (char*) &thd;
  if (my_thread_init() || thd->store_globals())
  {
#ifndef EMBEDDED_LIBRARY
    close_connection(thd, ER_OUT_OF_RESOURCES);
#endif
    thd->fatal_error();
    goto end;
  }

  handle_bootstrap_impl(thd);

end:
  delete thd;

  mysql_mutex_lock(&LOCK_thread_count);
  in_bootstrap = FALSE;
  mysql_cond_broadcast(&COND_thread_count);
  mysql_mutex_unlock(&LOCK_thread_count);

#ifndef EMBEDDED_LIBRARY
  my_thread_end();
  pthread_exit(0);
#endif

  return;
}


/* This works because items are allocated on THD::mem_root */

void free_items(Item *item)
{
  Item *next;
  DBUG_ENTER("free_items");
  for (; item ; item=next)
  {
    next=item->next;
    item->delete_self();
  }
  DBUG_VOID_RETURN;
}

/**
   This works because items are allocated on THD::mem_root.
   @note The function also handles null pointers (empty list).
*/
void cleanup_items(Item *item)
{
  DBUG_ENTER("cleanup_items");  
  for (; item ; item=item->next)
    item->cleanup();
  DBUG_VOID_RETURN;
}

static enum enum_server_command fetch_command(THD *thd, char *packet)
{
  enum enum_server_command
    command= (enum enum_server_command) (uchar) packet[0];
  DBUG_ENTER("fetch_command");

  if (command >= COM_END ||
      (command >= COM_MDB_GAP_BEG && command <= COM_MDB_GAP_END))
    command= COM_END;				// Wrong command

  DBUG_PRINT("info",("Command on %s = %d (%s)",
                     vio_description(thd->net.vio), command,
                     command_name[command].str));
  DBUG_RETURN(command);
}


#ifdef WITH_WSREP
static bool wsrep_tables_accessible_when_detached(const TABLE_LIST *tables)
{
<<<<<<< HEAD
  bool accessible_tables = true;
  for (const TABLE_LIST *table= tables; table; table= table->next_global)
  {
    TABLE_CATEGORY c;
    LEX_CSTRING    db, tn;
    lex_string_set(&db, table->db.str);
    lex_string_set(&tn, table->table_name.str);
    c= get_table_category(&db, &tn);
    if (c != TABLE_CATEGORY_INFORMATION &&
        c != TABLE_CATEGORY_PERFORMANCE)
    {
      return false;
    }
=======
  for (const TABLE_LIST *table= tables; table; table= table->next_global)
  {
    TABLE_CATEGORY c;
    LEX_CSTRING db= table->db, tn= table->table_name;
    c= get_table_category(&db, &tn);
    if (c != TABLE_CATEGORY_INFORMATION && c != TABLE_CATEGORY_PERFORMANCE)
      return false;
>>>>>>> fa68b88b
  }
  return accessible_tables;
}
#endif /* WITH_WSREP */
<<<<<<< HEAD
=======
#ifndef EMBEDDED_LIBRARY
>>>>>>> fa68b88b

/**
  Read one command from connection and execute it (query or simple command).
  This function is called in loop from thread function.

  For profiling to work, it must never be called recursively.

  @retval
    0  success
  @retval
    1  request of thread shutdown (see dispatch_command() description)
*/

bool do_command(THD *thd)
{
  bool return_value;
  char *packet= 0;
#ifdef WITH_WSREP
  ulong packet_length= 0; // just to avoid (false positive) compiler warning
#else
  ulong packet_length;
#endif /* WITH_WSREP */
  NET *net= &thd->net;
  enum enum_server_command command;
  DBUG_ENTER("do_command");

  /*
    indicator of uninitialized lex => normal flow of errors handling
    (see my_message_sql)
  */
  thd->lex->current_select= 0;

  /*
    This thread will do a blocking read from the client which
    will be interrupted when the next command is received from
    the client, the connection is closed or "net_wait_timeout"
    number of seconds has passed.
  */
  if (!thd->skip_wait_timeout)
    my_net_set_read_timeout(net, thd->get_net_wait_timeout());

  /* Errors and diagnostics are cleared once here before query */
  thd->clear_error(1);

  net_new_transaction(net);

  /* Save for user statistics */
  thd->start_bytes_received= thd->status_var.bytes_received;

  /*
    Synchronization point for testing of KILL_CONNECTION.
    This sync point can wait here, to simulate slow code execution
    between the last test of thd->killed and blocking in read().

    The goal of this test is to verify that a connection does not
    hang, if it is killed at this point of execution.
    (Bug#37780 - main.kill fails randomly)

    Note that the sync point wait itself will be terminated by a
    kill. In this case it consumes a condition broadcast, but does
    not change anything else. The consumed broadcast should not
    matter here, because the read/recv() below doesn't use it.
  */
  DEBUG_SYNC(thd, "before_do_command_net_read");

  packet_length= my_net_read_packet(net, 1);

  if (packet_length == packet_error)
  {
    DBUG_PRINT("info",("Got error %d reading command from socket %s",
		       net->error,
		       vio_description(net->vio)));

    /* Instrument this broken statement as "statement/com/error" */
    thd->m_statement_psi= MYSQL_REFINE_STATEMENT(thd->m_statement_psi,
                                                 com_statement_info[COM_END].
                                                 m_key);


    /* Check if we can continue without closing the connection */

    /* The error must be set. */
    DBUG_ASSERT(thd->is_error());
    thd->protocol->end_statement();

    /* Mark the statement completed. */
    MYSQL_END_STATEMENT(thd->m_statement_psi, thd->get_stmt_da());
    thd->m_statement_psi= NULL;
    thd->m_digest= NULL;

    if (net->error != 3)
    {
      return_value= TRUE;                       // We have to close it.
      goto out;
    }

    net->error= 0;
    return_value= FALSE;
    goto out;
  }

  packet= (char*) net->read_pos;
  /*
    'packet_length' contains length of data, as it was stored in packet
    header. In case of malformed header, my_net_read returns zero.
    If packet_length is not zero, my_net_read ensures that the returned
    number of bytes was actually read from network.
    There is also an extra safety measure in my_net_read:
    it sets packet[packet_length]= 0, but only for non-zero packets.
  */
  if (packet_length == 0)                       /* safety */
  {
    /* Initialize with COM_SLEEP packet */
    packet[0]= (uchar) COM_SLEEP;
    packet_length= 1;
  }
  /* Do not rely on my_net_read, extra safety against programming errors. */
  packet[packet_length]= '\0';                  /* safety */


  command= fetch_command(thd, packet);

#ifdef WITH_WSREP
  if (WSREP(thd))
  {
    /*
<<<<<<< HEAD
     * bail out if DB snapshot has not been installed. We however,
     * allow queries "SET" and "SHOW", they are trapped later in execute_command
     */
    if (!thd->wsrep_applier && !wsrep_ready_get() &&
        command != COM_QUERY        &&
        command != COM_PING         &&
        command != COM_QUIT         &&
        command != COM_PROCESS_INFO &&
        command != COM_PROCESS_KILL &&
        command != COM_SET_OPTION   &&
        command != COM_SHUTDOWN     &&
        command != COM_SLEEP        &&
        command != COM_STATISTICS   &&
        command != COM_TIME         &&
        command != COM_END
    ) {
      my_message(ER_UNKNOWN_COM_ERROR,
                 "WSREP has not yet prepared node for application use", MYF(0));
=======
      Bail out if DB snapshot has not been installed.
    */
    if (!thd->wsrep_applier &&
        (!wsrep_ready || wsrep_reject_queries != WSREP_REJECT_NONE) &&
        (server_command_flags[command] & CF_SKIP_WSREP_CHECK) == 0)
    {
      my_message(ER_UNKNOWN_COM_ERROR,
                 "WSREP has not yet prepared node for application use", MYF(0));
      thd->protocol->end_statement();

>>>>>>> fa68b88b
      /* Performance Schema Interface instrumentation end. */
      MYSQL_END_STATEMENT(thd->m_statement_psi, thd->get_stmt_da());
      thd->m_statement_psi= NULL;
      thd->m_digest= NULL;
<<<<<<< HEAD
      thd->protocol->end_statement();
=======

>>>>>>> fa68b88b
      return_value= FALSE;
      goto out;
    }
  }
#endif /* WITH_WSREP */

  /* Restore read timeout value */
  my_net_set_read_timeout(net, thd->variables.net_read_timeout);

  DBUG_ASSERT(packet_length);
  DBUG_ASSERT(!thd->apc_target.is_enabled());
  return_value= dispatch_command(command, thd, packet+1,
                                 (uint) (packet_length-1), FALSE, FALSE);
  DBUG_ASSERT(!thd->apc_target.is_enabled());

out:
  thd->lex->restore_set_statement_var();
  /* The statement instrumentation must be closed in all cases. */
  DBUG_ASSERT(thd->m_digest == NULL);
  DBUG_ASSERT(thd->m_statement_psi == NULL);
  DBUG_RETURN(return_value);
}
#endif  /* EMBEDDED_LIBRARY */

/**
  @brief Determine if an attempt to update a non-temporary table while the
    read-only option was enabled has been made.

  This is a helper function to mysql_execute_command.

  @note SQLCOM_MULTI_UPDATE is an exception and dealt with elsewhere.

  @see mysql_execute_command
  @returns Status code
    @retval TRUE The statement should be denied.
    @retval FALSE The statement isn't updating any relevant tables.
*/

static bool deny_updates_if_read_only_option(THD *thd, TABLE_LIST *all_tables)
{
  DBUG_ENTER("deny_updates_if_read_only_option");

  if (!opt_readonly)
    DBUG_RETURN(FALSE);

  LEX *lex= thd->lex;

  /* Super user is allowed to do changes */
  if (((ulong)(thd->security_ctx->master_access & SUPER_ACL) ==
       (ulong)SUPER_ACL))
    DBUG_RETURN(FALSE);

  /* Check if command doesn't update anything */
  if (!(sql_command_flags[lex->sql_command] & CF_CHANGES_DATA))
    DBUG_RETURN(FALSE);

  /* Multi update is an exception and is dealt with later. */
  if (lex->sql_command == SQLCOM_UPDATE_MULTI)
    DBUG_RETURN(FALSE);

  /*
    a table-to-be-created is not in the temp table list yet,
    so CREATE TABLE needs a special treatment
  */
  if (lex->sql_command == SQLCOM_CREATE_TABLE)
    DBUG_RETURN(!lex->tmp_table());

  /*
    a table-to-be-dropped might not exist (DROP TEMPORARY TABLE IF EXISTS),
    cannot use the temp table list either.
  */
  if (lex->sql_command == SQLCOM_DROP_TABLE && lex->tmp_table())
    DBUG_RETURN(FALSE);

  /* Check if we created or dropped databases */
  if ((sql_command_flags[lex->sql_command] & CF_DB_CHANGE))
    DBUG_RETURN(TRUE);

  if (some_non_temp_table_to_be_updated(thd, all_tables))
    DBUG_RETURN(TRUE);

  /* Assuming that only temporary tables are modified. */
  DBUG_RETURN(FALSE);
}


/**
  check COM_MULTI packet

  @param thd             thread handle
  @param packet          pointer on the packet of commands
  @param packet_length   length of this packet

  @retval 0 - Error
  @retval # - Number of commands in the batch
*/

uint maria_multi_check(THD *thd, char *packet, size_t packet_length)
{
  uint counter= 0;
  DBUG_ENTER("maria_multi_check");
  while (packet_length)
  {
    char *packet_start= packet;
    size_t subpacket_length= net_field_length((uchar **)&packet_start);
    size_t length_length= packet_start - packet;
    // length of command + 3 bytes where that length was stored
    DBUG_PRINT("info", ("sub-packet length: %zu + %zu  command: %x",
                        subpacket_length, length_length,
                        packet_start[3]));

    if (subpacket_length == 0 ||
        (subpacket_length + length_length) > packet_length)
    {
      my_message(ER_UNKNOWN_COM_ERROR, ER_THD(thd, ER_UNKNOWN_COM_ERROR),
                 MYF(0));
      DBUG_RETURN(0);
    }

    counter++;
    packet= packet_start + subpacket_length;
    packet_length-= (subpacket_length + length_length);
  }
  DBUG_RETURN(counter);
}


/**
  Perform one connection-level (COM_XXXX) command.

  @param command         type of command to perform
  @param thd             connection handle
  @param packet          data for the command, packet is always null-terminated
  @param packet_length   length of packet + 1 (to show that data is
                         null-terminated) except for COM_SLEEP, where it
                         can be zero.
  @param is_com_multi    recursive call from COM_MULTI
  @param is_next_command there will be more command in the COM_MULTI batch

  @todo
    set thd->lex->sql_command to SQLCOM_END here.
  @todo
    The following has to be changed to an 8 byte integer

  @retval
    0   ok
  @retval
    1   request of thread shutdown, i. e. if command is
        COM_QUIT/COM_SHUTDOWN
*/
bool dispatch_command(enum enum_server_command command, THD *thd,
		      char* packet, uint packet_length, bool is_com_multi,
                      bool is_next_command)
{
  NET *net= &thd->net;
  bool error= 0;
  bool do_end_of_statement= true;
  DBUG_ENTER("dispatch_command");
  DBUG_PRINT("info", ("command: %d %s", command,
                      (command_name[command].str != 0 ?
                       command_name[command].str :
                       "<?>")));
  bool drop_more_results= 0;

  /* keep it withing 1 byte */
  compile_time_assert(COM_END == 255);

#ifdef WITH_WSREP
  bool wsrep_on= WSREP_ON;
  if (wsrep_on)
  {
    mysql_mutex_lock(&thd->LOCK_wsrep_thd);
    DBUG_ASSERT(thd->wsrep_query_state() == QUERY_IDLE);
    if (thd->wsrep_is_rolling_back())
    {
      /*
        Rollback thread is rolling back a transaction for this thd,
        wait until it has finished.
      */
      while (thd->wsrep_is_rolling_back())
      {
        mysql_mutex_unlock(&thd->LOCK_wsrep_thd);
        my_sleep(1000);
        mysql_mutex_lock(&thd->LOCK_wsrep_thd);
      }
      DBUG_ASSERT(thd->wsrep_conflict_state() == ABORTED);
    }

    /*
      BF aborter should atomically check thd query state and start
      background rollback process if the thd query state is QUERY_IDLE.
      Because the wait for the background rollback is done above we should
      be here either in NO_CONFLICT or in ABORTED state.
    */
    DBUG_ASSERT(thd->wsrep_conflict_state() == NO_CONFLICT ||
                thd->wsrep_conflict_state() == ABORTED);

    thd->set_wsrep_query_state(QUERY_EXEC);

    /*
      Aborted by background rollbacker thread. Jump straight to dispatch_end
      label where the error handling is performed.

      We let COM_QUIT and COM_STMT_CLOSE to execute even if wsrep aborted.
      (see MDEV-10812).
    */
    if (thd->wsrep_conflict_state() == ABORTED)
    {
      thd->store_globals();
      WSREP_LOG_THD(thd, "enter found BF aborted");
      DBUG_ASSERT(!thd->get_stmt_da()->is_set());

      if (command == COM_STMT_PREPARE          ||
          command == COM_STMT_FETCH            ||
          command == COM_STMT_SEND_LONG_DATA   ||
          command == COM_STMT_CLOSE            ||
          command == COM_QUIT
          )
      {
        WSREP_DEBUG("Prepared Statement bail out or COM_QUIT");
      }
      else
      {
        thd->reset_killed();
        thd->mysys_var->abort       = 0;
        thd->wsrep_retry_counter    = 0;
        mysql_mutex_unlock(&thd->LOCK_wsrep_thd);
#ifdef WSREP_TODO
        /*
          Increment threads running to compensate dec_thread_running() called
          after dispatch_end label.
        */
        inc_thread_running();
#endif /* WSREP_TODO */
        goto dispatch_end;
        mysql_mutex_unlock(&thd->LOCK_wsrep_thd);
      }
    }
    mysql_mutex_unlock(&thd->LOCK_wsrep_thd);
  }
#endif /* WITH_WSREP */
#if defined(ENABLED_PROFILING)
  thd->profiling.start_new_query();
#endif
  MYSQL_COMMAND_START(thd->thread_id, command,
                      &thd->security_ctx->priv_user[0],
                      (char *) thd->security_ctx->host_or_ip);
  
  DBUG_EXECUTE_IF("crash_dispatch_command_before",
                  { DBUG_PRINT("crash_dispatch_command_before", ("now"));
                    DBUG_SUICIDE(); });

  /* Performance Schema Interface instrumentation, begin */
  thd->m_statement_psi= MYSQL_REFINE_STATEMENT(thd->m_statement_psi,
                                               com_statement_info[command].
                                               m_key);
  /*
    We should always call reset_for_next_command() before a query.
    mysql_parse() will do this for queries. Ensure it's also done
    for other commands.
  */
  if (command != COM_QUERY)
    thd->reset_for_next_command();
  thd->set_command(command);

  /*
    thd->variables.log_slow_disabled_statements defines which statements
    are logged to slow log
  */
  thd->enable_slow_log= thd->variables.sql_log_slow;
  thd->query_plan_flags= QPLAN_INIT;
  thd->lex->sql_command= SQLCOM_END; /* to avoid confusing VIEW detectors */
  thd->reset_kill_query();

  DEBUG_SYNC(thd,"dispatch_command_before_set_time");

  thd->set_time();
  if (!(server_command_flags[command] & CF_SKIP_QUERY_ID))
    thd->set_query_id(next_query_id());
  else
  {
    /*
      ping, get statistics or similar stateless command.
      No reason to increase query id here.
    */
    thd->set_query_id(get_query_id());
  }
#ifdef WITH_WSREP
  if (WSREP(thd) && thd->wsrep_next_trx_id() == WSREP_UNDEFINED_TRX_ID)
  {
    thd->set_wsrep_next_trx_id(thd->query_id);
    WSREP_DEBUG("assigned new next trx id: %lu", thd->wsrep_next_trx_id());
  }
#endif /* WITH_WSREP */

  if (!(server_command_flags[command] & CF_SKIP_QUESTIONS))
    statistic_increment(thd->status_var.questions, &LOCK_status);

  /* Copy data for user stats */
  if ((thd->userstat_running= opt_userstat_running))
  {
    thd->start_cpu_time= my_getcputime();
    memcpy(&thd->org_status_var, &thd->status_var, sizeof(thd->status_var));
    thd->select_commands= thd->update_commands= thd->other_commands= 0;
  }

  /**
    Clear the set of flags that are expected to be cleared at the
    beginning of each command.
  */
  thd->server_status&= ~SERVER_STATUS_CLEAR_SET;
  if (is_next_command)
  {
    drop_more_results= !MY_TEST(thd->server_status &
                                SERVER_MORE_RESULTS_EXISTS);
    thd->server_status|= SERVER_MORE_RESULTS_EXISTS;
    if (is_com_multi)
      thd->get_stmt_da()->set_skip_flush();
  }

  switch (command) {
  case COM_INIT_DB:
  {
    LEX_CSTRING tmp;
    status_var_increment(thd->status_var.com_stat[SQLCOM_CHANGE_DB]);
    if (thd->copy_with_error(system_charset_info, (LEX_STRING*) &tmp,
                             thd->charset(), packet, packet_length))
      break;
    if (!mysql_change_db(thd, &tmp, FALSE))
    {
      general_log_write(thd, command, thd->db.str, thd->db.length);
      my_ok(thd);
    }
    break;
  }
#ifdef HAVE_REPLICATION
  case COM_REGISTER_SLAVE:
  {
    status_var_increment(thd->status_var.com_register_slave);
    if (!register_slave(thd, (uchar*)packet, packet_length))
      my_ok(thd);
    break;
  }
#endif
  case COM_RESET_CONNECTION:
  {
    thd->status_var.com_other++;
    thd->change_user();
    thd->clear_error();                         // if errors from rollback
    my_ok(thd, 0, 0, 0);
    break;
  }
  case COM_CHANGE_USER:
  {
    int auth_rc;
    status_var_increment(thd->status_var.com_other);

    thd->change_user();
    thd->clear_error();                         // if errors from rollback

    /* acl_authenticate() takes the data from net->read_pos */
    net->read_pos= (uchar*)packet;

    LEX_CSTRING save_db= thd->db;
    USER_CONN *save_user_connect= thd->user_connect;
    Security_context save_security_ctx= *thd->security_ctx;
    CHARSET_INFO *save_character_set_client=
      thd->variables.character_set_client;
    CHARSET_INFO *save_collation_connection=
      thd->variables.collation_connection;
    CHARSET_INFO *save_character_set_results=
      thd->variables.character_set_results;

    /* Ensure we don't free security_ctx->user in case we have to revert */
    thd->security_ctx->user= 0;
    thd->user_connect= 0;

    /*
      to limit COM_CHANGE_USER ability to brute-force passwords,
      we only allow three unsuccessful COM_CHANGE_USER per connection.
    */
    if (thd->failed_com_change_user >= 3)
    {
      my_message(ER_UNKNOWN_COM_ERROR, ER_THD(thd,ER_UNKNOWN_COM_ERROR),
                 MYF(0));
      auth_rc= 1;
    }
    else
      auth_rc= acl_authenticate(thd, packet_length);

    mysql_audit_notify_connection_change_user(thd);
    if (auth_rc)
    {
      /* Free user if allocated by acl_authenticate */
      my_free(const_cast<char*>(thd->security_ctx->user));
      *thd->security_ctx= save_security_ctx;
      if (thd->user_connect)
	decrease_user_connections(thd->user_connect);
      thd->user_connect= save_user_connect;
      thd->reset_db(&save_db);
      thd->update_charset(save_character_set_client, save_collation_connection,
                          save_character_set_results);
      thd->failed_com_change_user++;
      my_sleep(1000000);
    }
    else
    {
#ifndef NO_EMBEDDED_ACCESS_CHECKS
      /* we've authenticated new user */
      if (save_user_connect)
	decrease_user_connections(save_user_connect);
#endif /* NO_EMBEDDED_ACCESS_CHECKS */
      my_free((char*) save_db.str);
      my_free(const_cast<char*>(save_security_ctx.user));
    }
    break;
  }
  case COM_STMT_BULK_EXECUTE:
  {
    mysqld_stmt_bulk_execute(thd, packet, packet_length);
    break;
  }
  case COM_STMT_EXECUTE:
  {
    mysqld_stmt_execute(thd, packet, packet_length);
    break;
  }
  case COM_STMT_FETCH:
  {
    mysqld_stmt_fetch(thd, packet, packet_length);
    break;
  }
  case COM_STMT_SEND_LONG_DATA:
  {
    mysql_stmt_get_longdata(thd, packet, packet_length);
    break;
  }
  case COM_STMT_PREPARE:
  {
    mysqld_stmt_prepare(thd, packet, packet_length);
    break;
  }
  case COM_STMT_CLOSE:
  {
    mysqld_stmt_close(thd, packet);
    break;
  }
  case COM_STMT_RESET:
  {
    mysqld_stmt_reset(thd, packet);
    break;
  }
  case COM_QUERY:
  {
    DBUG_ASSERT(thd->m_digest == NULL);
    thd->m_digest= & thd->m_digest_state;
    thd->m_digest->reset(thd->m_token_array, max_digest_length);

    if (alloc_query(thd, packet, packet_length))
      break;					// fatal error is set
    MYSQL_QUERY_START(thd->query(), thd->thread_id,
                      thd->get_db(),
                      &thd->security_ctx->priv_user[0],
                      (char *) thd->security_ctx->host_or_ip);
    char *packet_end= thd->query() + thd->query_length();
    general_log_write(thd, command, thd->query(), thd->query_length());
    DBUG_PRINT("query",("%-.4096s",thd->query()));
#if defined(ENABLED_PROFILING)
    thd->profiling.set_query_source(thd->query(), thd->query_length());
#endif
    MYSQL_SET_STATEMENT_TEXT(thd->m_statement_psi, thd->query(),
                             thd->query_length());

    Parser_state parser_state;
    if (parser_state.init(thd, thd->query(), thd->query_length()))
      break;

    if (WSREP_ON)
    {
      if (wsrep_mysql_parse(thd, thd->query(), thd->query_length(),
                            &parser_state,
                            is_com_multi, is_next_command))
      {
        WSREP_DEBUG("Deadlock error for: %s", thd->query());
        mysql_mutex_lock(&thd->LOCK_wsrep_thd);
        thd->killed               = NOT_KILLED;
        thd->mysys_var->abort     = 0;
        thd->wsrep_retry_counter  = 0;
        mysql_mutex_unlock(&thd->LOCK_wsrep_thd);
#ifdef WSREP_TODO
        /*
          Increment threads running to compensate dec_thread_running() called
          after dispatch_end label.
        */
        inc_thread_running();
#endif /* WSREP_TODO */
        goto dispatch_end;
      }
    }
    else
      mysql_parse(thd, thd->query(), thd->query_length(), &parser_state,
                  is_com_multi, is_next_command);

    while (!thd->killed && (parser_state.m_lip.found_semicolon != NULL) &&
           ! thd->is_error())
    {
      thd->get_stmt_da()->set_skip_flush();
      /*
        Multiple queries exist, execute them individually
      */
      char *beginning_of_next_stmt= (char*) parser_state.m_lip.found_semicolon;

#ifdef WITH_ARIA_STORAGE_ENGINE
    ha_maria::implicit_commit(thd, FALSE);
#endif

      /* Finalize server status flags after executing a statement. */
      thd->update_server_status();
      thd->protocol->end_statement();
      query_cache_end_of_result(thd);

      mysql_audit_general(thd, MYSQL_AUDIT_GENERAL_STATUS,
                          thd->get_stmt_da()->is_error()
                            ? thd->get_stmt_da()->sql_errno()
                            : 0,
                          command_name[command].str);

      ulong length= (ulong)(packet_end - beginning_of_next_stmt);

      log_slow_statement(thd);
      DBUG_ASSERT(!thd->apc_target.is_enabled());

      /* Remove garbage at start of query */
      while (length > 0 && my_isspace(thd->charset(), *beginning_of_next_stmt))
      {
        beginning_of_next_stmt++;
        length--;
      }

      /* PSI end */
      MYSQL_END_STATEMENT(thd->m_statement_psi, thd->get_stmt_da());
      thd->m_statement_psi= NULL;
      thd->m_digest= NULL;

      /* DTRACE end */
      if (MYSQL_QUERY_DONE_ENABLED())
      {
        MYSQL_QUERY_DONE(thd->is_error());
      }

#if defined(ENABLED_PROFILING)
      thd->profiling.finish_current_query();
      thd->profiling.start_new_query("continuing");
      thd->profiling.set_query_source(beginning_of_next_stmt, length);
#endif

      /* DTRACE begin */
      MYSQL_QUERY_START(beginning_of_next_stmt, thd->thread_id,
                        thd->get_db(),
                        &thd->security_ctx->priv_user[0],
                        (char *) thd->security_ctx->host_or_ip);

      /* PSI begin */
      thd->m_digest= & thd->m_digest_state;

      thd->m_statement_psi= MYSQL_START_STATEMENT(&thd->m_statement_state,
                                                  com_statement_info[command].m_key,
                                                  thd->db.str, thd->db.length,
                                                  thd->charset());
      THD_STAGE_INFO(thd, stage_init);
      MYSQL_SET_STATEMENT_TEXT(thd->m_statement_psi, beginning_of_next_stmt,
                               length);

      thd->set_query_and_id(beginning_of_next_stmt, length,
                            thd->charset(), next_query_id());

      /*
        Count each statement from the client.
      */
      statistic_increment(thd->status_var.questions, &LOCK_status);

      if(!WSREP(thd))
	thd->set_time(); /* Reset the query start time. */

      parser_state.reset(beginning_of_next_stmt, length);

      if (WSREP_ON)
      {
        if (wsrep_mysql_parse(thd, beginning_of_next_stmt,
                              length, &parser_state,
                              is_com_multi, is_next_command))
        {
          WSREP_DEBUG("Deadlock error for: %s", thd->query());
          mysql_mutex_lock(&thd->LOCK_wsrep_thd);
          thd->killed               = NOT_KILLED;
          thd->mysys_var->abort     = 0;
          thd->wsrep_retry_counter  = 0;
          mysql_mutex_unlock(&thd->LOCK_wsrep_thd);
#ifdef WSREP_TODO
          /*
            Increment threads running to compensate dec_thread_running() called
            after dispatch_end label.
          */
          inc_thread_running();
#endif /* WSREP_TODO */

          goto dispatch_end;
        }
      }
      else
        mysql_parse(thd, beginning_of_next_stmt, length, &parser_state,
                    is_com_multi, is_next_command);

    }

    DBUG_PRINT("info",("query ready"));
    break;
  }
  case COM_FIELD_LIST:				// This isn't actually needed
#ifdef DONT_ALLOW_SHOW_COMMANDS
    my_message(ER_NOT_ALLOWED_COMMAND, ER_THD(thd, ER_NOT_ALLOWED_COMMAND),
               MYF(0));	/* purecov: inspected */
    break;
#else
  {
    char *fields, *packet_end= packet + packet_length, *arg_end;
    /* Locked closure of all tables */
    TABLE_LIST table_list;
    LEX_STRING table_name;
    LEX_CSTRING db;
    /*
      SHOW statements should not add the used tables to the list of tables
      used in a transaction.
    */
    MDL_savepoint mdl_savepoint= thd->mdl_context.mdl_savepoint();

    status_var_increment(thd->status_var.com_stat[SQLCOM_SHOW_FIELDS]);
    if (thd->copy_db_to(&db))
      break;
    /*
      We have name + wildcard in packet, separated by endzero
      (The packet is guaranteed to end with an end zero)
    */
    arg_end= strend(packet);
    uint arg_length= (uint)(arg_end - packet);

    /* Check given table name length. */
    if (packet_length - arg_length > NAME_LEN + 1 || arg_length > SAFE_NAME_LEN)
    {
      my_message(ER_UNKNOWN_COM_ERROR, ER_THD(thd, ER_UNKNOWN_COM_ERROR),
                 MYF(0));
      break;
    }
    thd->convert_string(&table_name, system_charset_info,
			packet, arg_length, thd->charset());
    if (check_table_name(table_name.str, table_name.length, FALSE))
    {
      /* this is OK due to convert_string() null-terminating the string */
      my_error(ER_WRONG_TABLE_NAME, MYF(0), table_name.str);
      break;
    }
    packet= arg_end + 1;
    // thd->reset_for_next_command reset state => restore it
    if (is_next_command)
    {
      thd->server_status|= SERVER_MORE_RESULTS_EXISTS;
      if (is_com_multi)
        thd->get_stmt_da()->set_skip_flush();
    }

    lex_start(thd);
    /* Must be before we init the table list. */
    if (lower_case_table_names)
    {
      table_name.length= my_casedn_str(files_charset_info, table_name.str);
      db.length= my_casedn_str(files_charset_info, (char*) db.str);
    }
    table_list.init_one_table(&db, (LEX_CSTRING*) &table_name, 0, TL_READ);
    /*
      Init TABLE_LIST members necessary when the undelrying
      table is view.
    */
    table_list.select_lex= &(thd->lex->select_lex);
    thd->lex->
      select_lex.table_list.link_in_list(&table_list,
                                         &table_list.next_local);
    thd->lex->add_to_query_tables(&table_list);

    if (is_infoschema_db(&table_list.db))
    {
      ST_SCHEMA_TABLE *schema_table= find_schema_table(thd, &table_list.alias);
      if (schema_table)
        table_list.schema_table= schema_table;
    }

    uint query_length= (uint) (packet_end - packet); // Don't count end \0
    if (!(fields= (char *) thd->memdup(packet, query_length + 1)))
      break;
    thd->set_query(fields, query_length);
    general_log_print(thd, command, "%s %s", table_list.table_name.str,
                      fields);

    if (thd->open_temporary_tables(&table_list))
      break;

    if (check_table_access(thd, SELECT_ACL, &table_list,
                           TRUE, UINT_MAX, FALSE))
      break;
    /*
      Turn on an optimization relevant if the underlying table
      is a view: do not fill derived tables.
    */
    thd->lex->sql_command= SQLCOM_SHOW_FIELDS;

    mysqld_list_fields(thd,&table_list,fields);
    thd->lex->unit.cleanup();
    /* No need to rollback statement transaction, it's not started. */
    DBUG_ASSERT(thd->transaction.stmt.is_empty());
    close_thread_tables(thd);
    thd->mdl_context.rollback_to_savepoint(mdl_savepoint);

    if (thd->transaction_rollback_request)
    {
      /*
        Transaction rollback was requested since MDL deadlock was
        discovered while trying to open tables. Rollback transaction
        in all storage engines including binary log and release all
        locks.
      */
      trans_rollback_implicit(thd);
      thd->mdl_context.release_transactional_locks();
    }

    thd->cleanup_after_query();
    break;
  }
#endif
  case COM_QUIT:
    /* Note: We don't calculate statistics for this command */

    /* Ensure that quit works even if max_mem_used is set */
    thd->variables.max_mem_used= LONGLONG_MAX;
    general_log_print(thd, command, NullS);
    net->error=0;				// Don't give 'abort' message
    thd->get_stmt_da()->disable_status();       // Don't send anything back
    error=TRUE;					// End server
    break;
#ifndef EMBEDDED_LIBRARY
  case COM_BINLOG_DUMP:
    {
      ulong pos;
      ushort flags;
      uint32 slave_server_id;

      status_var_increment(thd->status_var.com_other);

      thd->prepare_logs_for_admin_command();
      if (check_global_access(thd, REPL_SLAVE_ACL))
	break;

      /* TODO: The following has to be changed to an 8 byte integer */
      pos = uint4korr(packet);
      flags = uint2korr(packet + 4);
      thd->variables.server_id=0; /* avoid suicide */
      if ((slave_server_id= uint4korr(packet+6))) // mysqlbinlog.server_id==0
	kill_zombie_dump_threads(slave_server_id);
      thd->variables.server_id = slave_server_id;

      const char *name= packet + 10;
      size_t nlen= strlen(name);

      general_log_print(thd, command, "Log: '%s'  Pos: %lu", name, pos);
      if (nlen < FN_REFLEN)
        mysql_binlog_send(thd, thd->strmake(name, nlen), (my_off_t)pos, flags);
      unregister_slave(thd,1,1);
      /*  fake COM_QUIT -- if we get here, the thread needs to terminate */
      error = TRUE;
      break;
    }
#endif
  case COM_REFRESH:
  {
    int not_used;

    /*
      Initialize thd->lex since it's used in many base functions, such as
      open_tables(). Otherwise, it remains unitialized and may cause crash
      during execution of COM_REFRESH.
    */
    lex_start(thd);
    
    status_var_increment(thd->status_var.com_stat[SQLCOM_FLUSH]);
    ulonglong options= (ulonglong) (uchar) packet[0];
    if (trans_commit_implicit(thd))
      break;
    thd->mdl_context.release_transactional_locks();
    if (check_global_access(thd,RELOAD_ACL))
      break;
    general_log_print(thd, command, NullS);
#ifndef DBUG_OFF
    bool debug_simulate= FALSE;
    DBUG_EXECUTE_IF("simulate_detached_thread_refresh", debug_simulate= TRUE;);
    if (debug_simulate)
    {
      /*
        Simulate a reload without a attached thread session.
        Provides a environment similar to that of when the
        server receives a SIGHUP signal and reloads caches
        and flushes tables.
      */
      bool res;
      set_current_thd(0);
      res= reload_acl_and_cache(NULL, options | REFRESH_FAST,
                                NULL, &not_used);
      set_current_thd(thd);
      if (res)
        break;
    }
    else
#endif
    {
      thd->lex->relay_log_connection_name= empty_clex_str;
      if (reload_acl_and_cache(thd, options, (TABLE_LIST*) 0, &not_used))
        break;
    }
    if (trans_commit_implicit(thd))
      break;
    close_thread_tables(thd);
    thd->mdl_context.release_transactional_locks();
    my_ok(thd);
    break;
  }
#ifndef EMBEDDED_LIBRARY
  case COM_SHUTDOWN:
  {
    status_var_increment(thd->status_var.com_other);
    if (check_global_access(thd,SHUTDOWN_ACL))
      break; /* purecov: inspected */
    /*
      If the client is < 4.1.3, it is going to send us no argument; then
      packet_length is 0, packet[0] is the end 0 of the packet. Note that
      SHUTDOWN_DEFAULT is 0. If client is >= 4.1.3, the shutdown level is in
      packet[0].
    */
    enum mysql_enum_shutdown_level level;
    level= (enum mysql_enum_shutdown_level) (uchar) packet[0];
    if (level == SHUTDOWN_DEFAULT)
      level= SHUTDOWN_WAIT_ALL_BUFFERS; // soon default will be configurable
    else if (level != SHUTDOWN_WAIT_ALL_BUFFERS)
    {
      my_error(ER_NOT_SUPPORTED_YET, MYF(0), "this shutdown level");
      break;
    }
    DBUG_PRINT("quit",("Got shutdown command for level %u", level));
    general_log_print(thd, command, NullS);
    my_eof(thd);
    kill_mysql(thd);
    error=TRUE;
    break;
  }
#endif
  case COM_STATISTICS:
  {
    STATUS_VAR *current_global_status_var;      // Big; Don't allocate on stack
    ulong uptime;
    ulonglong queries_per_second1000;
    char buff[250];
    uint buff_len= sizeof(buff);

    if (!(current_global_status_var= (STATUS_VAR*)
          thd->alloc(sizeof(STATUS_VAR))))
      break;
    general_log_print(thd, command, NullS);
    status_var_increment(thd->status_var.com_stat[SQLCOM_SHOW_STATUS]);
    calc_sum_of_all_status(current_global_status_var);
    if (!(uptime= (ulong) (thd->start_time - server_start_time)))
      queries_per_second1000= 0;
    else
      queries_per_second1000= thd->query_id * 1000 / uptime;
#ifndef EMBEDDED_LIBRARY
    size_t length=
#endif
    my_snprintf(buff, buff_len - 1,
                        "Uptime: %lu  Threads: %d  Questions: %lu  "
                        "Slow queries: %lu  Opens: %lu  Flush tables: %lld  "
                        "Open tables: %u  Queries per second avg: %u.%03u",
                        uptime,
                        (int) thread_count, (ulong) thd->query_id,
                        current_global_status_var->long_query_count,
                        current_global_status_var->opened_tables,
                        tdc_refresh_version(),
                        tc_records(),
                        (uint) (queries_per_second1000 / 1000),
                        (uint) (queries_per_second1000 % 1000));
#ifdef EMBEDDED_LIBRARY
    /* Store the buffer in permanent memory */
    my_ok(thd, 0, 0, buff);
#else
    (void) my_net_write(net, (uchar*) buff, length);
    (void) net_flush(net);
    thd->get_stmt_da()->disable_status();
#endif
    break;
  }
  case COM_PING:
    status_var_increment(thd->status_var.com_other);
    my_ok(thd);				// Tell client we are alive
    break;
  case COM_PROCESS_INFO:
    status_var_increment(thd->status_var.com_stat[SQLCOM_SHOW_PROCESSLIST]);
    if (!thd->security_ctx->priv_user[0] &&
        check_global_access(thd, PROCESS_ACL))
      break;
    general_log_print(thd, command, NullS);
    mysqld_list_processes(thd,
			  thd->security_ctx->master_access & PROCESS_ACL ? 
			  NullS : thd->security_ctx->priv_user, 0);
    break;
  case COM_PROCESS_KILL:
  {
    status_var_increment(thd->status_var.com_stat[SQLCOM_KILL]);
    ulong id=(ulong) uint4korr(packet);
    sql_kill(thd, id, KILL_CONNECTION_HARD, KILL_TYPE_ID);
    break;
  }
  case COM_SET_OPTION:
  {
    status_var_increment(thd->status_var.com_stat[SQLCOM_SET_OPTION]);
    uint opt_command= uint2korr(packet);

    switch (opt_command) {
    case (int) MYSQL_OPTION_MULTI_STATEMENTS_ON:
      thd->client_capabilities|= CLIENT_MULTI_STATEMENTS;
      my_eof(thd);
      break;
    case (int) MYSQL_OPTION_MULTI_STATEMENTS_OFF:
      thd->client_capabilities&= ~CLIENT_MULTI_STATEMENTS;
      my_eof(thd);
      break;
    default:
      my_message(ER_UNKNOWN_COM_ERROR, ER_THD(thd, ER_UNKNOWN_COM_ERROR),
                 MYF(0));
      break;
    }
    break;
  }
  case COM_DEBUG:
    status_var_increment(thd->status_var.com_other);
    if (check_global_access(thd, SUPER_ACL))
      break;					/* purecov: inspected */
    mysql_print_status();
    general_log_print(thd, command, NullS);
    my_eof(thd);
    break;
  case COM_MULTI:
  {
    uint counter;
    uint current_com= 0;
    DBUG_ASSERT(!is_com_multi);
    if (!(thd->client_capabilities & CLIENT_MULTI_RESULTS))
    {
      /* The client does not support multiple result sets being sent back */
      my_error(ER_COMMULTI_BADCONTEXT, MYF(0));
      break;
    }

    if (!(counter= maria_multi_check(thd, packet, packet_length)))
      break;

    {
      char *packet_start= packet;
      /* We have to store next length because it will be destroyed by '\0' */
      size_t next_subpacket_length= net_field_length((uchar **)&packet_start);
      size_t next_length_length= packet_start - packet;
      unsigned char *readbuff= net->buff;

      if (net_allocate_new_packet(net, thd, MYF(0)))
        break;

      PSI_statement_locker *save_locker= thd->m_statement_psi;
      sql_digest_state *save_digest= thd->m_digest;
      thd->m_statement_psi= NULL;
      thd->m_digest= NULL;

      while (packet_length)
      {
        current_com++;
        size_t subpacket_length= next_subpacket_length + next_length_length;
        size_t length_length= next_length_length;
        if (subpacket_length < packet_length)
        {
          packet_start= packet + subpacket_length;
          next_subpacket_length= net_field_length((uchar**)&packet_start);
          next_length_length= packet_start - (packet + subpacket_length);
        }
        /* safety like in do_command() */
        packet[subpacket_length]= '\0';

        enum enum_server_command subcommand=
          fetch_command(thd, (packet + length_length));

        if (server_command_flags[subcommand] & CF_NO_COM_MULTI)
        {
          my_error(ER_BAD_COMMAND_IN_MULTI, MYF(0),
                   command_name[subcommand].str);
          goto com_multi_end;
        }

        if (dispatch_command(subcommand, thd, packet + (1 + length_length),
                             (uint)(subpacket_length - (1 + length_length)), TRUE,
                             (current_com != counter)))
        {
          DBUG_ASSERT(thd->is_error());
          goto com_multi_end;
        }

        DBUG_ASSERT(subpacket_length <= packet_length);
        packet+= subpacket_length;
        packet_length-= (uint)subpacket_length;
      }

com_multi_end:
      thd->m_statement_psi= save_locker;
      thd->m_digest= save_digest;

      /* release old buffer */
      net_flush(net);
      DBUG_ASSERT(net->buff == net->write_pos); // nothing to send
      my_free(readbuff);
    }
    break;
  }
  case COM_SLEEP:
  case COM_CONNECT:				// Impossible here
  case COM_TIME:				// Impossible from client
  case COM_DELAYED_INSERT:
  case COM_END:
  case COM_UNIMPLEMENTED:
  default:
    my_message(ER_UNKNOWN_COM_ERROR, ER_THD(thd, ER_UNKNOWN_COM_ERROR),
               MYF(0));
    break;
  }

#ifdef WITH_WSREP
 dispatch_end:

  if (wsrep_on)
  {
    /*
      MDEV-10812
      In the case of COM_QUIT/COM_STMT_CLOSE thread status should be disabled.
    */
    DBUG_ASSERT((command != COM_QUIT && command != COM_STMT_CLOSE)
                  || thd->get_stmt_da()->is_disabled());
    /*
      BF aborted before sending response back to client
     */
    mysql_mutex_lock(&thd->LOCK_wsrep_thd);
    do_end_of_statement= thd->wsrep_conflict_state() != REPLAYING &&
                         thd->wsrep_conflict_state() != RETRY_AUTOCOMMIT;
    if (thd->wsrep_conflict_state() == MUST_ABORT)
    {
      wsrep_client_rollback(thd);
      wsrep_post_rollback(thd);
      DBUG_ASSERT(thd->wsrep_conflict_state() == ABORTED);
    }
    if (thd->wsrep_conflict_state() == ABORTED &&
        !(command == COM_STMT_PREPARE          ||
          command == COM_STMT_FETCH            ||
          command == COM_STMT_SEND_LONG_DATA   ||
          command == COM_STMT_CLOSE            ||
          command == COM_QUIT
          ))
    {
      wsrep_override_error(thd, ER_LOCK_DEADLOCK);
      wsrep_cleanup_transaction(thd);
      WSREP_LOG_THD(thd, "leave");
    }
    mysql_mutex_unlock(&thd->LOCK_wsrep_thd);

    /*
      Final check after sending response back to client. Handle possible
      BF abort and query state change atomically. Don't call
      wsrep_cleanup_transaction() to leave thd->wsrep_conflict_state()
      to ABORTED so that the rollback will be detected when the client
      returns to action.
    */
    mysql_mutex_lock(&thd->LOCK_wsrep_thd);
    if (thd->wsrep_conflict_state() == MUST_ABORT)
    {
      wsrep_client_rollback(thd);
      wsrep_post_rollback(thd);
      WSREP_LOG_THD(thd, "after return to client found BF aborted");
    }
    thd->set_wsrep_query_state(QUERY_IDLE);
    mysql_mutex_unlock(&thd->LOCK_wsrep_thd);

  } else { /* if (WSREP(thd))... */
    do_end_of_statement= true;
  }
#endif /* WITH_WSREP */

  if (do_end_of_statement)
  {
    DBUG_ASSERT(thd->derived_tables == NULL &&
               (thd->open_tables == NULL ||
               (thd->locked_tables_mode == LTM_LOCK_TABLES)));

    thd_proc_info(thd, "Updating status");
    /* Finalize server status flags after executing a command. */
    thd->update_server_status();
    if (command != COM_MULTI)
    {
      thd->protocol->end_statement();
      query_cache_end_of_result(thd);
    }
  }
  if (drop_more_results)
    thd->server_status&= ~SERVER_MORE_RESULTS_EXISTS;

  if (!thd->is_error() && !thd->killed_errno())
    mysql_audit_general(thd, MYSQL_AUDIT_GENERAL_RESULT, 0, 0);

  mysql_audit_general(thd, MYSQL_AUDIT_GENERAL_STATUS,
                      thd->get_stmt_da()->is_error() ?
                      thd->get_stmt_da()->sql_errno() : 0,
                      command_name[command].str);

  thd->update_all_stats();

  log_slow_statement(thd);

  THD_STAGE_INFO(thd, stage_cleaning_up);
  thd->reset_query();

  /* Performance Schema Interface instrumentation, end */
  MYSQL_END_STATEMENT(thd->m_statement_psi, thd->get_stmt_da());
  thd->set_examined_row_count(0);                   // For processlist
  thd->set_command(COM_SLEEP);

  thd->m_statement_psi= NULL;
  thd->m_digest= NULL;

  if (!is_com_multi)
    thd->packet.shrink(thd->variables.net_buffer_length); // Reclaim some memory

  thd->reset_kill_query();  /* Ensure that killed_errmsg is released */
  free_root(thd->mem_root,MYF(MY_KEEP_PREALLOC));

#if defined(ENABLED_PROFILING)
  thd->profiling.finish_current_query();
#endif
  if (MYSQL_QUERY_DONE_ENABLED() || MYSQL_COMMAND_DONE_ENABLED())
  {
    int res __attribute__((unused));
    res= (int) thd->is_error();
    if (command == COM_QUERY)
    {
      MYSQL_QUERY_DONE(res);
    }
    MYSQL_COMMAND_DONE(res);
  }
  DEBUG_SYNC(thd,"dispatch_command_end");

  /* Check that some variables are reset properly */
  DBUG_ASSERT(thd->abort_on_warning == 0);
  thd->lex->restore_set_statement_var();
  DBUG_RETURN(error);
}


/*
  Log query to slow queries, if it passes filtering

  @note
    This function must call delete_explain_query().
*/

void log_slow_statement(THD *thd)
{
  DBUG_ENTER("log_slow_statement");

  /*
    The following should never be true with our current code base,
    but better to keep this here so we don't accidently try to log a
    statement in a trigger or stored function
  */
  if (unlikely(thd->in_sub_stmt))
    goto end;                           // Don't set time for sub stmt
  if (!thd->enable_slow_log || !global_system_variables.sql_log_slow)
    goto end;

  if ((thd->server_status &
       (SERVER_QUERY_NO_INDEX_USED | SERVER_QUERY_NO_GOOD_INDEX_USED)) &&
      !(sql_command_flags[thd->last_sql_command] & CF_STATUS_COMMAND) &&
      (!thd->variables.log_slow_filter ||
       (thd->variables.log_slow_filter & QPLAN_NOT_USING_INDEX)))
  {
    thd->query_plan_flags|= QPLAN_NOT_USING_INDEX;
    /* We are always logging no index queries if enabled in filter */
    thd->server_status|= SERVER_QUERY_WAS_SLOW;
  }

  /* Follow the slow log filter configuration. */ 
  if (thd->variables.log_slow_filter &&
      !(thd->variables.log_slow_filter & thd->query_plan_flags))
    goto end; 

  if ((thd->server_status & SERVER_QUERY_WAS_SLOW) &&
      thd->get_examined_row_count() >= thd->variables.min_examined_row_limit)
  {
    thd->status_var.long_query_count++;
    /*
      If rate limiting of slow log writes is enabled, decide whether to log
      this query to the log or not.
    */ 
    if (thd->variables.log_slow_rate_limit > 1 &&
        (global_query_id % thd->variables.log_slow_rate_limit) != 0)
      goto end;

    THD_STAGE_INFO(thd, stage_logging_slow_query);
    slow_log_print(thd, thd->query(), thd->query_length(), 
                   thd->utime_after_query);
  }

end:
  delete_explain_query(thd->lex);
  DBUG_VOID_RETURN;
}


/**
  Create a TABLE_LIST object for an INFORMATION_SCHEMA table.

    This function is used in the parser to convert a SHOW or DESCRIBE
    table_name command to a SELECT from INFORMATION_SCHEMA.
    It prepares a SELECT_LEX and a TABLE_LIST object to represent the
    given command as a SELECT parse tree.

  @param thd              thread handle
  @param lex              current lex
  @param table_ident      table alias if it's used
  @param schema_table_idx the type of the INFORMATION_SCHEMA table to be
                          created

  @note
    Due to the way this function works with memory and LEX it cannot
    be used outside the parser (parse tree transformations outside
    the parser break PS and SP).

  @retval
    0                 success
  @retval
    1                 out of memory or SHOW commands are not allowed
                      in this version of the server.
*/

int prepare_schema_table(THD *thd, LEX *lex, Table_ident *table_ident,
                         enum enum_schema_tables schema_table_idx)
{
  SELECT_LEX *schema_select_lex= NULL;
  DBUG_ENTER("prepare_schema_table");

  switch (schema_table_idx) {
  case SCH_SCHEMATA:
#if defined(DONT_ALLOW_SHOW_COMMANDS)
    my_message(ER_NOT_ALLOWED_COMMAND,
               ER_THD(thd, ER_NOT_ALLOWED_COMMAND), MYF(0));
    DBUG_RETURN(1);
#else
    break;
#endif

  case SCH_TABLE_NAMES:
  case SCH_TABLES:
  case SCH_VIEWS:
  case SCH_TRIGGERS:
  case SCH_EVENTS:
#ifdef DONT_ALLOW_SHOW_COMMANDS
    my_message(ER_NOT_ALLOWED_COMMAND,
               ER_THD(thd, ER_NOT_ALLOWED_COMMAND), MYF(0));
    DBUG_RETURN(1);
#else
    {
      if (lex->select_lex.db.str == NULL &&
          lex->copy_db_to(&lex->select_lex.db))
      {
        DBUG_RETURN(1);
      }
      schema_select_lex= new (thd->mem_root) SELECT_LEX();
      schema_select_lex->table_list.first= NULL;
      if (lower_case_table_names == 1)
        lex->select_lex.db.str= thd->strdup(lex->select_lex.db.str);
      schema_select_lex->db= lex->select_lex.db;
      /*
        check_db_name() may change db.str if lower_case_table_names == 1,
        but that's ok as the db is allocted above in this case.
      */
      if (check_db_name((LEX_STRING*) &lex->select_lex.db))
      {
        my_error(ER_WRONG_DB_NAME, MYF(0), lex->select_lex.db.str);
        DBUG_RETURN(1);
      }
      break;
    }
#endif
  case SCH_COLUMNS:
  case SCH_STATISTICS:
#ifdef DONT_ALLOW_SHOW_COMMANDS
    my_message(ER_NOT_ALLOWED_COMMAND,
               ER_THD(thd, ER_NOT_ALLOWED_COMMAND), MYF(0));
    DBUG_RETURN(1);
#else
  {
    DBUG_ASSERT(table_ident);
    TABLE_LIST **query_tables_last= lex->query_tables_last;
    schema_select_lex= new (thd->mem_root) SELECT_LEX();
    /* 'parent_lex' is used in init_query() so it must be before it. */
    schema_select_lex->parent_lex= lex;
    schema_select_lex->init_query();
    if (!schema_select_lex->add_table_to_list(thd, table_ident, 0, 0, TL_READ,
                                              MDL_SHARED_READ))
      DBUG_RETURN(1);
    lex->query_tables_last= query_tables_last;
    break;
#endif
  }
  case SCH_PROFILES:
    /* 
      Mark this current profiling record to be discarded.  We don't
      wish to have SHOW commands show up in profiling.
    */
#if defined(ENABLED_PROFILING)
    thd->profiling.discard_current_query();
#endif
    break;
  default:
    break;
  }
  
  SELECT_LEX *select_lex= lex->current_select;
  if (make_schema_select(thd, select_lex, get_schema_table(schema_table_idx)))
    DBUG_RETURN(1);

  select_lex->table_list.first->schema_select_lex= schema_select_lex;
  DBUG_RETURN(0);
}


/**
  Read query from packet and store in thd->query.
  Used in COM_QUERY and COM_STMT_PREPARE.

    Sets the following THD variables:
  - query
  - query_length

  @retval
    FALSE ok
  @retval
    TRUE  error;  In this case thd->fatal_error is set
*/

bool alloc_query(THD *thd, const char *packet, size_t packet_length)
{
  char *query;
  /* Remove garbage at start and end of query */
  while (packet_length > 0 && my_isspace(thd->charset(), packet[0]))
  {
    packet++;
    packet_length--;
  }
  const char *pos= packet + packet_length;     // Point at end null
  while (packet_length > 0 &&
	 (pos[-1] == ';' || my_isspace(thd->charset() ,pos[-1])))
  {
    pos--;
    packet_length--;
  }
  /* We must allocate some extra memory for query cache 

    The query buffer layout is:
       buffer :==
            <statement>   The input statement(s)
            '\0'          Terminating null char  (1 byte)
            <length>      Length of following current database name (size_t)
            <db_name>     Name of current database
            <flags>       Flags struct
  */
  if (! (query= (char*) thd->memdup_w_gap(packet,
                                          packet_length,
                                          1 + thd->db.length +
                                          QUERY_CACHE_DB_LENGTH_SIZE +
                                          QUERY_CACHE_FLAGS_SIZE)))
      return TRUE;
  query[packet_length]= '\0';
  /*
    Space to hold the name of the current database is allocated.  We
    also store this length, in case current database is changed during
    execution.  We might need to reallocate the 'query' buffer
  */
  int2store(query + packet_length + 1, thd->db.length);
    
  thd->set_query(query, packet_length);

  /* Reclaim some memory */
  thd->packet.shrink(thd->variables.net_buffer_length);
  thd->convert_buffer.shrink(thd->variables.net_buffer_length);

  return FALSE;
}


bool sp_process_definer(THD *thd)
{
  DBUG_ENTER("sp_process_definer");

  LEX *lex= thd->lex;

  /*
    If the definer is not specified, this means that CREATE-statement missed
    DEFINER-clause. DEFINER-clause can be missed in two cases:

      - The user submitted a statement w/o the clause. This is a normal
        case, we should assign CURRENT_USER as definer.

      - Our slave received an updated from the master, that does not
        replicate definer for stored rountines. We should also assign
        CURRENT_USER as definer here, but also we should mark this routine
        as NON-SUID. This is essential for the sake of backward
        compatibility.

        The problem is the slave thread is running under "special" user (@),
        that actually does not exist. In the older versions we do not fail
        execution of a stored routine if its definer does not exist and
        continue the execution under the authorization of the invoker
        (BUG#13198). And now if we try to switch to slave-current-user (@),
        we will fail.

        Actually, this leads to the inconsistent state of master and
        slave (different definers, different SUID behaviour), but it seems,
        this is the best we can do.
  */

  if (!lex->definer)
  {
    Query_arena original_arena;
    Query_arena *ps_arena= thd->activate_stmt_arena_if_needed(&original_arena);

    lex->definer= create_default_definer(thd, false);

    if (ps_arena)
      thd->restore_active_arena(ps_arena, &original_arena);

    /* Error has been already reported. */
    if (lex->definer == NULL)
      DBUG_RETURN(TRUE);

    if (thd->slave_thread && lex->sphead)
      lex->sphead->set_suid(SP_IS_NOT_SUID);
  }
  else
  {
    LEX_USER *d= lex->definer= get_current_user(thd, lex->definer);
    if (!d)
      DBUG_RETURN(TRUE);

    /*
      If the specified definer differs from the current user or role, we
      should check that the current user has SUPER privilege (in order
      to create a stored routine under another user one must have
      SUPER privilege).
    */
    bool curuser= !strcmp(d->user.str, thd->security_ctx->priv_user);
    bool currole= !curuser && !strcmp(d->user.str, thd->security_ctx->priv_role);
    bool curuserhost= curuser && d->host.str &&
                  !my_strcasecmp(system_charset_info, d->host.str,
                                 thd->security_ctx->priv_host);
    if (!curuserhost && !currole &&
        check_global_access(thd, SUPER_ACL, false))
      DBUG_RETURN(TRUE);
  }

  /* Check that the specified definer exists. Emit a warning if not. */

#ifndef NO_EMBEDDED_ACCESS_CHECKS
  if (!is_acl_user(lex->definer->host.str, lex->definer->user.str))
  {
    push_warning_printf(thd,
                        Sql_condition::WARN_LEVEL_NOTE,
                        ER_NO_SUCH_USER,
                        ER_THD(thd, ER_NO_SUCH_USER),
                        lex->definer->user.str,
                        lex->definer->host.str);
  }
#endif /* NO_EMBEDDED_ACCESS_CHECKS */

  DBUG_RETURN(FALSE);
}


/**
  Auxiliary call that opens and locks tables for LOCK TABLES statement
  and initializes the list of locked tables.

  @param thd     Thread context.
  @param tables  List of tables to be locked.

  @return FALSE in case of success, TRUE in case of error.
*/

static bool lock_tables_open_and_lock_tables(THD *thd, TABLE_LIST *tables)
{
  Lock_tables_prelocking_strategy lock_tables_prelocking_strategy;
  MDL_deadlock_and_lock_abort_error_handler deadlock_handler;
  MDL_savepoint mdl_savepoint= thd->mdl_context.mdl_savepoint();
  uint counter;
  TABLE_LIST *table;

  thd->in_lock_tables= 1;

retry:

  if (open_tables(thd, &tables, &counter, 0, &lock_tables_prelocking_strategy))
    goto err;

  for (table= tables; table; table= table->next_global)
  {
    if (!table->placeholder())
    {
      if (table->table->s->tmp_table)
      {
        /*
          We allow to change temporary tables even if they were locked for read
          by LOCK TABLES. To avoid a discrepancy between lock acquired at LOCK
          TABLES time and by the statement which is later executed under LOCK
          TABLES we ensure that for temporary tables we always request a write
          lock (such discrepancy can cause problems for the storage engine).
          We don't set TABLE_LIST::lock_type in this case as this might result
          in extra warnings from THD::decide_logging_format() even though
          binary logging is totally irrelevant for LOCK TABLES.
        */
        table->table->reginfo.lock_type= TL_WRITE;
      }
      else if (table->mdl_request.type == MDL_SHARED_READ &&
               ! table->prelocking_placeholder &&
               table->table->file->lock_count() == 0)
      {
        enum enum_mdl_type lock_type;
        /*
          In case when LOCK TABLE ... READ LOCAL was issued for table with
          storage engine which doesn't support READ LOCAL option and doesn't
          use THR_LOCK locks we need to upgrade weak SR metadata lock acquired
          in open_tables() to stronger SRO metadata lock.
          This is not needed for tables used through stored routines or
          triggers as we always acquire SRO (or even stronger SNRW) metadata
          lock for them.
        */
        deadlock_handler.init();
        thd->push_internal_handler(&deadlock_handler);

        lock_type= table->table->mdl_ticket->get_type() == MDL_SHARED_WRITE ?
                   MDL_SHARED_NO_READ_WRITE : MDL_SHARED_READ_ONLY;

        bool result= thd->mdl_context.upgrade_shared_lock(
                                        table->table->mdl_ticket,
                                        lock_type,
                                        thd->variables.lock_wait_timeout);

        thd->pop_internal_handler();

        if (deadlock_handler.need_reopen())
        {
          /*
            Deadlock occurred during upgrade of metadata lock.
            Let us restart acquring and opening tables for LOCK TABLES.
          */
          close_tables_for_reopen(thd, &tables, mdl_savepoint);
          if (thd->open_temporary_tables(tables))
            goto err;
          goto retry;
        }

        if (result)
          goto err;
      }
    }
  }

  if (lock_tables(thd, tables, counter, 0) ||
      thd->locked_tables_list.init_locked_tables(thd))
    goto err;

  thd->in_lock_tables= 0;

  return FALSE;

err:
  thd->in_lock_tables= 0;

  trans_rollback_stmt(thd);
  /*
    Need to end the current transaction, so the storage engine (InnoDB)
    can free its locks if LOCK TABLES locked some tables before finding
    that it can't lock a table in its list
  */
  trans_rollback(thd);
  /* Close tables and release metadata locks. */
  close_thread_tables(thd);
  DBUG_ASSERT(!thd->locked_tables_mode);
  thd->mdl_context.release_transactional_locks();
  return TRUE;
}


static bool do_execute_sp(THD *thd, sp_head *sp)
{
  /* bits that should be cleared in thd->server_status */
  uint bits_to_be_cleared= 0;
  ulonglong affected_rows;
  if (sp->m_flags & sp_head::MULTI_RESULTS)
  {
    if (!(thd->client_capabilities & CLIENT_MULTI_RESULTS))
    {
      /* The client does not support multiple result sets being sent back */
      my_error(ER_SP_BADSELECT, MYF(0), ErrConvDQName(sp).ptr());
      return 1;
    }
    /*
      If SERVER_MORE_RESULTS_EXISTS is not set,
      then remember that it should be cleared
    */
    bits_to_be_cleared= (~thd->server_status &
                         SERVER_MORE_RESULTS_EXISTS);
    thd->server_status|= SERVER_MORE_RESULTS_EXISTS;
  }

  ha_rows select_limit= thd->variables.select_limit;
  thd->variables.select_limit= HA_POS_ERROR;

  /*
    Reset current_select as it may point to random data as a
    result of previous parsing.
  */
  thd->lex->current_select= NULL;
  thd->lex->in_sum_func= 0;                     // For Item_field::fix_fields()

  /*
    We never write CALL statements into binlog:
     - If the mode is non-prelocked, each statement will be logged
       separately.
     - If the mode is prelocked, the invoking statement will care
       about writing into binlog.
    So just execute the statement.
  */
  int res= sp->execute_procedure(thd, &thd->lex->value_list);

  thd->variables.select_limit= select_limit;
  thd->server_status&= ~bits_to_be_cleared;

  if (res)
  {
    DBUG_ASSERT(thd->is_error() || thd->killed);
    return 1;  		// Substatement should already have sent error
  }

  affected_rows= thd->affected_rows; // Affected rows for all sub statements
  thd->affected_rows= 0;             // Reset total, as my_ok() adds to it
  my_ok(thd, affected_rows);
  return 0;
}


static int mysql_create_routine(THD *thd, LEX *lex)
{
  DBUG_ASSERT(lex->sphead != 0);
  DBUG_ASSERT(lex->sphead->m_db.str); /* Must be initialized in the parser */
  /*
    Verify that the database name is allowed, optionally
    lowercase it.
  */
  if (check_db_name((LEX_STRING*) &lex->sphead->m_db))
  {
    my_error(ER_WRONG_DB_NAME, MYF(0), lex->sphead->m_db.str);
    return true;
  }

  if (check_access(thd, CREATE_PROC_ACL, lex->sphead->m_db.str,
                   NULL, NULL, 0, 0))
    return true;

  /* Checking the drop permissions if CREATE OR REPLACE is used */
  if (lex->create_info.or_replace())
  {
    if (check_routine_access(thd, ALTER_PROC_ACL, &lex->sphead->m_db,
                             &lex->sphead->m_name,
                             Sp_handler::handler(lex->sql_command), 0))
      return true;
  }

  const LEX_CSTRING *name= lex->sphead->name();
#ifdef HAVE_DLOPEN
  if (lex->sphead->m_handler->type() == TYPE_ENUM_FUNCTION)
  {
    udf_func *udf = find_udf(name->str, name->length);

    if (udf)
    {
      my_error(ER_UDF_EXISTS, MYF(0), name->str);
      return true;
    }
  }
#endif

  if (sp_process_definer(thd))
    return true;

  WSREP_TO_ISOLATION_BEGIN(WSREP_MYSQL_DB, NULL, NULL)
  if (!lex->sphead->m_handler->sp_create_routine(thd, lex->sphead))
  {
#ifndef NO_EMBEDDED_ACCESS_CHECKS
    /* only add privileges if really neccessary */

    Security_context security_context;
    bool restore_backup_context= false;
    Security_context *backup= NULL;
    LEX_USER *definer= thd->lex->definer;
    /*
      We're going to issue an implicit GRANT statement so we close all
      open tables. We have to keep metadata locks as this ensures that
      this statement is atomic against concurent FLUSH TABLES WITH READ
      LOCK. Deadlocks which can arise due to fact that this implicit
      statement takes metadata locks should be detected by a deadlock
      detector in MDL subsystem and reported as errors.

      No need to commit/rollback statement transaction, it's not started.

      TODO: Long-term we should either ensure that implicit GRANT statement
            is written into binary log as a separate statement or make both
            creation of routine and implicit GRANT parts of one fully atomic
            statement.
      */
    DBUG_ASSERT(thd->transaction.stmt.is_empty());
    close_thread_tables(thd);
    /*
      Check if the definer exists on slave,
      then use definer privilege to insert routine privileges to mysql.procs_priv.

      For current user of SQL thread has GLOBAL_ACL privilege,
      which doesn't any check routine privileges,
      so no routine privilege record  will insert into mysql.procs_priv.
    */
    if (thd->slave_thread && is_acl_user(definer->host.str, definer->user.str))
    {
      security_context.change_security_context(thd,
                                               &thd->lex->definer->user,
                                               &thd->lex->definer->host,
                                               &thd->lex->sphead->m_db,
                                               &backup);
      restore_backup_context= true;
    }

    if (sp_automatic_privileges && !opt_noacl &&
        check_routine_access(thd, DEFAULT_CREATE_PROC_ACLS,
                             &lex->sphead->m_db, name,
                             Sp_handler::handler(lex->sql_command), 1))
    {
      if (sp_grant_privileges(thd, lex->sphead->m_db.str, name->str,
                              Sp_handler::handler(lex->sql_command)))
        push_warning(thd, Sql_condition::WARN_LEVEL_WARN,
                     ER_PROC_AUTO_GRANT_FAIL, ER_THD(thd, ER_PROC_AUTO_GRANT_FAIL));
      thd->clear_error();
    }

    /*
      Restore current user with GLOBAL_ACL privilege of SQL thread
    */
    if (restore_backup_context)
    {
      DBUG_ASSERT(thd->slave_thread == 1);
      thd->security_ctx->restore_security_context(thd, backup);
    }

#endif
    return false;
  }
#ifdef WITH_WSREP
error: /* Used by WSREP_TO_ISOLATION_BEGIN */
#endif
  return true;
}


/**
  Prepare for CREATE DATABASE, ALTER DATABASE, DROP DATABASE.

  @param thd         - current THD
  @param want_access - access needed
  @param dbname      - the database name

  @retval false      - Ok to proceed with CREATE/ALTER/DROP
  @retval true       - not OK to proceed (error, or filtered)

  Note, on slave this function returns true if the database
  is in the ignore filter. The caller must distinguish this case
  from other cases: bad database error, no access error.
  This can be done by testing thd->is_error().
*/
static bool prepare_db_action(THD *thd, ulong want_access, LEX_CSTRING *dbname)
{
  if (check_db_name((LEX_STRING*)dbname))
  {
    my_error(ER_WRONG_DB_NAME, MYF(0), dbname->str);
    return true;
  }
  /*
    If in a slave thread :
    - CREATE DATABASE DB was certainly not preceded by USE DB.
    - ALTER DATABASE DB may not be preceded by USE DB.
    - DROP DATABASE DB may not be preceded by USE DB.
    For that reason, db_ok() in sql/slave.cc did not check the
    do_db/ignore_db. And as this query involves no tables, tables_ok()
    was not called. So we have to check rules again here.
  */
#ifdef HAVE_REPLICATION
  if (thd->slave_thread)
  {
    Rpl_filter *rpl_filter;
    rpl_filter= thd->system_thread_info.rpl_sql_info->rpl_filter;
    if (!rpl_filter->db_ok(dbname->str) ||
        !rpl_filter->db_ok_with_wild_table(dbname->str))
    {
      my_message(ER_SLAVE_IGNORED_TABLE,
                 ER_THD(thd, ER_SLAVE_IGNORED_TABLE), MYF(0));
      return true;
    }
  }
#endif
  return check_access(thd, want_access, dbname->str, NULL, NULL, 1, 0);
}


bool Sql_cmd_call::execute(THD *thd)
{
  TABLE_LIST *all_tables= thd->lex->query_tables;
  sp_head *sp;
  /*
    This will cache all SP and SF and open and lock all tables
    required for execution.
  */
  if (check_table_access(thd, SELECT_ACL, all_tables, FALSE,
                         UINT_MAX, FALSE) ||
      open_and_lock_tables(thd, all_tables, TRUE, 0))
   return true;

  /*
    By this moment all needed SPs should be in cache so no need to look
    into DB.
  */
  if (!(sp= m_handler->sp_find_routine(thd, m_name, true)))
  {
    /*
      If the routine is not found, let's still check EXECUTE_ACL to decide
      whether to return "Access denied" or "Routine does not exist".
    */
    if (check_routine_access(thd, EXECUTE_ACL, &m_name->m_db,
                             &m_name->m_name,
                             &sp_handler_procedure,
                             false))
      return true;
    /*
      sp_find_routine can have issued an ER_SP_RECURSION_LIMIT error.
      Send message ER_SP_DOES_NOT_EXIST only if procedure is not found in
      cache.
    */
    if (!sp_cache_lookup(&thd->sp_proc_cache, m_name))
      my_error(ER_SP_DOES_NOT_EXIST, MYF(0), "PROCEDURE",
               ErrConvDQName(m_name).ptr());
    return true;
  }
  else
  {
    if (sp->check_execute_access(thd))
      return true;
    /*
      Check that the stored procedure doesn't contain Dynamic SQL
      and doesn't return result sets: such stored procedures can't
      be called from a function or trigger.
    */
    if (thd->in_sub_stmt)
    {
      const char *where= (thd->in_sub_stmt & SUB_STMT_TRIGGER ?
                          "trigger" : "function");
      if (sp->is_not_allowed_in_function(where))
        return true;
    }

    if (do_execute_sp(thd, sp))
      return true;

    /*
      Disable slow log for the above call(), if calls are disabled.
      Instead we will log the executed statements to the slow log.
    */
    if (thd->variables.log_slow_disabled_statements & LOG_SLOW_DISABLE_CALL)
      thd->enable_slow_log= 0;
  }
  return false;
}


/**
  Execute command saved in thd and lex->sql_command.

  @param thd                       Thread handle

  @todo
    - Invalidate the table in the query cache if something changed
    after unlocking when changes become visible.
    TODO: this is workaround. right way will be move invalidating in
    the unlock procedure.
    - TODO: use check_change_password()

  @retval
    FALSE       OK
  @retval
    TRUE        Error
*/

int
mysql_execute_command(THD *thd)
{
  int res= 0;
  int  up_result= 0;
  LEX  *lex= thd->lex;
  /* first SELECT_LEX (have special meaning for many of non-SELECTcommands) */
  SELECT_LEX *select_lex= &lex->select_lex;
  /* first table of first SELECT_LEX */
  TABLE_LIST *first_table= select_lex->table_list.first;
  /* list of all tables in query */
  TABLE_LIST *all_tables;
  /* most outer SELECT_LEX_UNIT of query */
  SELECT_LEX_UNIT *unit= &lex->unit;
#ifdef HAVE_REPLICATION
  /* have table map for update for multi-update statement (BUG#37051) */
  bool have_table_map_for_update= FALSE;
  /* */
  Rpl_filter *rpl_filter;
#endif
  DBUG_ENTER("mysql_execute_command");

#ifdef WITH_PARTITION_STORAGE_ENGINE
  thd->work_part_info= 0;
#endif

  DBUG_ASSERT(thd->transaction.stmt.is_empty() || thd->in_sub_stmt);
  /*
    Each statement or replication event which might produce deadlock
    should handle transaction rollback on its own. So by the start of
    the next statement transaction rollback request should be fulfilled
    already.
  */
  DBUG_ASSERT(! thd->transaction_rollback_request || thd->in_sub_stmt);
  /*
    In many cases first table of main SELECT_LEX have special meaning =>
    check that it is first table in global list and relink it first in 
    queries_tables list if it is necessary (we need such relinking only
    for queries with subqueries in select list, in this case tables of
    subqueries will go to global list first)

    all_tables will differ from first_table only if most upper SELECT_LEX
    do not contain tables.

    Because of above in place where should be at least one table in most
    outer SELECT_LEX we have following check:
    DBUG_ASSERT(first_table == all_tables);
    DBUG_ASSERT(first_table == all_tables && first_table != 0);
  */
  lex->first_lists_tables_same();
  /* should be assigned after making first tables same */
  all_tables= lex->query_tables;
  /* set context for commands which do not use setup_tables */
  select_lex->
    context.resolve_in_table_list_only(select_lex->
                                       table_list.first);

  /*
    Remember last commmand executed, so that we can use it in functions called by
    dispatch_command()
  */
  thd->last_sql_command= lex->sql_command;

  /*
    Reset warning count for each query that uses tables
    A better approach would be to reset this for any commands
    that is not a SHOW command or a select that only access local
    variables, but for now this is probably good enough.
  */
  if ((sql_command_flags[lex->sql_command] & CF_DIAGNOSTIC_STMT) != 0)
    thd->get_stmt_da()->set_warning_info_read_only(TRUE);
  else
  {
    thd->get_stmt_da()->set_warning_info_read_only(FALSE);
    if (all_tables)
      thd->get_stmt_da()->opt_clear_warning_info(thd->query_id);
  }

  if (check_dependencies_in_with_clauses(thd->lex->with_clauses_list))
    DBUG_RETURN(1);

#ifdef HAVE_REPLICATION
  if (unlikely(thd->slave_thread))
  {
    if (lex->sql_command == SQLCOM_DROP_TRIGGER)
    {
      /*
        When dropping a trigger, we need to load its table name
        before checking slave filter rules.
      */
      add_table_for_trigger(thd, thd->lex->spname, 1, &all_tables);
      
      if (!all_tables)
      {
        /*
          If table name cannot be loaded,
          it means the trigger does not exists possibly because
          CREATE TRIGGER was previously skipped for this trigger
          according to slave filtering rules.
          Returning success without producing any errors in this case.
        */
        if (!thd->lex->create_info.if_exists())
          DBUG_RETURN(0);
        /*
          DROP TRIGGER IF NOT EXISTS will return without an error later
          after possibly writing the query to a binlog
        */
      }
      else // force searching in slave.cc:tables_ok()
        all_tables->updating= 1;
    }

    /*
      For fix of BUG#37051, the master stores the table map for update
      in the Query_log_event, and the value is assigned to
      thd->variables.table_map_for_update before executing the update
      query.

      If thd->variables.table_map_for_update is set, then we are
      replicating from a new master, we can use this value to apply
      filter rules without opening all the tables. However If
      thd->variables.table_map_for_update is not set, then we are
      replicating from an old master, so we just skip this and
      continue with the old method. And of course, the bug would still
      exist for old masters.
    */
    if (lex->sql_command == SQLCOM_UPDATE_MULTI &&
        thd->table_map_for_update)
    {
      have_table_map_for_update= TRUE;
      table_map table_map_for_update= thd->table_map_for_update;
      uint nr= 0;
      TABLE_LIST *table;
      for (table=all_tables; table; table=table->next_global, nr++)
      {
        if (table_map_for_update & ((table_map)1 << nr))
          table->updating= TRUE;
        else
          table->updating= FALSE;
      }

      if (all_tables_not_ok(thd, all_tables))
      {
        /* we warn the slave SQL thread */
        my_message(ER_SLAVE_IGNORED_TABLE, ER_THD(thd, ER_SLAVE_IGNORED_TABLE),
                   MYF(0));
      }
      
      for (table=all_tables; table; table=table->next_global)
        table->updating= TRUE;
    }
    
    /*
      Check if statment should be skipped because of slave filtering
      rules

      Exceptions are:
      - UPDATE MULTI: For this statement, we want to check the filtering
        rules later in the code
      - SET: we always execute it (Not that many SET commands exists in
        the binary log anyway -- only 4.1 masters write SET statements,
	in 5.0 there are no SET statements in the binary log)
      - DROP TEMPORARY TABLE IF EXISTS: we always execute it (otherwise we
        have stale files on slave caused by exclusion of one tmp table).
    */
    if (!(lex->sql_command == SQLCOM_UPDATE_MULTI) &&
	!(lex->sql_command == SQLCOM_SET_OPTION) &&
	!((lex->sql_command == SQLCOM_DROP_TABLE ||
           lex->sql_command == SQLCOM_DROP_SEQUENCE) &&
          lex->tmp_table() && lex->if_exists()) &&
        all_tables_not_ok(thd, all_tables))
    {
      /* we warn the slave SQL thread */
      my_message(ER_SLAVE_IGNORED_TABLE, ER_THD(thd, ER_SLAVE_IGNORED_TABLE),
                 MYF(0));
      DBUG_RETURN(0);
    }
    /* 
       Execute deferred events first
    */
    if (slave_execute_deferred_events(thd))
      DBUG_RETURN(-1);
  }
  else
  {
#endif /* HAVE_REPLICATION */
    /*
      When option readonly is set deny operations which change non-temporary
      tables. Except for the replication thread and the 'super' users.
    */
    if (deny_updates_if_read_only_option(thd, all_tables))
    {
      my_error(ER_OPTION_PREVENTS_STATEMENT, MYF(0), "--read-only");
      DBUG_RETURN(-1);
    }
#ifdef HAVE_REPLICATION
  } /* endif unlikely slave */
#endif
#ifdef WITH_WSREP
  if (WSREP(thd))
  {
    /*
      change LOCK TABLE WRITE to transaction
    */
    if (lex->sql_command== SQLCOM_LOCK_TABLES && wsrep_convert_LOCK_to_trx)
    {
      for (TABLE_LIST *table= all_tables; table; table= table->next_global)
      {
	if (table->lock_type >= TL_WRITE_ALLOW_WRITE)
        {
	  lex->sql_command= SQLCOM_BEGIN;
	  thd->wsrep_converted_lock_session= true;
	  break;
	}
      }
    }
    if (lex->sql_command== SQLCOM_UNLOCK_TABLES &&
	thd->wsrep_converted_lock_session)
    {
      thd->wsrep_converted_lock_session= false;
      lex->sql_command= SQLCOM_COMMIT;
      lex->tx_release= TVL_NO;
    }

    /*
<<<<<<< HEAD
     * bail out if DB snapshot has not been installed. We however,
     * allow SET and SHOW queries and reads from information schema
     * and dirty reads (if configured)
     */
    if (!(thd->wsrep_applier || thd->wsrep_SR_thd) &&
        !(wsrep_ready_get() && wsrep_reject_queries == WSREP_REJECT_NONE)    &&
=======
     * Bail out if DB snapshot has not been installed. We however,
     * allow SET and SHOW queries and reads from information schema
     * and dirty reads (if configured)
     */
    if (!thd->wsrep_applier &&
        !(wsrep_ready && wsrep_reject_queries == WSREP_REJECT_NONE)        &&
>>>>>>> fa68b88b
        !(thd->variables.wsrep_dirty_reads &&
          (sql_command_flags[lex->sql_command] & CF_CHANGES_DATA) == 0)    &&
        !wsrep_tables_accessible_when_detached(all_tables)                 &&
        lex->sql_command != SQLCOM_SET_OPTION                              &&
        !wsrep_is_show_query(lex->sql_command))
    {
      my_message(ER_UNKNOWN_COM_ERROR,
<<<<<<< HEAD
                 "WSREP has not yet prepared node for application use",
                 MYF(0));
      goto error;
      }
=======
                 "WSREP has not yet prepared node for application use", MYF(0));
      goto error;
    }
>>>>>>> fa68b88b
  }
#endif /* WITH_WSREP */
  status_var_increment(thd->status_var.com_stat[lex->sql_command]);
  thd->progress.report_to_client= MY_TEST(sql_command_flags[lex->sql_command] &
                                          CF_REPORT_PROGRESS);

  DBUG_ASSERT(thd->transaction.stmt.modified_non_trans_table == FALSE);

  /* store old value of binlog format */
  enum_binlog_format orig_binlog_format,orig_current_stmt_binlog_format;

  thd->get_binlog_format(&orig_binlog_format,
                         &orig_current_stmt_binlog_format);

  if (!lex->stmt_var_list.is_empty() && !thd->slave_thread)
  {
    Query_arena backup;
    DBUG_PRINT("info", ("SET STATEMENT %d vars", lex->stmt_var_list.elements));

    lex->old_var_list.empty();
    List_iterator_fast<set_var_base> it(lex->stmt_var_list);
    set_var_base *var;

    if (lex->set_arena_for_set_stmt(&backup))
      goto error;

    MEM_ROOT *mem_root= thd->mem_root;
    while ((var= it++))
    {
      DBUG_ASSERT(var->is_system());
      set_var *o= NULL, *v= (set_var*)var;
      if (!v->var->is_set_stmt_ok())
      {
        my_error(ER_SET_STATEMENT_NOT_SUPPORTED, MYF(0), v->var->name.str);
        lex->reset_arena_for_set_stmt(&backup);
        lex->old_var_list.empty();
        lex->free_arena_for_set_stmt();
        goto error;
      }
      if (v->var->session_is_default(thd))
          o= new set_var(thd,v->type, v->var, &v->base, NULL);
      else
      {
        switch (v->var->option.var_type & GET_TYPE_MASK)
        {
        case GET_BOOL:
        case GET_INT:
        case GET_LONG:
        case GET_LL:
          {
            bool null_value;
            longlong val= v->var->val_int(&null_value, thd, v->type, &v->base);
            o= new set_var(thd, v->type, v->var, &v->base,
                           (null_value ?
                            (Item *) new (mem_root) Item_null(thd) :
                            (Item *) new (mem_root) Item_int(thd, val)));
          }
          break;
        case GET_UINT:
        case GET_ULONG:
        case GET_ULL:
          {
            bool null_value;
            ulonglong val= v->var->val_int(&null_value, thd, v->type, &v->base);
            o= new set_var(thd, v->type, v->var, &v->base,
                           (null_value ?
                            (Item *) new (mem_root) Item_null(thd) :
                            (Item *) new (mem_root) Item_uint(thd, val)));
          }
          break;
        case GET_DOUBLE:
          {
            bool null_value;
            double val= v->var->val_real(&null_value, thd, v->type, &v->base);
            o= new set_var(thd, v->type, v->var, &v->base,
                           (null_value ?
                            (Item *) new (mem_root) Item_null(thd) :
                            (Item *) new (mem_root) Item_float(thd, val, 1)));
          }
          break;
        default:
        case GET_NO_ARG:
        case GET_DISABLED:
          DBUG_ASSERT(0);
        case 0:
        case GET_FLAGSET:
        case GET_ENUM:
        case GET_SET:
        case GET_STR:
        case GET_STR_ALLOC:
          {
            char buff[STRING_BUFFER_USUAL_SIZE];
            String tmp(buff, sizeof(buff), v->var->charset(thd)),*val;
            val= v->var->val_str(&tmp, thd, v->type, &v->base);
            if (val)
            {
              Item_string *str= new (mem_root) Item_string(thd, v->var->charset(thd),
                                                val->ptr(), val->length());
              o= new set_var(thd, v->type, v->var, &v->base, str);
            }
            else
              o= new set_var(thd, v->type, v->var, &v->base,
                             new (mem_root) Item_null(thd));
          }
          break;
        }
      }
      DBUG_ASSERT(o);
      lex->old_var_list.push_back(o, thd->mem_root);
    }
    lex->reset_arena_for_set_stmt(&backup);
    if (lex->old_var_list.is_empty())
      lex->free_arena_for_set_stmt();
    if (thd->is_error() ||
        (res= sql_set_variables(thd, &lex->stmt_var_list, false)))
    {
      if (!thd->is_error())
        my_error(ER_WRONG_ARGUMENTS, MYF(0), "SET");
      lex->restore_set_statement_var();
      goto error;
    }
    /*
      The value of last_insert_id is remembered in THD to be written to binlog
      when it's used *the first time* in the statement. But SET STATEMENT
      must read the old value of last_insert_id to be able to restore it at
      the end. This should not count at "reading of last_insert_id" and
      should not remember last_insert_id for binlog. That is, it should clear
      stmt_depends_on_first_successful_insert_id_in_prev_stmt flag.
    */
    if (!thd->in_sub_stmt)
    {
      thd->stmt_depends_on_first_successful_insert_id_in_prev_stmt= 0;
    }
  }

  if (thd->lex->mi.connection_name.str == NULL)
      thd->lex->mi.connection_name= thd->variables.default_master_connection;

  /*
    Force statement logging for DDL commands to allow us to update
    privilege, system or statistic tables directly without the updates
    getting logged.
  */
  if (!(sql_command_flags[lex->sql_command] &
        (CF_CAN_GENERATE_ROW_EVENTS | CF_FORCE_ORIGINAL_BINLOG_FORMAT |
         CF_STATUS_COMMAND)))
    thd->set_binlog_format_stmt();

  /*
    End a active transaction so that this command will have it's
    own transaction and will also sync the binary log. If a DDL is
    not run in it's own transaction it may simply never appear on
    the slave in case the outside transaction rolls back.
  */
  if (stmt_causes_implicit_commit(thd, CF_IMPLICIT_COMMIT_BEGIN))
  {
    /*
      Note that this should never happen inside of stored functions
      or triggers as all such statements prohibited there.
    */
    DBUG_ASSERT(! thd->in_sub_stmt);
    /* Statement transaction still should not be started. */
    DBUG_ASSERT(thd->transaction.stmt.is_empty());
    if (!(thd->variables.option_bits & OPTION_GTID_BEGIN))
    {
      /* Commit the normal transaction if one is active. */
      bool commit_failed= trans_commit_implicit(thd);
      /* Release metadata locks acquired in this transaction. */
      thd->mdl_context.release_transactional_locks();
      if (commit_failed)
      {
        WSREP_DEBUG("implicit commit failed, MDL released: %lld",
                    (longlong) thd->thread_id);
        goto error;
      }
    }
    thd->transaction.stmt.mark_trans_did_ddl();
  }

#ifndef DBUG_OFF
  if (lex->sql_command != SQLCOM_SET_OPTION)
    DEBUG_SYNC(thd,"before_execute_sql_command");
#endif

  /*
    Check if we are in a read-only transaction and we're trying to
    execute a statement which should always be disallowed in such cases.

    Note that this check is done after any implicit commits.
  */
  if (thd->tx_read_only &&
      (sql_command_flags[lex->sql_command] & CF_DISALLOW_IN_RO_TRANS))
  {
    my_error(ER_CANT_EXECUTE_IN_READ_ONLY_TRANSACTION, MYF(0));
    goto error;
  }

  /*
    Close tables open by HANDLERs before executing DDL statement
    which is going to affect those tables.

    This should happen before temporary tables are pre-opened as
    otherwise we will get errors about attempt to re-open tables
    if table to be changed is open through HANDLER.

    Note that even although this is done before any privilege
    checks there is no security problem here as closing open
    HANDLER doesn't require any privileges anyway.
  */
  if (sql_command_flags[lex->sql_command] & CF_HA_CLOSE)
    mysql_ha_rm_tables(thd, all_tables);

  /*
    Pre-open temporary tables to simplify privilege checking
    for statements which need this.
  */
  if (sql_command_flags[lex->sql_command] & CF_PREOPEN_TMP_TABLES)
  {
    if (thd->open_temporary_tables(all_tables))
      goto error;
  }

  /* Start timeouts */
  thd->set_query_timer();

#ifdef WITH_WSREP
  /*
    THD is executing non-blocking operation. Set mark that the
    execution has made it to actual command execution.
  */
  if (thd->wsrep_nbo_ctx) {
    DBUG_ASSERT(thd->wsrep_nbo_ctx->executing() == false);
    thd->wsrep_nbo_ctx->set_executing(true);
  }
#endif /* WITH_WSREP */

  switch (lex->sql_command) {

  case SQLCOM_SHOW_EVENTS:
#ifndef HAVE_EVENT_SCHEDULER
    my_error(ER_NOT_SUPPORTED_YET, MYF(0), "embedded server");
    break;
#endif
  case SQLCOM_SHOW_STATUS:
  {
    WSREP_SYNC_WAIT(thd, WSREP_SYNC_WAIT_BEFORE_SHOW);
    execute_show_status(thd, all_tables);
    break;
  }
  case SQLCOM_SHOW_EXPLAIN:
  {
    if (!thd->security_ctx->priv_user[0] &&
        check_global_access(thd,PROCESS_ACL))
      break;

    /*
      The select should use only one table, it's the SHOW EXPLAIN pseudo-table
    */
    if (lex->sroutines.records || lex->query_tables->next_global)
    {
      my_message(ER_SET_CONSTANTS_ONLY, ER_THD(thd, ER_SET_CONSTANTS_ONLY),
		 MYF(0));
      goto error;
    }

    Item **it= lex->value_list.head_ref();
    if (!(*it)->basic_const_item() ||
        (!(*it)->fixed && (*it)->fix_fields(lex->thd, it)) || 
        (*it)->check_cols(1))
    {
      my_message(ER_SET_CONSTANTS_ONLY, ER_THD(thd, ER_SET_CONSTANTS_ONLY),
		 MYF(0));
      goto error;
    }
  }
    /* fall through */
  case SQLCOM_SHOW_STATUS_PROC:
  case SQLCOM_SHOW_STATUS_FUNC:
  case SQLCOM_SHOW_STATUS_PACKAGE:
  case SQLCOM_SHOW_STATUS_PACKAGE_BODY:
  case SQLCOM_SHOW_DATABASES:
  case SQLCOM_SHOW_TABLES:
  case SQLCOM_SHOW_TRIGGERS:
  case SQLCOM_SHOW_TABLE_STATUS:
  case SQLCOM_SHOW_OPEN_TABLES:
  case SQLCOM_SHOW_GENERIC:
  case SQLCOM_SHOW_PLUGINS:
  case SQLCOM_SHOW_FIELDS:
  case SQLCOM_SHOW_KEYS:
  case SQLCOM_SHOW_VARIABLES:
  case SQLCOM_SHOW_CHARSETS:
  case SQLCOM_SHOW_COLLATIONS:
  case SQLCOM_SHOW_STORAGE_ENGINES:
  case SQLCOM_SHOW_PROFILE:
  case SQLCOM_SELECT:
   {
#ifdef WITH_WSREP
    DBUG_ASSERT(thd->wsrep_exec_mode != REPL_RECV);
    if (lex->sql_command == SQLCOM_SELECT)
    {
      WSREP_SYNC_WAIT(thd, WSREP_SYNC_WAIT_BEFORE_READ);
    }
    else
    {
      WSREP_SYNC_WAIT(thd, WSREP_SYNC_WAIT_BEFORE_SHOW);
    }
#endif /* WITH_WSREP */
    
    thd->status_var.last_query_cost= 0.0;

    /*
      lex->exchange != NULL implies SELECT .. INTO OUTFILE and this
      requires FILE_ACL access.
    */
    ulong privileges_requested= lex->exchange ? SELECT_ACL | FILE_ACL :
      SELECT_ACL;

    if (all_tables)
      res= check_table_access(thd,
                              privileges_requested,
                              all_tables, FALSE, UINT_MAX, FALSE);
    else
      res= check_access(thd, privileges_requested, any_db, NULL, NULL, 0, 0);

    if (!res)
      res= execute_sqlcom_select(thd, all_tables);

    break;
  }
  case SQLCOM_EXECUTE_IMMEDIATE:
  {
    mysql_sql_stmt_execute_immediate(thd);
    break;
  }
  case SQLCOM_PREPARE:
  {
    mysql_sql_stmt_prepare(thd);
    break;
  }
  case SQLCOM_EXECUTE:
  {
    mysql_sql_stmt_execute(thd);
    break;
  }
  case SQLCOM_DEALLOCATE_PREPARE:
  {
    mysql_sql_stmt_close(thd);
    break;
  }
  case SQLCOM_DO:
    if (check_table_access(thd, SELECT_ACL, all_tables, FALSE, UINT_MAX, FALSE)
        || open_and_lock_tables(thd, all_tables, TRUE, 0))
      goto error;

    res= mysql_do(thd, *lex->insert_list);
    break;

  case SQLCOM_EMPTY_QUERY:
    my_ok(thd);
    break;

  case SQLCOM_HELP:
    res= mysqld_help(thd,lex->help_arg);
    break;

#ifndef EMBEDDED_LIBRARY
  case SQLCOM_PURGE:
  {
    if (check_global_access(thd, SUPER_ACL))
      goto error;
    /* PURGE MASTER LOGS TO 'file' */
    res = purge_master_logs(thd, lex->to_log);
    break;
  }
  case SQLCOM_PURGE_BEFORE:
  {
    Item *it;

    if (check_global_access(thd, SUPER_ACL))
      goto error;
    /* PURGE MASTER LOGS BEFORE 'data' */
    it= (Item *)lex->value_list.head();
    if ((!it->fixed && it->fix_fields(lex->thd, &it)) ||
        it->check_cols(1))
    {
      my_error(ER_WRONG_ARGUMENTS, MYF(0), "PURGE LOGS BEFORE");
      goto error;
    }
    it= new (thd->mem_root) Item_func_unix_timestamp(thd, it);
    it->fix_fields(thd, &it);
    res = purge_master_logs_before_date(thd, (ulong)it->val_int());
    break;
  }
#endif
  case SQLCOM_SHOW_WARNS:
  {
    res= mysqld_show_warnings(thd, (ulong)
			      ((1L << (uint) Sql_condition::WARN_LEVEL_NOTE) |
			       (1L << (uint) Sql_condition::WARN_LEVEL_WARN) |
			       (1L << (uint) Sql_condition::WARN_LEVEL_ERROR)
			       ));
    break;
  }
  case SQLCOM_SHOW_ERRORS:
  {
    res= mysqld_show_warnings(thd, (ulong)
			      (1L << (uint) Sql_condition::WARN_LEVEL_ERROR));
    break;
  }
  case SQLCOM_SHOW_PROFILES:
  {
#if defined(ENABLED_PROFILING)
    thd->profiling.discard_current_query();
    res= thd->profiling.show_profiles();
    if (res)
      goto error;
#else
    my_error(ER_FEATURE_DISABLED, MYF(0), "SHOW PROFILES", "enable-profiling");
    goto error;
#endif
    break;
  }

#ifdef HAVE_REPLICATION
  case SQLCOM_SHOW_SLAVE_HOSTS:
  {
    if (check_global_access(thd, REPL_SLAVE_ACL))
      goto error;
    res = show_slave_hosts(thd);
    break;
  }
  case SQLCOM_SHOW_RELAYLOG_EVENTS: /* fall through */
  case SQLCOM_SHOW_BINLOG_EVENTS:
  {
    WSREP_SYNC_WAIT(thd, WSREP_SYNC_WAIT_BEFORE_SHOW);
    if (check_global_access(thd, REPL_SLAVE_ACL))
      goto error;
    res = mysql_show_binlog_events(thd);
    break;
  }
#endif

  case SQLCOM_ASSIGN_TO_KEYCACHE:
  {
    DBUG_ASSERT(first_table == all_tables && first_table != 0);
    if (check_access(thd, INDEX_ACL, first_table->db.str,
                     &first_table->grant.privilege,
                     &first_table->grant.m_internal,
                     0, 0))
      goto error;
    res= mysql_assign_to_keycache(thd, first_table, &lex->ident);
    break;
  }
  case SQLCOM_PRELOAD_KEYS:
  {
    DBUG_ASSERT(first_table == all_tables && first_table != 0);
    if (check_access(thd, INDEX_ACL, first_table->db.str,
                     &first_table->grant.privilege,
                     &first_table->grant.m_internal,
                     0, 0))
      goto error;
    res = mysql_preload_keys(thd, first_table);
    break;
  }
#ifdef HAVE_REPLICATION
  case SQLCOM_CHANGE_MASTER:
  {
    LEX_MASTER_INFO *lex_mi= &thd->lex->mi;
    Master_info *mi;
    bool new_master= 0;
    bool master_info_added;

    if (check_global_access(thd, SUPER_ACL))
      goto error;
    /*
      In this code it's ok to use LOCK_active_mi as we are adding new things
      into master_info_index
    */
    mysql_mutex_lock(&LOCK_active_mi);
    if (!master_info_index)
    {
      mysql_mutex_unlock(&LOCK_active_mi);
      my_error(ER_SERVER_SHUTDOWN, MYF(0));
      goto error;
    }

    mi= master_info_index->get_master_info(&lex_mi->connection_name,
                                           Sql_condition::WARN_LEVEL_NOTE);

    if (mi == NULL)
    {
      /* New replication created */
      mi= new Master_info(&lex_mi->connection_name, relay_log_recovery); 
      if (!mi || mi->error())
      {
        delete mi;
        res= 1;
        mysql_mutex_unlock(&LOCK_active_mi);
        break;
      }
      new_master= 1;
    }

    res= change_master(thd, mi, &master_info_added);
    if (res && new_master)
    {
      /*
        If the new master was added by change_master(), remove it as it didn't
        work (this will free mi as well).

        If new master was not added, we still need to free mi.
      */
      if (master_info_added)
        master_info_index->remove_master_info(mi);
      else
        delete mi;
    }
    else
    {
      mi->rpl_filter= get_or_create_rpl_filter(lex_mi->connection_name.str,
                                               lex_mi->connection_name.length);
    }

    mysql_mutex_unlock(&LOCK_active_mi);
    break;
  }
  case SQLCOM_SHOW_SLAVE_STAT:
  {
    /* Accept one of two privileges */
    if (check_global_access(thd, SUPER_ACL | REPL_CLIENT_ACL))
      goto error;

    if (lex->verbose)
    {
      mysql_mutex_lock(&LOCK_active_mi);
      res= show_all_master_info(thd);
      mysql_mutex_unlock(&LOCK_active_mi);
    }
    else
    {
      LEX_MASTER_INFO *lex_mi= &thd->lex->mi;
      Master_info *mi;
      if ((mi= get_master_info(&lex_mi->connection_name,
                               Sql_condition::WARN_LEVEL_ERROR)))
      {
        res= show_master_info(thd, mi, 0);
        mi->release();
      }
    }
    break;
  }
  case SQLCOM_SHOW_MASTER_STAT:
  {
    /* Accept one of two privileges */
    if (check_global_access(thd, SUPER_ACL | REPL_CLIENT_ACL))
      goto error;
    res = show_binlog_info(thd);
    break;
  }

#endif /* HAVE_REPLICATION */
  case SQLCOM_SHOW_ENGINE_STATUS:
    {
      if (check_global_access(thd, PROCESS_ACL))
        goto error;
      res = ha_show_status(thd, lex->create_info.db_type, HA_ENGINE_STATUS);
      break;
    }
  case SQLCOM_SHOW_ENGINE_MUTEX:
    {
      if (check_global_access(thd, PROCESS_ACL))
        goto error;
      res = ha_show_status(thd, lex->create_info.db_type, HA_ENGINE_MUTEX);
      break;
    }
  case SQLCOM_CREATE_SEQUENCE:
  case SQLCOM_CREATE_TABLE:
  {
    DBUG_ASSERT(first_table == all_tables && first_table != 0);
    bool link_to_local;
    TABLE_LIST *create_table= first_table;
    TABLE_LIST *select_tables= lex->create_last_non_select_table->next_global;

    if (lex->tmp_table())
    {
      status_var_decrement(thd->status_var.com_stat[SQLCOM_CREATE_TABLE]);
      status_var_increment(thd->status_var.com_create_tmp_table);
    }

    /*
      Code below (especially in mysql_create_table() and select_create
      methods) may modify HA_CREATE_INFO structure in LEX, so we have to
      use a copy of this structure to make execution prepared statement-
      safe. A shallow copy is enough as this code won't modify any memory
      referenced from this structure.
    */
    Table_specification_st create_info(lex->create_info);
    /*
      We need to copy alter_info for the same reasons of re-execution
      safety, only in case of Alter_info we have to do (almost) a deep
      copy.
    */
    Alter_info alter_info(lex->alter_info, thd->mem_root);
    if (thd->is_fatal_error)
    {
      /* If out of memory when creating a copy of alter_info. */
      res= 1;
      goto end_with_restore_list;
    }

    /* Check privileges */
    if ((res= create_table_precheck(thd, select_tables, create_table)))
      goto end_with_restore_list;

    /* Might have been updated in create_table_precheck */
    create_info.alias= create_table->alias;

    /* Fix names if symlinked or relocated tables */
    if (append_file_to_dir(thd, &create_info.data_file_name,
			   &create_table->table_name) ||
	append_file_to_dir(thd, &create_info.index_file_name,
			   &create_table->table_name))
      goto end_with_restore_list;

    /*
      If no engine type was given, work out the default now
      rather than at parse-time.
    */
    if (!(create_info.used_fields & HA_CREATE_USED_ENGINE))
      create_info.use_default_db_type(thd);

    /*
      If we are using SET CHARSET without DEFAULT, add an implicit
      DEFAULT to not confuse old users. (This may change).
    */
    if ((create_info.used_fields &
	 (HA_CREATE_USED_DEFAULT_CHARSET | HA_CREATE_USED_CHARSET)) ==
	HA_CREATE_USED_CHARSET)
    {
      create_info.used_fields&= ~HA_CREATE_USED_CHARSET;
      create_info.used_fields|= HA_CREATE_USED_DEFAULT_CHARSET;
      create_info.default_table_charset= create_info.table_charset;
      create_info.table_charset= 0;
    }

    /*
      If we are a slave, we should add OR REPLACE if we don't have
      IF EXISTS. This will help a slave to recover from
      CREATE TABLE OR EXISTS failures by dropping the table and
      retrying the create.
    */
    if (thd->slave_thread &&
        slave_ddl_exec_mode_options == SLAVE_EXEC_MODE_IDEMPOTENT &&
        !lex->create_info.if_not_exists())
    {
      create_info.add(DDL_options_st::OPT_OR_REPLACE);
      create_info.add(DDL_options_st::OPT_OR_REPLACE_SLAVE_GENERATED);
    }

#ifdef WITH_PARTITION_STORAGE_ENGINE
    {
      partition_info *part_info= thd->lex->part_info;
      if (part_info && !(part_info= part_info->get_clone(thd)))
      {
        res= -1;
        goto end_with_restore_list;
      }
      thd->work_part_info= part_info;
    }
#endif

    if (select_lex->item_list.elements)		// With select
    {
      select_result *result;

      /*
        CREATE TABLE...IGNORE/REPLACE SELECT... can be unsafe, unless
        ORDER BY PRIMARY KEY clause is used in SELECT statement. We therefore
        use row based logging if mixed or row based logging is available.
        TODO: Check if the order of the output of the select statement is
        deterministic. Waiting for BUG#42415
      */
      if(lex->ignore)
        lex->set_stmt_unsafe(LEX::BINLOG_STMT_UNSAFE_CREATE_IGNORE_SELECT);

      if(lex->duplicates == DUP_REPLACE)
        lex->set_stmt_unsafe(LEX::BINLOG_STMT_UNSAFE_CREATE_REPLACE_SELECT);

      /*
        If:
        a) we inside an SP and there was NAME_CONST substitution,
        b) binlogging is on (STMT mode),
        c) we log the SP as separate statements
        raise a warning, as it may cause problems
        (see 'NAME_CONST issues' in 'Binary Logging of Stored Programs')
       */
      if (thd->query_name_consts && mysql_bin_log.is_open() &&
          thd->wsrep_binlog_format() == BINLOG_FORMAT_STMT &&
          !mysql_bin_log.is_query_in_union(thd, thd->query_id))
      {
        List_iterator_fast<Item> it(select_lex->item_list);
        Item *item;
        uint splocal_refs= 0;
        /* Count SP local vars in the top-level SELECT list */
        while ((item= it++))
        {
          if (item->get_item_splocal())
            splocal_refs++;
        }
        /*
          If it differs from number of NAME_CONST substitution applied,
          we may have a SOME_FUNC(NAME_CONST()) in the SELECT list,
          that may cause a problem with binary log (see BUG#35383),
          raise a warning. 
        */
        if (splocal_refs != thd->query_name_consts)
          push_warning(thd, 
                       Sql_condition::WARN_LEVEL_WARN,
                       ER_UNKNOWN_ERROR,
"Invoked routine ran a statement that may cause problems with "
"binary log, see 'NAME_CONST issues' in 'Binary Logging of Stored Programs' "
"section of the manual.");
      }
      
      select_lex->options|= SELECT_NO_UNLOCK;
      unit->set_limit(select_lex);

      /*
        Disable non-empty MERGE tables with CREATE...SELECT. Too
        complicated. See Bug #26379. Empty MERGE tables are read-only
        and don't allow CREATE...SELECT anyway.
      */
      if (create_info.used_fields & HA_CREATE_USED_UNION)
      {
        my_error(ER_WRONG_OBJECT, MYF(0), create_table->db.str,
                 create_table->table_name.str, "BASE TABLE");
        res= 1;
        goto end_with_restore_list;
      }

      /* Copy temporarily the statement flags to thd for lock_table_names() */
      uint save_thd_create_info_options= thd->lex->create_info.options;
      thd->lex->create_info.options|= create_info.options;
      res= open_and_lock_tables(thd, create_info, lex->query_tables, TRUE, 0);
      thd->lex->create_info.options= save_thd_create_info_options;
      if (res)
      {
        /* Got error or warning. Set res to 1 if error */
        if (!(res= thd->is_error()))
          my_ok(thd);                           // CREATE ... IF NOT EXISTS
        goto end_with_restore_list;
      }

      /* Ensure we don't try to create something from which we select from */
      if (create_info.or_replace() && !create_info.tmp_table())
      {
        TABLE_LIST *duplicate;
        if ((duplicate= unique_table(thd, lex->query_tables,
                                     lex->query_tables->next_global,
                                     0)))
        {
          update_non_unique_table_error(lex->query_tables, "CREATE",
                                        duplicate);
          res= TRUE;
          goto end_with_restore_list;
        }
      }
      {
        /*
          Remove target table from main select and name resolution
          context. This can't be done earlier as it will break view merging in
          statements like "CREATE TABLE IF NOT EXISTS existing_view SELECT".
        */
        lex->unlink_first_table(&link_to_local);

        /* Store reference to table in case of LOCK TABLES */
        create_info.table= create_table->table;

        /*
          select_create is currently not re-execution friendly and
          needs to be created for every execution of a PS/SP.
          Note: In wsrep-patch, CTAS is handled like a regular transaction.
        */
        if ((result= new (thd->mem_root) select_create(thd, create_table,
                                                       &create_info,
                                                       &alter_info,
                                                       select_lex->item_list,
                                                       lex->duplicates,
                                                       lex->ignore,
                                                       select_tables)))
        {
          /*
            CREATE from SELECT give its SELECT_LEX for SELECT,
            and item_list belong to SELECT
          */
          if (!(res= handle_select(thd, lex, result, 0)))
          {
            if (create_info.tmp_table())
              thd->variables.option_bits|= OPTION_KEEP_LOG;
          }
          delete result;
        }
        lex->link_first_table_back(create_table, link_to_local);
      }
    }
    else
    {
      /* regular create */
      if (create_info.like())
      {
        /* CREATE TABLE ... LIKE ... */
        res= mysql_create_like_table(thd, create_table, select_tables,
                                     &create_info);
      }
      else
      {
        if (create_info.vers_fix_system_fields(thd, &alter_info, *create_table) ||
            create_info.vers_check_system_fields(thd, &alter_info, *create_table))
          goto end_with_restore_list;

        /*
          In STATEMENT format, we probably have to replicate also temporary
          tables, like mysql replication does. Also check if the requested
          engine is allowed/supported.
        */
        if (WSREP(thd) &&
            !check_engine(thd, create_table->db.str, create_table->table_name.str,
                          &create_info) &&
            (!thd->is_current_stmt_binlog_format_row() ||
             !create_info.tmp_table()))
        {
	  WSREP_TO_ISOLATION_BEGIN(create_table->db.str, create_table->table_name.str, NULL);
        }
        /* Regular CREATE TABLE */
        res= mysql_create_table(thd, create_table, &create_info, &alter_info);
      }

      if (!res)
      {
        /* So that CREATE TEMPORARY TABLE gets to binlog at commit/rollback */
        if (create_info.tmp_table())
          thd->variables.option_bits|= OPTION_KEEP_LOG;
        /* in case of create temp tables if @@session_track_state_change is
           ON then send session state notification in OK packet */
        if(create_info.options & HA_LEX_CREATE_TMP_TABLE)
        {
          SESSION_TRACKER_CHANGED(thd, SESSION_STATE_CHANGE_TRACKER, NULL);
        }
        my_ok(thd);
      }
    }

end_with_restore_list:
    break;
  }
  case SQLCOM_CREATE_INDEX:
  case SQLCOM_DROP_INDEX:
  /*
    CREATE INDEX and DROP INDEX are implemented by calling ALTER
    TABLE with proper arguments.

    In the future ALTER TABLE will notice that the request is to
    only add indexes and create these one by one for the existing
    table without having to do a full rebuild.
  */
  {
    /* Prepare stack copies to be re-execution safe */
    HA_CREATE_INFO create_info;
    Alter_info alter_info(lex->alter_info, thd->mem_root);

    if (thd->is_fatal_error) /* out of memory creating a copy of alter_info */
      goto error;

    DBUG_ASSERT(first_table == all_tables && first_table != 0);
    if (check_one_table_access(thd, INDEX_ACL, all_tables))
      goto error; /* purecov: inspected */
    WSREP_TO_ISOLATION_BEGIN(first_table->db.str, first_table->table_name.str, NULL);
    /*
      Currently CREATE INDEX or DROP INDEX cause a full table rebuild
      and thus classify as slow administrative statements just like
      ALTER TABLE.
    */
    thd->prepare_logs_for_admin_command();

    bzero((char*) &create_info, sizeof(create_info));
    create_info.db_type= 0;
    create_info.row_type= ROW_TYPE_NOT_USED;
    create_info.default_table_charset= thd->variables.collation_database;

    res= mysql_alter_table(thd, &first_table->db, &first_table->table_name,
                           &create_info, first_table, &alter_info,
                           0, (ORDER*) 0, 0);
    break;
  }
#ifdef HAVE_REPLICATION
  case SQLCOM_SLAVE_START:
  {
    LEX_MASTER_INFO* lex_mi= &thd->lex->mi;
    Master_info *mi;
    int load_error;

    load_error= rpl_load_gtid_slave_state(thd);

    /*
      We don't need to ensure that only one user is using master_info
      as start_slave is protected against simultaneous usage
    */
    if ((mi= get_master_info(&lex_mi->connection_name,
                             Sql_condition::WARN_LEVEL_ERROR)))
    {
      if (load_error)
      {
        /*
          We cannot start a slave using GTID if we cannot load the
          GTID position from the mysql.gtid_slave_pos table. But we
          can allow non-GTID replication (useful eg. during upgrade).
        */
        if (mi->using_gtid != Master_info::USE_GTID_NO)
        {
          mi->release();
          break;
        }
        else
          thd->clear_error();
      }
      if (!start_slave(thd, mi, 1 /* net report*/))
        my_ok(thd);
      mi->release();
    }
    break;
  }
  case SQLCOM_SLAVE_STOP:
  {
    LEX_MASTER_INFO *lex_mi;
    Master_info *mi;
    /*
      If the client thread has locked tables, a deadlock is possible.
      Assume that
      - the client thread does LOCK TABLE t READ.
      - then the master updates t.
      - then the SQL slave thread wants to update t,
        so it waits for the client thread because t is locked by it.
    - then the client thread does SLAVE STOP.
      SLAVE STOP waits for the SQL slave thread to terminate its
      update t, which waits for the client thread because t is locked by it.
      To prevent that, refuse SLAVE STOP if the
      client thread has locked tables
    */
    if (thd->locked_tables_mode ||
        thd->in_active_multi_stmt_transaction() ||
        thd->global_read_lock.is_acquired())
    {
      my_message(ER_LOCK_OR_ACTIVE_TRANSACTION,
                 ER_THD(thd, ER_LOCK_OR_ACTIVE_TRANSACTION), MYF(0));
      goto error;
    }

    lex_mi= &thd->lex->mi;
    if ((mi= get_master_info(&lex_mi->connection_name,
                             Sql_condition::WARN_LEVEL_ERROR)))
    {
      if (stop_slave(thd, mi, 1/* net report*/))
        res= 1;
      mi->release();
      if (rpl_parallel_resize_pool_if_no_slaves())
        res= 1;
      if (!res)
        my_ok(thd);
    }
    break;
  }
  case SQLCOM_SLAVE_ALL_START:
  {
    mysql_mutex_lock(&LOCK_active_mi);
    if (master_info_index && !master_info_index->start_all_slaves(thd))
      my_ok(thd);
    mysql_mutex_unlock(&LOCK_active_mi);
    break;
  }
  case SQLCOM_SLAVE_ALL_STOP:
  {
    if (thd->locked_tables_mode ||
        thd->in_active_multi_stmt_transaction() ||
        thd->global_read_lock.is_acquired())
    {
      my_message(ER_LOCK_OR_ACTIVE_TRANSACTION,
                 ER_THD(thd, ER_LOCK_OR_ACTIVE_TRANSACTION), MYF(0));
      goto error;
    }
    mysql_mutex_lock(&LOCK_active_mi);
    if (master_info_index && !master_info_index->stop_all_slaves(thd))
      my_ok(thd);      
    mysql_mutex_unlock(&LOCK_active_mi);
    break;
  }
#endif /* HAVE_REPLICATION */
  case SQLCOM_RENAME_TABLE:
  {
    if (check_rename_table(thd, first_table, all_tables))
      goto error;

    WSREP_TO_ISOLATION_BEGIN(0, 0, first_table);

    if (mysql_rename_tables(thd, first_table, 0))
      goto error;
    break;
  }
#ifndef EMBEDDED_LIBRARY
  case SQLCOM_SHOW_BINLOGS:
#ifdef DONT_ALLOW_SHOW_COMMANDS
    my_message(ER_NOT_ALLOWED_COMMAND, ER_THD(thd, ER_NOT_ALLOWED_COMMAND),
               MYF(0)); /* purecov: inspected */
    goto error;
#else
    {
      if (check_global_access(thd, SUPER_ACL | REPL_CLIENT_ACL))
	goto error;
      WSREP_SYNC_WAIT(thd, WSREP_SYNC_WAIT_BEFORE_SHOW);
      res = show_binlogs(thd);
      break;
    }
#endif
#endif /* EMBEDDED_LIBRARY */
  case SQLCOM_SHOW_CREATE:
  {
     DBUG_ASSERT(first_table == all_tables && first_table != 0);
#ifdef DONT_ALLOW_SHOW_COMMANDS
    my_message(ER_NOT_ALLOWED_COMMAND, ER_THD(thd, ER_NOT_ALLOWED_COMMAND),
               MYF(0)); /* purecov: inspected */
    goto error;
#else
      WSREP_SYNC_WAIT(thd, WSREP_SYNC_WAIT_BEFORE_SHOW);

     /*
        Access check:
        SHOW CREATE TABLE require any privileges on the table level (ie
        effecting all columns in the table).
        SHOW CREATE VIEW require the SHOW_VIEW and SELECT ACLs on the table
        level.
        NOTE: SHOW_VIEW ACL is checked when the view is created.
      */

      DBUG_PRINT("debug", ("lex->only_view: %d, table: %s.%s",
                           lex->table_type == TABLE_TYPE_VIEW,
                           first_table->db.str, first_table->table_name.str));
      if (lex->table_type == TABLE_TYPE_VIEW)
      {
        if (check_table_access(thd, SELECT_ACL, first_table, FALSE, 1, FALSE))
        {
          DBUG_PRINT("debug", ("check_table_access failed"));
          my_error(ER_TABLEACCESS_DENIED_ERROR, MYF(0),
                  "SHOW", thd->security_ctx->priv_user,
                  thd->security_ctx->host_or_ip, first_table->alias.str);
          goto error;
        }
        DBUG_PRINT("debug", ("check_table_access succeeded"));

        /* Ignore temporary tables if this is "SHOW CREATE VIEW" */
        first_table->open_type= OT_BASE_ONLY;
      }
      else
      {
        /*
          Temporary tables should be opened for SHOW CREATE TABLE, but not
          for SHOW CREATE VIEW.
        */
        if (thd->open_temporary_tables(all_tables))
          goto error;

        /*
          The fact that check_some_access() returned FALSE does not mean that
          access is granted. We need to check if first_table->grant.privilege
          contains any table-specific privilege.
        */
        DBUG_PRINT("debug", ("first_table->grant.privilege: %lx",
                             first_table->grant.privilege));
        if (check_some_access(thd, SHOW_CREATE_TABLE_ACLS, first_table) ||
            (first_table->grant.privilege & SHOW_CREATE_TABLE_ACLS) == 0)
        {
          my_error(ER_TABLEACCESS_DENIED_ERROR, MYF(0),
                  "SHOW", thd->security_ctx->priv_user,
                  thd->security_ctx->host_or_ip, first_table->alias.str);
          goto error;
        }
      }

      /* Access is granted. Execute the command.  */
      res= mysqld_show_create(thd, first_table);
      break;
#endif
  }
  case SQLCOM_CHECKSUM:
  {
    DBUG_ASSERT(first_table == all_tables && first_table != 0);
    WSREP_SYNC_WAIT(thd, WSREP_SYNC_WAIT_BEFORE_READ);

    if (check_table_access(thd, SELECT_ACL, all_tables,
                           FALSE, UINT_MAX, FALSE))
      goto error; /* purecov: inspected */

    res = mysql_checksum_table(thd, first_table, &lex->check_opt);
    break;
  }
  case SQLCOM_UPDATE:
  {
    WSREP_SYNC_WAIT(thd, WSREP_SYNC_WAIT_BEFORE_UPDATE_DELETE);
    ha_rows found= 0, updated= 0;
    DBUG_ASSERT(first_table == all_tables && first_table != 0);
    WSREP_SYNC_WAIT(thd, WSREP_SYNC_WAIT_BEFORE_UPDATE_DELETE);

    if (update_precheck(thd, all_tables))
      break;

    /*
      UPDATE IGNORE can be unsafe. We therefore use row based
      logging if mixed or row based logging is available.
      TODO: Check if the order of the output of the select statement is
      deterministic. Waiting for BUG#42415
    */
    if (lex->ignore)
      lex->set_stmt_unsafe(LEX::BINLOG_STMT_UNSAFE_UPDATE_IGNORE);

    DBUG_ASSERT(select_lex->offset_limit == 0);
    unit->set_limit(select_lex);
    MYSQL_UPDATE_START(thd->query());
    res= up_result= mysql_update(thd, all_tables,
                                  select_lex->item_list,
                                  lex->value_list,
                                  select_lex->where,
                                  select_lex->order_list.elements,
                                  select_lex->order_list.first,
                                  unit->select_limit_cnt,
                                  lex->duplicates, lex->ignore,
                                  &found, &updated);
    MYSQL_UPDATE_DONE(res, found, updated);
    /* mysql_update return 2 if we need to switch to multi-update */
    if (up_result != 2)
      break;
  }
  /* fall through */
  case SQLCOM_UPDATE_MULTI:
  {
    DBUG_ASSERT(first_table == all_tables && first_table != 0);
    /* if we switched from normal update, rights are checked */
    if (up_result != 2)
    {
      WSREP_SYNC_WAIT(thd, WSREP_SYNC_WAIT_BEFORE_UPDATE_DELETE);
      if ((res= multi_update_precheck(thd, all_tables)))
        break;
    }
    else
      res= 0;

    unit->set_limit(select_lex);
    res= mysql_multi_update_prepare(thd);

#ifdef HAVE_REPLICATION
    /* Check slave filtering rules */
    if (unlikely(thd->slave_thread && !have_table_map_for_update))
    {
      if (all_tables_not_ok(thd, all_tables))
      {
        if (res!= 0)
        {
          res= 0;             /* don't care of prev failure  */
          thd->clear_error(); /* filters are of highest prior */
        }
        /* we warn the slave SQL thread */
        my_error(ER_SLAVE_IGNORED_TABLE, MYF(0));
        break;
      }
      if (res)
        break;
    }
    else
    {
#endif /* HAVE_REPLICATION */
      if (res)
        break;
      if (opt_readonly &&
	  !(thd->security_ctx->master_access & SUPER_ACL) &&
	  some_non_temp_table_to_be_updated(thd, all_tables))
      {
	my_error(ER_OPTION_PREVENTS_STATEMENT, MYF(0), "--read-only");
	break;
      }
#ifdef HAVE_REPLICATION
    }  /* unlikely */
#endif
    {
      multi_update *result_obj;
      MYSQL_MULTI_UPDATE_START(thd->query());
      res= mysql_multi_update(thd, all_tables,
                              &select_lex->item_list,
                              &lex->value_list,
                              select_lex->where,
                              select_lex->options,
                              lex->duplicates,
                              lex->ignore,
                              unit,
                              select_lex,
                              &result_obj);
      if (result_obj)
      {
        MYSQL_MULTI_UPDATE_DONE(res, result_obj->num_found(),
                                result_obj->num_updated());
        res= FALSE; /* Ignore errors here */
        delete result_obj;
      }
      else
      {
        MYSQL_MULTI_UPDATE_DONE(1, 0, 0);
      }
    }
    break;
  }
  case SQLCOM_REPLACE:
#ifndef DBUG_OFF
    if (mysql_bin_log.is_open())
    {
      /*
        Generate an incident log event before writing the real event
        to the binary log.  We put this event is before the statement
        since that makes it simpler to check that the statement was
        not executed on the slave (since incidents usually stop the
        slave).

        Observe that any row events that are generated will be
        generated before.

        This is only for testing purposes and will not be present in a
        release build.
      */

      Incident incident= INCIDENT_NONE;
      DBUG_PRINT("debug", ("Just before generate_incident()"));
      DBUG_EXECUTE_IF("incident_database_resync_on_replace",
                      incident= INCIDENT_LOST_EVENTS;);
      if (incident)
      {
        Incident_log_event ev(thd, incident);
        (void) mysql_bin_log.write(&ev);        /* error is ignored */
        if (mysql_bin_log.rotate_and_purge(true))
        {
          res= 1;
          break;
        }
      }
      DBUG_PRINT("debug", ("Just after generate_incident()"));
    }
#endif
    /* fall through */
  case SQLCOM_INSERT:
  {
    WSREP_SYNC_WAIT(thd, WSREP_SYNC_WAIT_BEFORE_INSERT_REPLACE);
    DBUG_ASSERT(first_table == all_tables && first_table != 0);

    WSREP_SYNC_WAIT(thd, WSREP_SYNC_WAIT_BEFORE_INSERT_REPLACE);

    /*
      Since INSERT DELAYED doesn't support temporary tables, we could
      not pre-open temporary tables for SQLCOM_INSERT / SQLCOM_REPLACE.
      Open them here instead.
    */
    if (first_table->lock_type != TL_WRITE_DELAYED)
    {
      res= (thd->open_temporary_tables(all_tables)) ? TRUE : FALSE;
      if (res)
        break;
    }

    if ((res= insert_precheck(thd, all_tables)))
      break;

    MYSQL_INSERT_START(thd->query());
    res= mysql_insert(thd, all_tables, lex->field_list, lex->many_values,
		      lex->update_list, lex->value_list,
                      lex->duplicates, lex->ignore);
    MYSQL_INSERT_DONE(res, (ulong) thd->get_row_count_func());
    /*
      If we have inserted into a VIEW, and the base table has
      AUTO_INCREMENT column, but this column is not accessible through
      a view, then we should restore LAST_INSERT_ID to the value it
      had before the statement.
    */
    if (first_table->view && !first_table->contain_auto_increment)
      thd->first_successful_insert_id_in_cur_stmt=
        thd->first_successful_insert_id_in_prev_stmt;

#ifdef ENABLED_DEBUG_SYNC
    DBUG_EXECUTE_IF("after_mysql_insert",
                    {
                      const char act1[]=
                        "now "
                        "wait_for signal.continue";
                      const char act2[]=
                        "now "
                        "signal signal.continued";
                      DBUG_ASSERT(debug_sync_service);
                      DBUG_ASSERT(!debug_sync_set_action(thd,
                                                         STRING_WITH_LEN(act1)));
                      DBUG_ASSERT(!debug_sync_set_action(thd,
                                                         STRING_WITH_LEN(act2)));
                    };);
    DEBUG_SYNC(thd, "after_mysql_insert");
#endif
    break;
  }
  case SQLCOM_REPLACE_SELECT:
  case SQLCOM_INSERT_SELECT:
  {
    WSREP_SYNC_WAIT(thd, WSREP_SYNC_WAIT_BEFORE_INSERT_REPLACE);
    select_result *sel_result;
    bool explain= MY_TEST(lex->describe);
    DBUG_ASSERT(first_table == all_tables && first_table != 0);
    WSREP_SYNC_WAIT(thd, WSREP_SYNC_WAIT_BEFORE_UPDATE_DELETE);

    if ((res= insert_precheck(thd, all_tables)))
      break;
#ifdef WITH_WSREP
    if (WSREP(thd) && thd->wsrep_consistency_check == CONSISTENCY_CHECK_DECLARED)
    {
      thd->wsrep_consistency_check = CONSISTENCY_CHECK_RUNNING;
      WSREP_TO_ISOLATION_BEGIN(first_table->db.str, first_table->table_name.str, NULL);
    }
#endif /* WITH_WSREP */

    /*
      INSERT...SELECT...ON DUPLICATE KEY UPDATE/REPLACE SELECT/
      INSERT...IGNORE...SELECT can be unsafe, unless ORDER BY PRIMARY KEY
      clause is used in SELECT statement. We therefore use row based
      logging if mixed or row based logging is available.
      TODO: Check if the order of the output of the select statement is
      deterministic. Waiting for BUG#42415
    */
    if (lex->sql_command == SQLCOM_INSERT_SELECT &&
        lex->duplicates == DUP_UPDATE)
      lex->set_stmt_unsafe(LEX::BINLOG_STMT_UNSAFE_INSERT_SELECT_UPDATE);

    if (lex->sql_command == SQLCOM_INSERT_SELECT && lex->ignore)
      lex->set_stmt_unsafe(LEX::BINLOG_STMT_UNSAFE_INSERT_IGNORE_SELECT);

    if (lex->sql_command == SQLCOM_REPLACE_SELECT)
      lex->set_stmt_unsafe(LEX::BINLOG_STMT_UNSAFE_REPLACE_SELECT);

    /* Fix lock for first table */
    if (first_table->lock_type == TL_WRITE_DELAYED)
      first_table->lock_type= TL_WRITE;

    /* Don't unlock tables until command is written to binary log */
    select_lex->options|= SELECT_NO_UNLOCK;

    unit->set_limit(select_lex);

    if (!(res=open_and_lock_tables(thd, all_tables, TRUE, 0)))
    {
      MYSQL_INSERT_SELECT_START(thd->query());
      /*
        Only the INSERT table should be merged. Other will be handled by
        select.
      */
      /* Skip first table, which is the table we are inserting in */
      TABLE_LIST *second_table= first_table->next_local;
      select_lex->table_list.first= second_table;
      select_lex->context.table_list= 
        select_lex->context.first_name_resolution_table= second_table;
      res= mysql_insert_select_prepare(thd);
      if (!res && (sel_result= new (thd->mem_root) select_insert(thd,
                                                             first_table,
                                                             first_table->table,
                                                             &lex->field_list,
                                                             &lex->update_list,
                                                             &lex->value_list,
                                                             lex->duplicates,
                                                             lex->ignore)))
      {
        if (lex->analyze_stmt)
          ((select_result_interceptor*)sel_result)->disable_my_ok_calls();

        if (explain)
          res= mysql_explain_union(thd, &thd->lex->unit, sel_result);
        else
          res= handle_select(thd, lex, sel_result, OPTION_SETUP_TABLES_DONE);
        /*
          Invalidate the table in the query cache if something changed
          after unlocking when changes become visible.
          TODO: this is workaround. right way will be move invalidating in
          the unlock procedure.
        */
        if (!res && first_table->lock_type ==  TL_WRITE_CONCURRENT_INSERT &&
            thd->lock)
        {
          /* INSERT ... SELECT should invalidate only the very first table */
          TABLE_LIST *save_table= first_table->next_local;
          first_table->next_local= 0;
          query_cache_invalidate3(thd, first_table, 1);
          first_table->next_local= save_table;
        }
        if (explain)
        {
          /*
            sel_result needs to be cleaned up properly.
            INSERT... SELECT statement will call either send_eof() or
            abort_result_set(). EXPLAIN doesn't call either, so we need
            to cleanup manually.
          */
          sel_result->abort_result_set();
        }
        delete sel_result;
      }

      if (!res && (explain || lex->analyze_stmt))
        res= thd->lex->explain->send_explain(thd);

      /* revert changes for SP */
      MYSQL_INSERT_SELECT_DONE(res, (ulong) thd->get_row_count_func());
      select_lex->table_list.first= first_table;
    }
    /*
      If we have inserted into a VIEW, and the base table has
      AUTO_INCREMENT column, but this column is not accessible through
      a view, then we should restore LAST_INSERT_ID to the value it
      had before the statement.
    */
    if (first_table->view && !first_table->contain_auto_increment)
      thd->first_successful_insert_id_in_cur_stmt=
        thd->first_successful_insert_id_in_prev_stmt;

    break;
  }
  case SQLCOM_DELETE:
  {
    WSREP_SYNC_WAIT(thd, WSREP_SYNC_WAIT_BEFORE_UPDATE_DELETE);
    select_result *sel_result=lex->result;
    DBUG_ASSERT(first_table == all_tables && first_table != 0);
    WSREP_SYNC_WAIT(thd, WSREP_SYNC_WAIT_BEFORE_UPDATE_DELETE);

    if ((res= delete_precheck(thd, all_tables)))
      break;
    DBUG_ASSERT(select_lex->offset_limit == 0);
    unit->set_limit(select_lex);

    MYSQL_DELETE_START(thd->query());
    Protocol * UNINIT_VAR(save_protocol);
    bool replaced_protocol= false;

    if (!select_lex->item_list.is_empty())
    {
      /* This is DELETE ... RETURNING.  It will return output to the client */
      if (thd->lex->analyze_stmt)
      {
        /* 
          Actually, it is ANALYZE .. DELETE .. RETURNING. We need to produce
          output and then discard it.
        */
        sel_result= new (thd->mem_root) select_send_analyze(thd);
        replaced_protocol= true;
        save_protocol= thd->protocol;
        thd->protocol= new Protocol_discard(thd);
      }
      else
      {
        if (!(sel_result= lex->result) &&
            !(sel_result= new (thd->mem_root) select_send(thd)))
          return 1;
      }
    }

    res = mysql_delete(thd, all_tables, 
                       select_lex->where, &select_lex->order_list,
                       unit->select_limit_cnt, select_lex->options,
                       sel_result);

    if (replaced_protocol)
    {
      delete thd->protocol;
      thd->protocol= save_protocol;
    }

    if (thd->lex->analyze_stmt || thd->lex->describe)
    {
      if (!res)
        res= thd->lex->explain->send_explain(thd);
    }

    delete sel_result;
    MYSQL_DELETE_DONE(res, (ulong) thd->get_row_count_func());
    break;
  }
  case SQLCOM_DELETE_MULTI:
  {
    WSREP_SYNC_WAIT(thd, WSREP_SYNC_WAIT_BEFORE_UPDATE_DELETE);
    DBUG_ASSERT(first_table == all_tables && first_table != 0);
    TABLE_LIST *aux_tables= thd->lex->auxiliary_table_list.first;
    multi_delete *result;
    WSREP_SYNC_WAIT(thd, WSREP_SYNC_WAIT_BEFORE_UPDATE_DELETE);

    if ((res= multi_delete_precheck(thd, all_tables)))
      break;

    /* condition will be TRUE on SP re-excuting */
    if (select_lex->item_list.elements != 0)
      select_lex->item_list.empty();
    if (add_item_to_list(thd, new (thd->mem_root) Item_null(thd)))
      goto error;

    THD_STAGE_INFO(thd, stage_init);
    if ((res= open_and_lock_tables(thd, all_tables, TRUE, 0)))
      break;

    MYSQL_MULTI_DELETE_START(thd->query());
    if ((res= mysql_multi_delete_prepare(thd)))
    {
      MYSQL_MULTI_DELETE_DONE(1, 0);
      goto error;
    }

    if (!thd->is_fatal_error)
    {
      result= new (thd->mem_root) multi_delete(thd, aux_tables,
                                               lex->table_count);
      if (result)
      {
        res= mysql_select(thd,
                          select_lex->get_table_list(),
                          select_lex->with_wild,
                          select_lex->item_list,
                          select_lex->where,
                          0, (ORDER *)NULL, (ORDER *)NULL, (Item *)NULL,
                          (ORDER *)NULL,
                          (select_lex->options | thd->variables.option_bits |
                          SELECT_NO_JOIN_CACHE | SELECT_NO_UNLOCK |
                          OPTION_SETUP_TABLES_DONE) & ~OPTION_BUFFER_RESULT,
                          result, unit, select_lex);
        res|= (int)(thd->is_error());

        MYSQL_MULTI_DELETE_DONE(res, result->num_deleted());
        if (res)
          result->abort_result_set(); /* for both DELETE and EXPLAIN DELETE */
        else
        {
          if (lex->describe || lex->analyze_stmt)
            res= thd->lex->explain->send_explain(thd);
        }
        delete result;
      }
    }
    else
    {
      res= TRUE;                                // Error
      MYSQL_MULTI_DELETE_DONE(1, 0);
    }
    break;
  }
  case SQLCOM_DROP_SEQUENCE:
  case SQLCOM_DROP_TABLE:
  {
    DBUG_ASSERT(first_table == all_tables && first_table != 0);
    if (!lex->tmp_table())
    {
      if (check_table_access(thd, DROP_ACL, all_tables, FALSE, UINT_MAX, FALSE))
	goto error;				/* purecov: inspected */
    }
    else
    {
      status_var_decrement(thd->status_var.com_stat[lex->sql_command]);
      status_var_increment(thd->status_var.com_drop_tmp_table);

      /* So that DROP TEMPORARY TABLE gets to binlog at commit/rollback */
      thd->variables.option_bits|= OPTION_KEEP_LOG;
    }
    /*
      If we are a slave, we should add IF EXISTS if the query executed
      on the master without an error. This will help a slave to
      recover from multi-table DROP TABLE that was aborted in the
      middle.
    */
    if (thd->slave_thread && !thd->slave_expected_error &&
        slave_ddl_exec_mode_options == SLAVE_EXEC_MODE_IDEMPOTENT)
      lex->create_info.set(DDL_options_st::OPT_IF_EXISTS);

    if (WSREP(thd))
    {
      for (TABLE_LIST *table= all_tables; table; table= table->next_global)
      {
        if (!lex->tmp_table() &&
           (!thd->is_current_stmt_binlog_format_row() ||
	    !thd->find_temporary_table(table)))
        {
          WSREP_TO_ISOLATION_BEGIN(NULL, NULL, all_tables);
          break;
        }
      }
    }
    
    /* DDL and binlog write order are protected by metadata locks. */
    res= mysql_rm_table(thd, first_table, lex->if_exists(), lex->tmp_table(),
                        lex->table_type == TABLE_TYPE_SEQUENCE);

    /*
      When dropping temporary tables if @@session_track_state_change is ON
      then send the boolean tracker in the OK packet
    */
    if(!res && (lex->create_info.options & HA_LEX_CREATE_TMP_TABLE))
    {
      SESSION_TRACKER_CHANGED(thd, SESSION_STATE_CHANGE_TRACKER, NULL);
    }
    break;
  }
  case SQLCOM_SHOW_PROCESSLIST:
    if (!thd->security_ctx->priv_user[0] &&
        check_global_access(thd,PROCESS_ACL))
      break;
    mysqld_list_processes(thd,
			  (thd->security_ctx->master_access & PROCESS_ACL ?
                           NullS :
                           thd->security_ctx->priv_user),
                          lex->verbose);
    break;
  case SQLCOM_SHOW_AUTHORS:
    res= mysqld_show_authors(thd);
    break;
  case SQLCOM_SHOW_CONTRIBUTORS:
    res= mysqld_show_contributors(thd);
    break;
  case SQLCOM_SHOW_PRIVILEGES:
    res= mysqld_show_privileges(thd);
    break;
  case SQLCOM_SHOW_ENGINE_LOGS:
#ifdef DONT_ALLOW_SHOW_COMMANDS
    my_message(ER_NOT_ALLOWED_COMMAND, ER_THD(thd, ER_NOT_ALLOWED_COMMAND),
               MYF(0));	/* purecov: inspected */
    goto error;
#else
    {
      if (check_access(thd, FILE_ACL, any_db, NULL, NULL, 0, 0))
	goto error;
      res= ha_show_status(thd, lex->create_info.db_type, HA_ENGINE_LOGS);
      break;
    }
#endif
  case SQLCOM_CHANGE_DB:
  {
    if (!mysql_change_db(thd, &select_lex->db, FALSE))
      my_ok(thd);

    break;
  }

  case SQLCOM_LOAD:
  {
    DBUG_ASSERT(first_table == all_tables && first_table != 0);
    uint privilege= (lex->duplicates == DUP_REPLACE ?
		     INSERT_ACL | DELETE_ACL : INSERT_ACL) |
                    (lex->local_file ? 0 : FILE_ACL);

    if (lex->local_file)
    {
      if (!(thd->client_capabilities & CLIENT_LOCAL_FILES) ||
          !opt_local_infile)
      {
	my_message(ER_NOT_ALLOWED_COMMAND, ER_THD(thd, ER_NOT_ALLOWED_COMMAND), MYF(0));
	goto error;
      }
    }

    if (check_one_table_access(thd, privilege, all_tables))
      goto error;

#ifdef WITH_WSREP
    /*
      If wsrep_load_data_splitting is configured make LOAD DATA to
      replicate on each 10K rows.

      If streaming replication is not configured make LOAD DATA to
      replicate on each 1MB.
     */
    ulong wsrep_trx_fragment_size_orig= thd->variables.wsrep_trx_fragment_size;
    ulong wsrep_trx_fragment_unit_orig= thd->variables.wsrep_trx_fragment_unit;
    const bool wsrep_on= WSREP(thd);
    if (wsrep_on)
    {
      if (!wsrep_provider_is_SR_capable() ||
          !thd->is_current_stmt_binlog_format_row())
      {
        thd->variables.wsrep_trx_fragment_size= 0;
      }
      else if (wsrep_load_data_splitting)
      {
        thd->variables.wsrep_trx_fragment_size= 10000;
        thd->variables.wsrep_trx_fragment_unit= WSREP_FRAG_ROWS;
      }
      else if (thd->variables.wsrep_trx_fragment_size == 0)
      {
        thd->variables.wsrep_trx_fragment_size= (1 << 20);
        thd->variables.wsrep_trx_fragment_unit= WSREP_FRAG_BYTES;
      }
    }
#endif /* WITH_WSREP */
    res= mysql_load(thd, lex->exchange, first_table, lex->field_list,
                    lex->update_list, lex->value_list, lex->duplicates,
                    lex->ignore, (bool) lex->local_file);
#ifdef WITH_WSREP
    if (wsrep_on)
    {
      thd->variables.wsrep_trx_fragment_size= wsrep_trx_fragment_size_orig;
      thd->variables.wsrep_trx_fragment_unit= wsrep_trx_fragment_unit_orig;
    }
#endif /* WITH_WSREP */
    break;
  }

  case SQLCOM_SET_OPTION:
  {
    List<set_var_base> *lex_var_list= &lex->var_list;

    if ((check_table_access(thd, SELECT_ACL, all_tables, FALSE, UINT_MAX, FALSE)
         || open_and_lock_tables(thd, all_tables, TRUE, 0)))
      goto error;
    if (!(res= sql_set_variables(thd, lex_var_list, true)))
    {
      if (!thd->is_error())
        my_ok(thd);
    }
    else
    {
      /*
        We encountered some sort of error, but no message was sent.
        Send something semi-generic here since we don't know which
        assignment in the list caused the error.
      */
      if (!thd->is_error())
        my_error(ER_WRONG_ARGUMENTS,MYF(0),"SET");
      goto error;
    }

    break;
  }

  case SQLCOM_UNLOCK_TABLES:
    /*
      It is critical for mysqldump --single-transaction --master-data that
      UNLOCK TABLES does not implicitely commit a connection which has only
      done FLUSH TABLES WITH READ LOCK + BEGIN. If this assumption becomes
      false, mysqldump will not work.
    */
    if (thd->variables.option_bits & OPTION_TABLE_LOCK)
    {
      res= trans_commit_implicit(thd);
      thd->locked_tables_list.unlock_locked_tables(thd);
      thd->mdl_context.release_transactional_locks();
      thd->variables.option_bits&= ~(OPTION_TABLE_LOCK);
    }
    if (thd->global_read_lock.is_acquired())
      thd->global_read_lock.unlock_global_read_lock(thd);
    if (res)
      goto error;
    my_ok(thd);
    break;
  case SQLCOM_LOCK_TABLES:
    /* We must end the transaction first, regardless of anything */
    res= trans_commit_implicit(thd);
    thd->locked_tables_list.unlock_locked_tables(thd);
    /* Release transactional metadata locks. */
    thd->mdl_context.release_transactional_locks();
    if (res)
      goto error;

    /*
      Here we have to pre-open temporary tables for LOCK TABLES.

      CF_PREOPEN_TMP_TABLES is not set for this SQL statement simply
      because LOCK TABLES calls close_thread_tables() as a first thing
      (it's called from unlock_locked_tables() above). So even if
      CF_PREOPEN_TMP_TABLES was set and the tables would be pre-opened
      in a usual way, they would have been closed.
    */
    if (thd->open_temporary_tables(all_tables))
      goto error;

    if (lock_tables_precheck(thd, all_tables))
      goto error;

    thd->variables.option_bits|= OPTION_TABLE_LOCK;

    res= lock_tables_open_and_lock_tables(thd, all_tables);

    if (res)
    {
      thd->variables.option_bits&= ~(OPTION_TABLE_LOCK);
    }
    else
    {
#ifdef HAVE_QUERY_CACHE
      if (thd->variables.query_cache_wlock_invalidate)
	query_cache.invalidate_locked_for_write(thd, first_table);
#endif /*HAVE_QUERY_CACHE*/
      my_ok(thd);
    }
    break;
  case SQLCOM_CREATE_DB:
  {
    if (prepare_db_action(thd, lex->create_info.or_replace() ?
                          (CREATE_ACL | DROP_ACL) : CREATE_ACL,
                          &lex->name))
      break;
    WSREP_TO_ISOLATION_BEGIN(lex->name.str, NULL, NULL);
    res= mysql_create_db(thd, &lex->name,
                         lex->create_info, &lex->create_info);
    break;
  }
  case SQLCOM_DROP_DB:
  {
    if (prepare_db_action(thd, DROP_ACL, &lex->name))
      break;
    WSREP_TO_ISOLATION_BEGIN(lex->name.str, NULL, NULL);
    res= mysql_rm_db(thd, &lex->name, lex->if_exists());
    break;
  }
  case SQLCOM_ALTER_DB_UPGRADE:
  {
    LEX_CSTRING *db= &lex->name;
#ifdef HAVE_REPLICATION
    if (thd->slave_thread)
    {
      rpl_filter= thd->system_thread_info.rpl_sql_info->rpl_filter;
      if (!rpl_filter->db_ok(db->str) ||
          !rpl_filter->db_ok_with_wild_table(db->str))
      {
        res= 1;
        my_message(ER_SLAVE_IGNORED_TABLE, ER_THD(thd, ER_SLAVE_IGNORED_TABLE), MYF(0));
        break;
      }
    }
#endif
    if (check_db_name((LEX_STRING*) db))
    {
      my_error(ER_WRONG_DB_NAME, MYF(0), db->str);
      break;
    }
    if (check_access(thd, ALTER_ACL, db->str, NULL, NULL, 1, 0) ||
        check_access(thd, DROP_ACL, db->str, NULL, NULL, 1, 0) ||
        check_access(thd, CREATE_ACL, db->str, NULL, NULL, 1, 0))
    {
      res= 1;
      break;
    }
    WSREP_TO_ISOLATION_BEGIN(db->str, NULL, NULL);
    res= mysql_upgrade_db(thd, db);
    if (!res)
      my_ok(thd);
    break;
  }
  case SQLCOM_ALTER_DB:
  {
    LEX_CSTRING *db= &lex->name;
    if (prepare_db_action(thd, ALTER_ACL, db))
      break;
    WSREP_TO_ISOLATION_BEGIN(db->str, NULL, NULL);
    res= mysql_alter_db(thd, db, &lex->create_info);
    break;
  }
  case SQLCOM_SHOW_CREATE_DB:
  {
    char db_name_buff[NAME_LEN+1];
    LEX_CSTRING db_name;
    DBUG_EXECUTE_IF("4x_server_emul",
                    my_error(ER_UNKNOWN_ERROR, MYF(0)); goto error;);

    db_name.str= db_name_buff;
    db_name.length= lex->name.length;
    strmov(db_name_buff, lex->name.str);

    WSREP_SYNC_WAIT(thd, WSREP_SYNC_WAIT_BEFORE_SHOW);

    if (check_db_name((LEX_STRING*) &db_name))
    {
      my_error(ER_WRONG_DB_NAME, MYF(0), db_name.str);
      break;
    }
    res= mysqld_show_create_db(thd, &db_name, &lex->name, lex->create_info);
    break;
  }
  case SQLCOM_CREATE_EVENT:
  case SQLCOM_ALTER_EVENT:
  #ifdef HAVE_EVENT_SCHEDULER
  do
  {
    DBUG_ASSERT(lex->event_parse_data);
    if (lex->table_or_sp_used())
    {
      my_error(ER_SUBQUERIES_NOT_SUPPORTED, MYF(0), "CREATE/ALTER EVENT");
      break;
    }

    res= sp_process_definer(thd);
    if (res)
      break;

    switch (lex->sql_command) {
    case SQLCOM_CREATE_EVENT:
    {
      res= Events::create_event(thd, lex->event_parse_data);
      break;
    }
    case SQLCOM_ALTER_EVENT:
      res= Events::update_event(thd, lex->event_parse_data,
                                lex->spname ? &lex->spname->m_db : NULL,
                                lex->spname ? &lex->spname->m_name : NULL);
      break;
    default:
      DBUG_ASSERT(0);
    }
    DBUG_PRINT("info",("DDL error code=%d", res));
    if (!res)
      my_ok(thd);

  } while (0);
  /* Don't do it, if we are inside a SP */
  if (!thd->spcont)
  {
    delete lex->sphead;
    lex->sphead= NULL;
  }
  /* lex->unit.cleanup() is called outside, no need to call it here */
  break;
  case SQLCOM_SHOW_CREATE_EVENT:
    WSREP_SYNC_WAIT(thd, WSREP_SYNC_WAIT_BEFORE_SHOW);
    res= Events::show_create_event(thd, &lex->spname->m_db,
                                   &lex->spname->m_name);
    break;
  case SQLCOM_DROP_EVENT:
    if (!(res= Events::drop_event(thd,
                                  &lex->spname->m_db, &lex->spname->m_name,
                                  lex->if_exists())))
      my_ok(thd);
    break;
#else
    my_error(ER_NOT_SUPPORTED_YET,MYF(0),"embedded server");
    break;
#endif
  case SQLCOM_CREATE_FUNCTION:                  // UDF function
  {
    if (check_access(thd, lex->create_info.or_replace() ?
                          (INSERT_ACL | DELETE_ACL) : INSERT_ACL,
                     "mysql", NULL, NULL, 1, 0))
      break;
#ifdef HAVE_DLOPEN
    WSREP_TO_ISOLATION_BEGIN(WSREP_MYSQL_DB, NULL, NULL);
    if (!(res = mysql_create_function(thd, &lex->udf)))
      my_ok(thd);
#else
    my_error(ER_CANT_OPEN_LIBRARY, MYF(0), lex->udf.dl, 0, "feature disabled");
    res= TRUE;
#endif
    break;
  }
#ifndef NO_EMBEDDED_ACCESS_CHECKS
  case SQLCOM_CREATE_USER:
  case SQLCOM_CREATE_ROLE:
  {
    if (check_access(thd, lex->create_info.or_replace() ?
                          INSERT_ACL | DELETE_ACL : INSERT_ACL,
                     "mysql", NULL, NULL, 1, 1) &&
        check_global_access(thd,CREATE_USER_ACL))
      break;
    WSREP_TO_ISOLATION_BEGIN(WSREP_MYSQL_DB, NULL, NULL);
    /* Conditionally writes to binlog */
    if (!(res= mysql_create_user(thd, lex->users_list,
                                 lex->sql_command == SQLCOM_CREATE_ROLE)))
      my_ok(thd);
    break;
  }
  case SQLCOM_DROP_USER:
  case SQLCOM_DROP_ROLE:
  {
    if (check_access(thd, DELETE_ACL, "mysql", NULL, NULL, 1, 1) &&
        check_global_access(thd,CREATE_USER_ACL))
      break;
    /* Conditionally writes to binlog */
    WSREP_TO_ISOLATION_BEGIN(WSREP_MYSQL_DB, NULL, NULL);
    if (!(res= mysql_drop_user(thd, lex->users_list,
                               lex->sql_command == SQLCOM_DROP_ROLE)))
      my_ok(thd);
    break;
  }
  case SQLCOM_ALTER_USER:
  case SQLCOM_RENAME_USER:
  {
    if (check_access(thd, UPDATE_ACL, "mysql", NULL, NULL, 1, 1) &&
        check_global_access(thd,CREATE_USER_ACL))
      break;
    /* Conditionally writes to binlog */
    WSREP_TO_ISOLATION_BEGIN(WSREP_MYSQL_DB, NULL, NULL);
    if (lex->sql_command == SQLCOM_ALTER_USER)
      res= mysql_alter_user(thd, lex->users_list);
    else
      res= mysql_rename_user(thd, lex->users_list);
    if (!res)
      my_ok(thd);
    break;
  }
  case SQLCOM_REVOKE_ALL:
  {
    if (check_access(thd, UPDATE_ACL, "mysql", NULL, NULL, 1, 1) &&
        check_global_access(thd,CREATE_USER_ACL))
      break;

    /* Conditionally writes to binlog */
    WSREP_TO_ISOLATION_BEGIN(WSREP_MYSQL_DB, NULL, NULL);
    if (!(res = mysql_revoke_all(thd, lex->users_list)))
      my_ok(thd);
    break;
  }
  case SQLCOM_REVOKE:
  case SQLCOM_GRANT:
  {
    if (lex->type != TYPE_ENUM_PROXY &&
        check_access(thd, lex->grant | lex->grant_tot_col | GRANT_ACL,
                     first_table ?  first_table->db.str : select_lex->db.str,
                     first_table ? &first_table->grant.privilege : NULL,
                     first_table ? &first_table->grant.m_internal : NULL,
                     first_table ? 0 : 1, 0))
      goto error;

    /* Replicate current user as grantor */
    thd->binlog_invoker(false);

    if (thd->security_ctx->user)              // If not replication
    {
      LEX_USER *user;
      bool first_user= TRUE;

      List_iterator <LEX_USER> user_list(lex->users_list);
      while ((user= user_list++))
      {
        if (specialflag & SPECIAL_NO_RESOLVE &&
            hostname_requires_resolving(user->host.str))
          push_warning_printf(thd, Sql_condition::WARN_LEVEL_WARN,
                              ER_WARN_HOSTNAME_WONT_WORK,
                              ER_THD(thd, ER_WARN_HOSTNAME_WONT_WORK));

        /*
          GRANT/REVOKE PROXY has the target user as a first entry in the list. 
         */
        if (lex->type == TYPE_ENUM_PROXY && first_user)
        {
          if (!(user= get_current_user(thd, user)) || !user->host.str)
            goto error;

          first_user= FALSE;
          if (acl_check_proxy_grant_access (thd, user->host.str, user->user.str,
                                        lex->grant & GRANT_ACL))
            goto error;
        } 
      }
    }
    if (first_table)
    {
      const Sp_handler *sph= Sp_handler::handler((stored_procedure_type)
                                                 lex->type);
      if (sph)
      {
        uint grants= lex->all_privileges 
		   ? (PROC_ACLS & ~GRANT_ACL) | (lex->grant & GRANT_ACL)
		   : lex->grant;
        if (check_grant_routine(thd, grants | GRANT_ACL, all_tables, sph, 0))
	  goto error;
        /* Conditionally writes to binlog */
        WSREP_TO_ISOLATION_BEGIN(WSREP_MYSQL_DB, NULL, NULL);
        res= mysql_routine_grant(thd, all_tables, sph,
                                 lex->users_list, grants,
                                 lex->sql_command == SQLCOM_REVOKE, TRUE);
        if (!res)
          my_ok(thd);
      }
      else
      {
	if (check_grant(thd,(lex->grant | lex->grant_tot_col | GRANT_ACL),
                        all_tables, FALSE, UINT_MAX, FALSE))
	  goto error;
        /* Conditionally writes to binlog */
        WSREP_TO_ISOLATION_BEGIN(WSREP_MYSQL_DB, NULL, NULL);
        res= mysql_table_grant(thd, all_tables, lex->users_list,
			       lex->columns, lex->grant,
			       lex->sql_command == SQLCOM_REVOKE);
      }
    }
    else
    {
      if (lex->columns.elements || (lex->type && lex->type != TYPE_ENUM_PROXY))
      {
	my_message(ER_ILLEGAL_GRANT_FOR_TABLE, ER_THD(thd, ER_ILLEGAL_GRANT_FOR_TABLE),
                   MYF(0));
        goto error;
      }
      else
      {
        WSREP_TO_ISOLATION_BEGIN(WSREP_MYSQL_DB, NULL, NULL);
        /* Conditionally writes to binlog */
        res= mysql_grant(thd, select_lex->db.str, lex->users_list, lex->grant,
                         lex->sql_command == SQLCOM_REVOKE,
                         lex->type == TYPE_ENUM_PROXY);
      }
      if (!res)
      {
	if (lex->sql_command == SQLCOM_GRANT)
	{
	  List_iterator <LEX_USER> str_list(lex->users_list);
	  LEX_USER *user, *tmp_user;
	  while ((tmp_user=str_list++))
          {
            if (!(user= get_current_user(thd, tmp_user)))
              goto error;
	    reset_mqh(user, 0);
          }
	}
      }
    }
    break;
  }
  case SQLCOM_REVOKE_ROLE:
  case SQLCOM_GRANT_ROLE:
  {
    WSREP_TO_ISOLATION_BEGIN(WSREP_MYSQL_DB, NULL, NULL);
    if (!(res= mysql_grant_role(thd, lex->users_list,
                                lex->sql_command != SQLCOM_GRANT_ROLE)))
      my_ok(thd);
    break;
  }
#endif /*!NO_EMBEDDED_ACCESS_CHECKS*/
  case SQLCOM_RESET:
    /*
      RESET commands are never written to the binary log, so we have to
      initialize this variable because RESET shares the same code as FLUSH
    */
    lex->no_write_to_binlog= 1;
    /* fall through */
  case SQLCOM_FLUSH:
  {
    int write_to_binlog;
    if (check_global_access(thd,RELOAD_ACL))
      goto error;

    if (first_table && lex->type & (REFRESH_READ_LOCK|REFRESH_FOR_EXPORT))
    {
      /* Check table-level privileges. */
      if (check_table_access(thd, LOCK_TABLES_ACL | SELECT_ACL, all_tables,
                             FALSE, UINT_MAX, FALSE))
        goto error;

      if (flush_tables_with_read_lock(thd, all_tables))
        goto error;

      my_ok(thd);
      break;
    }

#ifdef WITH_WSREP
    if (lex->type & (
    REFRESH_GRANT                           |
    REFRESH_HOSTS                           |
#ifdef HAVE_OPENSSL
    REFRESH_DES_KEY_FILE                    |
#endif
    /*
      Write all flush log statements except
      FLUSH LOGS
      FLUSH BINARY LOGS
      Check reload_acl_and_cache for why.
    */
    REFRESH_RELAY_LOG                       |
    REFRESH_SLOW_LOG                        |
    REFRESH_GENERAL_LOG                     |
    REFRESH_ENGINE_LOG                      |
    REFRESH_ERROR_LOG                       |
#ifdef HAVE_QUERY_CACHE
    REFRESH_QUERY_CACHE_FREE                |
#endif /* HAVE_QUERY_CACHE */
    REFRESH_STATUS                          |
    REFRESH_USER_RESOURCES))
    {
      WSREP_TO_ISOLATION_BEGIN_WRTCHK(WSREP_MYSQL_DB, NULL, NULL);
    }
#endif /* WITH_WSREP*/

#ifdef HAVE_REPLICATION
    if (lex->type & REFRESH_READ_LOCK)
    {
      /*
        We need to pause any parallel replication slave workers during FLUSH
        TABLES WITH READ LOCK. Otherwise we might cause a deadlock, as
        worker threads eun run in arbitrary order but need to commit in a
        specific given order.
      */
      if (rpl_pause_for_ftwrl(thd))
        goto error;
    }
#endif
    /*
      reload_acl_and_cache() will tell us if we are allowed to write to the
      binlog or not.
    */
    if (!reload_acl_and_cache(thd, lex->type, first_table, &write_to_binlog))
    {
#ifdef WITH_WSREP
      if ((lex->type & REFRESH_TABLES) && !(lex->type & (REFRESH_FOR_EXPORT|REFRESH_READ_LOCK)))
      {
        /*
          This is done after reload_acl_and_cache is because
          LOCK TABLES is not replicated in galera, the upgrade of which
          is checked in reload_acl_and_cache.
          Hence, done after/if we are able to upgrade locks.
        */
        if (first_table)
        {
          WSREP_TO_ISOLATION_BEGIN_WRTCHK(NULL, NULL, first_table);
        }
        else
        {
          WSREP_TO_ISOLATION_BEGIN_WRTCHK(WSREP_MYSQL_DB, NULL, NULL);
        }
      }
#endif /* WITH_WSREP */
      /*
        We WANT to write and we CAN write.
        ! we write after unlocking the table.
      */
      /*
        Presumably, RESET and binlog writing doesn't require synchronization
      */

      if (write_to_binlog > 0)  // we should write
      { 
        if (!lex->no_write_to_binlog)
          res= write_bin_log(thd, FALSE, thd->query(), thd->query_length());
      } else if (write_to_binlog < 0) 
      {
        /* 
           We should not write, but rather report error because 
           reload_acl_and_cache binlog interactions failed 
         */
        res= 1;
      }

      if (!res)
        my_ok(thd);
    } 
    else
      res= 1;                                   // reload_acl_and_cache failed
#ifdef HAVE_REPLICATION
    if (lex->type & REFRESH_READ_LOCK)
      rpl_unpause_after_ftwrl(thd);
#endif
    
    break;
  }
  case SQLCOM_KILL:
  {
    if (lex->table_or_sp_used())
    {
      my_error(ER_SUBQUERIES_NOT_SUPPORTED, MYF(0), "KILL");
      break;
    }

    if (lex->kill_type == KILL_TYPE_ID || lex->kill_type == KILL_TYPE_QUERY)
    {
      Item *it= (Item *)lex->value_list.head();
      if ((!it->fixed && it->fix_fields(lex->thd, &it)) || it->check_cols(1))
      {
        my_message(ER_SET_CONSTANTS_ONLY, ER_THD(thd, ER_SET_CONSTANTS_ONLY),
                   MYF(0));
        goto error;
      }
      sql_kill(thd, it->val_int(), lex->kill_signal, lex->kill_type);
    }
    else
      sql_kill_user(thd, get_current_user(thd, lex->users_list.head()),
                    lex->kill_signal);
    break;
  }
  case SQLCOM_SHUTDOWN:
#ifndef EMBEDDED_LIBRARY
    DBUG_EXECUTE_IF("crash_shutdown", DBUG_SUICIDE(););
    if (check_global_access(thd,SHUTDOWN_ACL))
      goto error;
    kill_mysql(thd);
    my_ok(thd);
#else
    my_error(ER_NOT_SUPPORTED_YET, MYF(0), "embedded server");
#endif
    break;

#ifndef NO_EMBEDDED_ACCESS_CHECKS
  case SQLCOM_SHOW_CREATE_USER:
  {
    LEX_USER *grant_user= lex->grant_user;
    if (!grant_user)
      goto error;

    res = mysql_show_create_user(thd, grant_user);
    break;
  }
  case SQLCOM_SHOW_GRANTS:
  {
    LEX_USER *grant_user= lex->grant_user;
    if (!grant_user)
      goto error;

    WSREP_SYNC_WAIT(thd, WSREP_SYNC_WAIT_BEFORE_SHOW);
    res = mysql_show_grants(thd, grant_user);
    break;
  }
#endif
  case SQLCOM_HA_OPEN:
    DBUG_ASSERT(first_table == all_tables && first_table != 0);
    if (check_table_access(thd, SELECT_ACL, all_tables, FALSE, UINT_MAX, FALSE))
      goto error;
    /* Close temporary tables which were pre-opened for privilege checking. */
    close_thread_tables(thd);
    all_tables->table= NULL;
    res= mysql_ha_open(thd, first_table, 0);
    break;
  case SQLCOM_HA_CLOSE:
    DBUG_ASSERT(first_table == all_tables && first_table != 0);
    res= mysql_ha_close(thd, first_table);
    break;
  case SQLCOM_HA_READ:
    DBUG_ASSERT(first_table == all_tables && first_table != 0);
    /*
      There is no need to check for table permissions here, because
      if a user has no permissions to read a table, he won't be
      able to open it (with SQLCOM_HA_OPEN) in the first place.
    */
    unit->set_limit(select_lex);

    res= mysql_ha_read(thd, first_table, lex->ha_read_mode, lex->ident.str,
                       lex->insert_list, lex->ha_rkey_mode, select_lex->where,
                       unit->select_limit_cnt, unit->offset_limit_cnt);
    break;

  case SQLCOM_BEGIN:
    DBUG_PRINT("info", ("Executing SQLCOM_BEGIN  thd: %p", thd));
    if (trans_begin(thd, lex->start_transaction_opt))
    {
      thd->mdl_context.release_transactional_locks();
      WSREP_DEBUG("BEGIN failed, MDL released: %lld",
                  (longlong) thd->thread_id);
      WSREP_DEBUG("stmt_da, sql_errno: %d", (thd->get_stmt_da()->is_error()) ? thd->get_stmt_da()->sql_errno() : 0);
      goto error;
    }
    my_ok(thd);
    break;
  case SQLCOM_COMMIT:
  {
    DBUG_ASSERT(thd->lock == NULL ||
                thd->locked_tables_mode == LTM_LOCK_TABLES);
    bool tx_chain= (lex->tx_chain == TVL_YES ||
                    (thd->variables.completion_type == 1 &&
                     lex->tx_chain != TVL_NO));
    bool tx_release= (lex->tx_release == TVL_YES ||
                      (thd->variables.completion_type == 2 &&
                       lex->tx_release != TVL_NO));
    bool commit_failed= trans_commit(thd);
    thd->mdl_context.release_transactional_locks();
    if (commit_failed)
    {
      WSREP_DEBUG("COMMIT failed, MDL released: %lld",
                  (longlong) thd->thread_id);
      goto error;
    }
    /* Begin transaction with the same isolation level. */
    if (tx_chain)
    {
      if (trans_begin(thd))
        goto error;
    }
    else
    {
      /* Reset the isolation level and access mode if no chaining transaction.*/
      trans_reset_one_shot_chistics(thd);
    }
    /* Disconnect the current client connection. */
    if (tx_release)
    {
      thd->set_killed(KILL_CONNECTION);
      thd->print_aborted_warning(3, "RELEASE");
    }
#ifdef WITH_WSREP
    if (WSREP(thd)) {
      mysql_mutex_lock(&thd->LOCK_wsrep_thd);
      if (thd->wsrep_conflict_state() == NO_CONFLICT ||
          thd->wsrep_conflict_state() == REPLAYING)
      {
        my_ok(thd);
      }
      mysql_mutex_unlock(&thd->LOCK_wsrep_thd);
    } else {
#endif /* WITH_WSREP */

      my_ok(thd);
#ifdef WITH_WSREP
    }
#endif /* WITH_WSREP */
    break;
  }
  case SQLCOM_ROLLBACK:
  {
    DBUG_ASSERT(thd->lock == NULL ||
                thd->locked_tables_mode == LTM_LOCK_TABLES);
    bool tx_chain= (lex->tx_chain == TVL_YES ||
                    (thd->variables.completion_type == 1 &&
                     lex->tx_chain != TVL_NO));
    bool tx_release= (lex->tx_release == TVL_YES ||
                      (thd->variables.completion_type == 2 &&
                       lex->tx_release != TVL_NO));
    bool rollback_failed= trans_rollback(thd);
    thd->mdl_context.release_transactional_locks();

    if (rollback_failed)
    {
      WSREP_DEBUG("rollback failed, MDL released: %lld",
                  (longlong) thd->thread_id);
      goto error;
    }
    /* Begin transaction with the same isolation level. */
    if (tx_chain)
    {
      if (trans_begin(thd))
        goto error;
    }
    else
    {
      /* Reset the isolation level and access mode if no chaining transaction.*/
      trans_reset_one_shot_chistics(thd);
    }
    /* Disconnect the current client connection. */
    if (tx_release)
      thd->set_killed(KILL_CONNECTION);
#ifdef WITH_WSREP
    if (WSREP(thd)) {
      mysql_mutex_lock(&thd->LOCK_wsrep_thd);
      bool send_ok= (thd->wsrep_conflict_state() == NO_CONFLICT ||
                     thd->wsrep_conflict_state() == REPLAYING);
      mysql_mutex_unlock(&thd->LOCK_wsrep_thd);
      if (send_ok)
      {
        my_ok(thd);
      }
    } else {
#endif /* WITH_WSREP */
    my_ok(thd);
#ifdef WITH_WSREP
    }
#endif /* WITH_WSREP */
   break;
  }
  case SQLCOM_RELEASE_SAVEPOINT:
    if (trans_release_savepoint(thd, lex->ident))
      goto error;
    my_ok(thd);
    break;
  case SQLCOM_ROLLBACK_TO_SAVEPOINT:
    if (trans_rollback_to_savepoint(thd, lex->ident))
      goto error;
    my_ok(thd);
    break;
  case SQLCOM_SAVEPOINT:
    if (trans_savepoint(thd, lex->ident))
      goto error;
    my_ok(thd);
    break;
  case SQLCOM_CREATE_PROCEDURE:
  case SQLCOM_CREATE_SPFUNCTION:
  case SQLCOM_CREATE_PACKAGE:
  case SQLCOM_CREATE_PACKAGE_BODY:
  {
    if (mysql_create_routine(thd, lex))
      goto error;
    my_ok(thd);
    break; /* break super switch */
  } /* end case group bracket */
  case SQLCOM_COMPOUND:
    DBUG_ASSERT(all_tables == 0);
    DBUG_ASSERT(thd->in_sub_stmt == 0);
    lex->sphead->m_sql_mode= thd->variables.sql_mode;
    if (do_execute_sp(thd, lex->sphead))
      goto error;
    break;

  case SQLCOM_ALTER_PROCEDURE:
  case SQLCOM_ALTER_FUNCTION:
    {
      int sp_result;
      const Sp_handler *sph= Sp_handler::handler(lex->sql_command);
      if (check_routine_access(thd, ALTER_PROC_ACL, &lex->spname->m_db,
                               &lex->spname->m_name, sph, 0))
        goto error;

      /*
        Note that if you implement the capability of ALTER FUNCTION to
        alter the body of the function, this command should be made to
        follow the restrictions that log-bin-trust-function-creators=0
        already puts on CREATE FUNCTION.
      */
      /* Conditionally writes to binlog */
      sp_result= sph->sp_update_routine(thd, lex->spname, &lex->sp_chistics);
      switch (sp_result)
      {
      case SP_OK:
	my_ok(thd);
	break;
      case SP_KEY_NOT_FOUND:
	my_error(ER_SP_DOES_NOT_EXIST, MYF(0),
                 sph->type_str(), ErrConvDQName(lex->spname).ptr());
	goto error;
      default:
	my_error(ER_SP_CANT_ALTER, MYF(0),
                 sph->type_str(), ErrConvDQName(lex->spname).ptr());
	goto error;
      }
      break;
    }
  case SQLCOM_DROP_PROCEDURE:
  case SQLCOM_DROP_FUNCTION:
  case SQLCOM_DROP_PACKAGE:
  case SQLCOM_DROP_PACKAGE_BODY:
    {
#ifdef HAVE_DLOPEN
      if (lex->sql_command == SQLCOM_DROP_FUNCTION &&
          ! lex->spname->m_explicit_name)
      {
        /* DROP FUNCTION <non qualified name> */
        udf_func *udf = find_udf(lex->spname->m_name.str,
                                 lex->spname->m_name.length);
        if (udf)
        {
          if (check_access(thd, DELETE_ACL, "mysql", NULL, NULL, 1, 0))
            goto error;

          if (!(res = mysql_drop_function(thd, &lex->spname->m_name)))
          {
            my_ok(thd);
            break;
          }
          my_error(ER_SP_DROP_FAILED, MYF(0),
                   "FUNCTION (UDF)", lex->spname->m_name.str);
          goto error;
        }

        if (lex->spname->m_db.str == NULL)
        {
          if (lex->if_exists())
          {
            push_warning_printf(thd, Sql_condition::WARN_LEVEL_NOTE,
                                ER_SP_DOES_NOT_EXIST, ER_THD(thd, ER_SP_DOES_NOT_EXIST),
                                "FUNCTION (UDF)", lex->spname->m_name.str);
            res= FALSE;
            my_ok(thd);
            break;
          }
          my_error(ER_SP_DOES_NOT_EXIST, MYF(0),
                   "FUNCTION (UDF)", lex->spname->m_name.str);
          goto error;
        }
        /* Fall thought to test for a stored function */
      }
#endif

      int sp_result;
      const Sp_handler *sph= Sp_handler::handler(lex->sql_command);

      if (check_routine_access(thd, ALTER_PROC_ACL, &lex->spname->m_db, &lex->spname->m_name,
                               Sp_handler::handler(lex->sql_command), 0))
        goto error;
      WSREP_TO_ISOLATION_BEGIN(WSREP_MYSQL_DB, NULL, NULL);

      /* Conditionally writes to binlog */
      sp_result= sph->sp_drop_routine(thd, lex->spname);

#ifndef NO_EMBEDDED_ACCESS_CHECKS
      /*
        We're going to issue an implicit REVOKE statement so we close all
        open tables. We have to keep metadata locks as this ensures that
        this statement is atomic against concurent FLUSH TABLES WITH READ
        LOCK. Deadlocks which can arise due to fact that this implicit
        statement takes metadata locks should be detected by a deadlock
        detector in MDL subsystem and reported as errors.

        No need to commit/rollback statement transaction, it's not started.

        TODO: Long-term we should either ensure that implicit REVOKE statement
              is written into binary log as a separate statement or make both
              dropping of routine and implicit REVOKE parts of one fully atomic
              statement.
      */
      DBUG_ASSERT(thd->transaction.stmt.is_empty());
      close_thread_tables(thd);

      if (sp_result != SP_KEY_NOT_FOUND &&
          sp_automatic_privileges && !opt_noacl &&
          sp_revoke_privileges(thd, lex->spname->m_db.str, lex->spname->m_name.str,
                               Sp_handler::handler(lex->sql_command)))
      {
        push_warning(thd, Sql_condition::WARN_LEVEL_WARN,
                     ER_PROC_AUTO_REVOKE_FAIL,
                     ER_THD(thd, ER_PROC_AUTO_REVOKE_FAIL));
        /* If this happens, an error should have been reported. */
        goto error;
      }
#endif

      res= sp_result;
      switch (sp_result) {
      case SP_OK:
	my_ok(thd);
	break;
      case SP_KEY_NOT_FOUND:
	if (lex->if_exists())
	{
          res= write_bin_log(thd, TRUE, thd->query(), thd->query_length());
	  push_warning_printf(thd, Sql_condition::WARN_LEVEL_NOTE,
			      ER_SP_DOES_NOT_EXIST, ER_THD(thd, ER_SP_DOES_NOT_EXIST),
                              sph->type_str(),
                              ErrConvDQName(lex->spname).ptr());
          if (!res)
            my_ok(thd);
	  break;
	}
	my_error(ER_SP_DOES_NOT_EXIST, MYF(0),
                 sph->type_str(), ErrConvDQName(lex->spname).ptr());
	goto error;
      default:
	my_error(ER_SP_DROP_FAILED, MYF(0),
                 sph->type_str(), ErrConvDQName(lex->spname).ptr());
	goto error;
      }
      break;
    }
  case SQLCOM_SHOW_CREATE_PROC:
  case SQLCOM_SHOW_CREATE_FUNC:
  case SQLCOM_SHOW_CREATE_PACKAGE:
  case SQLCOM_SHOW_CREATE_PACKAGE_BODY:
    {
      WSREP_SYNC_WAIT(thd, WSREP_SYNC_WAIT_BEFORE_SHOW);
      const Sp_handler *sph= Sp_handler::handler(lex->sql_command);
      if (sph->sp_show_create_routine(thd, lex->spname))
        goto error;
      break;
    }
  case SQLCOM_SHOW_PROC_CODE:
  case SQLCOM_SHOW_FUNC_CODE:
  case SQLCOM_SHOW_PACKAGE_BODY_CODE:
    {
#ifndef DBUG_OFF
      Database_qualified_name pkgname(&null_clex_str, &null_clex_str);
      sp_head *sp;
      const Sp_handler *sph= Sp_handler::handler(lex->sql_command);
      WSREP_SYNC_WAIT(thd, WSREP_SYNC_WAIT_BEFORE_SHOW);
      if (sph->sp_resolve_package_routine(thd, thd->lex->sphead,
                                          lex->spname, &sph, &pkgname))
        return true;
      if (sph->sp_cache_routine(thd, lex->spname, false, &sp))
        goto error;
      if (!sp || sp->show_routine_code(thd))
      {
        /* We don't distinguish between errors for now */
        my_error(ER_SP_DOES_NOT_EXIST, MYF(0),
                 sph->type_str(), lex->spname->m_name.str);
        goto error;
      }
      break;
#else
      my_error(ER_FEATURE_DISABLED, MYF(0),
               "SHOW PROCEDURE|FUNCTION CODE", "--with-debug");
      goto error;
#endif // ifndef DBUG_OFF
    }
  case SQLCOM_SHOW_CREATE_TRIGGER:
    {
      if (check_ident_length(&lex->spname->m_name))
        goto error;

      WSREP_SYNC_WAIT(thd, WSREP_SYNC_WAIT_BEFORE_SHOW);
      if (show_create_trigger(thd, lex->spname))
        goto error; /* Error has been already logged. */

      break;
    }
  case SQLCOM_CREATE_VIEW:
    {
      /*
        Note: SQLCOM_CREATE_VIEW also handles 'ALTER VIEW' commands
        as specified through the thd->lex->create_view->mode flag.
      */
      res= mysql_create_view(thd, first_table, thd->lex->create_view->mode);
      break;
    }
  case SQLCOM_DROP_VIEW:
    {
      if (check_table_access(thd, DROP_ACL, all_tables, FALSE, UINT_MAX, FALSE))
        goto error;
      /* Conditionally writes to binlog. */
      WSREP_TO_ISOLATION_BEGIN(WSREP_MYSQL_DB, NULL, NULL);
      res= mysql_drop_view(thd, first_table, thd->lex->drop_mode);
      break;
    }
  case SQLCOM_CREATE_TRIGGER:
  {
    /* Conditionally writes to binlog. */
    res= mysql_create_or_drop_trigger(thd, all_tables, 1);

    break;
  }
  case SQLCOM_DROP_TRIGGER:
  {
    /* Conditionally writes to binlog. */
    res= mysql_create_or_drop_trigger(thd, all_tables, 0);
    break;
  }
  case SQLCOM_XA_START:
    if (trans_xa_start(thd))
      goto error;
    my_ok(thd);
    break;
  case SQLCOM_XA_END:
    if (trans_xa_end(thd))
      goto error;
    my_ok(thd);
    break;
  case SQLCOM_XA_PREPARE:
    if (trans_xa_prepare(thd))
      goto error;
    my_ok(thd);
    break;
  case SQLCOM_XA_COMMIT:
  {
    bool commit_failed= trans_xa_commit(thd);
    thd->mdl_context.release_transactional_locks();
    if (commit_failed)
    {
      WSREP_DEBUG("XA commit failed, MDL released: %lld",
                  (longlong) thd->thread_id);
      goto error;
    }
    /*
      We've just done a commit, reset transaction
      isolation level and access mode to the session default.
    */
    trans_reset_one_shot_chistics(thd);
    my_ok(thd);
    break;
  }
  case SQLCOM_XA_ROLLBACK:
  {
    bool rollback_failed= trans_xa_rollback(thd);
    thd->mdl_context.release_transactional_locks();
    if (rollback_failed)
    {
      WSREP_DEBUG("XA rollback failed, MDL released: %lld",
                  (longlong) thd->thread_id);
      goto error;
    }
    /*
      We've just done a rollback, reset transaction
      isolation level and access mode to the session default.
    */
    trans_reset_one_shot_chistics(thd);
    my_ok(thd);
    break;
  }
  case SQLCOM_XA_RECOVER:
    res= mysql_xa_recover(thd);
    break;
  case SQLCOM_ALTER_TABLESPACE:
    if (check_global_access(thd, CREATE_TABLESPACE_ACL))
      break;
    if (!(res= mysql_alter_tablespace(thd, lex->alter_tablespace_info)))
      my_ok(thd);
    break;
  case SQLCOM_INSTALL_PLUGIN:
    if (! (res= mysql_install_plugin(thd, &thd->lex->comment,
                                     &thd->lex->ident)))
      my_ok(thd);
    break;
  case SQLCOM_UNINSTALL_PLUGIN:
    if (! (res= mysql_uninstall_plugin(thd, &thd->lex->comment,
                                       &thd->lex->ident)))
      my_ok(thd);
    break;
  case SQLCOM_BINLOG_BASE64_EVENT:
  {
#ifndef EMBEDDED_LIBRARY
    mysql_client_binlog_statement(thd);
#else /* EMBEDDED_LIBRARY */
    my_error(ER_OPTION_PREVENTS_STATEMENT, MYF(0), "embedded");
#endif /* EMBEDDED_LIBRARY */
    break;
  }
  case SQLCOM_CREATE_SERVER:
  {
    DBUG_PRINT("info", ("case SQLCOM_CREATE_SERVER"));

    if (check_global_access(thd, SUPER_ACL))
      break;

    WSREP_TO_ISOLATION_BEGIN(WSREP_MYSQL_DB, NULL, NULL);

    res= create_server(thd, &lex->server_options);
    break;
  }
  case SQLCOM_ALTER_SERVER:
  {
    int error;
    DBUG_PRINT("info", ("case SQLCOM_ALTER_SERVER"));

    if (check_global_access(thd, SUPER_ACL))
      break;

    WSREP_TO_ISOLATION_BEGIN(WSREP_MYSQL_DB, NULL, NULL);

    if ((error= alter_server(thd, &lex->server_options)))
    {
      DBUG_PRINT("info", ("problem altering server <%s>",
                          lex->server_options.server_name.str));
      my_error(error, MYF(0), lex->server_options.server_name.str);
      break;
    }
    my_ok(thd, 1);
    break;
  }
  case SQLCOM_DROP_SERVER:
  {
    int err_code;
    DBUG_PRINT("info", ("case SQLCOM_DROP_SERVER"));

    if (check_global_access(thd, SUPER_ACL))
      break;

    WSREP_TO_ISOLATION_BEGIN(WSREP_MYSQL_DB, NULL, NULL);

    if ((err_code= drop_server(thd, &lex->server_options)))
    {
      if (! lex->if_exists() && err_code == ER_FOREIGN_SERVER_DOESNT_EXIST)
      {
        DBUG_PRINT("info", ("problem dropping server %s",
                            lex->server_options.server_name.str));
        my_error(err_code, MYF(0), lex->server_options.server_name.str);
      }
      else
      {
        my_ok(thd, 0);
      }
      break;
    }
    my_ok(thd, 1);
    break;
  }
  case SQLCOM_ANALYZE:
  case SQLCOM_CHECK:
  case SQLCOM_OPTIMIZE:
  case SQLCOM_REPAIR:
  case SQLCOM_TRUNCATE:
  case SQLCOM_ALTER_TABLE:
      DBUG_ASSERT(first_table == all_tables && first_table != 0);
    /* fall through */
  case SQLCOM_ALTER_SEQUENCE:
      thd->query_plan_flags|= QPLAN_ADMIN;
    /* fall through */
  case SQLCOM_SIGNAL:
  case SQLCOM_RESIGNAL:
  case SQLCOM_GET_DIAGNOSTICS:
  case SQLCOM_CALL:
    DBUG_ASSERT(lex->m_sql_cmd != NULL);
    res= lex->m_sql_cmd->execute(thd);
    break;
  default:

#ifndef EMBEDDED_LIBRARY
    DBUG_ASSERT(0);                             /* Impossible */
#endif
    my_ok(thd);
    break;
  }
  THD_STAGE_INFO(thd, stage_query_end);
  thd->update_stats();

  goto finish;

error:
  res= TRUE;

finish:

  thd->reset_query_timer();
  DBUG_ASSERT(!thd->in_active_multi_stmt_transaction() ||
               thd->in_multi_stmt_transaction_mode());

#ifdef WITH_WSREP
  /*
    Thread was executing non-blocking operation. Total order isolation
    has been released after locking table names. We need to grab
    total order isolation section here again to commit/binlog in order.
   */
  if (thd->wsrep_nbo_ctx)
  {
    wsrep_end_nbo_lock(thd, first_table);
  }
#endif /* WITH_WSREP */

  lex->unit.cleanup();

  if (! thd->in_sub_stmt)
  {
    if (thd->killed != NOT_KILLED)
    {
      /* report error issued during command execution */
      if (thd->killed_errno())
      {
        /* If we already sent 'ok', we can ignore any kill query statements */
        if (! thd->get_stmt_da()->is_set())
          thd->send_kill_message();
      }
      thd->reset_kill_query();
    }
    if (thd->is_error() || (thd->variables.option_bits & OPTION_MASTER_SQL_ERROR))
    {
      THD_STAGE_INFO(thd, stage_rollback);
      trans_rollback_stmt(thd);
    }
    else
    {
      /* If commit fails, we should be able to reset the OK status. */
      THD_STAGE_INFO(thd, stage_commit);
      thd->get_stmt_da()->set_overwrite_status(true);
      trans_commit_stmt(thd);
      thd->get_stmt_da()->set_overwrite_status(false);
    }
#ifdef WITH_ARIA_STORAGE_ENGINE
    ha_maria::implicit_commit(thd, FALSE);
#endif
  }

  /* Free tables. Set stage 'closing tables' */
  close_thread_tables(thd);


#ifndef DBUG_OFF
  if (lex->sql_command != SQLCOM_SET_OPTION && ! thd->in_sub_stmt)
    DEBUG_SYNC(thd, "execute_command_after_close_tables");
#endif
  if (!(sql_command_flags[lex->sql_command] &
        (CF_CAN_GENERATE_ROW_EVENTS | CF_FORCE_ORIGINAL_BINLOG_FORMAT |
         CF_STATUS_COMMAND)))
    thd->set_binlog_format(orig_binlog_format,
                           orig_current_stmt_binlog_format);

  if (! thd->in_sub_stmt && thd->transaction_rollback_request)
  {
    /*
      We are not in sub-statement and transaction rollback was requested by
      one of storage engines (e.g. due to deadlock). Rollback transaction in
      all storage engines including binary log.
    */
    THD_STAGE_INFO(thd, stage_rollback_implicit);
    trans_rollback_implicit(thd);
    thd->mdl_context.release_transactional_locks();
  }
  else if (stmt_causes_implicit_commit(thd, CF_IMPLICIT_COMMIT_END))
  {
    /* No transaction control allowed in sub-statements. */
    DBUG_ASSERT(! thd->in_sub_stmt);
    if (!(thd->variables.option_bits & OPTION_GTID_BEGIN))
    {
      THD_STAGE_INFO(thd, stage_commit_implicit);
      /* If commit fails, we should be able to reset the OK status. */
      thd->get_stmt_da()->set_overwrite_status(true);
      /* Commit the normal transaction if one is active. */
      trans_commit_implicit(thd);
      thd->get_stmt_da()->set_overwrite_status(false);
      thd->mdl_context.release_transactional_locks();
    }
  }
  else if (! thd->in_sub_stmt && ! thd->in_multi_stmt_transaction_mode())
  {
    /*
      - If inside a multi-statement transaction,
      defer the release of metadata locks until the current
      transaction is either committed or rolled back. This prevents
      other statements from modifying the table for the entire
      duration of this transaction.  This provides commit ordering
      and guarantees serializability across multiple transactions.
      - If in autocommit mode, or outside a transactional context,
      automatically release metadata locks of the current statement.
    */
    thd->mdl_context.release_transactional_locks();
  }
  else if (! thd->in_sub_stmt)
  {
    thd->mdl_context.release_statement_locks();
  }

  THD_STAGE_INFO(thd, stage_starting_cleanup);

  TRANSACT_TRACKER(add_trx_state_from_thd(thd));

#ifdef WITH_WSREP
  thd->wsrep_consistency_check= NO_CONSISTENCY_CHECK;
  
  WSREP_TO_ISOLATION_END;
  /*
    Force release of transactional locks if not in active MST and wsrep is on.
  */
  if (WSREP(thd) &&
      ! thd->in_sub_stmt &&
      ! thd->in_active_multi_stmt_transaction() &&
      thd->mdl_context.has_transactional_locks())
  {
    WSREP_DEBUG("Forcing release of transactional locks for thd: %lld",
                (longlong) thd->thread_id);
    thd->mdl_context.release_transactional_locks();
  }

  /*
    Non-blocking operation finished execution.
  */
  if (thd->wsrep_nbo_ctx) thd->wsrep_nbo_ctx->set_executing(false);

  /* assume PA safety for next transaction */
  thd->wsrep_PA_safe= true;
#endif /* WITH_WSREP */

  DBUG_RETURN(res || thd->is_error());
 }

static bool execute_sqlcom_select(THD *thd, TABLE_LIST *all_tables)
{
  LEX	*lex= thd->lex;
  select_result *result=lex->result;
  bool res;
  /* assign global limit variable if limit is not given */
  {
    SELECT_LEX *param= lex->unit.global_parameters();
    if (!param->explicit_limit)
      param->select_limit=
        new (thd->mem_root) Item_int(thd,
                                     (ulonglong) thd->variables.select_limit);
  }

  if (!(res= open_and_lock_tables(thd, all_tables, TRUE, 0)))
  {
    if (lex->describe)
    {
      /*
        We always use select_send for EXPLAIN, even if it's an EXPLAIN
        for SELECT ... INTO OUTFILE: a user application should be able
        to prepend EXPLAIN to any query and receive output for it,
        even if the query itself redirects the output.
      */
      if (!(result= new (thd->mem_root) select_send(thd)))
        return 1;                               /* purecov: inspected */
      thd->send_explain_fields(result, lex->describe, lex->analyze_stmt);
        
      /*
        This will call optimize() for all parts of query. The query plan is
        printed out below.
      */
      res= mysql_explain_union(thd, &lex->unit, result);
      
      /* Print EXPLAIN only if we don't have an error */
      if (!res)
      {
        /* 
          Do like the original select_describe did: remove OFFSET from the
          top-level LIMIT
        */        
        result->reset_offset_limit(); 
        if (lex->explain_json)
        {
          lex->explain->print_explain_json(result, lex->analyze_stmt);
        }
        else
        {
          lex->explain->print_explain(result, thd->lex->describe,
                                      thd->lex->analyze_stmt);
          if (lex->describe & DESCRIBE_EXTENDED)
          {
            char buff[1024];
            String str(buff,(uint32) sizeof(buff), system_charset_info);
            str.length(0);
            /*
              The warnings system requires input in utf8, @see
              mysqld_show_warnings().
            */
            lex->unit.print(&str, QT_EXPLAIN_EXTENDED);
            push_warning(thd, Sql_condition::WARN_LEVEL_NOTE,
                         ER_YES, str.c_ptr_safe());
          }
        }
      }

      if (res)
        result->abort_result_set();
      else
        result->send_eof();
      delete result;
    }
    else
    {
      Protocol *save_protocol= NULL;
      if (lex->analyze_stmt)
      {
        if (result && result->is_result_interceptor())
          ((select_result_interceptor*)result)->disable_my_ok_calls();
        else 
        {
          DBUG_ASSERT(thd->protocol);
          result= new (thd->mem_root) select_send_analyze(thd);
          save_protocol= thd->protocol;
          thd->protocol= new Protocol_discard(thd);
        }
      }
      else
      {
        if (!result && !(result= new (thd->mem_root) select_send(thd)))
          return 1;                               /* purecov: inspected */
      }
      query_cache_store_query(thd, all_tables);
      res= handle_select(thd, lex, result, 0);
      if (result != lex->result)
        delete result;

      if (lex->analyze_stmt)
      {
        if (save_protocol)
        {
          delete thd->protocol;
          thd->protocol= save_protocol;
        }
        if (!res)
          res= thd->lex->explain->send_explain(thd);
      }
    }
  }
  /* Count number of empty select queries */
  if (!thd->get_sent_row_count() && !res)
    status_var_increment(thd->status_var.empty_queries);
  else
    status_var_add(thd->status_var.rows_sent, thd->get_sent_row_count());

  return res;
}

static bool execute_show_status(THD *thd, TABLE_LIST *all_tables)
{
  bool res;
  system_status_var old_status_var= thd->status_var;
  thd->initial_status_var= &old_status_var;
  WSREP_SYNC_WAIT(thd, WSREP_SYNC_WAIT_BEFORE_SHOW);
  if (!(res= check_table_access(thd, SELECT_ACL, all_tables, FALSE,
                                UINT_MAX, FALSE)))
    res= execute_sqlcom_select(thd, all_tables);

  /* Don't log SHOW STATUS commands to slow query log */
  thd->server_status&= ~(SERVER_QUERY_NO_INDEX_USED |
                         SERVER_QUERY_NO_GOOD_INDEX_USED);
  /*
    restore status variables, as we don't want 'show status' to cause
    changes
  */
  mysql_mutex_lock(&LOCK_status);
  add_diff_to_status(&global_status_var, &thd->status_var,
                     &old_status_var);
  memcpy(&thd->status_var, &old_status_var,
         offsetof(STATUS_VAR, last_cleared_system_status_var));
  mysql_mutex_unlock(&LOCK_status);
  return res;
 error:
  return true;
}


static bool check_rename_table(THD *thd, TABLE_LIST *first_table,
                               TABLE_LIST *all_tables)
{
  DBUG_ASSERT(first_table == all_tables && first_table != 0);
  TABLE_LIST *table;
  for (table= first_table; table; table= table->next_local->next_local)
  {
    if (check_access(thd, ALTER_ACL | DROP_ACL, table->db.str,
                     &table->grant.privilege,
                     &table->grant.m_internal,
                     0, 0) ||
        check_access(thd, INSERT_ACL | CREATE_ACL, table->next_local->db.str,
                     &table->next_local->grant.privilege,
                     &table->next_local->grant.m_internal,
                     0, 0))
      return 1;
    TABLE_LIST old_list, new_list;
    /*
      we do not need initialize old_list and new_list because we will
      come table[0] and table->next[0] there
    */
    old_list= table[0];
    new_list= table->next_local[0];
    if (check_grant(thd, ALTER_ACL | DROP_ACL, &old_list, FALSE, 1, FALSE) ||
       (!test_all_bits(table->next_local->grant.privilege,
                       INSERT_ACL | CREATE_ACL) &&
        check_grant(thd, INSERT_ACL | CREATE_ACL, &new_list, FALSE, 1,
                    FALSE)))
      return 1;
  }

  return 0;
}


/**
  @brief Compare requested privileges with the privileges acquired from the
    User- and Db-tables.
  @param thd          Thread handler
  @param want_access  The requested access privileges.
  @param db           A pointer to the Db name.
  @param[out] save_priv A pointer to the granted privileges will be stored.
  @param grant_internal_info A pointer to the internal grant cache.
  @param dont_check_global_grants True if no global grants are checked.
  @param no_error     True if no errors should be sent to the client.

  'save_priv' is used to save the User-table (global) and Db-table grants for
  the supplied db name. Note that we don't store db level grants if the global
  grants is enough to satisfy the request AND the global grants contains a
  SELECT grant.

  For internal databases (INFORMATION_SCHEMA, PERFORMANCE_SCHEMA),
  additional rules apply, see ACL_internal_schema_access.

  @see check_grant

  @return Status of denial of access by exclusive ACLs.
    @retval FALSE Access can't exclusively be denied by Db- and User-table
      access unless Column- and Table-grants are checked too.
    @retval TRUE Access denied.
*/

bool
check_access(THD *thd, ulong want_access, const char *db, ulong *save_priv,
             GRANT_INTERNAL_INFO *grant_internal_info,
             bool dont_check_global_grants, bool no_errors)
{
#ifdef NO_EMBEDDED_ACCESS_CHECKS
  if (save_priv)
    *save_priv= GLOBAL_ACLS;
  return false;
#else
  Security_context *sctx= thd->security_ctx;
  ulong db_access;

  /*
    GRANT command:
    In case of database level grant the database name may be a pattern,
    in case of table|column level grant the database name can not be a pattern.
    We use 'dont_check_global_grants' as a flag to determine
    if it's database level grant command
    (see SQLCOM_GRANT case, mysql_execute_command() function) and
    set db_is_pattern according to 'dont_check_global_grants' value.
  */
  bool  db_is_pattern= ((want_access & GRANT_ACL) && dont_check_global_grants);
  ulong dummy;
  DBUG_ENTER("check_access");
  DBUG_PRINT("enter",("db: %s  want_access: %lu  master_access: %lu",
                      db ? db : "", want_access, sctx->master_access));

  if (save_priv)
    *save_priv=0;
  else
  {
    save_priv= &dummy;
    dummy= 0;
  }

  /* check access may be called twice in a row. Don't change to same stage */
  if (thd->proc_info != stage_checking_permissions.m_name)
    THD_STAGE_INFO(thd, stage_checking_permissions);
  if ((!db || !db[0]) && !thd->db.str && !dont_check_global_grants)
  {
    DBUG_PRINT("error",("No database"));
    if (!no_errors)
      my_message(ER_NO_DB_ERROR, ER_THD(thd, ER_NO_DB_ERROR),
                 MYF(0));                       /* purecov: tested */
    DBUG_RETURN(TRUE);				/* purecov: tested */
  }

  if ((db != NULL) && (db != any_db))
  {
    /*
      Check if this is reserved database, like information schema or
      performance schema
    */
    const ACL_internal_schema_access *access;
    access= get_cached_schema_access(grant_internal_info, db);
    if (access)
    {
      switch (access->check(want_access, save_priv))
      {
      case ACL_INTERNAL_ACCESS_GRANTED:
        /*
          All the privileges requested have been granted internally.
          [out] *save_privileges= Internal privileges.
        */
        DBUG_RETURN(FALSE);
      case ACL_INTERNAL_ACCESS_DENIED:
        if (! no_errors)
        {
          status_var_increment(thd->status_var.access_denied_errors);
          my_error(ER_DBACCESS_DENIED_ERROR, MYF(0),
                   sctx->priv_user, sctx->priv_host, db);
        }
        DBUG_RETURN(TRUE);
      case ACL_INTERNAL_ACCESS_CHECK_GRANT:
        /*
          Only some of the privilege requested have been granted internally,
          proceed with the remaining bits of the request (want_access).
        */
        want_access&= ~(*save_priv);
        break;
      }
    }
  }

  if ((sctx->master_access & want_access) == want_access)
  {
    /*
      1. If we don't have a global SELECT privilege, we have to get the
      database specific access rights to be able to handle queries of type
      UPDATE t1 SET a=1 WHERE b > 0
      2. Change db access if it isn't current db which is being addressed
    */
    if (!(sctx->master_access & SELECT_ACL))
    {
      if (db && (!thd->db.str || db_is_pattern || strcmp(db, thd->db.str)))
      {
        db_access= acl_get(sctx->host, sctx->ip, sctx->priv_user, db,
                           db_is_pattern);
        if (sctx->priv_role[0])
          db_access|= acl_get("", "", sctx->priv_role, db, db_is_pattern);
      }
      else
      {
        /* get access for current db */
        db_access= sctx->db_access;
      }
      /*
        The effective privileges are the union of the global privileges
        and the intersection of db- and host-privileges,
        plus the internal privileges.
      */
      *save_priv|= sctx->master_access | db_access;
    }
    else
      *save_priv|= sctx->master_access;
    DBUG_RETURN(FALSE);
  }
  if (((want_access & ~sctx->master_access) & ~DB_ACLS) ||
      (! db && dont_check_global_grants))
  {						// We can never grant this
    DBUG_PRINT("error",("No possible access"));
    if (!no_errors)
    {
      status_var_increment(thd->status_var.access_denied_errors);
      my_error(access_denied_error_code(thd->password), MYF(0),
               sctx->priv_user,
               sctx->priv_host,
               (thd->password ?
                ER_THD(thd, ER_YES) :
                ER_THD(thd, ER_NO)));                    /* purecov: tested */
    }
    DBUG_RETURN(TRUE);				/* purecov: tested */
  }

  if (db == any_db)
  {
    /*
      Access granted; Allow select on *any* db.
      [out] *save_privileges= 0
    */
    DBUG_RETURN(FALSE);
  }

  if (db && (!thd->db.str || db_is_pattern || strcmp(db, thd->db.str)))
  {
    db_access= acl_get(sctx->host, sctx->ip, sctx->priv_user, db,
                       db_is_pattern);
    if (sctx->priv_role[0])
    {
      db_access|= acl_get("", "", sctx->priv_role, db, db_is_pattern);
    }
  }
  else
    db_access= sctx->db_access;
  DBUG_PRINT("info",("db_access: %lu  want_access: %lu",
                     db_access, want_access));

  /*
    Save the union of User-table and the intersection between Db-table and
    Host-table privileges, with the already saved internal privileges.
  */
  db_access= (db_access | sctx->master_access);
  *save_priv|= db_access;

  /*
    We need to investigate column- and table access if all requested privileges
    belongs to the bit set of .
  */
  bool need_table_or_column_check=
    (want_access & (TABLE_ACLS | PROC_ACLS | db_access)) == want_access;

  /*
    Grant access if the requested access is in the intersection of
    host- and db-privileges (as retrieved from the acl cache),
    also grant access if all the requested privileges are in the union of
    TABLES_ACLS and PROC_ACLS; see check_grant.
  */
  if ( (db_access & want_access) == want_access ||
      (!dont_check_global_grants &&
       need_table_or_column_check))
  {
    /*
       Ok; but need to check table- and column privileges.
       [out] *save_privileges is (User-priv | (Db-priv & Host-priv) | Internal-priv)
    */
    DBUG_RETURN(FALSE);
  }

  /*
    Access is denied;
    [out] *save_privileges is (User-priv | (Db-priv & Host-priv) | Internal-priv)
  */
  DBUG_PRINT("error",("Access denied"));
  if (!no_errors)
  {
    status_var_increment(thd->status_var.access_denied_errors);
    my_error(ER_DBACCESS_DENIED_ERROR, MYF(0),
             sctx->priv_user, sctx->priv_host,
             (db ? db : (thd->db.str ?
                         thd->db.str :
                         "unknown")));
  }
  DBUG_RETURN(TRUE);
#endif // NO_EMBEDDED_ACCESS_CHECKS
}


#ifndef NO_EMBEDDED_ACCESS_CHECKS
/**
  Check grants for commands which work only with one table.

  @param thd                    Thread handler
  @param privilege              requested privilege
  @param all_tables             global table list of query
  @param no_errors              FALSE/TRUE - report/don't report error to
                            the client (using my_error() call).

  @retval
    0   OK
  @retval
    1   access denied, error is sent to client
*/

bool check_single_table_access(THD *thd, ulong privilege, 
                               TABLE_LIST *all_tables, bool no_errors)
{
  Security_context * backup_ctx= thd->security_ctx;

  /* we need to switch to the saved context (if any) */
  if (all_tables->security_ctx)
    thd->security_ctx= all_tables->security_ctx;

  const char *db_name;
  if ((all_tables->view || all_tables->field_translation) &&
      !all_tables->schema_table)
    db_name= all_tables->view_db.str;
  else
    db_name= all_tables->db.str;

  if (check_access(thd, privilege, db_name,
                   &all_tables->grant.privilege,
                   &all_tables->grant.m_internal,
                   0, no_errors))
    goto deny;

  /* Show only 1 table for check_grant */
  if (!(all_tables->belong_to_view &&
        (thd->lex->sql_command == SQLCOM_SHOW_FIELDS)) &&
      check_grant(thd, privilege, all_tables, FALSE, 1, no_errors))
    goto deny;

  thd->security_ctx= backup_ctx;
  return 0;

deny:
  thd->security_ctx= backup_ctx;
  return 1;
}

/**
  Check grants for commands which work only with one table and all other
  tables belonging to subselects or implicitly opened tables.

  @param thd			Thread handler
  @param privilege		requested privilege
  @param all_tables		global table list of query

  @retval
    0   OK
  @retval
    1   access denied, error is sent to client
*/

bool check_one_table_access(THD *thd, ulong privilege, TABLE_LIST *all_tables)
{
  if (check_single_table_access (thd,privilege,all_tables, FALSE))
    return 1;

  /* Check rights on tables of subselects and implictly opened tables */
  TABLE_LIST *subselects_tables, *view= all_tables->view ? all_tables : 0;
  if ((subselects_tables= all_tables->next_global))
  {
    /*
      Access rights asked for the first table of a view should be the same
      as for the view
    */
    if (view && subselects_tables->belong_to_view == view)
    {
      if (check_single_table_access (thd, privilege, subselects_tables, FALSE))
        return 1;
      subselects_tables= subselects_tables->next_global;
    }
    if (subselects_tables &&
        (check_table_access(thd, SELECT_ACL, subselects_tables, FALSE,
                            UINT_MAX, FALSE)))
      return 1;
  }
  return 0;
}


static bool check_show_access(THD *thd, TABLE_LIST *table)
{
  /*
    This is a SHOW command using an INFORMATION_SCHEMA table.
    check_access() has not been called for 'table',
    and SELECT is currently always granted on the I_S, so we automatically
    grant SELECT on table here, to bypass a call to check_access().
    Note that not calling check_access(table) is an optimization,
    which needs to be revisited if the INFORMATION_SCHEMA does
    not always automatically grant SELECT but use the grant tables.
    See Bug#38837 need a way to disable information_schema for security
  */
  table->grant.privilege= SELECT_ACL;

  switch (get_schema_table_idx(table->schema_table)) {
  case SCH_SCHEMATA:
    return (specialflag & SPECIAL_SKIP_SHOW_DB) &&
      check_global_access(thd, SHOW_DB_ACL);

  case SCH_TABLE_NAMES:
  case SCH_TABLES:
  case SCH_VIEWS:
  case SCH_TRIGGERS:
  case SCH_EVENTS:
  {
    const char *dst_db_name= table->schema_select_lex->db.str;

    DBUG_ASSERT(dst_db_name);

    if (check_access(thd, SELECT_ACL, dst_db_name,
                     &thd->col_access, NULL, FALSE, FALSE))
      return TRUE;

    if (!thd->col_access && check_grant_db(thd, dst_db_name))
    {
      status_var_increment(thd->status_var.access_denied_errors);
      my_error(ER_DBACCESS_DENIED_ERROR, MYF(0),
               thd->security_ctx->priv_user,
               thd->security_ctx->priv_host,
               dst_db_name);
      return TRUE;
    }

    return FALSE;
  }

  case SCH_COLUMNS:
  case SCH_STATISTICS:
  {
    TABLE_LIST *dst_table;
    dst_table= table->schema_select_lex->table_list.first;

    DBUG_ASSERT(dst_table);

    /*
      Open temporary tables to be able to detect them during privilege check.
    */
    if (thd->open_temporary_tables(dst_table))
      return TRUE;

    if (check_access(thd, SELECT_ACL, dst_table->db.str,
                     &dst_table->grant.privilege,
                     &dst_table->grant.m_internal,
                     FALSE, FALSE))
          return TRUE; /* Access denied */

    /*
      Check_grant will grant access if there is any column privileges on
      all of the tables thanks to the fourth parameter (bool show_table).
    */
    if (check_grant(thd, SELECT_ACL, dst_table, TRUE, UINT_MAX, FALSE))
      return TRUE; /* Access denied */

    close_thread_tables(thd);
    dst_table->table= NULL;

    /* Access granted */
    return FALSE;
  }
  default:
    break;
  }

  return FALSE;
}



/**
  @brief Check if the requested privileges exists in either User-, Host- or
    Db-tables.
  @param thd          Thread context
  @param want_access  Privileges requested
  @param tables       List of tables to be compared against
  @param no_errors    Don't report error to the client (using my_error() call).
  @param any_combination_of_privileges_will_do TRUE if any privileges on any
    column combination is enough.
  @param number       Only the first 'number' tables in the linked list are
                      relevant.

  The suppled table list contains cached privileges. This functions calls the
  help functions check_access and check_grant to verify the first three steps
  in the privileges check queue:
  1. Global privileges
  2. OR (db privileges AND host privileges)
  3. OR table privileges
  4. OR column privileges (not checked by this function!)
  5. OR routine privileges (not checked by this function!)

  @see check_access
  @see check_grant

  @note This functions assumes that table list used and
  thd->lex->query_tables_own_last value correspond to each other
  (the latter should be either 0 or point to next_global member
  of one of elements of this table list).

  @return
    @retval FALSE OK
    @retval TRUE  Access denied; But column or routine privileges might need to
      be checked also.
*/

bool
check_table_access(THD *thd, ulong requirements,TABLE_LIST *tables,
		   bool any_combination_of_privileges_will_do,
                   uint number, bool no_errors)
{
  TABLE_LIST *org_tables= tables;
  TABLE_LIST *first_not_own_table= thd->lex->first_not_own_table();
  Security_context *sctx= thd->security_ctx, *backup_ctx= thd->security_ctx;
  uint i= 0;
  /*
    The check that first_not_own_table is not reached is for the case when
    the given table list refers to the list for prelocking (contains tables
    of other queries). For simple queries first_not_own_table is 0.
  */
  for (; i < number && tables != first_not_own_table && tables;
       tables= tables->next_global, i++)
  {
    TABLE_LIST *const table_ref= tables->correspondent_table ?
      tables->correspondent_table : tables;

    ulong want_access= requirements;
    if (table_ref->security_ctx)
      sctx= table_ref->security_ctx;
    else
      sctx= backup_ctx;

    /*
       Register access for view underlying table.
       Remove SHOW_VIEW_ACL, because it will be checked during making view
     */
    table_ref->grant.orig_want_privilege= (want_access & ~SHOW_VIEW_ACL);

    if (table_ref->schema_table_reformed)
    {
      if (check_show_access(thd, table_ref))
        goto deny;
      continue;
    }

    DBUG_PRINT("info", ("derived: %d  view: %d", table_ref->derived != 0,
                        table_ref->view != 0));

    if (table_ref->is_anonymous_derived_table())
      continue;

    thd->security_ctx= sctx;

    if (table_ref->sequence)
    {
      /* We want to have either SELECT or INSERT rights to sequences depending
         on how they are accessed
      */
      want_access= ((table_ref->lock_type == TL_WRITE_ALLOW_WRITE) ?
                    INSERT_ACL : SELECT_ACL);
    }

    if (check_access(thd, want_access, table_ref->get_db_name(),
                     &table_ref->grant.privilege,
                     &table_ref->grant.m_internal,
                     0, no_errors))
      goto deny;
  }
  thd->security_ctx= backup_ctx;
  return check_grant(thd,requirements,org_tables,
                     any_combination_of_privileges_will_do,
                     number, no_errors);
deny:
  thd->security_ctx= backup_ctx;
  return TRUE;
}


bool
check_routine_access(THD *thd, ulong want_access, const LEX_CSTRING *db,
                     const LEX_CSTRING *name,
                     const Sp_handler *sph, bool no_errors)
{
  TABLE_LIST tables[1];
  
  bzero((char *)tables, sizeof(TABLE_LIST));
  tables->db= *db;
  tables->table_name= tables->alias= *name;
  
  /*
    The following test is just a shortcut for check_access() (to avoid
    calculating db_access) under the assumption that it's common to
    give persons global right to execute all stored SP (but not
    necessary to create them).
    Note that this effectively bypasses the ACL_internal_schema_access checks
    that are implemented for the INFORMATION_SCHEMA and PERFORMANCE_SCHEMA,
    which are located in check_access().
    Since the I_S and P_S do not contain routines, this bypass is ok,
    as long as this code path is not abused to create routines.
    The assert enforce that.
  */
  DBUG_ASSERT((want_access & CREATE_PROC_ACL) == 0);
  if ((thd->security_ctx->master_access & want_access) == want_access)
    tables->grant.privilege= want_access;
  else if (check_access(thd, want_access, db->str,
                        &tables->grant.privilege,
                        &tables->grant.m_internal,
                        0, no_errors))
    return TRUE;
  
  return check_grant_routine(thd, want_access, tables, sph, no_errors);
}


/**
  Check if the routine has any of the routine privileges.

  @param thd	       Thread handler
  @param db           Database name
  @param name         Routine name

  @retval
    0            ok
  @retval
    1            error
*/

bool check_some_routine_access(THD *thd, const char *db, const char *name,
                               const Sp_handler *sph)
{
  ulong save_priv;
  /*
    The following test is just a shortcut for check_access() (to avoid
    calculating db_access)
    Note that this effectively bypasses the ACL_internal_schema_access checks
    that are implemented for the INFORMATION_SCHEMA and PERFORMANCE_SCHEMA,
    which are located in check_access().
    Since the I_S and P_S do not contain routines, this bypass is ok,
    as it only opens SHOW_PROC_ACLS.
  */
  if (thd->security_ctx->master_access & SHOW_PROC_ACLS)
    return FALSE;
  if (!check_access(thd, SHOW_PROC_ACLS, db, &save_priv, NULL, 0, 1) ||
      (save_priv & SHOW_PROC_ACLS))
    return FALSE;
  return check_routine_level_acl(thd, db, name, sph);
}


/*
  Check if the given table has any of the asked privileges

  @param thd		 Thread handler
  @param want_access	 Bitmap of possible privileges to check for

  @retval
    0  ok
  @retval
    1  error
*/

bool check_some_access(THD *thd, ulong want_access, TABLE_LIST *table)
{
  ulong access;
  DBUG_ENTER("check_some_access");

  /* This loop will work as long as we have less than 32 privileges */
  for (access= 1; access < want_access ; access<<= 1)
  {
    if (access & want_access)
    {
      if (!check_access(thd, access, table->db.str,
                        &table->grant.privilege,
                        &table->grant.m_internal,
                        0, 1) &&
           !check_grant(thd, access, table, FALSE, 1, TRUE))
        DBUG_RETURN(0);
    }
  }
  DBUG_PRINT("exit",("no matching access rights"));
  DBUG_RETURN(1);
}

#endif /*NO_EMBEDDED_ACCESS_CHECKS*/


/**
  check for global access and give descriptive error message if it fails.

  @param thd			Thread handler
  @param want_access		Use should have any of these global rights

  @warning
    One gets access right if one has ANY of the rights in want_access.
    This is useful as one in most cases only need one global right,
    but in some case we want to check if the user has SUPER or
    REPL_CLIENT_ACL rights.

  @retval
    0	ok
  @retval
    1	Access denied.  In this case an error is sent to the client
*/

bool check_global_access(THD *thd, ulong want_access, bool no_errors)
{
#ifndef NO_EMBEDDED_ACCESS_CHECKS
  char command[128];
  if ((thd->security_ctx->master_access & want_access))
    return 0;
  if (!no_errors)
  {
    get_privilege_desc(command, sizeof(command), want_access);
    my_error(ER_SPECIFIC_ACCESS_DENIED_ERROR, MYF(0), command);
  }
  status_var_increment(thd->status_var.access_denied_errors);
  return 1;
#else
  return 0;
#endif
}


/**
  Checks foreign key's parent table access.

  @param thd	       [in]	Thread handler
  @param create_info   [in]     Create information (like MAX_ROWS, ENGINE or
                                temporary table flag)
  @param alter_info    [in]     Initial list of columns and indexes for the
                                table to be created
  @param create_db     [in]     Database of the created table

  @retval
   false  ok.
  @retval
   true	  error or access denied. Error is sent to client in this case.
*/
bool check_fk_parent_table_access(THD *thd,
                                  HA_CREATE_INFO *create_info,
                                  Alter_info *alter_info,
                                  const char* create_db)
{
  Key *key;
  List_iterator<Key> key_iterator(alter_info->key_list);

  while ((key= key_iterator++))
  {
    if (key->type == Key::FOREIGN_KEY)
    {
      TABLE_LIST parent_table;
      bool is_qualified_table_name;
      Foreign_key *fk_key= (Foreign_key *)key;
      LEX_CSTRING db_name;
      LEX_CSTRING table_name= { fk_key->ref_table.str,
                               fk_key->ref_table.length };
      const ulong privileges= (SELECT_ACL | INSERT_ACL | UPDATE_ACL |
                               DELETE_ACL | REFERENCES_ACL);

      // Check if tablename is valid or not.
      DBUG_ASSERT(table_name.str != NULL);
      if (check_table_name(table_name.str, table_name.length, false))
      {
        my_error(ER_WRONG_TABLE_NAME, MYF(0), table_name.str);
        return true;
      }

      if (fk_key->ref_db.str)
      {
        is_qualified_table_name= true;
        if (!(db_name.str= (char *) thd->memdup(fk_key->ref_db.str,
                                                fk_key->ref_db.length+1)))
          return true;
        db_name.length= fk_key->ref_db.length;

        // Check if database name is valid or not.
        if (check_db_name((LEX_STRING*) &db_name))
        {
          my_error(ER_WRONG_DB_NAME, MYF(0), db_name.str);
          return true;
        }
      }
      else
      {
        if (!thd->db.str)
        {
          DBUG_ASSERT(create_db);
          db_name.length= strlen(create_db);
          if (!(db_name.str= (char *) thd->memdup(create_db,
                                                  db_name.length+1)))
            return true;
          is_qualified_table_name= true;

          if (check_db_name((LEX_STRING*) &db_name))
          {
            my_error(ER_WRONG_DB_NAME, MYF(0), db_name.str);
            return true;
          }
        }
        else
        {
          if (thd->lex->copy_db_to(&db_name))
            return true;
          else
           is_qualified_table_name= false;
        }
      }

      // if lower_case_table_names is set then convert tablename to lower case.
      if (lower_case_table_names)
      {
        char *name;
        table_name.str= name= (char *) thd->memdup(fk_key->ref_table.str,
                                                   fk_key->ref_table.length+1);
        table_name.length= my_casedn_str(files_charset_info, name);
        db_name.length= my_casedn_str(files_charset_info, (char*) db_name.str);
      }

      parent_table.init_one_table(&db_name, &table_name, 0, TL_IGNORE);

      /*
       Check if user has any of the "privileges" at table level on
       "parent_table".
       Having privilege on any of the parent_table column is not
       enough so checking whether user has any of the "privileges"
       at table level only here.
      */
      if (check_some_access(thd, privileges, &parent_table) ||
          parent_table.grant.want_privilege)
      {
        if (is_qualified_table_name)
        {
          const size_t qualified_table_name_len= NAME_LEN + 1 + NAME_LEN + 1;
          char *qualified_table_name= (char *) thd->alloc(qualified_table_name_len);

          my_snprintf(qualified_table_name, qualified_table_name_len, "%s.%s",
                      db_name.str, table_name.str);
          table_name.str= qualified_table_name;
        }

        my_error(ER_TABLEACCESS_DENIED_ERROR, MYF(0),
                 "REFERENCES",
                 thd->security_ctx->priv_user,
                 thd->security_ctx->host_or_ip,
                 table_name.str);

        return true;
      }
    }
  }

  return false;
}


/****************************************************************************
	Check stack size; Send error if there isn't enough stack to continue
****************************************************************************/


#ifndef DBUG_OFF
long max_stack_used;
#endif

/**
  @note
  Note: The 'buf' parameter is necessary, even if it is unused here.
  - fix_fields functions has a "dummy" buffer large enough for the
    corresponding exec. (Thus we only have to check in fix_fields.)
  - Passing to check_stack_overrun() prevents the compiler from removing it.
*/
bool check_stack_overrun(THD *thd, long margin,
			 uchar *buf __attribute__((unused)))
{
  long stack_used;
  DBUG_ASSERT(thd == current_thd);
  if ((stack_used= available_stack_size(thd->thread_stack, &stack_used)) >=
      (long) (my_thread_stack_size - margin))
  {
    thd->is_fatal_error= 1;
    /*
      Do not use stack for the message buffer to ensure correct
      behaviour in cases we have close to no stack left.
    */
    char* ebuff= new char[MYSQL_ERRMSG_SIZE];
    if (ebuff) {
      my_snprintf(ebuff, MYSQL_ERRMSG_SIZE, ER_THD(thd, ER_STACK_OVERRUN_NEED_MORE),
                  stack_used, my_thread_stack_size, margin);
      my_message(ER_STACK_OVERRUN_NEED_MORE, ebuff, MYF(ME_FATALERROR));
      delete [] ebuff;
    }
    return 1;
  }
#ifndef DBUG_OFF
  max_stack_used= MY_MAX(max_stack_used, stack_used);
#endif
  return 0;
}


#define MY_YACC_INIT 1000			// Start with big alloc
#define MY_YACC_MAX  32000			// Because of 'short'

bool my_yyoverflow(short **yyss, YYSTYPE **yyvs, size_t *yystacksize)
{
  Yacc_state *state= & current_thd->m_parser_state->m_yacc;
  size_t old_info=0;
  DBUG_ASSERT(state);
  if ( *yystacksize >= MY_YACC_MAX)
    return 1;
  if (!state->yacc_yyvs)
    old_info= *yystacksize;
  *yystacksize= set_zone((int)(*yystacksize)*2,MY_YACC_INIT,MY_YACC_MAX);
  if (!(state->yacc_yyvs= (uchar*)
        my_realloc(state->yacc_yyvs,
                   *yystacksize*sizeof(**yyvs),
                   MYF(MY_ALLOW_ZERO_PTR | MY_FREE_ON_ERROR))) ||
      !(state->yacc_yyss= (uchar*)
        my_realloc(state->yacc_yyss,
                   *yystacksize*sizeof(**yyss),
                   MYF(MY_ALLOW_ZERO_PTR | MY_FREE_ON_ERROR))))
    return 1;
  if (old_info)
  {
    /*
      Only copy the old stack on the first call to my_yyoverflow(),
      when replacing a static stack (YYINITDEPTH) by a dynamic stack.
      For subsequent calls, my_realloc already did preserve the old stack.
    */
    memcpy(state->yacc_yyss, *yyss, old_info*sizeof(**yyss));
    memcpy(state->yacc_yyvs, *yyvs, old_info*sizeof(**yyvs));
  }
  *yyss= (short*) state->yacc_yyss;
  *yyvs= (YYSTYPE*) state->yacc_yyvs;
  return 0;
}


/**
  Reset the part of THD responsible for the state of command
  processing.

  @param do_clear_error  Set if we should clear errors

  This needs to be called before execution of every statement
  (prepared or conventional).  It is not called by substatements of
  routines.

  @todo Call it after we use THD for queries, not before.
*/

void THD::reset_for_next_command(bool do_clear_error)
{
  DBUG_ENTER("THD::reset_for_next_command");
  DBUG_ASSERT(!spcont); /* not for substatements of routines */
  DBUG_ASSERT(!in_sub_stmt);

  if (do_clear_error)
    clear_error(1);

  free_list= 0;
  /*
    We also assign stmt_lex in lex_start(), but during bootstrap this
    code is executed first.
  */
  stmt_lex= &main_lex; stmt_lex->current_select_number= 1;
  DBUG_PRINT("info", ("Lex %p stmt_lex: %p", lex, stmt_lex));
  /*
    Those two lines below are theoretically unneeded as
    THD::cleanup_after_query() should take care of this already.
  */
  auto_inc_intervals_in_cur_stmt_for_binlog.empty();
  stmt_depends_on_first_successful_insert_id_in_prev_stmt= 0;

#ifdef WITH_WSREP
  /*
    Autoinc variables should be adjusted only for locally executed
    transactions. Appliers and replayers are either processing ROW
    events or get autoinc variable values from Query_log_event and
    mysql slave may be processing STATEMENT format events, but he should
    use autoinc values passed in binlog events, not the values forced by
    the cluster.
  */
  if (WSREP(this) && wsrep_exec_mode == LOCAL_STATE &&
      !slave_thread && wsrep_auto_increment_control)
  {
    variables.auto_increment_offset=
      global_system_variables.auto_increment_offset;
    variables.auto_increment_increment=
      global_system_variables.auto_increment_increment;
  }
#endif /* WITH_WSREP */
  query_start_sec_part_used= 0;
  is_fatal_error= time_zone_used= 0;
  log_current_statement= 0;

  /*
    Clear the status flag that are expected to be cleared at the
    beginning of each SQL statement.
  */
  server_status&= ~SERVER_STATUS_CLEAR_SET;
  /*
    If in autocommit mode and not in a transaction, reset
    OPTION_STATUS_NO_TRANS_UPDATE | OPTION_KEEP_LOG to not get warnings
    in ha_rollback_trans() about some tables couldn't be rolled back.
  */
  if (!in_multi_stmt_transaction_mode())
  {
    variables.option_bits&= ~OPTION_KEEP_LOG;
    transaction.all.reset();
  }
  DBUG_ASSERT(security_ctx== &main_security_ctx);
  thread_specific_used= FALSE;

  if (opt_bin_log)
    reset_dynamic(&user_var_events);
  DBUG_ASSERT(user_var_events_alloc == &main_mem_root);
  enable_slow_log= variables.sql_log_slow;
  get_stmt_da()->reset_for_next_command();
  rand_used= 0;
  m_sent_row_count= m_examined_row_count= 0;
  accessed_rows_and_keys= 0;

  reset_slow_query_state();

  reset_current_stmt_binlog_format_row();
  binlog_unsafe_warning_flags= 0;

  save_prep_leaf_list= false;

  DBUG_PRINT("debug",
             ("is_current_stmt_binlog_format_row(): %d",
              is_current_stmt_binlog_format_row()));

  DBUG_VOID_RETURN;
}


/**
  Resets the lex->current_select object.
  @note It is assumed that lex->current_select != NULL

  This function is a wrapper around select_lex->init_select() with an added
  check for the special situation when using INTO OUTFILE and LOAD DATA.
*/

void
mysql_init_select(LEX *lex)
{
  SELECT_LEX *select_lex= lex->current_select;
  select_lex->init_select();
  lex->wild= 0;
  if (select_lex == &lex->select_lex)
  {
    DBUG_ASSERT(lex->result == 0);
    lex->exchange= 0;
  }
}


/**
  Used to allocate a new SELECT_LEX object on the current thd mem_root and
  link it into the relevant lists.

  This function is always followed by mysql_init_select.

  @see mysql_init_select

  @retval TRUE An error occurred
  @retval FALSE The new SELECT_LEX was successfully allocated.
*/

bool
mysql_new_select(LEX *lex, bool move_down, SELECT_LEX *select_lex)
{
  THD *thd= lex->thd;
  bool new_select= select_lex == NULL;
  DBUG_ENTER("mysql_new_select");

  if (new_select)
  {
    if (!(select_lex= new (thd->mem_root) SELECT_LEX()))
      DBUG_RETURN(1);
    select_lex->select_number= ++thd->stmt_lex->current_select_number;
    select_lex->parent_lex= lex; /* Used in init_query. */
    select_lex->init_query();
    select_lex->init_select();
  }
  lex->nest_level++;
  if (lex->nest_level > (int) MAX_SELECT_NESTING)
  {
    my_error(ER_TOO_HIGH_LEVEL_OF_NESTING_FOR_SELECT, MYF(0));
    DBUG_RETURN(1);
  }
  select_lex->nest_level= lex->nest_level;
  select_lex->nest_level_base= &thd->lex->unit;
  if (move_down)
  {
    SELECT_LEX_UNIT *unit;
    lex->subqueries= TRUE;
    /* first select_lex of subselect or derived table */
    if (!(unit= new (thd->mem_root) SELECT_LEX_UNIT()))
      DBUG_RETURN(1);

    unit->init_query();
    unit->thd= thd;
    unit->include_down(lex->current_select);
    unit->link_next= 0;
    unit->link_prev= 0;
    unit->return_to= lex->current_select;
    select_lex->include_down(unit);
    /*
      By default we assume that it is usual subselect and we have outer name
      resolution context, if no we will assign it to 0 later
    */
    select_lex->context.outer_context= &select_lex->outer_select()->context;
  }
  else
  {
    bool const outer_most= (lex->current_select->master_unit() == &lex->unit);
    if (outer_most && lex->result)
    {
      my_error(ER_WRONG_USAGE, MYF(0), "UNION", "INTO");
      DBUG_RETURN(TRUE);
    }

    /*
      This type of query is not possible in the grammar:
        SELECT 1 FROM t1 PROCEDURE ANALYSE() UNION ... ;

      But this type of query is still possible:
        (SELECT 1 FROM t1 PROCEDURE ANALYSE()) UNION ... ;
      and it's not easy to disallow this grammatically,
      because there can be any parenthesis nest level:
        (((SELECT 1 FROM t1 PROCEDURE ANALYSE()))) UNION ... ;
    */
    if (lex->proc_list.elements!=0)
    {
      my_error(ER_WRONG_USAGE, MYF(0), "UNION",
               "SELECT ... PROCEDURE ANALYSE()");
      DBUG_RETURN(TRUE);
    }
    // SELECT 1 FROM t1 ORDER BY 1 UNION SELECT 1 FROM t1 -- not possible
    DBUG_ASSERT(!lex->current_select->order_list.first ||
                lex->current_select->braces);
    // SELECT 1 FROM t1 LIMIT 1 UNION SELECT 1 FROM t1;   -- not possible
    DBUG_ASSERT(!lex->current_select->explicit_limit ||
                lex->current_select->braces);

    select_lex->include_neighbour(lex->current_select);
    SELECT_LEX_UNIT *unit= select_lex->master_unit();                              
    if (!unit->fake_select_lex && unit->add_fake_select_lex(lex->thd))
      DBUG_RETURN(1);
    select_lex->context.outer_context= 
                unit->first_select()->context.outer_context;
  }

  if (new_select)
    select_lex->include_global((st_select_lex_node**)&lex->all_selects_list);
  lex->current_select= select_lex;
  /*
    in subquery is SELECT query and we allow resolution of names in SELECT
    list
  */
  select_lex->context.resolve_in_select_list= TRUE;
  DBUG_RETURN(0);
}

/**
  Create a select to return the same output as 'SELECT @@var_name'.

  Used for SHOW COUNT(*) [ WARNINGS | ERROR].

  This will crash with a core dump if the variable doesn't exists.

  @param var_name		Variable name
*/

void create_select_for_variable(THD *thd, LEX_CSTRING *var_name)
{
  LEX *lex;
  Item *var;
  char buff[MAX_SYS_VAR_LENGTH*2+4+8], *end;
  DBUG_ENTER("create_select_for_variable");

  lex= thd->lex;
  mysql_init_select(lex);
  lex->sql_command= SQLCOM_SELECT;
  /*
    We set the name of Item to @@session.var_name because that then is used
    as the column name in the output.
  */
  if ((var= get_system_var(thd, OPT_SESSION, var_name, &null_clex_str)))
  {
    end= strxmov(buff, "@@session.", var_name->str, NullS);
    var->set_name(thd, buff, (uint)(end-buff), system_charset_info);
    add_item_to_list(thd, var);
  }
  DBUG_VOID_RETURN;
}


void mysql_init_multi_delete(LEX *lex)
{
  lex->sql_command=  SQLCOM_DELETE_MULTI;
  mysql_init_select(lex);
  lex->select_lex.select_limit= 0;
  lex->unit.select_limit_cnt= HA_POS_ERROR;
  lex->select_lex.table_list.save_and_clear(&lex->auxiliary_table_list);
  lex->query_tables= 0;
  lex->query_tables_last= &lex->query_tables;
}

static bool wsrep_mysql_parse(THD *thd, char *rawbuf, uint length,
                              Parser_state *parser_state,
                              bool is_com_multi,
                              bool is_next_command)
{
#ifdef WITH_WSREP
  mysql_mutex_lock(&thd->LOCK_wsrep_thd);
  bool is_autocommit=
    !thd->in_multi_stmt_transaction_mode()                    &&
    thd->wsrep_conflict_state() == NO_CONFLICT                &&
    !thd->wsrep_applier;

  do
  {
    if (thd->wsrep_conflict_state() == RETRY_AUTOCOMMIT)
    {
      thd->set_wsrep_conflict_state(NO_CONFLICT);
      /* Performance Schema Interface instrumentation, begin */
      thd->m_statement_psi= MYSQL_REFINE_STATEMENT(thd->m_statement_psi,
	      com_statement_info[thd->get_command()].m_key);
      MYSQL_SET_STATEMENT_TEXT(thd->m_statement_psi, thd->query(),
	                       thd->query_length());
    }
    mysql_mutex_unlock(&thd->LOCK_wsrep_thd);
    mysql_parse(thd, rawbuf, length, parser_state, is_com_multi,
                is_next_command);
    (void) wsrep_after_command(thd, !thd->in_active_multi_stmt_transaction());
    mysql_mutex_lock(&thd->LOCK_wsrep_thd);

<<<<<<< HEAD
    /*
      State after after_command hook must be either NO_CONFLICT
      or MUST_ABORT if the BF abort happened just after leaving
      after_command hook.
    */
    DBUG_ASSERT(thd->wsrep_conflict_state() == NO_CONFLICT ||
                thd->wsrep_conflict_state() == MUST_ABORT ||
                thd->wsrep_conflict_state() == RETRY_AUTOCOMMIT);
=======
    if (WSREP(thd)) {
      /* wsrep BF abort in query exec phase */
      mysql_mutex_lock(&thd->LOCK_wsrep_thd);
      if (thd->wsrep_conflict_state == MUST_ABORT) {
        wsrep_client_rollback(thd);

        WSREP_DEBUG("abort in exec query state, avoiding autocommit");
      }

      if (thd->wsrep_conflict_state == MUST_REPLAY)
      {
	if (thd->lex->explain)
          delete_explain_query(thd->lex);
        wsrep_replay_transaction(thd);
      }
>>>>>>> fa68b88b

    if (WSREP(thd)) {
      if (thd->wsrep_conflict_state() == RETRY_AUTOCOMMIT)
      {
        thd->reset_for_next_command();
        if (is_autocommit                           &&
            thd->lex->sql_command != SQLCOM_SELECT  &&
           (thd->wsrep_retry_counter < thd->variables.wsrep_retry_autocommit))
        {
          WSREP_DEBUG("wsrep retrying AC query: %lu  %s",
                      thd->wsrep_retry_counter, WSREP_QUERY(thd));

          close_thread_tables(thd);

          /*
           * refactored, this assert does not hold anymore, wsrep_post_rollback()
           * has cleared wsrep_exec_mode
           */
          assert(LOCAL_ROLLBACK != thd->wsrep_exec_mode);
          assert(LOCAL_STATE    == thd->wsrep_exec_mode);
//          thd->wsrep_exec_mode= LOCAL_STATE;
//          WSREP_DEBUG("wsrep_mysql_parse(%lu) cleared LOCAL_ROLLBACK for seqno %lld",
//                      thd->thread_id, (long long)wsrep_thd_trx_seqno(thd));
          // thd->set_wsrep_conflict_state(RETRY_AUTOCOMMIT);
          thd->wsrep_retry_counter++;            // grow
          wsrep_copy_query(thd);
          thd->set_time();
          parser_state->reset(rawbuf, length);

          /* PSI end */
          MYSQL_END_STATEMENT(thd->m_statement_psi, thd->get_stmt_da());
          thd->m_statement_psi= NULL;
          thd->m_digest= NULL;

          /* DTRACE end */
          if (MYSQL_QUERY_DONE_ENABLED())
          {
            MYSQL_QUERY_DONE(thd->is_error());
          }

          /* SHOW PROFILE end */
#if defined(ENABLED_PROFILING)
          thd->profiling.finish_current_query();
#endif

          /* SHOW PROFILE begin */
#if defined(ENABLED_PROFILING)
          thd->profiling.start_new_query("continuing");
          thd->profiling.set_query_source(rawbuf, length);
#endif

          /* DTRACE begin */
          MYSQL_QUERY_START(rawbuf, thd->thread_id,
                            (char *) (thd->db ? thd->db : ""),
                            &thd->security_ctx->priv_user[0],
                            (char *) thd->security_ctx->host_or_ip);

          /* PSI begin */
          thd->m_statement_psi= MYSQL_START_STATEMENT(&thd->m_statement_state,
                                                      com_statement_info[thd->get_command()].m_key,
                                                      thd->db.str, thd->db.length,
                                                      thd->charset());
          DBUG_ASSERT(thd->wsrep_next_trx_id() == WSREP_UNDEFINED_TRX_ID);
          thd->set_wsrep_next_trx_id(thd->query_id);
          WSREP_DEBUG("assigned new next trx id: %lu", thd->wsrep_next_trx_id());
        }
        else
        {
          WSREP_DEBUG("%s, thd: %lld is_AC: %d, retry: %lu - %lu SQL: %s",
                      (thd->wsrep_conflict_state_unsafe() == ABORTED) ?
                      "BF Aborted" : "cert failure",
                      (longlong) thd->thread_id, is_autocommit,
                      thd->wsrep_retry_counter, 
                      thd->variables.wsrep_retry_autocommit, thd->query());
<<<<<<< HEAD
          /*
            mariaDB code use here:
            my_message(ER_LOCK_DEADLOCK, "Deadlock: wsrep aborted transaction",
                   MYF(0));
            But, this breaks many mtr tests where victim deadlock may be
            randomly reported by native deadlock error or this mesage.
            Fixed this, temporarily, to use native ER_LOCK_DEADLOCK
            error, juts to get the tests passing
          */
          my_error(ER_LOCK_DEADLOCK, MYF(0));
          thd->reset_killed();
          thd->set_wsrep_conflict_state(NO_CONFLICT);
          if (thd->wsrep_conflict_state() != REPLAYING)
=======
          my_message(ER_LOCK_DEADLOCK, "Deadlock: wsrep aborted transaction",
                     MYF(0));
          thd->wsrep_conflict_state= NO_CONFLICT;
          if (thd->wsrep_conflict_state != REPLAYING)
>>>>>>> fa68b88b
            thd->wsrep_retry_counter= 0;             //  reset
        }
        mysql_mutex_unlock(&thd->LOCK_wsrep_thd);
        thd->reset_killed();
      }
      else
      {
        set_if_smaller(thd->wsrep_retry_counter, 0); // reset; eventually ok
        mysql_mutex_unlock(&thd->LOCK_wsrep_thd);
      }
    }
<<<<<<< HEAD
  }  while (thd->wsrep_conflict_state()== RETRY_AUTOCOMMIT);
  mysql_mutex_unlock(&thd->LOCK_wsrep_thd);
=======

    /* If retry is requested clean up explain structure */
    if ((thd->wsrep_conflict_state == RETRY_AUTOCOMMIT ||
	 thd->wsrep_conflict_state == MUST_REPLAY )
	&& thd->lex->explain)
    {
        delete_explain_query(thd->lex);
    }

  }  while (thd->wsrep_conflict_state== RETRY_AUTOCOMMIT);
>>>>>>> fa68b88b

  if (thd->wsrep_retry_query)
  {
    WSREP_DEBUG("releasing retry_query: conf %d sent %d kill %d  errno %d SQL %s",
                thd->wsrep_conflict_state_unsafe(),
                thd->get_stmt_da()->is_sent(),
                thd->killed,
                thd->get_stmt_da()->is_error() ? thd->get_stmt_da()->sql_errno() : 0,
                thd->wsrep_retry_query);
    my_free(thd->wsrep_retry_query);
    thd->wsrep_retry_query      = NULL;
    thd->wsrep_retry_query_len  = 0;
    thd->wsrep_retry_command    = COM_CONNECT;
  }
  return false;
}
#endif /* WITH_WSREP */

/*
  When you modify mysql_parse(), you may need to modify
  mysql_test_parse_for_slave() in this same file.
*/

/**
  Parse a query.

  @param       thd     Current thread
  @param       rawbuf  Begining of the query text
  @param       length  Length of the query text
  @param[out]  found_semicolon For multi queries, position of the character of
                               the next query in the query text.
  @param is_next_command there will be more command in the COM_MULTI batch
*/

void mysql_parse(THD *thd, char *rawbuf, uint length,
                 Parser_state *parser_state,
                 bool is_com_multi,
                 bool is_next_command)
{
  int error __attribute__((unused));
  DBUG_ENTER("mysql_parse");
  DBUG_EXECUTE_IF("parser_debug", turn_parser_debug_on(););

  /*
    Warning.
    The purpose of query_cache_send_result_to_client() is to lookup the
    query in the query cache first, to avoid parsing and executing it.
    So, the natural implementation would be to:
    - first, call query_cache_send_result_to_client,
    - second, if caching failed, initialise the lexical and syntactic parser.
    The problem is that the query cache depends on a clean initialization
    of (among others) lex->safe_to_cache_query and thd->server_status,
    which are reset respectively in
    - lex_start()
    - THD::reset_for_next_command()
    So, initializing the lexical analyser *before* using the query cache
    is required for the cache to work properly.
    FIXME: cleanup the dependencies in the code to simplify this.
  */
  lex_start(thd);
  thd->reset_for_next_command();
  if (is_next_command)
  {
    thd->server_status|= SERVER_MORE_RESULTS_EXISTS;
    if (is_com_multi)
      thd->get_stmt_da()->set_skip_flush();
  }

  if (query_cache_send_result_to_client(thd, rawbuf, length) <= 0)
  {
    LEX *lex= thd->lex;

    bool err= parse_sql(thd, parser_state, NULL, true);

    if (!err)
    {
      thd->m_statement_psi=
        MYSQL_REFINE_STATEMENT(thd->m_statement_psi,
                               sql_statement_info[thd->lex->sql_command].
                               m_key);
#ifndef NO_EMBEDDED_ACCESS_CHECKS
      if (mqh_used && thd->user_connect &&
	  check_mqh(thd, lex->sql_command))
      {
	thd->net.error = 0;
      }
      else
#endif
      {
	if (! thd->is_error())
	{
          const char *found_semicolon= parser_state->m_lip.found_semicolon;
          /*
            Binlog logs a string starting from thd->query and having length
            thd->query_length; so we set thd->query_length correctly (to not
            log several statements in one event, when we executed only first).
            We set it to not see the ';' (otherwise it would get into binlog
            and Query_log_event::print() would give ';;' output).
            This also helps display only the current query in SHOW
            PROCESSLIST.
          */
          if (found_semicolon && (ulong) (found_semicolon - thd->query()))
            thd->set_query(thd->query(),
                           (uint32) (found_semicolon - thd->query() - 1),
                           thd->charset());
          /* Actually execute the query */
          if (found_semicolon)
          {
            lex->safe_to_cache_query= 0;
            thd->server_status|= SERVER_MORE_RESULTS_EXISTS;
          }
          lex->set_trg_event_type_for_tables();
          MYSQL_QUERY_EXEC_START(thd->query(),
                                 thd->thread_id,
                                 thd->get_db(),
                                 &thd->security_ctx->priv_user[0],
                                 (char *) thd->security_ctx->host_or_ip,
                                 0);

          error= mysql_execute_command(thd);
          MYSQL_QUERY_EXEC_DONE(error);
	}
      }
    }
    else
    {
      /* Instrument this broken statement as "statement/sql/error" */
      thd->m_statement_psi=
        MYSQL_REFINE_STATEMENT(thd->m_statement_psi,
                               sql_statement_info[SQLCOM_END].m_key);
      DBUG_ASSERT(thd->is_error());
      DBUG_PRINT("info",("Command aborted. Fatal_error: %d",
			 thd->is_fatal_error));

      query_cache_abort(thd, &thd->query_cache_tls);
    }
    THD_STAGE_INFO(thd, stage_freeing_items);
    sp_cache_enforce_limit(thd->sp_proc_cache, stored_program_cache_size);
    sp_cache_enforce_limit(thd->sp_func_cache, stored_program_cache_size);
    sp_cache_enforce_limit(thd->sp_package_spec_cache, stored_program_cache_size);
    sp_cache_enforce_limit(thd->sp_package_body_cache, stored_program_cache_size);
    thd->end_statement();
    thd->cleanup_after_query();
    DBUG_ASSERT(thd->Item_change_list::is_empty());
  }
  else
  {
    /* Update statistics for getting the query from the cache */
    thd->lex->sql_command= SQLCOM_SELECT;
    thd->m_statement_psi=
      MYSQL_REFINE_STATEMENT(thd->m_statement_psi,
                             sql_statement_info[SQLCOM_SELECT].m_key);
    status_var_increment(thd->status_var.com_stat[SQLCOM_SELECT]);
    thd->update_stats();
#ifdef WITH_WSREP
    if (WSREP_CLIENT(thd))
    {
      thd->wsrep_sync_wait_gtid= WSREP_GTID_UNDEFINED;
    }
#endif /* WITH_WSREP */
  }
  DBUG_VOID_RETURN;
}


#ifdef HAVE_REPLICATION
/*
  Usable by the replication SQL thread only: just parse a query to know if it
  can be ignored because of replicate-*-table rules.

  @retval
    0	cannot be ignored
  @retval
    1	can be ignored
*/

bool mysql_test_parse_for_slave(THD *thd, char *rawbuf, uint length)
{
  LEX *lex= thd->lex;
  bool error= 0;
  DBUG_ENTER("mysql_test_parse_for_slave");

  Parser_state parser_state;
  if (!(error= parser_state.init(thd, rawbuf, length)))
  {
    lex_start(thd);
    thd->reset_for_next_command();

    if (!parse_sql(thd, & parser_state, NULL, true) &&
        all_tables_not_ok(thd, lex->select_lex.table_list.first))
      error= 1;                  /* Ignore question */
    thd->end_statement();
  }
  thd->cleanup_after_query();
  DBUG_RETURN(error);
}
#endif


bool
add_proc_to_list(THD* thd, Item *item)
{
  ORDER *order;
  Item	**item_ptr;

  if (!(order = (ORDER *) thd->alloc(sizeof(ORDER)+sizeof(Item*))))
    return 1;
  item_ptr = (Item**) (order+1);
  *item_ptr= item;
  order->item=item_ptr;
  thd->lex->proc_list.link_in_list(order, &order->next);
  return 0;
}


/**
  save order by and tables in own lists.
*/

bool add_to_list(THD *thd, SQL_I_List<ORDER> &list, Item *item,bool asc)
{
  ORDER *order;
  DBUG_ENTER("add_to_list");
  if (!(order = (ORDER *) thd->alloc(sizeof(ORDER))))
    DBUG_RETURN(1);
  order->item_ptr= item;
  order->item= &order->item_ptr;
  order->direction= (asc ? ORDER::ORDER_ASC : ORDER::ORDER_DESC);
  order->used=0;
  order->counter_used= 0;
  order->fast_field_copier_setup= 0; 
  list.link_in_list(order, &order->next);
  DBUG_RETURN(0);
}


/**
  Add a table to list of used tables.

  @param table		Table to add
  @param alias		alias for table (or null if no alias)
  @param table_options	A set of the following bits:
                         - TL_OPTION_UPDATING : Table will be updated
                         - TL_OPTION_FORCE_INDEX : Force usage of index
                         - TL_OPTION_ALIAS : an alias in multi table DELETE
  @param lock_type	How table should be locked
  @param mdl_type       Type of metadata lock to acquire on the table.
  @param use_index	List of indexed used in USE INDEX
  @param ignore_index	List of indexed used in IGNORE INDEX

  @retval
      0		Error
  @retval
    \#	Pointer to TABLE_LIST element added to the total table list
*/

TABLE_LIST *st_select_lex::add_table_to_list(THD *thd,
					     Table_ident *table,
					     LEX_CSTRING *alias,
					     ulong table_options,
					     thr_lock_type lock_type,
					     enum_mdl_type mdl_type,
					     List<Index_hint> *index_hints_arg,
                                             List<String> *partition_names,
                                             LEX_STRING *option)
{
  register TABLE_LIST *ptr;
  TABLE_LIST *UNINIT_VAR(previous_table_ref); /* The table preceding the current one. */
  LEX_CSTRING alias_str;
  LEX *lex= thd->lex;
  DBUG_ENTER("add_table_to_list");

  if (!table)
    DBUG_RETURN(0);				// End of memory
  alias_str= alias ? *alias : table->table;
  DBUG_ASSERT(alias_str.str);
  if (!MY_TEST(table_options & TL_OPTION_ALIAS) &&
      check_table_name(table->table.str, table->table.length, FALSE))
  {
    my_error(ER_WRONG_TABLE_NAME, MYF(0), table->table.str);
    DBUG_RETURN(0);
  }

  if (table->is_derived_table() == FALSE && table->db.str &&
      check_db_name((LEX_STRING*) &table->db))
  {
    my_error(ER_WRONG_DB_NAME, MYF(0), table->db.str);
    DBUG_RETURN(0);
  }

  if (!alias)                            /* Alias is case sensitive */
  {
    if (table->sel)
    {
      my_message(ER_DERIVED_MUST_HAVE_ALIAS,
                 ER_THD(thd, ER_DERIVED_MUST_HAVE_ALIAS), MYF(0));
      DBUG_RETURN(0);
    }
    /* alias_str points to table->table;  Let's make a copy */
    if (!(alias_str.str= (char*) thd->memdup(alias_str.str, alias_str.length+1)))
      DBUG_RETURN(0);
  }
  if (!(ptr = (TABLE_LIST *) thd->calloc(sizeof(TABLE_LIST))))
    DBUG_RETURN(0);				/* purecov: inspected */
  if (table->db.str)
  {
    ptr->is_fqtn= TRUE;
    ptr->db= table->db;
  }
  else if (lex->copy_db_to(&ptr->db))
    DBUG_RETURN(0);
  else
    ptr->is_fqtn= FALSE;

  ptr->alias= alias_str;
  ptr->is_alias= alias ? TRUE : FALSE;
  if (lower_case_table_names)
  {
    if (table->table.length)
      table->table.length= my_casedn_str(files_charset_info,
                                         (char*) table->table.str);
    if (ptr->db.length && ptr->db.str != any_db)
      ptr->db.length= my_casedn_str(files_charset_info, (char*) ptr->db.str);
  }
      
  ptr->table_name= table->table;
  ptr->lock_type=   lock_type;
  ptr->updating=    MY_TEST(table_options & TL_OPTION_UPDATING);
  /* TODO: remove TL_OPTION_FORCE_INDEX as it looks like it's not used */
  ptr->force_index= MY_TEST(table_options & TL_OPTION_FORCE_INDEX);
  ptr->ignore_leaves= MY_TEST(table_options & TL_OPTION_IGNORE_LEAVES);
  ptr->sequence=      MY_TEST(table_options & TL_OPTION_SEQUENCE);
  ptr->derived=	    table->sel;
  if (!ptr->derived && is_infoschema_db(&ptr->db))
  {
    ST_SCHEMA_TABLE *schema_table;
    if (ptr->updating &&
        /* Special cases which are processed by commands itself */
        lex->sql_command != SQLCOM_CHECK &&
        lex->sql_command != SQLCOM_CHECKSUM)
    {
      my_error(ER_DBACCESS_DENIED_ERROR, MYF(0),
               thd->security_ctx->priv_user,
               thd->security_ctx->priv_host,
               INFORMATION_SCHEMA_NAME.str);
      DBUG_RETURN(0);
    }
    schema_table= find_schema_table(thd, &ptr->table_name);
    if (!schema_table ||
        (schema_table->hidden && 
         ((sql_command_flags[lex->sql_command] & CF_STATUS_COMMAND) == 0 || 
          /*
            this check is used for show columns|keys from I_S hidden table
          */
          lex->sql_command == SQLCOM_SHOW_FIELDS ||
          lex->sql_command == SQLCOM_SHOW_KEYS)))
    {
      my_error(ER_UNKNOWN_TABLE, MYF(0),
               ptr->table_name.str, INFORMATION_SCHEMA_NAME.str);
      DBUG_RETURN(0);
    }
    ptr->schema_table_name= ptr->table_name;
    ptr->schema_table= schema_table;
  }
  ptr->select_lex=  lex->current_select;
  /*
    We can't cache internal temporary tables between prepares as the
    table may be deleted before next exection.
 */
  ptr->cacheable_table= !table->is_derived_table();
  ptr->index_hints= index_hints_arg;
  ptr->option= option ? option->str : 0;
  /* check that used name is unique. Sequences are ignored */
  if (lock_type != TL_IGNORE && !ptr->sequence)
  {
    TABLE_LIST *first_table= table_list.first;
    if (lex->sql_command == SQLCOM_CREATE_VIEW)
      first_table= first_table ? first_table->next_local : NULL;
    for (TABLE_LIST *tables= first_table ;
	 tables ;
	 tables=tables->next_local)
    {
      if (!my_strcasecmp(table_alias_charset, alias_str.str, tables->alias.str) &&
	  !cmp(&ptr->db, &tables->db) && ! tables->sequence)
      {
	my_error(ER_NONUNIQ_TABLE, MYF(0), alias_str.str); /* purecov: tested */
	DBUG_RETURN(0);				/* purecov: tested */
      }
    }
  }
  /* Store the table reference preceding the current one. */
  if (table_list.elements > 0 && !ptr->sequence)
  {
    /*
      table_list.next points to the last inserted TABLE_LIST->next_local'
      element
      We don't use the offsetof() macro here to avoid warnings from gcc
    */
    previous_table_ref= (TABLE_LIST*) ((char*) table_list.next -
                                       ((char*) &(ptr->next_local) -
                                        (char*) ptr));
    /*
      Set next_name_resolution_table of the previous table reference to point
      to the current table reference. In effect the list
      TABLE_LIST::next_name_resolution_table coincides with
      TABLE_LIST::next_local. Later this may be changed in
      store_top_level_join_columns() for NATURAL/USING joins.
    */
    previous_table_ref->next_name_resolution_table= ptr;
  }

  /*
    Link the current table reference in a local list (list for current select).
    Notice that as a side effect here we set the next_local field of the
    previous table reference to 'ptr'. Here we also add one element to the
    list 'table_list'.
    We don't store sequences into the local list to hide them from INSERT
    and SELECT.
  */
  if (!ptr->sequence)
    table_list.link_in_list(ptr, &ptr->next_local);
  ptr->next_name_resolution_table= NULL;
#ifdef WITH_PARTITION_STORAGE_ENGINE
  ptr->partition_names= partition_names;
#endif /* WITH_PARTITION_STORAGE_ENGINE */
  /* Link table in global list (all used tables) */
  lex->add_to_query_tables(ptr);

  // Pure table aliases do not need to be locked:
  if (!MY_TEST(table_options & TL_OPTION_ALIAS))
  {
    ptr->mdl_request.init(MDL_key::TABLE, ptr->db.str, ptr->table_name.str,
                          mdl_type,
                          MDL_TRANSACTION);
  }
  DBUG_RETURN(ptr);
}


/**
  Initialize a new table list for a nested join.

    The function initializes a structure of the TABLE_LIST type
    for a nested join. It sets up its nested join list as empty.
    The created structure is added to the front of the current
    join list in the st_select_lex object. Then the function
    changes the current nest level for joins to refer to the newly
    created empty list after having saved the info on the old level
    in the initialized structure.

  @param thd         current thread

  @retval
    0   if success
  @retval
    1   otherwise
*/

bool st_select_lex::init_nested_join(THD *thd)
{
  TABLE_LIST *ptr;
  NESTED_JOIN *nested_join;
  DBUG_ENTER("init_nested_join");

  if (!(ptr= (TABLE_LIST*) thd->calloc(ALIGN_SIZE(sizeof(TABLE_LIST))+
                                       sizeof(NESTED_JOIN))))
    DBUG_RETURN(1);
  nested_join= ptr->nested_join=
    ((NESTED_JOIN*) ((uchar*) ptr + ALIGN_SIZE(sizeof(TABLE_LIST))));

  join_list->push_front(ptr, thd->mem_root);
  ptr->embedding= embedding;
  ptr->join_list= join_list;
  ptr->alias.str="(nested_join)";
  ptr->alias.length= sizeof("(nested_join)")-1;
  embedding= ptr;
  join_list= &nested_join->join_list;
  join_list->empty();
  DBUG_RETURN(0);
}


/**
  End a nested join table list.

    The function returns to the previous join nest level.
    If the current level contains only one member, the function
    moves it one level up, eliminating the nest.

  @param thd         current thread

  @return
    - Pointer to TABLE_LIST element added to the total table list, if success
    - 0, otherwise
*/

TABLE_LIST *st_select_lex::end_nested_join(THD *thd)
{
  TABLE_LIST *ptr;
  NESTED_JOIN *nested_join;
  DBUG_ENTER("end_nested_join");

  DBUG_ASSERT(embedding);
  ptr= embedding;
  join_list= ptr->join_list;
  embedding= ptr->embedding;
  nested_join= ptr->nested_join;
  if (nested_join->join_list.elements == 1)
  {
    TABLE_LIST *embedded= nested_join->join_list.head();
    join_list->pop();
    embedded->join_list= join_list;
    embedded->embedding= embedding;
    join_list->push_front(embedded, thd->mem_root);
    ptr= embedded;
    embedded->lifted= 1;
  }
  else if (nested_join->join_list.elements == 0)
  {
    join_list->pop();
    ptr= 0;                                     // return value
  }
  DBUG_RETURN(ptr);
}


/**
  Nest last join operation.

    The function nest last join operation as if it was enclosed in braces.

  @param thd         current thread

  @retval
    0  Error
  @retval
    \#  Pointer to TABLE_LIST element created for the new nested join
*/

TABLE_LIST *st_select_lex::nest_last_join(THD *thd)
{
  TABLE_LIST *ptr;
  NESTED_JOIN *nested_join;
  List<TABLE_LIST> *embedded_list;
  DBUG_ENTER("nest_last_join");

  if (!(ptr= (TABLE_LIST*) thd->calloc(ALIGN_SIZE(sizeof(TABLE_LIST))+
                                       sizeof(NESTED_JOIN))))
    DBUG_RETURN(0);
  nested_join= ptr->nested_join=
    ((NESTED_JOIN*) ((uchar*) ptr + ALIGN_SIZE(sizeof(TABLE_LIST))));

  ptr->embedding= embedding;
  ptr->join_list= join_list;
  ptr->alias.str= "(nest_last_join)";
  ptr->alias.length= sizeof("(nest_last_join)")-1;
  embedded_list= &nested_join->join_list;
  embedded_list->empty();

  for (uint i=0; i < 2; i++)
  {
    TABLE_LIST *table= join_list->pop();
    if (!table)
      DBUG_RETURN(NULL);
    table->join_list= embedded_list;
    table->embedding= ptr;
    embedded_list->push_back(table);
    if (table->natural_join)
    {
      ptr->is_natural_join= TRUE;
      /*
        If this is a JOIN ... USING, move the list of joined fields to the
        table reference that describes the join.
      */
      if (prev_join_using)
        ptr->join_using_fields= prev_join_using;
    }
  }
  join_list->push_front(ptr, thd->mem_root);
  nested_join->used_tables= nested_join->not_null_tables= (table_map) 0;
  DBUG_RETURN(ptr);
}


/**
  Add a table to the current join list.

    The function puts a table in front of the current join list
    of st_select_lex object.
    Thus, joined tables are put into this list in the reverse order
    (the most outer join operation follows first).

  @param table       the table to add

  @return
    None
*/

void st_select_lex::add_joined_table(TABLE_LIST *table)
{
  DBUG_ENTER("add_joined_table");
  join_list->push_front(table, parent_lex->thd->mem_root);
  table->join_list= join_list;
  table->embedding= embedding;
  DBUG_VOID_RETURN;
}


/**
  Convert a right join into equivalent left join.

    The function takes the current join list t[0],t[1] ... and
    effectively converts it into the list t[1],t[0] ...
    Although the outer_join flag for the new nested table contains
    JOIN_TYPE_RIGHT, it will be handled as the inner table of a left join
    operation.

  EXAMPLES
  @verbatim
    SELECT * FROM t1 RIGHT JOIN t2 ON on_expr =>
      SELECT * FROM t2 LEFT JOIN t1 ON on_expr

    SELECT * FROM t1,t2 RIGHT JOIN t3 ON on_expr =>
      SELECT * FROM t1,t3 LEFT JOIN t2 ON on_expr

    SELECT * FROM t1,t2 RIGHT JOIN (t3,t4) ON on_expr =>
      SELECT * FROM t1,(t3,t4) LEFT JOIN t2 ON on_expr

    SELECT * FROM t1 LEFT JOIN t2 ON on_expr1 RIGHT JOIN t3  ON on_expr2 =>
      SELECT * FROM t3 LEFT JOIN (t1 LEFT JOIN t2 ON on_expr2) ON on_expr1
   @endverbatim

  @param thd         current thread

  @return
    - Pointer to the table representing the inner table, if success
    - 0, otherwise
*/

TABLE_LIST *st_select_lex::convert_right_join()
{
  TABLE_LIST *tab2= join_list->pop();
  TABLE_LIST *tab1= join_list->pop();
  DBUG_ENTER("convert_right_join");

  join_list->push_front(tab2, parent_lex->thd->mem_root);
  join_list->push_front(tab1, parent_lex->thd->mem_root);
  tab1->outer_join|= JOIN_TYPE_RIGHT;

  DBUG_RETURN(tab1);
}


void st_select_lex::prepare_add_window_spec(THD *thd)
{
  LEX *lex= thd->lex;
  lex->save_group_list= group_list;
  lex->save_order_list= order_list;
  lex->win_ref= NULL;
  lex->win_frame= NULL;
  lex->frame_top_bound= NULL;
  lex->frame_bottom_bound= NULL;
  group_list.empty();
  order_list.empty();
}

bool st_select_lex::add_window_def(THD *thd,
                                   LEX_CSTRING *win_name,
                                   LEX_CSTRING *win_ref,
                                   SQL_I_List<ORDER> win_partition_list,
                                   SQL_I_List<ORDER> win_order_list,
                                   Window_frame *win_frame)
{
  SQL_I_List<ORDER> *win_part_list_ptr=
    new (thd->mem_root) SQL_I_List<ORDER> (win_partition_list);
  SQL_I_List<ORDER> *win_order_list_ptr=
    new (thd->mem_root) SQL_I_List<ORDER> (win_order_list);
  if (!(win_part_list_ptr && win_order_list_ptr))
    return true;
  Window_def *win_def= new (thd->mem_root) Window_def(win_name,
                                                      win_ref,
                                                      win_part_list_ptr,
                                                      win_order_list_ptr,
                                                      win_frame);
  group_list= thd->lex->save_group_list;
  order_list= thd->lex->save_order_list;
  return (win_def == NULL || window_specs.push_back(win_def));
}

bool st_select_lex::add_window_spec(THD *thd, 
                                    LEX_CSTRING *win_ref,
                                    SQL_I_List<ORDER> win_partition_list,
                                    SQL_I_List<ORDER> win_order_list,
                                    Window_frame *win_frame)
{
  SQL_I_List<ORDER> *win_part_list_ptr=
    new (thd->mem_root) SQL_I_List<ORDER> (win_partition_list);
  SQL_I_List<ORDER> *win_order_list_ptr=
    new (thd->mem_root) SQL_I_List<ORDER> (win_order_list);
  if (!(win_part_list_ptr && win_order_list_ptr))
    return true;
  Window_spec *win_spec= new (thd->mem_root) Window_spec(win_ref,
                                                         win_part_list_ptr,
                                                         win_order_list_ptr,
                                                         win_frame);
  group_list= thd->lex->save_group_list;
  order_list= thd->lex->save_order_list;
  thd->lex->win_spec= win_spec;
  return (win_spec == NULL || window_specs.push_back(win_spec));
}

/**
  Set lock for all tables in current select level.

  @param lock_type			Lock to set for tables

  @note
    If lock is a write lock, then tables->updating is set 1
    This is to get tables_ok to know that the table is updated by the
    query
*/

void st_select_lex::set_lock_for_tables(thr_lock_type lock_type)
{
  bool for_update= lock_type >= TL_READ_NO_INSERT;
  DBUG_ENTER("set_lock_for_tables");
  DBUG_PRINT("enter", ("lock_type: %d  for_update: %d", lock_type,
		       for_update));
  for (TABLE_LIST *tables= table_list.first;
       tables;
       tables= tables->next_local)
  {
    tables->lock_type= lock_type;
    tables->updating=  for_update;
    tables->mdl_request.set_type((lock_type >= TL_WRITE_ALLOW_WRITE) ?
                                 MDL_SHARED_WRITE : MDL_SHARED_READ);
  }
  DBUG_VOID_RETURN;
}


/**
  Create a fake SELECT_LEX for a unit.

    The method create a fake SELECT_LEX object for a unit.
    This object is created for any union construct containing a union
    operation and also for any single select union construct of the form
    @verbatim
    (SELECT ... ORDER BY order_list [LIMIT n]) ORDER BY ... 
    @endvarbatim
    or of the form
    @varbatim
    (SELECT ... ORDER BY LIMIT n) ORDER BY ...
    @endvarbatim
  
  @param thd_arg		   thread handle

  @note
    The object is used to retrieve rows from the temporary table
    where the result on the union is obtained.

  @retval
    1     on failure to create the object
  @retval
    0     on success
*/

bool st_select_lex_unit::add_fake_select_lex(THD *thd_arg)
{
  SELECT_LEX *first_sl= first_select();
  DBUG_ENTER("add_fake_select_lex");
  DBUG_ASSERT(!fake_select_lex);

  if (!(fake_select_lex= new (thd_arg->mem_root) SELECT_LEX()))
      DBUG_RETURN(1);
  fake_select_lex->include_standalone(this, 
                                      (SELECT_LEX_NODE**)&fake_select_lex);
  fake_select_lex->select_number= INT_MAX;
  fake_select_lex->parent_lex= thd_arg->lex; /* Used in init_query. */
  fake_select_lex->make_empty_select();
  fake_select_lex->linkage= GLOBAL_OPTIONS_TYPE;
  fake_select_lex->select_limit= 0;

  fake_select_lex->context.outer_context=first_sl->context.outer_context;
  /* allow item list resolving in fake select for ORDER BY */
  fake_select_lex->context.resolve_in_select_list= TRUE;
  fake_select_lex->context.select_lex= fake_select_lex;  

  fake_select_lex->nest_level_base= first_select()->nest_level_base;
  fake_select_lex->nest_level=first_select()->nest_level;

  if (!is_unit_op())
  {
    /* 
      This works only for 
      (SELECT ... ORDER BY list [LIMIT n]) ORDER BY order_list [LIMIT m],
      (SELECT ... LIMIT n) ORDER BY order_list [LIMIT m]
      just before the parser starts processing order_list
    */ 
    fake_select_lex->no_table_names_allowed= 1;
    thd_arg->lex->current_select= fake_select_lex;
  }
  thd_arg->lex->pop_context();
  DBUG_RETURN(0);
}


/**
  Push a new name resolution context for a JOIN ... ON clause to the
  context stack of a query block.

    Create a new name resolution context for a JOIN ... ON clause,
    set the first and last leaves of the list of table references
    to be used for name resolution, and push the newly created
    context to the stack of contexts of the query.

  @param thd       pointer to current thread
  @param left_op   left  operand of the JOIN
  @param right_op  rigth operand of the JOIN

  @retval
    FALSE  if all is OK
  @retval
    TRUE   if a memory allocation error occurred
*/

bool
push_new_name_resolution_context(THD *thd,
                                 TABLE_LIST *left_op, TABLE_LIST *right_op)
{
  Name_resolution_context *on_context;
  if (!(on_context= new (thd->mem_root) Name_resolution_context))
    return TRUE;
  on_context->init();
  on_context->first_name_resolution_table=
    left_op->first_leaf_for_name_resolution();
  on_context->last_name_resolution_table=
    right_op->last_leaf_for_name_resolution();
  return thd->lex->push_context(on_context, thd->mem_root);
}


/**
  Fix condition which contains only field (f turns to  f <> 0 )

  @param cond            The condition to fix

  @return fixed condition
*/

Item *normalize_cond(THD *thd, Item *cond)
{
  if (cond)
  {
    Item::Type type= cond->type();
    if (type == Item::FIELD_ITEM || type == Item::REF_ITEM)
    {
      cond= new (thd->mem_root) Item_func_ne(thd, cond, new (thd->mem_root) Item_int(thd, 0));
    }
  }
  return cond;
}


/**
  Add an ON condition to the second operand of a JOIN ... ON.

    Add an ON condition to the right operand of a JOIN ... ON clause.

  @param b     the second operand of a JOIN ... ON
  @param expr  the condition to be added to the ON clause

  @retval
    FALSE  if there was some error
  @retval
    TRUE   if all is OK
*/

void add_join_on(THD *thd, TABLE_LIST *b, Item *expr)
{
  if (expr)
  {
    expr= normalize_cond(thd, expr);
    if (!b->on_expr)
      b->on_expr= expr;
    else
    {
      /*
        If called from the parser, this happens if you have both a
        right and left join. If called later, it happens if we add more
        than one condition to the ON clause.
      */
      b->on_expr= new (thd->mem_root) Item_cond_and(thd, b->on_expr,expr);
    }
    b->on_expr->top_level_item();
  }
}


/**
  Mark that there is a NATURAL JOIN or JOIN ... USING between two
  tables.

    This function marks that table b should be joined with a either via
    a NATURAL JOIN or via JOIN ... USING. Both join types are special
    cases of each other, so we treat them together. The function
    setup_conds() creates a list of equal condition between all fields
    of the same name for NATURAL JOIN or the fields in 'using_fields'
    for JOIN ... USING. The list of equality conditions is stored
    either in b->on_expr, or in JOIN::conds, depending on whether there
    was an outer join.

  EXAMPLE
  @verbatim
    SELECT * FROM t1 NATURAL LEFT JOIN t2
     <=>
    SELECT * FROM t1 LEFT JOIN t2 ON (t1.i=t2.i and t1.j=t2.j ... )

    SELECT * FROM t1 NATURAL JOIN t2 WHERE <some_cond>
     <=>
    SELECT * FROM t1, t2 WHERE (t1.i=t2.i and t1.j=t2.j and <some_cond>)

    SELECT * FROM t1 JOIN t2 USING(j) WHERE <some_cond>
     <=>
    SELECT * FROM t1, t2 WHERE (t1.j=t2.j and <some_cond>)
   @endverbatim

  @param a		  Left join argument
  @param b		  Right join argument
  @param using_fields    Field names from USING clause
*/

void add_join_natural(TABLE_LIST *a, TABLE_LIST *b, List<String> *using_fields,
                      SELECT_LEX *lex)
{
  b->natural_join= a;
  lex->prev_join_using= using_fields;
}


/**
  Find a thread by id and return it, locking it LOCK_thd_kill

  @param id  Identifier of the thread we're looking for
  @param query_id If true, search by query_id instead of thread_id

  @return NULL    - not found
          pointer - thread found, and its LOCK_thd_kill is locked.
*/

THD *find_thread_by_id(longlong id, bool query_id)
{
  THD *tmp;
  mysql_mutex_lock(&LOCK_thread_count); // For unlink from list
  I_List_iterator<THD> it(threads);
  while ((tmp=it++))
  {
    if (tmp->get_command() == COM_DAEMON)
      continue;
    if (id == (query_id ? tmp->query_id : (longlong) tmp->thread_id))
    {
      mysql_mutex_lock(&tmp->LOCK_thd_kill);    // Lock from delete
      break;
    }
  }
  mysql_mutex_unlock(&LOCK_thread_count);
  return tmp;
}


/**
  kill one thread.

  @param thd			Thread class
  @param id                     Thread id or query id
  @param kill_signal            Should it kill the query or the connection
  @param type                   Type of id: thread id or query id

  @note
    This is written such that we have a short lock on LOCK_thread_count
*/

uint
kill_one_thread(THD *thd, longlong id, killed_state kill_signal, killed_type type)
{
  THD *tmp;
  uint error= (type == KILL_TYPE_QUERY ? ER_NO_SUCH_QUERY : ER_NO_SUCH_THREAD);
  DBUG_ENTER("kill_one_thread");
  DBUG_PRINT("enter", ("id: %lld  signal: %u", id, (uint) kill_signal));

  if (id && (tmp= find_thread_by_id(id, type == KILL_TYPE_QUERY)))
  {
    /*
      If we're SUPER, we can KILL anything, including system-threads.
      No further checks.

      KILLer: thd->security_ctx->user could in theory be NULL while
      we're still in "unauthenticated" state. This is a theoretical
      case (the code suggests this could happen, so we play it safe).

      KILLee: tmp->security_ctx->user will be NULL for system threads.
      We need to check so Jane Random User doesn't crash the server
      when trying to kill a) system threads or b) unauthenticated users'
      threads (Bug#43748).

      If user of both killer and killee are non-NULL, proceed with
      slayage if both are string-equal.

      It's ok to also kill DELAYED threads with KILL_CONNECTION instead of
      KILL_SYSTEM_THREAD; The difference is that KILL_CONNECTION may be
      faster and do a harder kill than KILL_SYSTEM_THREAD;
    */

    if (((thd->security_ctx->master_access & SUPER_ACL) ||
        thd->security_ctx->user_matches(tmp->security_ctx)) &&
	!wsrep_thd_is_BF((void*)tmp, true))
    {
      if (WSREP(tmp)) mysql_mutex_lock(&tmp->LOCK_wsrep_thd);
      tmp->awake_no_mutex(kill_signal);
      if (WSREP(tmp)) mysql_mutex_unlock(&tmp->LOCK_wsrep_thd);
      error=0;
    }
    else
      error= (type == KILL_TYPE_QUERY ? ER_KILL_QUERY_DENIED_ERROR :
                                        ER_KILL_DENIED_ERROR);
    mysql_mutex_unlock(&tmp->LOCK_thd_kill);
  }
  DBUG_PRINT("exit", ("%d", error));
  DBUG_RETURN(error);
}


/**
  kill all threads from one user

  @param thd			Thread class
  @param user_name		User name for threads we should kill
  @param only_kill_query        Should it kill the query or the connection

  @note
    This is written such that we have a short lock on LOCK_thread_count

    If we can't kill all threads because of security issues, no threads
    are killed.
*/

static uint kill_threads_for_user(THD *thd, LEX_USER *user,
                                  killed_state kill_signal, ha_rows *rows)
{
  THD *tmp;
  List<THD> threads_to_kill;
  DBUG_ENTER("kill_threads_for_user");

  *rows= 0;

  if (thd->is_fatal_error)                       // If we run out of memory
    DBUG_RETURN(ER_OUT_OF_RESOURCES);

  DBUG_PRINT("enter", ("user: %s  signal: %u", user->user.str,
                       (uint) kill_signal));

  mysql_mutex_lock(&LOCK_thread_count); // For unlink from list
  I_List_iterator<THD> it(threads);
  while ((tmp=it++))
  {
    if (!tmp->security_ctx->user)
      continue;
    /*
      Check that hostname (if given) and user name matches.

      host.str[0] == '%' means that host name was not given. See sql_yacc.yy
    */
    if (((user->host.str[0] == '%' && !user->host.str[1]) ||
         !strcmp(tmp->security_ctx->host_or_ip, user->host.str)) &&
        !strcmp(tmp->security_ctx->user, user->user.str))
    {
      if (!(thd->security_ctx->master_access & SUPER_ACL) &&
          !thd->security_ctx->user_matches(tmp->security_ctx))
      {
        mysql_mutex_unlock(&LOCK_thread_count);
        DBUG_RETURN(ER_KILL_DENIED_ERROR);
      }
      if (!threads_to_kill.push_back(tmp, thd->mem_root))
        mysql_mutex_lock(&tmp->LOCK_thd_kill); // Lock from delete
    }
  }
  mysql_mutex_unlock(&LOCK_thread_count);
  if (!threads_to_kill.is_empty())
  {
    List_iterator_fast<THD> it2(threads_to_kill);
    THD *next_ptr;
    THD *ptr= it2++;
    do
    {
      ptr->awake_no_mutex(kill_signal);
      /*
        Careful here: The list nodes are allocated on the memroots of the
        THDs to be awakened.
        But those THDs may be terminated and deleted as soon as we release
        LOCK_thd_kill, which will make the list nodes invalid.
        Since the operation "it++" dereferences the "next" pointer of the
        previous list node, we need to do this while holding LOCK_thd_kill.
      */
      next_ptr= it2++;
      mysql_mutex_unlock(&ptr->LOCK_thd_kill);
      (*rows)++;
    } while ((ptr= next_ptr));
  }
  DBUG_RETURN(0);
}


/**
  kills a thread and sends response.

  @param thd                    Thread class
  @param id                     Thread id or query id
  @param state                  Should it kill the query or the connection
  @param type                   Type of id: thread id or query id
*/

static
void sql_kill(THD *thd, longlong id, killed_state state, killed_type type)
{
  uint error;
  if (!(error= kill_one_thread(thd, id, state, type)))
  {
    if (!thd->killed)
      my_ok(thd);
    else
      thd->send_kill_message();
  }
  else
    my_error(error, MYF(0), id);
}


static
void sql_kill_user(THD *thd, LEX_USER *user, killed_state state)
{
  uint error;
  ha_rows rows;
  if (!(error= kill_threads_for_user(thd, user, state, &rows)))
    my_ok(thd, rows);
  else
  {
    /*
      This is probably ER_OUT_OF_RESOURCES, but in the future we may
      want to write the name of the user we tried to kill
    */
    my_error(error, MYF(0), user->host.str, user->user.str);
  }
}


/** If pointer is not a null pointer, append filename to it. */

bool append_file_to_dir(THD *thd, const char **filename_ptr,
                        const LEX_CSTRING *table_name)
{
  char buff[FN_REFLEN],*ptr, *end;
  if (!*filename_ptr)
    return 0;					// nothing to do

  /* Check that the filename is not too long and it's a hard path */
  if (strlen(*filename_ptr)+table_name->length >= FN_REFLEN-1 ||
      !test_if_hard_path(*filename_ptr))
  {
    my_error(ER_WRONG_TABLE_NAME, MYF(0), *filename_ptr);
    return 1;
  }
  /* Fix is using unix filename format on dos */
  strmov(buff,*filename_ptr);
  end=convert_dirname(buff, *filename_ptr, NullS);
  if (!(ptr= (char*) thd->alloc((size_t) (end-buff) + table_name->length + 1)))
    return 1;					// End of memory
  *filename_ptr=ptr;
  strxmov(ptr,buff,table_name->str,NullS);
  return 0;
}


/**
  Check if the select is a simple select (not an union).

  @retval
    0	ok
  @retval
    1	error	; In this case the error messege is sent to the client
*/

bool check_simple_select()
{
  THD *thd= current_thd;
  LEX *lex= thd->lex;
  if (lex->current_select != &lex->select_lex)
  {
    char command[80];
    Lex_input_stream *lip= & thd->m_parser_state->m_lip;
    strmake(command, lip->yylval->symbol.str,
	    MY_MIN(lip->yylval->symbol.length, sizeof(command)-1));
    my_error(ER_CANT_USE_OPTION_HERE, MYF(0), command);
    return 1;
  }
  return 0;
}


Comp_creator *comp_eq_creator(bool invert)
{
  return invert?(Comp_creator *)&ne_creator:(Comp_creator *)&eq_creator;
}


Comp_creator *comp_ge_creator(bool invert)
{
  return invert?(Comp_creator *)&lt_creator:(Comp_creator *)&ge_creator;
}


Comp_creator *comp_gt_creator(bool invert)
{
  return invert?(Comp_creator *)&le_creator:(Comp_creator *)&gt_creator;
}


Comp_creator *comp_le_creator(bool invert)
{
  return invert?(Comp_creator *)&gt_creator:(Comp_creator *)&le_creator;
}


Comp_creator *comp_lt_creator(bool invert)
{
  return invert?(Comp_creator *)&ge_creator:(Comp_creator *)&lt_creator;
}


Comp_creator *comp_ne_creator(bool invert)
{
  return invert?(Comp_creator *)&eq_creator:(Comp_creator *)&ne_creator;
}


/**
  Construct ALL/ANY/SOME subquery Item.

  @param left_expr   pointer to left expression
  @param cmp         compare function creator
  @param all         true if we create ALL subquery
  @param select_lex  pointer on parsed subquery structure

  @return
    constructed Item (or 0 if out of memory)
*/
Item * all_any_subquery_creator(THD *thd, Item *left_expr,
				chooser_compare_func_creator cmp,
				bool all,
				SELECT_LEX *select_lex)
{
  if ((cmp == &comp_eq_creator) && !all)       //  = ANY <=> IN
    return new (thd->mem_root) Item_in_subselect(thd, left_expr, select_lex);

  if ((cmp == &comp_ne_creator) && all)        // <> ALL <=> NOT IN
    return new (thd->mem_root) Item_func_not(thd,
             new (thd->mem_root) Item_in_subselect(thd, left_expr, select_lex));

  Item_allany_subselect *it=
    new (thd->mem_root) Item_allany_subselect(thd, left_expr, cmp, select_lex,
                                              all);
  if (all) /* ALL */
    return it->upper_item= new (thd->mem_root) Item_func_not_all(thd, it);

  /* ANY/SOME */
  return it->upper_item= new (thd->mem_root) Item_func_nop_all(thd, it);
}


/**
  Multi update query pre-check.

  @param thd		Thread handler
  @param tables	Global/local table list (have to be the same)

  @retval
    FALSE OK
  @retval
    TRUE  Error
*/

bool multi_update_precheck(THD *thd, TABLE_LIST *tables)
{
  TABLE_LIST *table;
  LEX *lex= thd->lex;
  SELECT_LEX *select_lex= &lex->select_lex;
  DBUG_ENTER("multi_update_precheck");

  if (select_lex->item_list.elements != lex->value_list.elements)
  {
    my_message(ER_WRONG_VALUE_COUNT, ER_THD(thd, ER_WRONG_VALUE_COUNT), MYF(0));
    DBUG_RETURN(TRUE);
  }
  /*
    Ensure that we have UPDATE or SELECT privilege for each table
    The exact privilege is checked in mysql_multi_update()
  */
  for (table= tables; table; table= table->next_local)
  {
    if (table->is_jtbm())
      continue;
    if (table->derived)
      table->grant.privilege= SELECT_ACL;
    else if ((check_access(thd, UPDATE_ACL, table->db.str,
                           &table->grant.privilege,
                           &table->grant.m_internal,
                           0, 1) ||
              check_grant(thd, UPDATE_ACL, table, FALSE, 1, TRUE)) &&
             (check_access(thd, SELECT_ACL, table->db.str,
                           &table->grant.privilege,
                           &table->grant.m_internal,
                           0, 0) ||
              check_grant(thd, SELECT_ACL, table, FALSE, 1, FALSE)))
      DBUG_RETURN(TRUE);

    table->grant.orig_want_privilege= 0;
    table->table_in_first_from_clause= 1;
  }
  /*
    Is there tables of subqueries?
  */
  if (&lex->select_lex != lex->all_selects_list)
  {
    DBUG_PRINT("info",("Checking sub query list"));
    for (table= tables; table; table= table->next_global)
    {
      if (!table->table_in_first_from_clause)
      {
	if (check_access(thd, SELECT_ACL, table->db.str,
                         &table->grant.privilege,
                         &table->grant.m_internal,
                         0, 0) ||
	    check_grant(thd, SELECT_ACL, table, FALSE, 1, FALSE))
	  DBUG_RETURN(TRUE);
      }
    }
  }

  DBUG_RETURN(FALSE);
}

/**
  Multi delete query pre-check.

  @param thd			Thread handler
  @param tables		Global/local table list

  @retval
    FALSE OK
  @retval
    TRUE  error
*/

bool multi_delete_precheck(THD *thd, TABLE_LIST *tables)
{
  SELECT_LEX *select_lex= &thd->lex->select_lex;
  TABLE_LIST *aux_tables= thd->lex->auxiliary_table_list.first;
  TABLE_LIST **save_query_tables_own_last= thd->lex->query_tables_own_last;
  DBUG_ENTER("multi_delete_precheck");

  /*
    Temporary tables are pre-opened in 'tables' list only. Here we need to
    initialize TABLE instances in 'aux_tables' list.
  */
  for (TABLE_LIST *tl= aux_tables; tl; tl= tl->next_global)
  {
    if (tl->table)
      continue;

    if (tl->correspondent_table)
      tl->table= tl->correspondent_table->table;
  }

  /* sql_yacc guarantees that tables and aux_tables are not zero */
  DBUG_ASSERT(aux_tables != 0);
  if (check_table_access(thd, SELECT_ACL, tables, FALSE, UINT_MAX, FALSE))
    DBUG_RETURN(TRUE);

  /*
    Since aux_tables list is not part of LEX::query_tables list we
    have to juggle with LEX::query_tables_own_last value to be able
    call check_table_access() safely.
  */
  thd->lex->query_tables_own_last= 0;
  if (check_table_access(thd, DELETE_ACL, aux_tables, FALSE, UINT_MAX, FALSE))
  {
    thd->lex->query_tables_own_last= save_query_tables_own_last;
    DBUG_RETURN(TRUE);
  }
  thd->lex->query_tables_own_last= save_query_tables_own_last;

  if ((thd->variables.option_bits & OPTION_SAFE_UPDATES) && !select_lex->where)
  {
    my_message(ER_UPDATE_WITHOUT_KEY_IN_SAFE_MODE,
               ER_THD(thd, ER_UPDATE_WITHOUT_KEY_IN_SAFE_MODE), MYF(0));
    DBUG_RETURN(TRUE);
  }
  DBUG_RETURN(FALSE);
}


/*
  Given a table in the source list, find a correspondent table in the
  table references list.

  @param lex Pointer to LEX representing multi-delete.
  @param src Source table to match.
  @param ref Table references list.

  @remark The source table list (tables listed before the FROM clause
  or tables listed in the FROM clause before the USING clause) may
  contain table names or aliases that must match unambiguously one,
  and only one, table in the target table list (table references list,
  after FROM/USING clause).

  @return Matching table, NULL otherwise.
*/

static TABLE_LIST *multi_delete_table_match(LEX *lex, TABLE_LIST *tbl,
                                            TABLE_LIST *tables)
{
  TABLE_LIST *match= NULL;
  DBUG_ENTER("multi_delete_table_match");

  for (TABLE_LIST *elem= tables; elem; elem= elem->next_local)
  {
    int res;

    if (tbl->is_fqtn && elem->is_alias)
      continue; /* no match */
    if (tbl->is_fqtn && elem->is_fqtn)
      res= (my_strcasecmp(table_alias_charset, tbl->table_name.str, elem->table_name.str) ||
            cmp(&tbl->db, &elem->db));
    else if (elem->is_alias)
      res= my_strcasecmp(table_alias_charset, tbl->alias.str, elem->alias.str);
    else
      res= (my_strcasecmp(table_alias_charset, tbl->table_name.str, elem->table_name.str) ||
            cmp(&tbl->db, &elem->db));

    if (res)
      continue;

    if (match)
    {
      my_error(ER_NONUNIQ_TABLE, MYF(0), elem->alias.str);
      DBUG_RETURN(NULL);
    }

    match= elem;
  }

  if (!match)
    my_error(ER_UNKNOWN_TABLE, MYF(0), tbl->table_name.str, "MULTI DELETE");

  DBUG_RETURN(match);
}


/**
  Link tables in auxilary table list of multi-delete with corresponding
  elements in main table list, and set proper locks for them.

  @param lex   pointer to LEX representing multi-delete

  @retval
    FALSE   success
  @retval
    TRUE    error
*/

bool multi_delete_set_locks_and_link_aux_tables(LEX *lex)
{
  TABLE_LIST *tables= lex->select_lex.table_list.first;
  TABLE_LIST *target_tbl;
  DBUG_ENTER("multi_delete_set_locks_and_link_aux_tables");

  lex->table_count= 0;

  for (target_tbl= lex->auxiliary_table_list.first;
       target_tbl; target_tbl= target_tbl->next_local)
  {
    lex->table_count++;
    /* All tables in aux_tables must be found in FROM PART */
    TABLE_LIST *walk= multi_delete_table_match(lex, target_tbl, tables);
    if (!walk)
      DBUG_RETURN(TRUE);
    if (!walk->derived)
      target_tbl->table_name= walk->table_name;
    walk->updating= target_tbl->updating;
    walk->lock_type= target_tbl->lock_type;
    /* We can assume that tables to be deleted from are locked for write. */
    DBUG_ASSERT(walk->lock_type >= TL_WRITE_ALLOW_WRITE);
    walk->mdl_request.set_type(MDL_SHARED_WRITE);
    target_tbl->correspondent_table= walk;	// Remember corresponding table
  }
  DBUG_RETURN(FALSE);
}


/**
  simple UPDATE query pre-check.

  @param thd		Thread handler
  @param tables	Global table list

  @retval
    FALSE OK
  @retval
    TRUE  Error
*/

bool update_precheck(THD *thd, TABLE_LIST *tables)
{
  DBUG_ENTER("update_precheck");
  if (thd->lex->select_lex.item_list.elements != thd->lex->value_list.elements)
  {
    my_message(ER_WRONG_VALUE_COUNT, ER_THD(thd, ER_WRONG_VALUE_COUNT), MYF(0));
    DBUG_RETURN(TRUE);
  }
  DBUG_RETURN(check_one_table_access(thd, UPDATE_ACL, tables));
}


/**
  simple DELETE query pre-check.

  @param thd		Thread handler
  @param tables	Global table list

  @retval
    FALSE  OK
  @retval
    TRUE   error
*/

bool delete_precheck(THD *thd, TABLE_LIST *tables)
{
  DBUG_ENTER("delete_precheck");
  if (tables->vers_conditions)
  {
    if (check_one_table_access(thd, DELETE_HISTORY_ACL, tables))
      DBUG_RETURN(TRUE);
  }
  else
  {
    if (check_one_table_access(thd, DELETE_ACL, tables))
      DBUG_RETURN(TRUE);
    /* Set privilege for the WHERE clause */
    tables->grant.want_privilege=(SELECT_ACL & ~tables->grant.privilege);
  }
  DBUG_RETURN(FALSE);
}


/**
  simple INSERT query pre-check.

  @param thd		Thread handler
  @param tables	Global table list

  @retval
    FALSE  OK
  @retval
    TRUE   error
*/

bool insert_precheck(THD *thd, TABLE_LIST *tables)
{
  LEX *lex= thd->lex;
  DBUG_ENTER("insert_precheck");

  /*
    Check that we have modify privileges for the first table and
    select privileges for the rest
  */
  ulong privilege= (INSERT_ACL |
                    (lex->duplicates == DUP_REPLACE ? DELETE_ACL : 0) |
                    (lex->value_list.elements ? UPDATE_ACL : 0));

  if (check_one_table_access(thd, privilege, tables))
    DBUG_RETURN(TRUE);

  if (lex->update_list.elements != lex->value_list.elements)
  {
    my_message(ER_WRONG_VALUE_COUNT, ER_THD(thd, ER_WRONG_VALUE_COUNT), MYF(0));
    DBUG_RETURN(TRUE);
  }
  DBUG_RETURN(FALSE);
}


/**
   Set proper open mode and table type for element representing target table
   of CREATE TABLE statement, also adjust statement table list if necessary.
*/

void create_table_set_open_action_and_adjust_tables(LEX *lex)
{
  TABLE_LIST *create_table= lex->query_tables;

  if (lex->tmp_table())
    create_table->open_type= OT_TEMPORARY_ONLY;
  else
    create_table->open_type= OT_BASE_ONLY;

  if (!lex->select_lex.item_list.elements)
  {
    /*
      Avoid opening and locking target table for ordinary CREATE TABLE
      or CREATE TABLE LIKE for write (unlike in CREATE ... SELECT we
      won't do any insertions in it anyway). Not doing this causes
      problems when running CREATE TABLE IF NOT EXISTS for already
      existing log table.
    */
    create_table->lock_type= TL_READ;
  }
}


/**
  CREATE TABLE query pre-check.

  @param thd			Thread handler
  @param tables		Global table list
  @param create_table	        Table which will be created

  @retval
    FALSE   OK
  @retval
    TRUE   Error
*/

bool create_table_precheck(THD *thd, TABLE_LIST *tables,
                           TABLE_LIST *create_table)
{
  LEX *lex= thd->lex;
  SELECT_LEX *select_lex= &lex->select_lex;
  ulong want_priv;
  bool error= TRUE;                                 // Error message is given
  DBUG_ENTER("create_table_precheck");

  /*
    Require CREATE [TEMPORARY] privilege on new table; for
    CREATE TABLE ... SELECT, also require INSERT.
  */

  want_priv= lex->tmp_table() ?  CREATE_TMP_ACL :
             (CREATE_ACL | (select_lex->item_list.elements ? INSERT_ACL : 0));

  /* CREATE OR REPLACE on not temporary tables require DROP_ACL */
  if (lex->create_info.or_replace() && !lex->tmp_table())
    want_priv|= DROP_ACL;
                          
  if (check_access(thd, want_priv, create_table->db.str,
                   &create_table->grant.privilege,
                   &create_table->grant.m_internal,
                   0, 0))
    goto err;

  /* If it is a merge table, check privileges for merge children. */
  if (lex->create_info.merge_list.first)
  {
    /*
      The user must have (SELECT_ACL | UPDATE_ACL | DELETE_ACL) on the
      underlying base tables, even if there are temporary tables with the same
      names.

      From user's point of view, it might look as if the user must have these
      privileges on temporary tables to create a merge table over them. This is
      one of two cases when a set of privileges is required for operations on
      temporary tables (see also CREATE TABLE).

      The reason for this behavior stems from the following facts:

        - For merge tables, the underlying table privileges are checked only
          at CREATE TABLE / ALTER TABLE time.

          In other words, once a merge table is created, the privileges of
          the underlying tables can be revoked, but the user will still have
          access to the merge table (provided that the user has privileges on
          the merge table itself). 

        - Temporary tables shadow base tables.

          I.e. there might be temporary and base tables with the same name, and
          the temporary table takes the precedence in all operations.

        - For temporary MERGE tables we do not track if their child tables are
          base or temporary. As result we can't guarantee that privilege check
          which was done in presence of temporary child will stay relevant
          later as this temporary table might be removed.

      If SELECT_ACL | UPDATE_ACL | DELETE_ACL privileges were not checked for
      the underlying *base* tables, it would create a security breach as in
      Bug#12771903.
    */

    if (check_table_access(thd, SELECT_ACL | UPDATE_ACL | DELETE_ACL,
                           lex->create_info.merge_list.first,
                           FALSE, UINT_MAX, FALSE))
      goto err;
  }

  if (want_priv != CREATE_TMP_ACL &&
      check_grant(thd, want_priv, create_table, FALSE, 1, FALSE))
    goto err;

  if (select_lex->item_list.elements)
  {
    /* Check permissions for used tables in CREATE TABLE ... SELECT */
    if (tables && check_table_access(thd, SELECT_ACL, tables, FALSE,
                                     UINT_MAX, FALSE))
      goto err;
  }
  else if (lex->create_info.like())
  {
    if (check_table_access(thd, SELECT_ACL, tables, FALSE, UINT_MAX, FALSE))
      goto err;
  }

  if (check_fk_parent_table_access(thd, &lex->create_info, &lex->alter_info,
                                   create_table->db.str))
    goto err;

  error= FALSE;

err:
  DBUG_RETURN(error);
}


/**
  Check privileges for LOCK TABLES statement.

  @param thd     Thread context.
  @param tables  List of tables to be locked.

  @retval FALSE - Success.
  @retval TRUE  - Failure.
*/

static bool lock_tables_precheck(THD *thd, TABLE_LIST *tables)
{
  TABLE_LIST *first_not_own_table= thd->lex->first_not_own_table();

  for (TABLE_LIST *table= tables; table != first_not_own_table && table;
       table= table->next_global)
  {
    if (is_temporary_table(table))
      continue;

    if (check_table_access(thd, LOCK_TABLES_ACL | SELECT_ACL, table,
                           FALSE, 1, FALSE))
      return TRUE;
  }

  return FALSE;
}


/**
  negate given expression.

  @param thd  thread handler
  @param expr expression for negation

  @return
    negated expression
*/

Item *negate_expression(THD *thd, Item *expr)
{
  Item *negated;
  if (expr->type() == Item::FUNC_ITEM &&
      ((Item_func *) expr)->functype() == Item_func::NOT_FUNC)
  {
    /* it is NOT(NOT( ... )) */
    Item *arg= ((Item_func *) expr)->arguments()[0];
    enum_parsing_place place= thd->lex->current_select->parsing_place;
    if (arg->is_bool_type() || place == IN_WHERE || place == IN_HAVING)
      return arg;
    /*
      if it is not boolean function then we have to emulate value of
      not(not(a)), it will be a != 0
    */
    return new (thd->mem_root) Item_func_ne(thd, arg, new (thd->mem_root) Item_int(thd, (char*) "0", 0, 1));
  }

  if ((negated= expr->neg_transformer(thd)) != 0)
    return negated;
  return new (thd->mem_root) Item_func_not(thd, expr);
}

/**
  Set the specified definer to the default value, which is the
  current user in the thread.
 
  @param[in]  thd       thread handler
  @param[out] definer   definer
*/
 
void get_default_definer(THD *thd, LEX_USER *definer, bool role)
{
  const Security_context *sctx= thd->security_ctx;

  if (role)
  {
    definer->user.str= const_cast<char*>(sctx->priv_role);
    definer->host= empty_clex_str;
  }
  else
  {
    definer->user.str= const_cast<char*>(sctx->priv_user);
    definer->host.str= const_cast<char*>(sctx->priv_host);
    definer->host.length= strlen(definer->host.str);
  }
  definer->user.length= strlen(definer->user.str);

  definer->reset_auth();
}


/**
  Create default definer for the specified THD.

  @param[in] thd         thread handler

  @return
    - On success, return a valid pointer to the created and initialized
    LEX_USER, which contains definer information.
    - On error, return 0.
*/

LEX_USER *create_default_definer(THD *thd, bool role)
{
  LEX_USER *definer;

  if (! (definer= (LEX_USER*) thd->alloc(sizeof(LEX_USER))))
    return 0;

  thd->get_definer(definer, role);

  if (role && definer->user.length == 0)
  {
    my_error(ER_MALFORMED_DEFINER, MYF(0));
    return 0;
  }
  else
    return definer;
}


/**
  Create definer with the given user and host names.

  @param[in] thd          thread handler
  @param[in] user_name    user name
  @param[in] host_name    host name

  @return
    - On success, return a valid pointer to the created and initialized
    LEX_USER, which contains definer information.
    - On error, return 0.
*/

LEX_USER *create_definer(THD *thd, LEX_CSTRING *user_name,
                         LEX_CSTRING *host_name)
{
  LEX_USER *definer;

  /* Create and initialize. */

  if (! (definer= (LEX_USER*) thd->alloc(sizeof(LEX_USER))))
    return 0;

  definer->user= *user_name;
  definer->host= *host_name;
  definer->reset_auth();

  return definer;
}


/**
  Check that byte length of a string does not exceed some limit.

  @param str         string to be checked
  @param err_msg     Number of error message to be displayed if the string
		     is too long.  0 if empty error message.
  @param max_length  max length

  @retval
    FALSE   the passed string is not longer than max_length
  @retval
    TRUE    the passed string is longer than max_length

  NOTE
    The function is not used in existing code but can be useful later?
*/

bool check_string_byte_length(const LEX_CSTRING *str, uint err_msg,
                              size_t max_byte_length)
{
  if (str->length <= max_byte_length)
    return FALSE;

  my_error(ER_WRONG_STRING_LENGTH, MYF(0), str->str,
           err_msg ? ER(err_msg) : "", max_byte_length);

  return TRUE;
}


/*
  Check that char length of a string does not exceed some limit.

  SYNOPSIS
  check_string_char_length()
      str              string to be checked
      err_msg          Number of error message to be displayed if the string
		       is too long.  0 if empty error message.
      max_char_length  max length in symbols
      cs               string charset

  RETURN
    FALSE   the passed string is not longer than max_char_length
    TRUE    the passed string is longer than max_char_length
*/


bool check_string_char_length(const LEX_CSTRING *str, uint err_msg,
                              size_t max_char_length, CHARSET_INFO *cs,
                              bool no_error)
{
  Well_formed_prefix prefix(cs, str->str, str->length, max_char_length);
  if (!prefix.well_formed_error_pos() && str->length == prefix.length())
    return FALSE;

  if (!no_error)
  {
    ErrConvString err(str->str, str->length, cs);
    my_error(ER_WRONG_STRING_LENGTH, MYF(0), err.ptr(),
             err_msg ? ER(err_msg) : "",
             max_char_length);
  }
  return TRUE;
}


bool check_ident_length(const LEX_CSTRING *ident)
{
  if (check_string_char_length(ident, 0, NAME_CHAR_LEN, system_charset_info, 1))
  {
    my_error(ER_TOO_LONG_IDENT, MYF(0), ident->str);
    return 1;
  }
  return 0;
}


/*
  Check if path does not contain mysql data home directory

  SYNOPSIS
    path_starts_from_data_home_dir()
    dir                     directory, with all symlinks resolved

  RETURN VALUES
    0	ok
    1	error ;  Given path contains data directory
*/
extern "C" {

int path_starts_from_data_home_dir(const char *path)
{
  size_t dir_len= strlen(path);
  DBUG_ENTER("path_starts_from_data_home_dir");

  if (mysql_unpacked_real_data_home_len<= dir_len)
  {
    if (dir_len > mysql_unpacked_real_data_home_len &&
        path[mysql_unpacked_real_data_home_len] != FN_LIBCHAR)
      DBUG_RETURN(0);

    if (lower_case_file_system)
    {
      if (!my_strnncoll(default_charset_info, (const uchar*) path,
                        mysql_unpacked_real_data_home_len,
                        (const uchar*) mysql_unpacked_real_data_home,
                        mysql_unpacked_real_data_home_len))
      {
        DBUG_PRINT("error", ("Path is part of mysql_real_data_home"));
        DBUG_RETURN(1);
      }
    }
    else if (!memcmp(path, mysql_unpacked_real_data_home,
                     mysql_unpacked_real_data_home_len))
    {
      DBUG_PRINT("error", ("Path is part of mysql_real_data_home"));
      DBUG_RETURN(1);
    }
  }
  DBUG_RETURN(0);
}

}

/*
  Check if path does not contain mysql data home directory

  SYNOPSIS
    test_if_data_home_dir()
    dir                     directory

  RETURN VALUES
    0	ok
    1	error ;  Given path contains data directory
*/

int test_if_data_home_dir(const char *dir)
{
  char path[FN_REFLEN];
  DBUG_ENTER("test_if_data_home_dir");

  if (!dir)
    DBUG_RETURN(0);

  (void) fn_format(path, dir, "", "", MY_RETURN_REAL_PATH);
  DBUG_RETURN(path_starts_from_data_home_dir(path));
}


int error_if_data_home_dir(const char *path, const char *what)
{
  size_t dirlen;
  char   dirpath[FN_REFLEN];
  if (path)
  {
    dirname_part(dirpath, path, &dirlen);
    if (test_if_data_home_dir(dirpath))
    {
      my_error(ER_WRONG_ARGUMENTS, MYF(0), what);
      return 1;
    }
  }
  return 0;
}

/**
  Check that host name string is valid.

  @param[in] str string to be checked

  @return             Operation status
    @retval  FALSE    host name is ok
    @retval  TRUE     host name string is longer than max_length or
                      has invalid symbols
*/

bool check_host_name(LEX_CSTRING *str)
{
  const char *name= str->str;
  const char *end= str->str + str->length;
  if (check_string_byte_length(str, ER_HOSTNAME, HOSTNAME_LENGTH))
    return TRUE;

  while (name != end)
  {
    if (*name == '@')
    {
      my_printf_error(ER_UNKNOWN_ERROR, 
                      "Malformed hostname (illegal symbol: '%c')", MYF(0),
                      *name);
      return TRUE;
    }
    name++;
  }
  return FALSE;
}


extern int MYSQLparse(THD *thd); // from sql_yacc.cc
extern int ORAparse(THD *thd);   // from sql_yacc_ora.cc


/**
  This is a wrapper of MYSQLparse(). All the code should call parse_sql()
  instead of MYSQLparse().

  @param thd Thread context.
  @param parser_state Parser state.
  @param creation_ctx Object creation context.

  @return Error status.
    @retval FALSE on success.
    @retval TRUE on parsing error.
*/

bool parse_sql(THD *thd, Parser_state *parser_state,
               Object_creation_ctx *creation_ctx, bool do_pfs_digest)
{
  bool ret_value;
  DBUG_ENTER("parse_sql");
  DBUG_ASSERT(thd->m_parser_state == NULL);
  DBUG_ASSERT(thd->lex->m_sql_cmd == NULL);

  MYSQL_QUERY_PARSE_START(thd->query());
  /* Backup creation context. */

  Object_creation_ctx *backup_ctx= NULL;

  if (creation_ctx)
    backup_ctx= creation_ctx->set_n_backup(thd);

  /* Set parser state. */

  thd->m_parser_state= parser_state;

  parser_state->m_digest_psi= NULL;
  parser_state->m_lip.m_digest= NULL;

  if (do_pfs_digest)
  {
    /* Start Digest */
    parser_state->m_digest_psi= MYSQL_DIGEST_START(thd->m_statement_psi);

    if (parser_state->m_input.m_compute_digest ||
       (parser_state->m_digest_psi != NULL))
    {
      /*
        If either:
        - the caller wants to compute a digest
        - the performance schema wants to compute a digest
        set the digest listener in the lexer.
      */
      parser_state->m_lip.m_digest= thd->m_digest;
      parser_state->m_lip.m_digest->m_digest_storage.m_charset_number= thd->charset()->number;
    }
  }

  /* Parse the query. */

  bool mysql_parse_status=
         ((thd->variables.sql_mode & MODE_ORACLE) ?
          ORAparse(thd) :
          MYSQLparse(thd)) != 0;

  /*
    Check that if MYSQLparse() failed either thd->is_error() is set, or an
    internal error handler is set.

    The assert will not catch a situation where parsing fails without an
    error reported if an error handler exists. The problem is that the
    error handler might have intercepted the error, so thd->is_error() is
    not set. However, there is no way to be 100% sure here (the error
    handler might be for other errors than parsing one).
  */

  DBUG_ASSERT(!mysql_parse_status ||
              thd->is_error() ||
              thd->get_internal_handler());

  /* Reset parser state. */

  thd->m_parser_state= NULL;

  /* Restore creation context. */

  if (creation_ctx)
    creation_ctx->restore_env(thd, backup_ctx);

  /* That's it. */

  ret_value= mysql_parse_status || thd->is_fatal_error;

  if ((ret_value == 0) && (parser_state->m_digest_psi != NULL))
  {
    /*
      On parsing success, record the digest in the performance schema.
    */
    DBUG_ASSERT(do_pfs_digest);
    DBUG_ASSERT(thd->m_digest != NULL);
    MYSQL_DIGEST_END(parser_state->m_digest_psi,
                     & thd->m_digest->m_digest_storage);
  }

  MYSQL_QUERY_PARSE_DONE(ret_value);
  DBUG_RETURN(ret_value);
}

/**
  @} (end of group Runtime_Environment)
*/



/**
  Check and merge "CHARACTER SET cs [ COLLATE cl ]" clause

  @param cs character set pointer.
  @param cl collation pointer.

  Check if collation "cl" is applicable to character set "cs".

  If "cl" is NULL (e.g. when COLLATE clause is not specified),
  then simply "cs" is returned.
  
  @return Error status.
    @retval NULL, if "cl" is not applicable to "cs".
    @retval pointer to merged CHARSET_INFO on success.
*/


CHARSET_INFO*
merge_charset_and_collation(CHARSET_INFO *cs, CHARSET_INFO *cl)
{
  if (cl)
  {
    if (!my_charset_same(cs, cl))
    {
      my_error(ER_COLLATION_CHARSET_MISMATCH, MYF(0), cl->name, cs->csname);
      return NULL;
    }
    return cl;
  }
  return cs;
}

/** find a collation with binary comparison rules
*/
CHARSET_INFO *find_bin_collation(CHARSET_INFO *cs)
{
  const char *csname= cs->csname;
  cs= get_charset_by_csname(csname, MY_CS_BINSORT, MYF(0));
  if (!cs)
  {
    char tmp[65];
    strxnmov(tmp, sizeof(tmp)-1, csname, "_bin", NULL);
    my_error(ER_UNKNOWN_COLLATION, MYF(0), tmp);
  }
  return cs;
}<|MERGE_RESOLUTION|>--- conflicted
+++ resolved
@@ -111,11 +111,7 @@
 
 #include "wsrep_mysqld.h"
 #include "wsrep_thd.h"
-<<<<<<< HEAD
 #include "wsrep_trans_observer.h" /* wsrep transaction hooks */
-#include "vtmd.h"
-=======
->>>>>>> fa68b88b
 
 static bool wsrep_mysql_parse(THD *thd, char *rawbuf, uint length,
                               Parser_state *parser_state,
@@ -1188,21 +1184,7 @@
 #ifdef WITH_WSREP
 static bool wsrep_tables_accessible_when_detached(const TABLE_LIST *tables)
 {
-<<<<<<< HEAD
   bool accessible_tables = true;
-  for (const TABLE_LIST *table= tables; table; table= table->next_global)
-  {
-    TABLE_CATEGORY c;
-    LEX_CSTRING    db, tn;
-    lex_string_set(&db, table->db.str);
-    lex_string_set(&tn, table->table_name.str);
-    c= get_table_category(&db, &tn);
-    if (c != TABLE_CATEGORY_INFORMATION &&
-        c != TABLE_CATEGORY_PERFORMANCE)
-    {
-      return false;
-    }
-=======
   for (const TABLE_LIST *table= tables; table; table= table->next_global)
   {
     TABLE_CATEGORY c;
@@ -1210,15 +1192,11 @@
     c= get_table_category(&db, &tn);
     if (c != TABLE_CATEGORY_INFORMATION && c != TABLE_CATEGORY_PERFORMANCE)
       return false;
->>>>>>> fa68b88b
   }
   return accessible_tables;
 }
 #endif /* WITH_WSREP */
-<<<<<<< HEAD
-=======
 #ifndef EMBEDDED_LIBRARY
->>>>>>> fa68b88b
 
 /**
   Read one command from connection and execute it (query or simple command).
@@ -1345,46 +1323,21 @@
   if (WSREP(thd))
   {
     /*
-<<<<<<< HEAD
-     * bail out if DB snapshot has not been installed. We however,
-     * allow queries "SET" and "SHOW", they are trapped later in execute_command
-     */
-    if (!thd->wsrep_applier && !wsrep_ready_get() &&
-        command != COM_QUERY        &&
-        command != COM_PING         &&
-        command != COM_QUIT         &&
-        command != COM_PROCESS_INFO &&
-        command != COM_PROCESS_KILL &&
-        command != COM_SET_OPTION   &&
-        command != COM_SHUTDOWN     &&
-        command != COM_SLEEP        &&
-        command != COM_STATISTICS   &&
-        command != COM_TIME         &&
-        command != COM_END
-    ) {
-      my_message(ER_UNKNOWN_COM_ERROR,
-                 "WSREP has not yet prepared node for application use", MYF(0));
-=======
       Bail out if DB snapshot has not been installed.
     */
     if (!thd->wsrep_applier &&
-        (!wsrep_ready || wsrep_reject_queries != WSREP_REJECT_NONE) &&
+        (!wsrep_ready_get() || wsrep_reject_queries != WSREP_REJECT_NONE) &&
         (server_command_flags[command] & CF_SKIP_WSREP_CHECK) == 0)
     {
       my_message(ER_UNKNOWN_COM_ERROR,
                  "WSREP has not yet prepared node for application use", MYF(0));
       thd->protocol->end_statement();
 
->>>>>>> fa68b88b
       /* Performance Schema Interface instrumentation end. */
       MYSQL_END_STATEMENT(thd->m_statement_psi, thd->get_stmt_da());
       thd->m_statement_psi= NULL;
       thd->m_digest= NULL;
-<<<<<<< HEAD
-      thd->protocol->end_statement();
-=======
-
->>>>>>> fa68b88b
+
       return_value= FALSE;
       goto out;
     }
@@ -3540,21 +3493,12 @@
     }
 
     /*
-<<<<<<< HEAD
-     * bail out if DB snapshot has not been installed. We however,
+     * Bail out if DB snapshot has not been installed. We however,
      * allow SET and SHOW queries and reads from information schema
      * and dirty reads (if configured)
      */
     if (!(thd->wsrep_applier || thd->wsrep_SR_thd) &&
-        !(wsrep_ready_get() && wsrep_reject_queries == WSREP_REJECT_NONE)    &&
-=======
-     * Bail out if DB snapshot has not been installed. We however,
-     * allow SET and SHOW queries and reads from information schema
-     * and dirty reads (if configured)
-     */
-    if (!thd->wsrep_applier &&
-        !(wsrep_ready && wsrep_reject_queries == WSREP_REJECT_NONE)        &&
->>>>>>> fa68b88b
+      !(wsrep_ready_get() && wsrep_reject_queries == WSREP_REJECT_NONE)    &&
         !(thd->variables.wsrep_dirty_reads &&
           (sql_command_flags[lex->sql_command] & CF_CHANGES_DATA) == 0)    &&
         !wsrep_tables_accessible_when_detached(all_tables)                 &&
@@ -3562,16 +3506,9 @@
         !wsrep_is_show_query(lex->sql_command))
     {
       my_message(ER_UNKNOWN_COM_ERROR,
-<<<<<<< HEAD
-                 "WSREP has not yet prepared node for application use",
-                 MYF(0));
-      goto error;
-      }
-=======
                  "WSREP has not yet prepared node for application use", MYF(0));
       goto error;
     }
->>>>>>> fa68b88b
   }
 #endif /* WITH_WSREP */
   status_var_increment(thd->status_var.com_stat[lex->sql_command]);
@@ -7977,7 +7914,6 @@
     (void) wsrep_after_command(thd, !thd->in_active_multi_stmt_transaction());
     mysql_mutex_lock(&thd->LOCK_wsrep_thd);
 
-<<<<<<< HEAD
     /*
       State after after_command hook must be either NO_CONFLICT
       or MUST_ABORT if the BF abort happened just after leaving
@@ -7986,60 +7922,58 @@
     DBUG_ASSERT(thd->wsrep_conflict_state() == NO_CONFLICT ||
                 thd->wsrep_conflict_state() == MUST_ABORT ||
                 thd->wsrep_conflict_state() == RETRY_AUTOCOMMIT);
-=======
     if (WSREP(thd)) {
       /* wsrep BF abort in query exec phase */
-      mysql_mutex_lock(&thd->LOCK_wsrep_thd);
-      if (thd->wsrep_conflict_state == MUST_ABORT) {
+      if (thd->wsrep_conflict_state() == MUST_ABORT) {
         wsrep_client_rollback(thd);
 
         WSREP_DEBUG("abort in exec query state, avoiding autocommit");
       }
 
-      if (thd->wsrep_conflict_state == MUST_REPLAY)
+      /* note: this is obsolete, comin from 10.3.6 merging */
+      if (thd->wsrep_conflict_state() == MUST_REPLAY)
       {
+        WSREP_WARN("EXPLAIN DELETED");
 	if (thd->lex->explain)
           delete_explain_query(thd->lex);
         wsrep_replay_transaction(thd);
       }
->>>>>>> fa68b88b
-
-    if (WSREP(thd)) {
+
       if (thd->wsrep_conflict_state() == RETRY_AUTOCOMMIT)
       {
         thd->reset_for_next_command();
         if (is_autocommit                           &&
             thd->lex->sql_command != SQLCOM_SELECT  &&
-           (thd->wsrep_retry_counter < thd->variables.wsrep_retry_autocommit))
+            (thd->wsrep_retry_counter < thd->variables.wsrep_retry_autocommit))
         {
           WSREP_DEBUG("wsrep retrying AC query: %lu  %s",
                       thd->wsrep_retry_counter, WSREP_QUERY(thd));
-
-          close_thread_tables(thd);
-
-          /*
-           * refactored, this assert does not hold anymore, wsrep_post_rollback()
-           * has cleared wsrep_exec_mode
-           */
+          
+          // close_thread_tables(thd);
+
           assert(LOCAL_ROLLBACK != thd->wsrep_exec_mode);
           assert(LOCAL_STATE    == thd->wsrep_exec_mode);
-//          thd->wsrep_exec_mode= LOCAL_STATE;
-//          WSREP_DEBUG("wsrep_mysql_parse(%lu) cleared LOCAL_ROLLBACK for seqno %lld",
-//                      thd->thread_id, (long long)wsrep_thd_trx_seqno(thd));
-          // thd->set_wsrep_conflict_state(RETRY_AUTOCOMMIT);
+
+	  /* Performance Schema Interface instrumentation, end */
+	  MYSQL_END_STATEMENT(thd->m_statement_psi, thd->get_stmt_da());
+	  thd->m_statement_psi= NULL;
+          thd->m_digest= NULL;
+          close_thread_tables(thd);
+
           thd->wsrep_retry_counter++;            // grow
           wsrep_copy_query(thd);
           thd->set_time();
           parser_state->reset(rawbuf, length);
-
+#ifdef OUT
           /* PSI end */
           MYSQL_END_STATEMENT(thd->m_statement_psi, thd->get_stmt_da());
           thd->m_statement_psi= NULL;
           thd->m_digest= NULL;
-
+            
           /* DTRACE end */
           if (MYSQL_QUERY_DONE_ENABLED())
           {
+            WSREP_WARN("DTRACE END");
             MYSQL_QUERY_DONE(thd->is_error());
           }
 
@@ -8059,13 +7993,14 @@
                             (char *) (thd->db ? thd->db : ""),
                             &thd->security_ctx->priv_user[0],
                             (char *) thd->security_ctx->host_or_ip);
-
+          
           /* PSI begin */
           thd->m_statement_psi= MYSQL_START_STATEMENT(&thd->m_statement_state,
                                                       com_statement_info[thd->get_command()].m_key,
                                                       thd->db.str, thd->db.length,
                                                       thd->charset());
           DBUG_ASSERT(thd->wsrep_next_trx_id() == WSREP_UNDEFINED_TRX_ID);
+#endif
           thd->set_wsrep_next_trx_id(thd->query_id);
           WSREP_DEBUG("assigned new next trx id: %lu", thd->wsrep_next_trx_id());
         }
@@ -8077,52 +8012,39 @@
                       (longlong) thd->thread_id, is_autocommit,
                       thd->wsrep_retry_counter, 
                       thd->variables.wsrep_retry_autocommit, thd->query());
-<<<<<<< HEAD
           /*
             mariaDB code use here:
             my_message(ER_LOCK_DEADLOCK, "Deadlock: wsrep aborted transaction",
-                   MYF(0));
+            MYF(0));
             But, this breaks many mtr tests where victim deadlock may be
             randomly reported by native deadlock error or this mesage.
             Fixed this, temporarily, to use native ER_LOCK_DEADLOCK
-            error, juts to get the tests passing
+            error, just to get the tests passing
           */
           my_error(ER_LOCK_DEADLOCK, MYF(0));
           thd->reset_killed();
           thd->set_wsrep_conflict_state(NO_CONFLICT);
           if (thd->wsrep_conflict_state() != REPLAYING)
-=======
-          my_message(ER_LOCK_DEADLOCK, "Deadlock: wsrep aborted transaction",
-                     MYF(0));
-          thd->wsrep_conflict_state= NO_CONFLICT;
-          if (thd->wsrep_conflict_state != REPLAYING)
->>>>>>> fa68b88b
             thd->wsrep_retry_counter= 0;             //  reset
         }
-        mysql_mutex_unlock(&thd->LOCK_wsrep_thd);
         thd->reset_killed();
       }
       else
       {
         set_if_smaller(thd->wsrep_retry_counter, 0); // reset; eventually ok
-        mysql_mutex_unlock(&thd->LOCK_wsrep_thd);
       }
     }
-<<<<<<< HEAD
+
+    /* If retry is requested clean up explain structure */
+    if ((thd->wsrep_conflict_state() == RETRY_AUTOCOMMIT ||
+         thd->wsrep_conflict_state() == MUST_REPLAY )
+        && thd->lex->explain)
+    {
+      delete_explain_query(thd->lex);
+    }
+
   }  while (thd->wsrep_conflict_state()== RETRY_AUTOCOMMIT);
   mysql_mutex_unlock(&thd->LOCK_wsrep_thd);
-=======
-
-    /* If retry is requested clean up explain structure */
-    if ((thd->wsrep_conflict_state == RETRY_AUTOCOMMIT ||
-	 thd->wsrep_conflict_state == MUST_REPLAY )
-	&& thd->lex->explain)
-    {
-        delete_explain_query(thd->lex);
-    }
-
-  }  while (thd->wsrep_conflict_state== RETRY_AUTOCOMMIT);
->>>>>>> fa68b88b
 
   if (thd->wsrep_retry_query)
   {
@@ -9084,6 +9006,7 @@
       continue;
     if (id == (query_id ? tmp->query_id : (longlong) tmp->thread_id))
     {
+      if (WSREP(tmp)) mysql_mutex_lock(&tmp->LOCK_wsrep_thd);
       mysql_mutex_lock(&tmp->LOCK_thd_kill);    // Lock from delete
       break;
     }
@@ -9112,7 +9035,7 @@
   uint error= (type == KILL_TYPE_QUERY ? ER_NO_SUCH_QUERY : ER_NO_SUCH_THREAD);
   DBUG_ENTER("kill_one_thread");
   DBUG_PRINT("enter", ("id: %lld  signal: %u", id, (uint) kill_signal));
-
+  WSREP_DEBUG("kill_one_thread %lu", thd->thread_id);
   if (id && (tmp= find_thread_by_id(id, type == KILL_TYPE_QUERY)))
   {
     /*
@@ -9138,17 +9061,18 @@
 
     if (((thd->security_ctx->master_access & SUPER_ACL) ||
         thd->security_ctx->user_matches(tmp->security_ctx)) &&
-	!wsrep_thd_is_BF((void*)tmp, true))
-    {
-      if (WSREP(tmp)) mysql_mutex_lock(&tmp->LOCK_wsrep_thd);
+	!wsrep_thd_is_BF((void*)tmp, false))
+    {
+      //if (WSREP(tmp)) mysql_mutex_lock(&tmp->LOCK_wsrep_thd);
       tmp->awake_no_mutex(kill_signal);
-      if (WSREP(tmp)) mysql_mutex_unlock(&tmp->LOCK_wsrep_thd);
+      //if (WSREP(tmp)) mysql_mutex_unlock(&tmp->LOCK_wsrep_thd);
       error=0;
     }
     else
       error= (type == KILL_TYPE_QUERY ? ER_KILL_QUERY_DENIED_ERROR :
                                         ER_KILL_DENIED_ERROR);
     mysql_mutex_unlock(&tmp->LOCK_thd_kill);
+    if (WSREP(tmp)) mysql_mutex_unlock(&tmp->LOCK_wsrep_thd);
   }
   DBUG_PRINT("exit", ("%d", error));
   DBUG_RETURN(error);
@@ -9206,7 +9130,10 @@
         DBUG_RETURN(ER_KILL_DENIED_ERROR);
       }
       if (!threads_to_kill.push_back(tmp, thd->mem_root))
+      {
+        if (WSREP(tmp)) mysql_mutex_lock(&tmp->LOCK_wsrep_thd);
         mysql_mutex_lock(&tmp->LOCK_thd_kill); // Lock from delete
+      }
     }
   }
   mysql_mutex_unlock(&LOCK_thread_count);
@@ -9228,6 +9155,7 @@
       */
       next_ptr= it2++;
       mysql_mutex_unlock(&ptr->LOCK_thd_kill);
+      if (WSREP(ptr)) mysql_mutex_unlock(&ptr->LOCK_wsrep_thd);
       (*rows)++;
     } while ((ptr= next_ptr));
   }
