/* Copyright (C) 2000 MySQL AB & MySQL Finland AB & TCX DataKonsult AB
   
   This program is free software; you can redistribute it and/or modify
   it under the terms of the GNU General Public License as published by
   the Free Software Foundation; either version 2 of the License, or
   (at your option) any later version.
   
   This program is distributed in the hope that it will be useful,
   but WITHOUT ANY WARRANTY; without even the implied warranty of
   MERCHANTABILITY or FITNESS FOR A PARTICULAR PURPOSE.  See the
   GNU General Public License for more details.
   
   You should have received a copy of the GNU General Public License
   along with this program; if not, write to the Free Software
   Foundation, Inc., 59 Temple Place, Suite 330, Boston, MA  02111-1307  USA */


#ifndef MYSQL_CLIENT
#ifdef __GNUC__
#pragma implementation				// gcc: Class implementation
#endif
#include  "mysql_priv.h"
#include "slave.h"
#include <my_dir.h>
#endif /* MYSQL_CLIENT */

#include <assert.h>

inline int my_b_safe_write(IO_CACHE* file, const byte *buf,
			   int len)
{
  /*
    Sasha: We are not writing this with the ? operator to avoid hitting
    a possible compiler bug. At least gcc 2.95 cannot deal with 
    several layers of ternary operators that evaluated comma(,) operator
    expressions inside - I do have a test case if somebody wants it
  */
  if (file->type == SEQ_READ_APPEND)
    return my_b_append(file, buf,len);
  return my_b_write(file, buf,len);
}

#ifdef MYSQL_CLIENT
static void pretty_print_str(FILE* file, char* str, int len)
{
  char* end = str + len;
  fputc('\'', file);
  while (str < end)
  {
    char c;
    switch ((c=*str++)) {
    case '\n': fprintf(file, "\\n"); break;
    case '\r': fprintf(file, "\\r"); break;
    case '\\': fprintf(file, "\\\\"); break;
    case '\b': fprintf(file, "\\b"); break;
    case '\t': fprintf(file, "\\t"); break;
    case '\'': fprintf(file, "\\'"); break;
    case 0   : fprintf(file, "\\0"); break;
    default:
      fputc(c, file);
      break;
    }
  }
  fputc('\'', file);
}
#endif

#ifndef MYSQL_CLIENT

inline int ignored_error_code(int err_code)
{
  return use_slave_mask && bitmap_is_set(&slave_error_mask, err_code);
}


static void pretty_print_str(String* packet, char* str, int len)
{
  char* end = str + len;
  packet->append('\'');
  while (str < end)
  {
    char c;
    switch ((c=*str++)) {
    case '\n': packet->append( "\\n"); break;
    case '\r': packet->append( "\\r"); break;
    case '\\': packet->append( "\\\\"); break;
    case '\b': packet->append( "\\b"); break;
    case '\t': packet->append( "\\t"); break;
    case '\'': packet->append( "\\'"); break;
    case 0   : packet->append( "\\0"); break;
    default:
      packet->append((char)c);
      break;
    }
  }
  packet->append('\'');
}


static inline char* slave_load_file_stem(char*buf, uint file_id,
					 int event_server_id)
{
  fn_format(buf,"SQL_LOAD-",slave_load_tmpdir,"",0); /* 4+32); */
  buf = strend(buf);
  buf = int10_to_str(::server_id, buf, 10);
  *buf++ = '-';
  buf = int10_to_str(event_server_id, buf, 10);
  *buf++ = '-';
  return int10_to_str(file_id, buf, 10);
}

#endif

const char* Log_event::get_type_str()
{
  switch(get_type_code()) {
  case START_EVENT:  return "Start";
  case STOP_EVENT:   return "Stop";
  case QUERY_EVENT:  return "Query";
  case ROTATE_EVENT: return "Rotate";
  case INTVAR_EVENT: return "Intvar";
  case LOAD_EVENT:   return "Load";
  case NEW_LOAD_EVENT:   return "New_load";
  case SLAVE_EVENT:  return "Slave";
  case CREATE_FILE_EVENT: return "Create_file";
  case APPEND_BLOCK_EVENT: return "Append_block";
  case DELETE_FILE_EVENT: return "Delete_file";
  case EXEC_LOAD_EVENT: return "Exec_load";
  default: /* impossible */ return "Unknown";
  }
}

#ifndef MYSQL_CLIENT
Log_event::Log_event(THD* thd_arg, uint16 flags_arg, bool using_trans)
  :temp_buf(0), exec_time(0), cached_event_len(0), flags(flags_arg), 
   thd(thd_arg)
{
  server_id = thd->server_id;
  when = thd->start_time;
  log_pos = thd->log_pos;
  cache_stmt= (using_trans &&
	       (thd->options & (OPTION_NOT_AUTOCOMMIT | OPTION_BEGIN)));
}


Log_event::Log_event()
  :temp_buf(0), exec_time(0), cached_event_len(0), flags(0), cache_stmt(0),
   thd(0)
{
  server_id = ::server_id;
  when = time(NULL);
  log_pos=0;
}

/*
  Delete all temporary files used for SQL_LOAD.

  TODO
  - When we get a 'server start' event, we should only remove
    the files associated with the server id that just started.
    Easily fixable by adding server_id as a prefix to the log files.
*/

static void cleanup_load_tmpdir()
{
  MY_DIR *dirp;
  FILEINFO *file;
  uint i;
  if (!(dirp=my_dir(slave_load_tmpdir,MYF(MY_WME))))
    return;

  for (i=0 ; i < (uint)dirp->number_off_files; i++)
  {
    file=dirp->dir_entry+i;
    if (is_prefix(file->name,"SQL_LOAD-"))
      my_delete(file->name, MYF(0));
  }

  my_dirend(dirp);
}

#endif

Log_event::Log_event(const char* buf, bool old_format)
  :temp_buf(0), cached_event_len(0), cache_stmt(0)
{
  when = uint4korr(buf);
  server_id = uint4korr(buf + SERVER_ID_OFFSET);
  if (old_format)
  {
    log_pos=0;
    flags=0;
  }
  else
  {
    log_pos = uint4korr(buf + LOG_POS_OFFSET);
    flags = uint2korr(buf + FLAGS_OFFSET);
  }
#ifndef MYSQL_CLIENT
  thd = 0;
#endif  
}


#ifndef MYSQL_CLIENT

int Log_event::exec_event(struct st_relay_log_info* rli)
{
  if (rli)					// QQ When is this not true ?
  {
    rli->inc_pos(get_event_len(),log_pos);
    DBUG_ASSERT(rli->sql_thd != 0);
    flush_relay_log_info(rli);
  }
  return 0;
}

void Log_event::pack_info(String* packet)
{
  net_store_data(packet, "", 0);
}

void Query_log_event::pack_info(String* packet)
{
  char buf[256];
  String tmp(buf, sizeof(buf));
  tmp.length(0);
  if (db && db_len)
  {
   tmp.append("use ");
   tmp.append(db, db_len);
   tmp.append("; ", 2);
  }

  if (query && q_len)
    tmp.append(query, q_len);
  net_store_data(packet, (char*)tmp.ptr(), tmp.length());
}

void Start_log_event::pack_info(String* packet)
{
  char buf1[256];
  String tmp(buf1, sizeof(buf1));
  tmp.length(0);
  char buf[22];

  tmp.append("Server ver: ");
  tmp.append(server_version);
  tmp.append(", Binlog ver: ");
  tmp.append(llstr(binlog_version, buf));
  net_store_data(packet, tmp.ptr(), tmp.length());
}

void Load_log_event::pack_info(String* packet)
{
  char buf[256];
  String tmp(buf, sizeof(buf));
  tmp.length(0);
  if (db && db_len)
  {
   tmp.append("use ");
   tmp.append(db, db_len);
   tmp.append("; ", 2);
  }

  tmp.append("LOAD DATA INFILE '");
  tmp.append(fname, fname_len);
  tmp.append("' ", 2);
  if (sql_ex.opt_flags && REPLACE_FLAG )
    tmp.append(" REPLACE ");
  else if (sql_ex.opt_flags && IGNORE_FLAG )
    tmp.append(" IGNORE ");
  
  tmp.append("INTO TABLE ");
  tmp.append(table_name);
  if (sql_ex.field_term_len)
  {
    tmp.append(" FIELDS TERMINATED BY ");
    pretty_print_str(&tmp, sql_ex.field_term, sql_ex.field_term_len);
  }

  if (sql_ex.enclosed_len)
  {
    if (sql_ex.opt_flags && OPT_ENCLOSED_FLAG )
      tmp.append(" OPTIONALLY ");
    tmp.append( " ENCLOSED BY ");
    pretty_print_str(&tmp, sql_ex.enclosed, sql_ex.enclosed_len);
  }
     
  if (sql_ex.escaped_len)
  {
    tmp.append( " ESCAPED BY ");
    pretty_print_str(&tmp, sql_ex.escaped, sql_ex.escaped_len);
  }
     
  if (sql_ex.line_term_len)
  {
    tmp.append(" LINES TERMINATED BY ");
    pretty_print_str(&tmp, sql_ex.line_term, sql_ex.line_term_len);
  }

  if (sql_ex.line_start_len)
  {
    tmp.append(" LINES STARTING BY ");
    pretty_print_str(&tmp, sql_ex.line_start, sql_ex.line_start_len);
  }
     
  if ((int)skip_lines > 0)
    tmp.append( " IGNORE %ld LINES ", (long) skip_lines);

  if (num_fields)
  {
    uint i;
    const char* field = fields;
    tmp.append(" (");
    for (i = 0; i < num_fields; i++)
    {
      if (i)
	tmp.append(" ,");
      tmp.append( field);
	  
      field += field_lens[i]  + 1;
    }
    tmp.append(')');
  }

  net_store_data(packet, tmp.ptr(), tmp.length());
}

void Rotate_log_event::pack_info(String* packet)
{
  char buf1[256], buf[22];
  String tmp(buf1, sizeof(buf1));
  tmp.length(0);
  tmp.append(new_log_ident, ident_len);
  tmp.append(";pos=");
  tmp.append(llstr(pos,buf));
  if (flags & LOG_EVENT_FORCED_ROTATE_F)
    tmp.append("; forced by master");
  net_store_data(packet, tmp.ptr(), tmp.length());
}

void Intvar_log_event::pack_info(String* packet)
{
  char buf1[256], buf[22];
  String tmp(buf1, sizeof(buf1));
  tmp.length(0);
  tmp.append(get_var_type_name());
  tmp.append('=');
  tmp.append(llstr(val, buf));
  net_store_data(packet, tmp.ptr(), tmp.length());
}

void Rand_log_event::pack_info(String* packet)
{
  char buf1[256], *pos;
  pos=strmov(buf1,"rand_seed1=");
  pos=int10_to_str((long) seed1, pos, 10);
  pos=strmov(pos, ",rand_seed2=");
  pos=int10_to_str((long) seed2, pos, 10);
  net_store_data(packet, buf1, (uint) (pos-buf1));
}

void Slave_log_event::pack_info(String* packet)
{
  char buf1[256], buf[22], *end;
  String tmp(buf1, sizeof(buf1));
  tmp.length(0);
  tmp.append("host=");
  tmp.append(master_host);
  tmp.append(",port=");
  end= int10_to_str((long) master_port, buf, 10);
  tmp.append(buf, (uint32) (end-buf));
  tmp.append(",log=");
  tmp.append(master_log);
  tmp.append(",pos=");
  tmp.append(llstr(master_pos,buf));
  net_store_data(packet, tmp.ptr(), tmp.length());
}


void Log_event::init_show_field_list(List<Item>* field_list)
{
  field_list->push_back(new Item_empty_string("Log_name", 20));
  field_list->push_back(new Item_empty_string("Pos", 20));
  field_list->push_back(new Item_empty_string("Event_type", 20));
  field_list->push_back(new Item_empty_string("Server_id", 20));
  field_list->push_back(new Item_empty_string("Orig_log_pos", 20));
  field_list->push_back(new Item_empty_string("Info", 20));
}

/*
 * only called by SHOW BINLOG EVENTS
 */
int Log_event::net_send(THD* thd_arg, const char* log_name, my_off_t pos)
{
  String* packet = &thd_arg->packet;
  const char* p = strrchr(log_name, FN_LIBCHAR);
  const char* event_type;
  if (p)
    log_name = p + 1;
  
  packet->length(0);
  net_store_data(packet, log_name, strlen(log_name));
  net_store_data(packet, (longlong) pos);
  event_type = get_type_str();
  net_store_data(packet, event_type, strlen(event_type));
  net_store_data(packet, server_id);
  net_store_data(packet, (longlong) log_pos);
  pack_info(packet);
  return my_net_write(&thd_arg->net, (char*) packet->ptr(), packet->length());
}

#endif /* MYSQL_CLIENT */


int Query_log_event::write(IO_CACHE* file)
{
  return query ? Log_event::write(file) : -1; 
}


int Log_event::write(IO_CACHE* file)
{
  return (write_header(file) || write_data(file)) ? -1 : 0;
}


int Log_event::write_header(IO_CACHE* file)
{
  char buf[LOG_EVENT_HEADER_LEN];
  char* pos = buf;
  int4store(pos, (ulong) when); // timestamp
  pos += 4;
  *pos++ = get_type_code(); // event type code
  int4store(pos, server_id);
  pos += 4;
  long tmp=get_data_size() + LOG_EVENT_HEADER_LEN;
  int4store(pos, tmp);
  pos += 4;
  int4store(pos, log_pos);
  pos += 4;
  int2store(pos, flags);
  pos += 2;
  return (my_b_safe_write(file, (byte*) buf, (uint) (pos - buf)));
}

#ifndef MYSQL_CLIENT

int Log_event::read_log_event(IO_CACHE* file, String* packet,
			      pthread_mutex_t* log_lock)
{
  ulong data_len;
  int result=0;
  char buf[LOG_EVENT_HEADER_LEN];
  DBUG_ENTER("read_log_event");

  if (log_lock)
    pthread_mutex_lock(log_lock);
  if (my_b_read(file, (byte*) buf, sizeof(buf)))
  {
    /*
      If the read hits eof, we must report it as eof so the caller
      will know it can go into cond_wait to be woken up on the next
      update to the log.
    */
    DBUG_PRINT("error",("file->error: %d", file->error));
    if (!file->error)
      result= LOG_READ_EOF;
    else
      result= (file->error > 0 ? LOG_READ_TRUNC : LOG_READ_IO);
    goto end;
  }
  data_len= uint4korr(buf + EVENT_LEN_OFFSET);
  if (data_len < LOG_EVENT_HEADER_LEN ||
      data_len > current_thd->variables.max_allowed_packet)
  {
    DBUG_PRINT("error",("data_len: %ld", data_len));
    result= ((data_len < LOG_EVENT_HEADER_LEN) ? LOG_READ_BOGUS :
	     LOG_READ_TOO_LARGE);
    goto end;
  }
  packet->append(buf, sizeof(buf));
  data_len-= LOG_EVENT_HEADER_LEN;
  if (data_len)
  {
    if (packet->append(file, data_len))
    {
      /*
	Here we should never hit EOF in a non-error condition.
	EOF means we are reading the event partially, which should
	never happen.
      */
      result= file->error >= 0 ? LOG_READ_TRUNC: LOG_READ_IO;
      /* Implicit goto end; */
    }
  }

end:
  if (log_lock)
    pthread_mutex_unlock(log_lock);
  DBUG_RETURN(result);
}

#endif // MYSQL_CLIENT

#ifndef MYSQL_CLIENT
#define UNLOCK_MUTEX if (log_lock) pthread_mutex_unlock(log_lock);
#define LOCK_MUTEX if (log_lock) pthread_mutex_lock(log_lock);
#define max_allowed_packet current_thd->variables.max_allowed_packet
#else
#define UNLOCK_MUTEX
#define LOCK_MUTEX
#endif

// allocates memory - the caller is responsible for clean-up
#ifndef MYSQL_CLIENT
Log_event* Log_event::read_log_event(IO_CACHE* file,
				     pthread_mutex_t* log_lock,
				     bool old_format)
#else
Log_event* Log_event::read_log_event(IO_CACHE* file, bool old_format)
#endif  
{
  char head[LOG_EVENT_HEADER_LEN];
  uint header_size= old_format ? OLD_HEADER_LEN : LOG_EVENT_HEADER_LEN;

  LOCK_MUTEX;
  if (my_b_read(file, (byte *) head, header_size))
  {
    UNLOCK_MUTEX;
    return 0;
  }

  uint data_len = uint4korr(head + EVENT_LEN_OFFSET);
  char *buf= 0;
  const char *error= 0;
  Log_event *res=  0;

  if (data_len > max_allowed_packet)
  {
    error = "Event too big";
    goto err;
  }

  if (data_len < header_size)
  {
    error = "Event too small";
    goto err;
  }

  // some events use the extra byte to null-terminate strings
  if (!(buf = my_malloc(data_len+1, MYF(MY_WME))))
  {
    error = "Out of memory";
    goto err;
  }
  buf[data_len] = 0;
  memcpy(buf, head, header_size);
  if (my_b_read(file, (byte*) buf + header_size, data_len - header_size))
  {
    error = "read error";
    goto err;
  }
  if ((res = read_log_event(buf, data_len, &error, old_format)))
    res->register_temp_buf(buf);

err:
  UNLOCK_MUTEX;
  if (error)
  {
    sql_print_error("Error in Log_event::read_log_event(): '%s', \
data_len=%d,event_type=%d",error,data_len,head[EVENT_TYPE_OFFSET]);
    my_free(buf, MYF(MY_ALLOW_ZERO_PTR));
  }
  return res;
}


Log_event* Log_event::read_log_event(const char* buf, int event_len,
				     const char **error, bool old_format)
{
  if (event_len < EVENT_LEN_OFFSET ||
      (uint) event_len != uint4korr(buf+EVENT_LEN_OFFSET))
  {
    *error="Sanity check failed";		// Needed to free buffer
    return NULL; // general sanity check - will fail on a partial read
  }
  
  Log_event* ev = NULL;
  
  switch(buf[EVENT_TYPE_OFFSET]) {
  case QUERY_EVENT:
    ev  = new Query_log_event(buf, event_len, old_format);
    break;
  case LOAD_EVENT:
    ev = new Create_file_log_event(buf, event_len, old_format);
    break;
  case NEW_LOAD_EVENT:
    ev = new Load_log_event(buf, event_len, old_format);
    break;
  case ROTATE_EVENT:
    ev = new Rotate_log_event(buf, event_len, old_format);
    break;
  case SLAVE_EVENT:
    ev = new Slave_log_event(buf, event_len);
    break;
  case CREATE_FILE_EVENT:
    ev = new Create_file_log_event(buf, event_len, old_format);
    break;
  case APPEND_BLOCK_EVENT:
    ev = new Append_block_log_event(buf, event_len);
    break;
  case DELETE_FILE_EVENT:
    ev = new Delete_file_log_event(buf, event_len);
    break;
  case EXEC_LOAD_EVENT:
    ev = new Execute_load_log_event(buf, event_len);
    break;
  case START_EVENT:
    ev = new Start_log_event(buf, old_format);
    break;
  case STOP_EVENT:
    ev = new Stop_log_event(buf, old_format);
    break;
  case INTVAR_EVENT:
    ev = new Intvar_log_event(buf, old_format);
    break;
  case RAND_EVENT:
    ev = new Rand_log_event(buf, old_format);
    break;
  default:
    break;
  }
  if (!ev || !ev->is_valid())
  {
    *error= "Found invalid event in binary log";
    delete ev;
    return 0;
  }
  ev->cached_event_len = event_len;
  return ev;  
}


#ifdef MYSQL_CLIENT
void Log_event::print_header(FILE* file)
{
  char llbuff[22];
  fputc('#', file);
  print_timestamp(file);
  fprintf(file, " server id %d  log_pos %s ", server_id,
	  llstr(log_pos,llbuff)); 
}

void Log_event::print_timestamp(FILE* file, time_t* ts)
{
  struct tm *res;
  if (!ts)
    ts = &when;
#ifdef MYSQL_SERVER				// This is always false
  struct tm tm_tmp;
  localtime_r(ts,(res= &tm_tmp));
#else
  res=localtime(ts);
#endif

  fprintf(file,"%02d%02d%02d %2d:%02d:%02d",
	  res->tm_year % 100,
	  res->tm_mon+1,
	  res->tm_mday,
	  res->tm_hour,
	  res->tm_min,
	  res->tm_sec);
}


void Start_log_event::print(FILE* file, bool short_form, char* last_db)
{
  if (short_form)
    return;

  print_header(file);
  fprintf(file, "\tStart: binlog v %d, server v %s created ", binlog_version,
	  server_version);
  print_timestamp(file, (time_t*)&created);
  fputc('\n', file);
  fflush(file);
}

void Stop_log_event::print(FILE* file, bool short_form, char* last_db)
{
  if (short_form)
    return;

  print_header(file);
  fprintf(file, "\tStop\n");
  fflush(file);
}

void Rotate_log_event::print(FILE* file, bool short_form, char* last_db)
{
  char buf[22];
  if (short_form)
    return;

  print_header(file);
  fprintf(file, "\tRotate to ");
  if (new_log_ident)
    my_fwrite(file, (byte*) new_log_ident, (uint)ident_len, 
	      MYF(MY_NABP | MY_WME));
  fprintf(file, "  pos: %s", llstr(pos, buf));
  if (flags & LOG_EVENT_FORCED_ROTATE_F)
    fprintf(file,"  forced by master");
  fputc('\n', file);
  fflush(file);
}

#endif /* #ifdef MYSQL_CLIENT */


Start_log_event::Start_log_event(const char* buf,
				 bool old_format)
  :Log_event(buf, old_format)
{
  buf += (old_format) ? OLD_HEADER_LEN : LOG_EVENT_HEADER_LEN;
  binlog_version = uint2korr(buf+ST_BINLOG_VER_OFFSET);
  memcpy(server_version, buf+ST_SERVER_VER_OFFSET,
	 ST_SERVER_VER_LEN);
  created = uint4korr(buf+ST_CREATED_OFFSET);
}

int Start_log_event::write_data(IO_CACHE* file)
{
  char buff[START_HEADER_LEN];
  int2store(buff + ST_BINLOG_VER_OFFSET,binlog_version);
  memcpy(buff + ST_SERVER_VER_OFFSET,server_version,ST_SERVER_VER_LEN);
  int4store(buff + ST_CREATED_OFFSET,created);
  return (my_b_safe_write(file, (byte*) buff, sizeof(buff)) ? -1 : 0);
}


Rotate_log_event::Rotate_log_event(const char* buf, int event_len,
				   bool old_format)
  :Log_event(buf, old_format),new_log_ident(NULL),alloced(0)
{
  // The caller will ensure that event_len is what we have at EVENT_LEN_OFFSET
  int header_size = (old_format) ? OLD_HEADER_LEN : LOG_EVENT_HEADER_LEN;
  uint ident_offset;
  if (event_len < header_size)
    return;
  buf += header_size;
  if (old_format)
  {
    ident_len = (uint)(event_len - OLD_HEADER_LEN);
    pos = 4;
    ident_offset = 0;
  }
  else
  {
    ident_len = (uint)(event_len - ROTATE_EVENT_OVERHEAD);
    pos = uint8korr(buf + R_POS_OFFSET);
    ident_offset = ROTATE_HEADER_LEN;
  }
  set_if_smaller(ident_len,FN_REFLEN-1);
  if (!(new_log_ident= my_strdup_with_length((byte*) buf +
					     ident_offset,
					     (uint) ident_len,
					     MYF(MY_WME))))
    return;
  alloced = 1;
}


int Rotate_log_event::write_data(IO_CACHE* file)
{
  char buf[ROTATE_HEADER_LEN];
  int8store(buf, pos + R_POS_OFFSET);
  return (my_b_safe_write(file, (byte*)buf, ROTATE_HEADER_LEN) ||
	  my_b_safe_write(file, (byte*)new_log_ident, (uint) ident_len));
}


#ifndef MYSQL_CLIENT
Query_log_event::Query_log_event(THD* thd_arg, const char* query_arg,
				 ulong query_length, bool using_trans)
  :Log_event(thd_arg, 0, using_trans), data_buf(0), query(query_arg),
   db(thd_arg->db), q_len((uint32) query_length),
  error_code(thd_arg->killed ? ER_SERVER_SHUTDOWN: thd_arg->net.last_errno),
  thread_id(thd_arg->thread_id)
{
  time_t end_time;
  time(&end_time);
  exec_time = (ulong) (end_time  - thd->start_time);
  db_len = (db) ? (uint32) strlen(db) : 0;
}
#endif

Query_log_event::Query_log_event(const char* buf, int event_len,
				 bool old_format)
  :Log_event(buf, old_format),data_buf(0), query(NULL), db(NULL)
{
  ulong data_len;
  if (old_format)
  {
    if ((uint)event_len < OLD_HEADER_LEN + QUERY_HEADER_LEN)
      return;				
    data_len = event_len - (QUERY_HEADER_LEN + OLD_HEADER_LEN);
    buf += OLD_HEADER_LEN;
  }
  else
  {
    if ((uint)event_len < QUERY_EVENT_OVERHEAD)
      return;				
    data_len = event_len - QUERY_EVENT_OVERHEAD;
    buf += LOG_EVENT_HEADER_LEN;
  }

  exec_time = uint4korr(buf + Q_EXEC_TIME_OFFSET);
  error_code = uint2korr(buf + Q_ERR_CODE_OFFSET);

  if (!(data_buf = (char*) my_malloc(data_len + 1, MYF(MY_WME))))
    return;

  memcpy(data_buf, buf + Q_DATA_OFFSET, data_len);
  thread_id = uint4korr(buf + Q_THREAD_ID_OFFSET);
  db = data_buf;
  db_len = (uint)buf[Q_DB_LEN_OFFSET];
  query=data_buf + db_len + 1;
  q_len = data_len - 1 - db_len;
  *((char*)query+q_len) = 0;
}


#ifdef MYSQL_CLIENT

void Query_log_event::print(FILE* file, bool short_form, char* last_db)
{
  char buff[40],*end;				// Enough for SET TIMESTAMP
  if (!short_form)
  {
    print_header(file);
    fprintf(file, "\tQuery\tthread_id=%lu\texec_time=%lu\terror_code=%d\n",
	    (ulong) thread_id, (ulong) exec_time, error_code);
  }

  bool same_db = 0;

  if (db && last_db)
  {
    if (!(same_db = !memcmp(last_db, db, db_len + 1)))
      memcpy(last_db, db, db_len + 1);
  }
  
  if (db && db[0] && !same_db)
    fprintf(file, "use %s;\n", db);
  end=int10_to_str((long) when, strmov(buff,"SET TIMESTAMP="),10);
  *end++=';';
  *end++='\n';
  my_fwrite(file, (byte*) buff, (uint) (end-buff),MYF(MY_NABP | MY_WME));
  my_fwrite(file, (byte*) query, q_len, MYF(MY_NABP | MY_WME));
  fprintf(file, ";\n");
}
#endif


int Query_log_event::write_data(IO_CACHE* file)
{
  if (!query)
    return -1;
  
  char buf[QUERY_HEADER_LEN]; 
  int4store(buf + Q_THREAD_ID_OFFSET, thread_id);
  int4store(buf + Q_EXEC_TIME_OFFSET, exec_time);
  buf[Q_DB_LEN_OFFSET] = (char) db_len;
  int2store(buf + Q_ERR_CODE_OFFSET, error_code);

  return (my_b_safe_write(file, (byte*) buf, QUERY_HEADER_LEN) ||
	  my_b_safe_write(file, (db) ? (byte*) db : (byte*)"", db_len + 1) ||
	  my_b_safe_write(file, (byte*) query, q_len)) ? -1 : 0;
}

Intvar_log_event::Intvar_log_event(const char* buf, bool old_format)
  :Log_event(buf, old_format)
{
  buf += (old_format) ? OLD_HEADER_LEN : LOG_EVENT_HEADER_LEN;
  type = buf[I_TYPE_OFFSET];
  val = uint8korr(buf+I_VAL_OFFSET);
}

const char* Intvar_log_event::get_var_type_name()
{
  switch(type) {
  case LAST_INSERT_ID_EVENT: return "LAST_INSERT_ID";
  case INSERT_ID_EVENT: return "INSERT_ID";
  default: /* impossible */ return "UNKNOWN";
  }
}

int Intvar_log_event::write_data(IO_CACHE* file)
{
  char buf[9];
  buf[I_TYPE_OFFSET] = type;
  int8store(buf + I_VAL_OFFSET, val);
  return my_b_safe_write(file, (byte*) buf, sizeof(buf));
}

#ifdef MYSQL_CLIENT
void Intvar_log_event::print(FILE* file, bool short_form, char* last_db)
{
  char llbuff[22];
  const char *msg;
  LINT_INIT(msg);

  if (!short_form)
  {
    print_header(file);
    fprintf(file, "\tIntvar\n");
  }

  fprintf(file, "SET ");
  switch (type) {
  case LAST_INSERT_ID_EVENT:
    msg="LAST_INSERT_ID";
    break;
  case INSERT_ID_EVENT:
    msg="INSERT_ID";
    break;
  }
  fprintf(file, "%s=%s;\n", msg, llstr(val,llbuff));
  fflush(file);
}
#endif

/*****************************************************************************
 *
 *  Rand log event
 *
 ****************************************************************************/
Rand_log_event::Rand_log_event(const char* buf, bool old_format)
  :Log_event(buf, old_format)
{
  buf += (old_format) ? OLD_HEADER_LEN : LOG_EVENT_HEADER_LEN;
  seed1 = uint8korr(buf+RAND_SEED1_OFFSET);
  seed2 = uint8korr(buf+RAND_SEED2_OFFSET);
}

int Rand_log_event::write_data(IO_CACHE* file)
{
  char buf[16];
  int8store(buf + RAND_SEED1_OFFSET, seed1);
  int8store(buf + RAND_SEED2_OFFSET, seed2);
  return my_b_safe_write(file, (byte*) buf, sizeof(buf));
}

#ifdef MYSQL_CLIENT
void Rand_log_event::print(FILE* file, bool short_form, char* last_db)
{
  char llbuff[22];
  if (!short_form)
  {
    print_header(file);
    fprintf(file, "\tRand\n");
  }
  fprintf(file, "SET @@RAND_SEED1=%s, @@RAND_SEED2=%s;\n",
	  llstr(seed1, llbuff),llstr(seed2, llbuff));
  fflush(file);
}
#endif

int Load_log_event::write_data_header(IO_CACHE* file)
{
  char buf[LOAD_HEADER_LEN];
  int4store(buf + L_THREAD_ID_OFFSET, thread_id);
  int4store(buf + L_EXEC_TIME_OFFSET, exec_time);
  int4store(buf + L_SKIP_LINES_OFFSET, skip_lines);
  buf[L_TBL_LEN_OFFSET] = (char)table_name_len;
  buf[L_DB_LEN_OFFSET] = (char)db_len;
  int4store(buf + L_NUM_FIELDS_OFFSET, num_fields);
  return my_b_safe_write(file, (byte*)buf, LOAD_HEADER_LEN);
}

int Load_log_event::write_data_body(IO_CACHE* file)
{
  if (sql_ex.write_data(file))
    return 1;
  if (num_fields && fields && field_lens)
  {
    if (my_b_safe_write(file, (byte*)field_lens, num_fields) ||
	my_b_safe_write(file, (byte*)fields, field_block_len))
      return 1;
  }
  return (my_b_safe_write(file, (byte*)table_name, table_name_len + 1) ||
	  my_b_safe_write(file, (byte*)db, db_len + 1) ||
	  my_b_safe_write(file, (byte*)fname, fname_len));
}



static bool write_str(IO_CACHE *file, char *str, byte length)
{
  return (my_b_safe_write(file, &length, 1) ||
	  my_b_safe_write(file, (byte*) str, (int) length));
}


int sql_ex_info::write_data(IO_CACHE* file)
{
  if (new_format())
  {
    return (write_str(file, field_term, field_term_len) ||
	    write_str(file, enclosed,   enclosed_len) ||
	    write_str(file, line_term,  line_term_len) ||
	    write_str(file, line_start, line_start_len) ||
	    write_str(file, escaped,    escaped_len) ||
	    my_b_safe_write(file,(byte*) &opt_flags,1));
  }
  else
  {
    old_sql_ex old_ex;
    old_ex.field_term= *field_term;
    old_ex.enclosed=   *enclosed;
    old_ex.line_term=  *line_term;
    old_ex.line_start= *line_start;
    old_ex.escaped=    *escaped;
    old_ex.opt_flags=  opt_flags;
    old_ex.empty_flags=empty_flags;
    return my_b_safe_write(file, (byte*) &old_ex, sizeof(old_ex));
  }
}


static inline int read_str(char * &buf, char *buf_end, char * &str,
			   uint8 &len)
{
  if (buf + (uint) (uchar) *buf >= buf_end)
    return 1;
  len = (uint8) *buf;
  str= buf+1;
  buf+= (uint) len+1;
  return 0;
}


char* sql_ex_info::init(char* buf,char* buf_end,bool use_new_format)
{
  cached_new_format = use_new_format;
  if (use_new_format)
  {
    empty_flags=0;
    /*
      The code below assumes that buf will not disappear from
      under our feet during the lifetime of the event. This assumption
      holds true in the slave thread if the log is in new format, but is not
      the case when we have old format because we will be reusing net buffer
      to read the actual file before we write out the Create_file event.
    */
    if (read_str(buf, buf_end, field_term, field_term_len) ||
	read_str(buf, buf_end, enclosed,   enclosed_len) ||
	read_str(buf, buf_end, line_term,  line_term_len) ||
	read_str(buf, buf_end, line_start, line_start_len) ||
	read_str(buf, buf_end, escaped,	   escaped_len))
      return 0;
    opt_flags = *buf++;
  }
  else
  {
    field_term_len= enclosed_len= line_term_len= line_start_len= escaped_len=1;
    field_term = buf++;			// Use first byte in string
    enclosed=	 buf++;
    line_term=   buf++;
    line_start=  buf++;
    escaped=     buf++;
    opt_flags =  *buf++;
    empty_flags= *buf++;
    if (empty_flags & FIELD_TERM_EMPTY)
      field_term_len=0;
    if (empty_flags & ENCLOSED_EMPTY)
      enclosed_len=0;
    if (empty_flags & LINE_TERM_EMPTY)
      line_term_len=0;
    if (empty_flags & LINE_START_EMPTY)
      line_start_len=0;
    if (empty_flags & ESCAPED_EMPTY)
      escaped_len=0;
  }
  return buf;
}


#ifndef MYSQL_CLIENT
Load_log_event::Load_log_event(THD* thd_arg, sql_exchange* ex,
			       const char* db_arg, const char* table_name_arg,
			       List<Item>& fields_arg,
<<<<<<< HEAD
			       enum enum_duplicates handle_dup,
			       bool using_trans)
  :Log_event(thd, 0, using_trans),thread_id(thd->thread_id),
  num_fields(0),fields(0),
=======
			       enum enum_duplicates handle_dup)
  :Log_event(thd_arg),thread_id(thd_arg->thread_id), num_fields(0),fields(0),
>>>>>>> 099974b5
  field_lens(0),field_block_len(0),
  table_name(table_name_arg ? table_name_arg : ""),
  db(db_arg), fname(ex->file_name)
{
  time_t end_time;
  time(&end_time);
  exec_time = (ulong) (end_time  - thd_arg->start_time);
  /* db can never be a zero pointer in 4.0 */
  db_len = (uint32) strlen(db);
  table_name_len = (uint32) strlen(table_name);
  fname_len = (fname) ? (uint) strlen(fname) : 0;
  sql_ex.field_term = (char*) ex->field_term->ptr();
  sql_ex.field_term_len = (uint8) ex->field_term->length();
  sql_ex.enclosed = (char*) ex->enclosed->ptr();
  sql_ex.enclosed_len = (uint8) ex->enclosed->length();
  sql_ex.line_term = (char*) ex->line_term->ptr();
  sql_ex.line_term_len = (uint8) ex->line_term->length();
  sql_ex.line_start = (char*) ex->line_start->ptr();
  sql_ex.line_start_len = (uint8) ex->line_start->length();
  sql_ex.escaped = (char*) ex->escaped->ptr();
  sql_ex.escaped_len = (uint8) ex->escaped->length();
  sql_ex.opt_flags = 0;
  sql_ex.cached_new_format = -1;
    
  if (ex->dumpfile)
    sql_ex.opt_flags |= DUMPFILE_FLAG;
  if (ex->opt_enclosed)
    sql_ex.opt_flags |= OPT_ENCLOSED_FLAG;

  sql_ex.empty_flags = 0;

  switch (handle_dup) {
  case DUP_IGNORE: sql_ex.opt_flags |= IGNORE_FLAG; break;
  case DUP_REPLACE: sql_ex.opt_flags |= REPLACE_FLAG; break;
  case DUP_ERROR: break;	
  }

  if (!ex->field_term->length())
    sql_ex.empty_flags |= FIELD_TERM_EMPTY;
  if (!ex->enclosed->length())
    sql_ex.empty_flags |= ENCLOSED_EMPTY;
  if (!ex->line_term->length())
    sql_ex.empty_flags |= LINE_TERM_EMPTY;
  if (!ex->line_start->length())
    sql_ex.empty_flags |= LINE_START_EMPTY;
  if (!ex->escaped->length())
    sql_ex.empty_flags |= ESCAPED_EMPTY;
    
  skip_lines = ex->skip_lines;

  List_iterator<Item> li(fields_arg);
  field_lens_buf.length(0);
  fields_buf.length(0);
  Item* item;
  while ((item = li++))
  {
    num_fields++;
    uchar len = (uchar) strlen(item->name);
    field_block_len += len + 1;
    fields_buf.append(item->name, len + 1);
    field_lens_buf.append((char*)&len, 1);
  }

  field_lens = (const uchar*)field_lens_buf.ptr();
  fields = fields_buf.ptr();
}

#endif

/*
  The caller must do buf[event_len] = 0 before he starts using the
  constructed event.
*/

Load_log_event::Load_log_event(const char* buf, int event_len,
			       bool old_format)
  :Log_event(buf, old_format),num_fields(0),fields(0),
  field_lens(0),field_block_len(0),
  table_name(0),db(0),fname(0)
{
  if (!event_len) // derived class, will call copy_log_event() itself
    return;
  copy_log_event(buf, event_len, old_format);
}

int Load_log_event::copy_log_event(const char *buf, ulong event_len,
				   bool old_format)
{
  uint data_len;
  char* buf_end = (char*)buf + event_len;
  const char* data_head = buf + ((old_format) ?
				 OLD_HEADER_LEN : LOG_EVENT_HEADER_LEN);
  thread_id = uint4korr(data_head + L_THREAD_ID_OFFSET);
  exec_time = uint4korr(data_head + L_EXEC_TIME_OFFSET);
  skip_lines = uint4korr(data_head + L_SKIP_LINES_OFFSET);
  table_name_len = (uint)data_head[L_TBL_LEN_OFFSET];
  db_len = (uint)data_head[L_DB_LEN_OFFSET];
  num_fields = uint4korr(data_head + L_NUM_FIELDS_OFFSET);
	  
  int body_offset = ((buf[EVENT_TYPE_OFFSET] == LOAD_EVENT) ?
		     LOAD_HEADER_LEN + OLD_HEADER_LEN :
		     get_data_body_offset());
  
  if ((int) event_len < body_offset)
    return 1;
  /*
    Sql_ex.init() on success returns the pointer to the first byte after
    the sql_ex structure, which is the start of field lengths array.
  */
  if (!(field_lens=(uchar*)sql_ex.init((char*)buf + body_offset,
		  buf_end,
		  buf[EVENT_TYPE_OFFSET] != LOAD_EVENT)))
    return 1;
  
  data_len = event_len - body_offset;
  if (num_fields > data_len) // simple sanity check against corruption
    return 1;
  for (uint i = 0; i < num_fields; i++)
    field_block_len += (uint)field_lens[i] + 1;

  fields = (char*)field_lens + num_fields;
  table_name  = fields + field_block_len;
  db = table_name + table_name_len + 1;
  fname = db + db_len + 1;
  fname_len = strlen(fname);
  // null termination is accomplished by the caller doing buf[event_len]=0
  return 0;
}

#ifdef MYSQL_CLIENT

void Load_log_event::print(FILE* file, bool short_form, char* last_db)
{
  if (!short_form)
  {
    print_header(file);
    fprintf(file, "\tQuery\tthread_id=%ld\texec_time=%ld\n",
	    thread_id, exec_time);
  }

  bool same_db = 0;
  if (db && last_db)
  {
    if (!(same_db = !memcmp(last_db, db, db_len + 1)))
      memcpy(last_db, db, db_len + 1);
  }
  
  if (db && db[0] && !same_db)
    fprintf(file, "use %s;\n", db);

  fprintf(file, "LOAD DATA INFILE '%-*s' ", fname_len, fname);

  if (sql_ex.opt_flags && REPLACE_FLAG )
    fprintf(file," REPLACE ");
  else if (sql_ex.opt_flags && IGNORE_FLAG )
    fprintf(file," IGNORE ");
  
  fprintf(file, "INTO TABLE %s ", table_name);
  if (sql_ex.field_term)
  {
    fprintf(file, " FIELDS TERMINATED BY ");
    pretty_print_str(file, sql_ex.field_term, sql_ex.field_term_len);
  }

  if (sql_ex.enclosed)
  {
    if (sql_ex.opt_flags && OPT_ENCLOSED_FLAG )
      fprintf(file," OPTIONALLY ");
    fprintf(file, " ENCLOSED BY ");
    pretty_print_str(file, sql_ex.enclosed, sql_ex.enclosed_len);
  }
     
  if (sql_ex.escaped)
  {
    fprintf(file, " ESCAPED BY ");
    pretty_print_str(file, sql_ex.escaped, sql_ex.escaped_len);
  }
     
  if (sql_ex.line_term)
  {
    fprintf(file," LINES TERMINATED BY ");
    pretty_print_str(file, sql_ex.line_term, sql_ex.line_term_len);
  }

  if (sql_ex.line_start)
  {
    fprintf(file," LINES STARTING BY ");
    pretty_print_str(file, sql_ex.line_start, sql_ex.line_start_len);
  }
     
  if ((int)skip_lines > 0)
    fprintf(file, " IGNORE %ld LINES ", (long) skip_lines);

  if (num_fields)
  {
    uint i;
    const char* field = fields;
    fprintf(file, " (");
    for (i = 0; i < num_fields; i++)
    {
      if (i)
	fputc(',', file);
      fprintf(file, field);
	  
      field += field_lens[i]  + 1;
    }
    fputc(')', file);
  }

  fprintf(file, ";\n");
}

#endif /* #ifdef MYSQL_CLIENT */

#ifndef MYSQL_CLIENT

void Log_event::set_log_pos(MYSQL_LOG* log)
{
  if (!log_pos)
    log_pos = my_b_tell(&log->log_file);
}


void Load_log_event::set_fields(List<Item> &field_list)
{
  uint i;
  const char *field= fields;
  for (i= 0; i < num_fields; i++)
  {
    field_list.push_back(new Item_field(db, table_name, field));	  
    field+= field_lens[i]  + 1;
  }
}


Slave_log_event::Slave_log_event(THD* thd_arg,
				 struct st_relay_log_info* rli):
  Log_event(thd_arg,0,0),mem_pool(0),master_host(0)
{
  DBUG_ENTER("Slave_log_event");
  if (!rli->inited)				// QQ When can this happen ?
    DBUG_VOID_RETURN;
  
  MASTER_INFO* mi = rli->mi;
  // TODO: re-write this better without holding both locks at the same time
  pthread_mutex_lock(&mi->data_lock);
  pthread_mutex_lock(&rli->data_lock);
  master_host_len = strlen(mi->host);
  master_log_len = strlen(rli->master_log_name);
  // on OOM, just do not initialize the structure and print the error
  if ((mem_pool = (char*)my_malloc(get_data_size() + 1,
				   MYF(MY_WME))))
  {
    master_host = mem_pool + SL_MASTER_HOST_OFFSET ;
    memcpy(master_host, mi->host, master_host_len + 1);
    master_log = master_host + master_host_len + 1;
    memcpy(master_log, rli->master_log_name, master_log_len + 1);
    master_port = mi->port;
    master_pos = rli->master_log_pos;
    DBUG_PRINT("info", ("master_log: %s  pos: %d", master_log,
			(ulong) master_pos));
  }
  else
    sql_print_error("Out of memory while recording slave event");
  pthread_mutex_unlock(&rli->data_lock);
  pthread_mutex_unlock(&mi->data_lock);
  DBUG_VOID_RETURN;
}

#endif /* ! MYSQL_CLIENT */


Slave_log_event::~Slave_log_event()
{
  my_free(mem_pool, MYF(MY_ALLOW_ZERO_PTR));
}

#ifdef MYSQL_CLIENT

void Slave_log_event::print(FILE* file, bool short_form, char* last_db)
{
  char llbuff[22];
  if (short_form)
    return;
  print_header(file);
  fputc('\n', file);
  fprintf(file, "Slave: master_host: '%s'  master_port: %d  \
master_log: '%s'  master_pos: %s\n",
	  master_host, master_port, master_log, llstr(master_pos, llbuff));
}

#endif /* MYSQL_CLIENT */

int Slave_log_event::get_data_size()
{
  return master_host_len + master_log_len + 1 + SL_MASTER_HOST_OFFSET;
}

int Slave_log_event::write_data(IO_CACHE* file)
{
  int8store(mem_pool + SL_MASTER_POS_OFFSET, master_pos);
  int2store(mem_pool + SL_MASTER_PORT_OFFSET, master_port);
  // log and host are already there
  return my_b_safe_write(file, (byte*)mem_pool, get_data_size());
}


void Slave_log_event::init_from_mem_pool(int data_size)
{
  master_pos = uint8korr(mem_pool + SL_MASTER_POS_OFFSET);
  master_port = uint2korr(mem_pool + SL_MASTER_PORT_OFFSET);
  master_host = mem_pool + SL_MASTER_HOST_OFFSET;
  master_host_len = strlen(master_host);
  // safety
  master_log = master_host + master_host_len + 1;
  if (master_log > mem_pool + data_size)
  {
    master_host = 0;
    return;
  }
  master_log_len = strlen(master_log);
}

Slave_log_event::Slave_log_event(const char* buf, int event_len)
  :Log_event(buf,0),mem_pool(0),master_host(0)
{
  event_len -= LOG_EVENT_HEADER_LEN;
  if (event_len < 0)
    return;
  if (!(mem_pool = (char*) my_malloc(event_len + 1, MYF(MY_WME))))
    return;
  memcpy(mem_pool, buf + LOG_EVENT_HEADER_LEN, event_len);
  mem_pool[event_len] = 0;
  init_from_mem_pool(event_len);
}

#ifndef MYSQL_CLIENT
Create_file_log_event::
Create_file_log_event(THD* thd_arg, sql_exchange* ex,
		      const char* db_arg, const char* table_name_arg,
		      List<Item>& fields_arg, enum enum_duplicates handle_dup,
		      char* block_arg, uint block_len_arg, bool using_trans)
  :Load_log_event(thd_arg,ex,db_arg,table_name_arg,fields_arg,handle_dup,
		  using_trans),
   fake_base(0),block(block_arg),block_len(block_len_arg),
   file_id(thd_arg->file_id = mysql_bin_log.next_file_id())
{
  sql_ex.force_new_format();
}
#endif

int Create_file_log_event::write_data_body(IO_CACHE* file)
{
  int res;
  if ((res = Load_log_event::write_data_body(file)) || fake_base)
    return res;
  return (my_b_safe_write(file, (byte*) "", 1) ||
	  my_b_safe_write(file, (byte*) block, block_len));
}

int Create_file_log_event::write_data_header(IO_CACHE* file)
{
  int res;
  if ((res = Load_log_event::write_data_header(file)) || fake_base)
    return res;
  byte buf[CREATE_FILE_HEADER_LEN];
  int4store(buf + CF_FILE_ID_OFFSET, file_id);
  return my_b_safe_write(file, buf, CREATE_FILE_HEADER_LEN);
}

int Create_file_log_event::write_base(IO_CACHE* file)
{
  int res;
  fake_base = 1; // pretend we are Load event
  res = write(file);
  fake_base = 0;
  return res;
}

Create_file_log_event::Create_file_log_event(const char* buf, int len,
					     bool old_format)
  :Load_log_event(buf,0,old_format),fake_base(0),block(0),inited_from_old(0)
{
  int block_offset;
  if (copy_log_event(buf,len,old_format))
    return;
  if (!old_format)
  {
    file_id = uint4korr(buf + LOG_EVENT_HEADER_LEN +
			+ LOAD_HEADER_LEN + CF_FILE_ID_OFFSET);
    // + 1 for \0 terminating fname  
    block_offset = (LOG_EVENT_HEADER_LEN + Load_log_event::get_data_size() +
		    CREATE_FILE_HEADER_LEN + 1);
    if (len < block_offset)
      return;
    block = (char*)buf + block_offset;
    block_len = len - block_offset;
  }
  else
  {
    sql_ex.force_new_format();
    inited_from_old = 1;
  }
}


#ifdef MYSQL_CLIENT
void Create_file_log_event::print(FILE* file, bool short_form,
				  char* last_db)
{
  if (short_form)
    return;
  Load_log_event::print(file, 1, last_db);
  fprintf(file, " file_id: %d  block_len: %d\n", file_id, block_len);
}
#endif

#ifndef MYSQL_CLIENT
void Create_file_log_event::pack_info(String* packet)
{
  char buf1[256],buf[22], *end;
  String tmp(buf1, sizeof(buf1));
  tmp.length(0);
  tmp.append("db=");
  tmp.append(db, db_len);
  tmp.append(";table=");
  tmp.append(table_name, table_name_len);
  tmp.append(";file_id=");
  end= int10_to_str((long) file_id, buf, 10);
  tmp.append(buf, (uint32) (end-buf));
  tmp.append(";block_len=");
  end= int10_to_str((long) block_len, buf, 10);
  tmp.append(buf, (uint32) (end-buf));
  net_store_data(packet, (char*) tmp.ptr(), tmp.length());
}
#endif  

#ifndef MYSQL_CLIENT  
Append_block_log_event::Append_block_log_event(THD* thd_arg, char* block_arg,
					       uint block_len_arg,
					       bool using_trans)
  :Log_event(thd_arg,0, using_trans), block(block_arg),
   block_len(block_len_arg), file_id(thd_arg->file_id)
{
}
#endif  
  
Append_block_log_event::Append_block_log_event(const char* buf, int len)
  :Log_event(buf, 0),block(0)
{
  if ((uint)len < APPEND_BLOCK_EVENT_OVERHEAD)
    return;
  file_id = uint4korr(buf + LOG_EVENT_HEADER_LEN + AB_FILE_ID_OFFSET);
  block = (char*)buf + APPEND_BLOCK_EVENT_OVERHEAD;
  block_len = len - APPEND_BLOCK_EVENT_OVERHEAD;
}

int Append_block_log_event::write_data(IO_CACHE* file)
{
  byte buf[APPEND_BLOCK_HEADER_LEN];
  int4store(buf + AB_FILE_ID_OFFSET, file_id);
  return (my_b_safe_write(file, buf, APPEND_BLOCK_HEADER_LEN) ||
	  my_b_safe_write(file, (byte*) block, block_len));
}

#ifdef MYSQL_CLIENT  
void Append_block_log_event::print(FILE* file, bool short_form,
				   char* last_db)
{
  if (short_form)
    return;
  print_header(file);
  fputc('\n', file);
  fprintf(file, "#Append_block: file_id: %d  block_len: %d\n",
	  file_id, block_len);
}
#endif  

#ifndef MYSQL_CLIENT
void Append_block_log_event::pack_info(String* packet)
{
  char buf1[256];
  sprintf(buf1, ";file_id=%u;block_len=%u", file_id, block_len);
  net_store_data(packet, buf1);
}

Delete_file_log_event::Delete_file_log_event(THD* thd_arg, bool using_trans)
  :Log_event(thd_arg, 0, using_trans), file_id(thd_arg->file_id)
{
}
#endif  


Delete_file_log_event::Delete_file_log_event(const char* buf, int len)
  :Log_event(buf, 0),file_id(0)
{
  if ((uint)len < DELETE_FILE_EVENT_OVERHEAD)
    return;
  file_id = uint4korr(buf + LOG_EVENT_HEADER_LEN + AB_FILE_ID_OFFSET);
}


int Delete_file_log_event::write_data(IO_CACHE* file)
{
 byte buf[DELETE_FILE_HEADER_LEN];
 int4store(buf + DF_FILE_ID_OFFSET, file_id);
 return my_b_safe_write(file, buf, DELETE_FILE_HEADER_LEN);
}

#ifdef MYSQL_CLIENT  
void Delete_file_log_event::print(FILE* file, bool short_form,
				  char* last_db)
{
  if (short_form)
    return;
  print_header(file);
  fputc('\n', file);
  fprintf(file, "#Delete_file: file_id=%u\n", file_id);
}
#endif  

#ifndef MYSQL_CLIENT
void Delete_file_log_event::pack_info(String* packet)
{
  char buf1[64];
  sprintf(buf1, ";file_id=%u", (uint) file_id);
  net_store_data(packet, buf1);
}
#endif  


#ifndef MYSQL_CLIENT  
Execute_load_log_event::Execute_load_log_event(THD* thd_arg, bool using_trans)
  :Log_event(thd_arg, 0, using_trans), file_id(thd_arg->file_id)
{
}
#endif  
  
Execute_load_log_event::Execute_load_log_event(const char* buf, int len)
  :Log_event(buf, 0), file_id(0)
{
  if ((uint)len < EXEC_LOAD_EVENT_OVERHEAD)
    return;
  file_id = uint4korr(buf + LOG_EVENT_HEADER_LEN + EL_FILE_ID_OFFSET);
}

int Execute_load_log_event::write_data(IO_CACHE* file)
{
  byte buf[EXEC_LOAD_HEADER_LEN];
  int4store(buf + EL_FILE_ID_OFFSET, file_id);
  return my_b_safe_write(file, buf, EXEC_LOAD_HEADER_LEN);
}

#ifdef MYSQL_CLIENT  
void Execute_load_log_event::print(FILE* file, bool short_form,
				   char* last_db)
{
  if (short_form)
    return;
  print_header(file);
  fputc('\n', file);
  fprintf(file, "#Exec_load: file_id=%d\n",
	  file_id);
}
#endif  
#ifndef MYSQL_CLIENT
void Execute_load_log_event::pack_info(String* packet)
{
  char buf[64];
  sprintf(buf, ";file_id=%u", (uint) file_id);
  net_store_data(packet, buf);
}
#endif

#ifndef MYSQL_CLIENT
int Query_log_event::exec_event(struct st_relay_log_info* rli)
{
  int expected_error,actual_error = 0;
  init_sql_alloc(&thd->mem_root, 8192,0);
  thd->db = rewrite_db((char*)db);

  /*
    InnoDB internally stores the master log position it has processed so far;
    position to store is really pos + pending + event_len
    since we must store the pos of the END of the current log event
  */
  rli->event_len= get_event_len();

  if (db_ok(thd->db, replicate_do_db, replicate_ignore_db))
  {
    thd->query = (char*)query;
    thd->set_time((time_t)when);
    thd->current_tablenr = 0;
    VOID(pthread_mutex_lock(&LOCK_thread_count));
    thd->query_id = query_id++;
    VOID(pthread_mutex_unlock(&LOCK_thread_count));
    thd->query_error = 0;			// clear error
    thd->net.last_errno = 0;
    thd->net.last_error[0] = 0;
    thd->slave_proxy_id = thread_id;		// for temp tables
	
    /*
      Sanity check to make sure the master did not get a really bad
      error on the query.
    */
    if (ignored_error_code((expected_error = error_code)) ||
	!check_expected_error(thd,rli,expected_error))
    {
      mysql_log.write(thd,COM_QUERY,"%s",thd->query);
      DBUG_PRINT("query",("%s",thd->query));
      mysql_parse(thd, thd->query, q_len);
      if ((expected_error != (actual_error = thd->net.last_errno)) &&
	  expected_error &&
	  !ignored_error_code(actual_error) &&
	  !ignored_error_code(expected_error))
      {
	const char* errmsg = "Slave: did not get the expected error\
 running query from master - expected: '%s' (%d), got '%s' (%d)"; 
	sql_print_error(errmsg, ER_SAFE(expected_error),
			expected_error,
			actual_error ? thd->net.last_error: "no error",
			actual_error);
	thd->query_error = 1;
      }
      else if (expected_error == actual_error ||
	       ignored_error_code(actual_error))
      {
	thd->query_error = 0;
	*rli->last_slave_error = 0;
	rli->last_slave_errno = 0;
      }
    }
    else
    {
      // master could be inconsistent, abort and tell DBA to check/fix it
      thd->db = thd->query = 0;
      thd->variables.convert_set = 0;
      close_thread_tables(thd);
      free_root(&thd->mem_root,0);
      return 1;
    }
  }
  thd->db= 0;				// prevent db from being freed
  thd->query= 0;			// just to be sure
  // assume no convert for next query unless set explictly
  thd->variables.convert_set = 0;
  close_thread_tables(thd);
      
  if (thd->query_error || thd->fatal_error)
  {
    slave_print_error(rli,actual_error, "error '%s' on query '%s'",
		      actual_error ? thd->net.last_error :
		      "unexpected success or fatal error", query);
    free_root(&thd->mem_root,0);
    return 1;
  }
  free_root(&thd->mem_root,0);
  return Log_event::exec_event(rli); 
}


int Load_log_event::exec_event(NET* net, struct st_relay_log_info* rli)
{
  init_sql_alloc(&thd->mem_root, 8192,0);
  thd->db = rewrite_db((char*)db);
  thd->query = 0;
  thd->query_error = 0;
	    
  if (db_ok(thd->db, replicate_do_db, replicate_ignore_db))
  {
    thd->set_time((time_t)when);
    thd->current_tablenr = 0;
    VOID(pthread_mutex_lock(&LOCK_thread_count));
    thd->query_id = query_id++;
    VOID(pthread_mutex_unlock(&LOCK_thread_count));

    TABLE_LIST tables;
    bzero((char*) &tables,sizeof(tables));
    tables.db = thd->db;
    tables.alias = tables.real_name = (char*)table_name;
    tables.lock_type = TL_WRITE;
    // the table will be opened in mysql_load    
    if (table_rules_on && !tables_ok(thd, &tables))
    {
      // TODO: this is a bug - this needs to be moved to the I/O thread
      if (net)
        skip_load_data_infile(net);
    }
    else
    {
      char llbuff[22];
      enum enum_duplicates handle_dup = DUP_IGNORE;
      if (sql_ex.opt_flags && REPLACE_FLAG)
	handle_dup = DUP_REPLACE;
      sql_exchange ex((char*)fname, sql_ex.opt_flags &&
		      DUMPFILE_FLAG );
      String field_term(sql_ex.field_term,sql_ex.field_term_len);
      String enclosed(sql_ex.enclosed,sql_ex.enclosed_len);
      String line_term(sql_ex.line_term,sql_ex.line_term_len);
      String line_start(sql_ex.line_start,sql_ex.line_start_len);
      String escaped(sql_ex.escaped,sql_ex.escaped_len);
	    
      ex.opt_enclosed = (sql_ex.opt_flags & OPT_ENCLOSED_FLAG);
      if (sql_ex.empty_flags & FIELD_TERM_EMPTY)
	ex.field_term->length(0);

      ex.skip_lines = skip_lines;
      List<Item> field_list;
      set_fields(field_list);
      thd->slave_proxy_id = thd->thread_id;
      if (net)
      {
	// mysql_load will use thd->net to read the file
	thd->net.vio = net->vio;
	/*
	  Make sure the client does not get confused about the packet sequence
	*/
	thd->net.pkt_nr = net->pkt_nr;
      }
      if (mysql_load(thd, &ex, &tables, field_list, handle_dup, net != 0,
		     TL_WRITE))
	thd->query_error = 1;
      if (thd->cuted_fields)
	sql_print_error("Slave: load data infile at position %s in log \
'%s' produced %d warning(s)", llstr(rli->master_log_pos,llbuff), RPL_LOG_NAME,
			thd->cuted_fields );
      if (net)
        net->pkt_nr= thd->net.pkt_nr;
    }
  }
  else
  {
    /*
      We will just ask the master to send us /dev/null if we do not
      want to load the data.
      TODO: this a bug - needs to be done in I/O thread
    */
    if (net)
      skip_load_data_infile(net);
  }
	    
  thd->net.vio = 0; 
  thd->db= 0;					// prevent db from being freed
  close_thread_tables(thd);
  if (thd->query_error)
  {
    int sql_error = thd->net.last_errno;
    if (!sql_error)
      sql_error = ER_UNKNOWN_ERROR;
		
    slave_print_error(rli,sql_error,
		      "Slave: Error '%s' running load data infile ",
		      ER_SAFE(sql_error));
    free_root(&thd->mem_root,0);
    return 1;
  }
  free_root(&thd->mem_root,0);
	    
  if (thd->fatal_error)
  {
    sql_print_error("Slave: Fatal error running LOAD DATA INFILE ");
    return 1;
  }

  return Log_event::exec_event(rli); 
}


/*
  The master started

  IMPLEMENTATION
    - To handle the case where the master died without a stop event,
      we clean up all temporary tables + locks that we got.

  TODO
    - Remove all active user locks
    - If we have an active transaction at this point, the master died
      in the middle while writing the transaction to the binary log.
      In this case we should stop the slave.
*/

int Start_log_event::exec_event(struct st_relay_log_info* rli)
{
  /* All temporary tables was deleted on the master */
  close_temporary_tables(thd);
  /*
    If we have old format, load_tmpdir is cleaned up by the I/O thread
  */
  if (!rli->mi->old_format)
    cleanup_load_tmpdir();
  return Log_event::exec_event(rli);
}


/*
  The master stopped. Clean up all temporary tables + locks that the
  master may have set.

  TODO
    - Remove all active user locks
*/

int Stop_log_event::exec_event(struct st_relay_log_info* rli)
{
  // do not clean up immediately after rotate event
  if (rli->master_log_pos > BIN_LOG_HEADER_SIZE) 
  {
    close_temporary_tables(thd);
    cleanup_load_tmpdir();
  }
  /*
    We do not want to update master_log pos because we get a rotate event
    before stop, so by now master_log_name is set to the next log.
    If we updated it, we will have incorrect master coordinates and this
    could give false triggers in MASTER_POS_WAIT() that we have reached
    the target position when in fact we have not.
  */
  rli->inc_pos(get_event_len(), 0);  
  flush_relay_log_info(rli);
  return 0;
}


/*
  Got a rotate log even from the master

  IMPLEMENTATION
    This is mainly used so that we can later figure out the logname and
    position for the master.

    We can't rotate the slave as this will cause infinitive rotations
    in a A -> B -> A setup.

  RETURN VALUES
    0	ok
 */
  

int Rotate_log_event::exec_event(struct st_relay_log_info* rli)
{
  char* log_name = rli->master_log_name;
  DBUG_ENTER("Rotate_log_event::exec_event");

  pthread_mutex_lock(&rli->data_lock);
  memcpy(log_name, new_log_ident, ident_len+1);
  rli->master_log_pos = pos;
  rli->relay_log_pos += get_event_len();
  DBUG_PRINT("info", ("master_log_pos: %d", (ulong) rli->master_log_pos));
  pthread_mutex_unlock(&rli->data_lock);
  pthread_cond_broadcast(&rli->data_cond);
  flush_relay_log_info(rli);
  DBUG_RETURN(0);
}


int Intvar_log_event::exec_event(struct st_relay_log_info* rli)
{
  switch (type) {
  case LAST_INSERT_ID_EVENT:
    thd->last_insert_id_used = 1;
    thd->last_insert_id = val;
    break;
  case INSERT_ID_EVENT:
    thd->next_insert_id = val;
    break;
  }
  rli->inc_pending(get_event_len());
  return 0;
}

int Rand_log_event::exec_event(struct st_relay_log_info* rli)
{
  thd->rand.seed1 = seed1;
  thd->rand.seed2 = seed2;
  rli->inc_pending(get_event_len());
  return 0;
}

int Slave_log_event::exec_event(struct st_relay_log_info* rli)
{
  if (mysql_bin_log.is_open())
    mysql_bin_log.write(this);
  return Log_event::exec_event(rli);
}

int Create_file_log_event::exec_event(struct st_relay_log_info* rli)
{
  char fname_buf[FN_REFLEN+10];
  char *p;
  int fd = -1;
  IO_CACHE file;
  int error = 1;

  bzero((char*)&file, sizeof(file));
  p = slave_load_file_stem(fname_buf, file_id, server_id);
  strmov(p, ".info");			// strmov takes less code than memcpy
  if ((fd = my_open(fname_buf, O_WRONLY|O_CREAT|O_BINARY|O_TRUNC,
		    MYF(MY_WME))) < 0 ||
      init_io_cache(&file, fd, IO_SIZE, WRITE_CACHE, (my_off_t)0, 0,
		    MYF(MY_WME|MY_NABP)))
  {
    slave_print_error(rli,my_errno, "Could not open file '%s'", fname_buf);
    goto err;
  }
  
  // a trick to avoid allocating another buffer
  strmov(p, ".data");
  fname = fname_buf;
  fname_len = (uint)(p-fname) + 5;
  if (write_base(&file))
  {
    strmov(p, ".info"); // to have it right in the error message
    slave_print_error(rli,my_errno, "Could not write to file '%s'", fname_buf);
    goto err;
  }
  end_io_cache(&file);
  my_close(fd, MYF(0));
  
  // fname_buf now already has .data, not .info, because we did our trick
  if ((fd = my_open(fname_buf, O_WRONLY|O_CREAT|O_BINARY|O_TRUNC,
		    MYF(MY_WME))) < 0)
  {
    slave_print_error(rli,my_errno, "Could not open file '%s'", fname_buf);
    goto err;
  }
  if (my_write(fd, (byte*) block, block_len, MYF(MY_WME+MY_NABP)))
  {
    slave_print_error(rli,my_errno, "Write to '%s' failed", fname_buf);
    goto err;
  }
  if (mysql_bin_log.is_open())
    mysql_bin_log.write(this);
  error=0;					// Everything is ok

err:
  if (error)
    end_io_cache(&file);
  if (fd >= 0)
    my_close(fd, MYF(0));
  return error ? 1 : Log_event::exec_event(rli);
}

int Delete_file_log_event::exec_event(struct st_relay_log_info* rli)
{
  char fname[FN_REFLEN+10];
  char *p= slave_load_file_stem(fname, file_id, server_id);
  memcpy(p, ".data", 6);
  (void) my_delete(fname, MYF(MY_WME));
  memcpy(p, ".info", 6);
  (void) my_delete(fname, MYF(MY_WME));
  if (mysql_bin_log.is_open())
    mysql_bin_log.write(this);
  return Log_event::exec_event(rli);
}

int Append_block_log_event::exec_event(struct st_relay_log_info* rli)
{
  char fname[FN_REFLEN+10];
  char *p= slave_load_file_stem(fname, file_id, server_id);
  int fd;
  int error = 1;

  memcpy(p, ".data", 6);
  if ((fd = my_open(fname, O_WRONLY|O_APPEND|O_BINARY, MYF(MY_WME))) < 0)
  {
    slave_print_error(rli,my_errno, "Could not open file '%s'", fname);
    goto err;
  }
  if (my_write(fd, (byte*) block, block_len, MYF(MY_WME+MY_NABP)))
  {
    slave_print_error(rli,my_errno, "Write to '%s' failed", fname);
    goto err;
  }
  if (mysql_bin_log.is_open())
    mysql_bin_log.write(this);
  error=0;

err:
  if (fd >= 0)
    my_close(fd, MYF(0));
  return error ? error : Log_event::exec_event(rli);
}

int Execute_load_log_event::exec_event(struct st_relay_log_info* rli)
{
  char fname[FN_REFLEN+10];
  char *p= slave_load_file_stem(fname, file_id, server_id);
  int fd;
  int error = 1;
  ulong save_options;
  IO_CACHE file;
  Load_log_event* lev = 0;

  memcpy(p, ".info", 6);
  if ((fd = my_open(fname, O_RDONLY|O_BINARY, MYF(MY_WME))) < 0 ||
      init_io_cache(&file, fd, IO_SIZE, READ_CACHE, (my_off_t)0, 0,
		    MYF(MY_WME|MY_NABP)))
  {
    slave_print_error(rli,my_errno, "Could not open file '%s'", fname);
    goto err;
  }
  if (!(lev = (Load_log_event*)Log_event::read_log_event(&file,
							 (pthread_mutex_t*)0,
							 (bool)0)) ||
      lev->get_type_code() != NEW_LOAD_EVENT)
  {
    slave_print_error(rli,0, "File '%s' appears corrupted", fname);
    goto err;
  }
  /*
    We want to disable binary logging in slave thread because we need the file
    events to appear in the same order as they do on the master relative to
    other events, so that we can preserve ascending order of log sequence
    numbers - needed to handle failover .
  */
  save_options = thd->options;
  thd->options &= ~ (ulong) (OPTION_BIN_LOG);
  lev->thd = thd;
  if (lev->exec_event(0,0))
  {
    slave_print_error(rli,my_errno, "Failed executing load from '%s'", fname);
    thd->options = save_options;
    goto err;
  }
  thd->options = save_options;
  (void) my_delete(fname, MYF(MY_WME));
  memcpy(p, ".data", 6);
  (void) my_delete(fname, MYF(MY_WME));
  if (mysql_bin_log.is_open())
    mysql_bin_log.write(this);
  error = 0;

err:
  delete lev;
  if (fd >= 0)
  {
    my_close(fd, MYF(0));
    end_io_cache(&file);
  }
  return error ? error : Log_event::exec_event(rli);
}

#endif /* !MYSQL_CLIENT */<|MERGE_RESOLUTION|>--- conflicted
+++ resolved
@@ -1092,15 +1092,10 @@
 Load_log_event::Load_log_event(THD* thd_arg, sql_exchange* ex,
 			       const char* db_arg, const char* table_name_arg,
 			       List<Item>& fields_arg,
-<<<<<<< HEAD
 			       enum enum_duplicates handle_dup,
 			       bool using_trans)
-  :Log_event(thd, 0, using_trans),thread_id(thd->thread_id),
+  :Log_event(thd_arg, 0, using_trans),thread_id(thd_arg->thread_id),
   num_fields(0),fields(0),
-=======
-			       enum enum_duplicates handle_dup)
-  :Log_event(thd_arg),thread_id(thd_arg->thread_id), num_fields(0),fields(0),
->>>>>>> 099974b5
   field_lens(0),field_block_len(0),
   table_name(table_name_arg ? table_name_arg : ""),
   db(db_arg), fname(ex->file_name)
