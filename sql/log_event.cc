--- conflicted
+++ resolved
@@ -3496,20 +3496,12 @@
   if (do_print_encoded)
     my_b_printf(file, "%s\n", tmp_str);
 
-<<<<<<< HEAD
-    if (!more)
-      my_b_printf(file, "'%s\n", print_event_info->delimiter);
-  }
-
 #ifdef WHEN_FLASHBACK_REVIEW_READY
   if (print_event_info->verbose || need_flashback_review)
 #else
   // Flashback need the table_map to parse the event
   if (print_event_info->verbose || is_flashback)
 #endif
-=======
-  if (print_event_info->verbose)
->>>>>>> ef0b91ea
   {
     Rows_log_event *ev= NULL;
     Log_event_type et= (Log_event_type) ptr[EVENT_TYPE_OFFSET];
@@ -11509,15 +11501,12 @@
 {
   IO_CACHE *const head= &print_event_info->head_cache;
   IO_CACHE *const body= &print_event_info->body_cache;
-<<<<<<< HEAD
 #ifdef WHEN_FLASHBACK_REVIEW_READY
   IO_CACHE *const sql= &print_event_info->review_sql_cache;
 #endif
-=======
   bool do_print_encoded=
     print_event_info->base64_output_mode != BASE64_OUTPUT_DECODE_ROWS &&
     !print_event_info->short_form;
->>>>>>> ef0b91ea
 
   if (!print_event_info->short_form)
   {
@@ -11531,21 +11520,11 @@
 
   if (get_flags(STMT_END_F))
   {
-<<<<<<< HEAD
-    LEX_STRING tmp_str;
-
-    copy_event_cache_to_string_and_reinit(head, &tmp_str);
-    output_buf.append(&tmp_str);
-    my_free(tmp_str.str);
-    copy_event_cache_to_string_and_reinit(body, &tmp_str);
-    output_buf.append(&tmp_str);
-    my_free(tmp_str.str);
 #ifdef WHEN_FLASHBACK_REVIEW_READY
     copy_event_cache_to_string_and_reinit(sql, &tmp_str);
     output_buf.append(&tmp_str);
     my_free(tmp_str.str);
 #endif
-=======
     if (copy_event_cache_to_file_and_reinit(head, file))
     {
       head->error= -1;
@@ -11553,7 +11532,6 @@
     }
     copy_cache_to_file_wrapped(file, body, do_print_encoded,
                                print_event_info->delimiter);
->>>>>>> ef0b91ea
   }
 }
 #endif
@@ -12243,11 +12221,7 @@
   table_list->updating= 1;
   table_list->required_type= FRMTYPE_TABLE;
 
-<<<<<<< HEAD
-  DBUG_PRINT("debug", ("table: %s is mapped to %lu", table_list->table_name,
-=======
   DBUG_PRINT("debug", ("table: %s is mapped to %llu", table_list->table_name,
->>>>>>> ef0b91ea
                        table_list->table_id));
   table_list->master_had_triggers= ((m_flags & TM_BIT_HAS_TRIGGERS_F) ? 1 : 0);
   DBUG_PRINT("debug", ("table->master_had_triggers=%d", 
