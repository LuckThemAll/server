--- conflicted
+++ resolved
@@ -3870,17 +3870,10 @@
     mdl_requests.push_front(&global_request);
 
     if (create_table)
-<<<<<<< HEAD
-    #ifdef WITH_WSREP
+#ifdef WITH_WSREP
       if (thd->lex->sql_command != SQLCOM_CREATE_TABLE && 
           !thd->wsrep_applier)
-    #endif
-=======
-#ifdef WITH_WSREP
-      if (thd->lex->sql_command != SQLCOM_CREATE_TABLE &&
-          thd->wsrep_exec_mode != REPL_RECV)
 #endif
->>>>>>> c761b434
       lock_wait_timeout= 0;                     // Don't wait for timeout
   }
 
