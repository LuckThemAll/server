/* Copyright (C) 2000 MySQL AB & MySQL Finland AB & TCX DataKonsult AB

   This program is free software; you can redistribute it and/or modify
   it under the terms of the GNU General Public License as published by
   the Free Software Foundation; either version 2 of the License, or
   (at your option) any later version.

   This program is distributed in the hope that it will be useful,
   but WITHOUT ANY WARRANTY; without even the implied warranty of
   MERCHANTABILITY or FITNESS FOR A PARTICULAR PURPOSE.  See the
   GNU General Public License for more details.

   You should have received a copy of the GNU General Public License
   along with this program; if not, write to the Free Software
   Foundation, Inc., 59 Temple Place, Suite 330, Boston, MA  02111-1307  USA */


/* Basic functions needed by many modules */

#include "mysql_priv.h"
#include "sql_select.h"
#include <m_ctype.h>
#include <my_dir.h>
#include <hash.h>
#include <nisam.h>
#ifdef	__WIN__
#include <io.h>
#endif

TABLE *unused_tables;				/* Used by mysql_test */
HASH open_cache;				/* Used by mysql_test */
HASH assign_cache;

static int open_unireg_entry(THD *thd,TABLE *entry,const char *db,
			     const char *name, const char *alias);
static void free_cache_entry(TABLE *entry);
static void mysql_rm_tmp_tables(void);


extern "C" byte *table_cache_key(const byte *record,uint *length,
				 my_bool not_used __attribute__((unused)))
{
  TABLE *entry=(TABLE*) record;
  *length=entry->key_length;
  return (byte*) entry->table_cache_key;
}

bool table_cache_init(void)
{
  mysql_rm_tmp_tables();
  return hash_init(&open_cache, &my_charset_bin, table_cache_size+16,
		   0, 0,table_cache_key,
		   (hash_free_key) free_cache_entry, 0) != 0;
}

void table_cache_free(void)
{
  DBUG_ENTER("table_cache_free");
  close_cached_tables((THD*) 0,0,(TABLE_LIST*) 0);
  if (!open_cache.records)			// Safety first
    hash_free(&open_cache);
  DBUG_VOID_RETURN;
}

uint cached_tables(void)
{
  return open_cache.records;
}

#ifdef EXTRA_DEBUG
static void check_unused(void)
{
  uint count=0,idx=0;
  TABLE *cur_link,*start_link;

  if ((start_link=cur_link=unused_tables))
  {
    do
    {
      if (cur_link != cur_link->next->prev || cur_link != cur_link->prev->next)
      {
	DBUG_PRINT("error",("Unused_links aren't linked properly")); /* purecov: inspected */
	return; /* purecov: inspected */
      }
    } while (count++ < open_cache.records &&
	     (cur_link=cur_link->next) != start_link);
    if (cur_link != start_link)
    {
      DBUG_PRINT("error",("Unused_links aren't connected")); /* purecov: inspected */
    }
  }
  for (idx=0 ; idx < open_cache.records ; idx++)
  {
    TABLE *entry=(TABLE*) hash_element(&open_cache,idx);
    if (!entry->in_use)
      count--;
  }
  if (count != 0)
  {
    DBUG_PRINT("error",("Unused_links doesn't match open_cache: diff: %d", /* purecov: inspected */
			count)); /* purecov: inspected */
  }
}
#else
#define check_unused()
#endif

/*
  Create a list for all open tables matching SQL expression

  SYNOPSIS
    list_open_tables()
    thd			Thread THD
    wild		SQL like expression

  NOTES
    One gets only a list of tables for which one has any kind of privilege.
    db and table names are allocated in result struct, so one doesn't need
    a lock on LOCK_open when traversing the return list.

  RETURN VALUES
    NULL	Error (Probably OOM)
    #		Pointer to list of names of open tables.
*/

OPEN_TABLE_LIST *list_open_tables(THD *thd, const char *wild)
{
  int result = 0;
  OPEN_TABLE_LIST **start_list, *open_list;
  TABLE_LIST table_list;
  char name[NAME_LEN*2];
  DBUG_ENTER("list_open_tables");

  VOID(pthread_mutex_lock(&LOCK_open));
  bzero((char*) &table_list,sizeof(table_list));
  start_list= &open_list;
  open_list=0;

  for (uint idx=0 ; result == 0 && idx < open_cache.records; idx++)
  {
    OPEN_TABLE_LIST *table;
    TABLE *entry=(TABLE*) hash_element(&open_cache,idx);

    DBUG_ASSERT(entry->real_name);
    if ((!entry->real_name))			// To be removed
      continue;					// Shouldn't happen
    if (wild)
    {
      strxmov(name,entry->table_cache_key,".",entry->real_name,NullS);
      if (wild_compare(name,wild,0))
	continue;
    }

    /* Check if user has SELECT privilege for any column in the table */
    table_list.db= (char*) entry->table_cache_key;
    table_list.real_name= entry->real_name;
    table_list.grant.privilege=0;

    if (check_table_access(thd,SELECT_ACL | EXTRA_ACL,&table_list,1))
      continue;
    /* need to check if we haven't already listed it */
    for (table= open_list  ; table ; table=table->next)
    {
      if (!strcmp(table->table,entry->real_name) &&
	  !strcmp(table->db,entry->table_cache_key))
      {
	if (entry->in_use)
	  table->in_use++;
	if (entry->locked_by_name)
	  table->locked++;
	break;
      }
    }
    if (table)
      continue;
    if (!(*start_list = (OPEN_TABLE_LIST *)
	  sql_alloc(sizeof(**start_list)+entry->key_length)))
    {
      open_list=0;				// Out of memory
      break;
    }
    strmov((*start_list)->table=
	   strmov(((*start_list)->db= (char*) ((*start_list)+1)),
		  entry->table_cache_key)+1,
	   entry->real_name);
    (*start_list)->in_use= entry->in_use ? 1 : 0;
    (*start_list)->locked= entry->locked_by_name ? 1 : 0;
    start_list= &(*start_list)->next;
    *start_list=0;
  }
  VOID(pthread_mutex_unlock(&LOCK_open));
  DBUG_RETURN(open_list);
}

/*****************************************************************************
 *	 Functions to free open table cache
 ****************************************************************************/


void intern_close_table(TABLE *table)
{						// Free all structures
  free_io_cache(table);
  if (table->file)
    VOID(closefrm(table));			// close file
}

/*
  Remove table from the open table cache

  SYNOPSIS
    free_cache_entry()
    table		Table to remove

  NOTE
    We need to have a lock on LOCK_open when calling this
*/

static void free_cache_entry(TABLE *table)
{
  DBUG_ENTER("free_cache_entry");
  safe_mutex_assert_owner(&LOCK_open);

  intern_close_table(table);
  if (!table->in_use)
  {
    table->next->prev=table->prev;		/* remove from used chain */
    table->prev->next=table->next;
    if (table == unused_tables)
    {
      unused_tables=unused_tables->next;
      if (table == unused_tables)
	unused_tables=0;
    }
    check_unused();				// consisty check
  }
  my_free((gptr) table,MYF(0));
  DBUG_VOID_RETURN;
}

/* Free resources allocated by filesort() and read_record() */

void free_io_cache(TABLE *table)
{
  DBUG_ENTER("free_io_cache");
  if (table->sort.io_cache)
  {
    close_cached_file(table->sort.io_cache);
    my_free((gptr) table->sort.io_cache,MYF(0));
    table->sort.io_cache=0;
  }
  DBUG_VOID_RETURN;
}

/*
  Close all tables which aren't in use by any thread

  THD can be NULL, but then if_wait_for_refresh must be FALSE
  and tables must be NULL.
*/

bool close_cached_tables(THD *thd, bool if_wait_for_refresh,
			 TABLE_LIST *tables)
{
  bool result=0;
  DBUG_ENTER("close_cached_tables");
  DBUG_ASSERT(thd || (!if_wait_for_refresh && !tables));

  VOID(pthread_mutex_lock(&LOCK_open));
  if (!tables)
  {
    while (unused_tables)
    {
#ifdef EXTRA_DEBUG
      if (hash_delete(&open_cache,(byte*) unused_tables))
	printf("Warning: Couldn't delete open table from hash\n");
#else
      VOID(hash_delete(&open_cache,(byte*) unused_tables));
#endif
    }
    refresh_version++;				// Force close of open tables
  }
  else
  {
    bool found=0;
    for (TABLE_LIST *table=tables ; table ; table=table->next)
    {
      if (remove_table_from_cache(thd, table->db, table->real_name,
                                  RTFC_OWNED_BY_THD_FLAG))
	found=1;
    }
    if (!found)
      if_wait_for_refresh=0;			// Nothing to wait for
  }
#ifndef EMBEDDED_LIBRARY
  if (!tables)
    kill_delayed_threads();
#endif
  if (if_wait_for_refresh)
  {
    /*
      If there is any table that has a lower refresh_version, wait until
      this is closed (or this thread is killed) before returning
    */
    thd->mysys_var->current_mutex= &LOCK_open;
    thd->mysys_var->current_cond= &COND_refresh;
    thd->proc_info="Flushing tables";

    close_old_data_files(thd,thd->open_tables,1,1);
    mysql_ha_flush(thd, tables, MYSQL_HA_REOPEN_ON_USAGE | MYSQL_HA_FLUSH_ALL);
    bool found=1;
    /* Wait until all threads has closed all the tables we had locked */
    DBUG_PRINT("info",
	       ("Waiting for others threads to close their open tables"));
    while (found && ! thd->killed)
    {
      found=0;
      for (uint idx=0 ; idx < open_cache.records ; idx++)
      {
	TABLE *table=(TABLE*) hash_element(&open_cache,idx);
	if ((table->version) < refresh_version && table->db_stat)
	{
	  found=1;
	  pthread_cond_wait(&COND_refresh,&LOCK_open);
	  break;
	}
      }
    }
    /*
      No other thread has the locked tables open; reopen them and get the
      old locks. This should always succeed (unless some external process
      has removed the tables)
    */
    thd->in_lock_tables=1;
    result=reopen_tables(thd,1,1);
    thd->in_lock_tables=0;
    /* Set version for table */
    for (TABLE *table=thd->open_tables; table ; table=table->next)
      table->version=refresh_version;
  }
  VOID(pthread_mutex_unlock(&LOCK_open));
  if (if_wait_for_refresh)
  {
    pthread_mutex_lock(&thd->mysys_var->mutex);
    thd->mysys_var->current_mutex= 0;
    thd->mysys_var->current_cond= 0;
    thd->proc_info=0;
    pthread_mutex_unlock(&thd->mysys_var->mutex);
  }
  DBUG_RETURN(result);
}


/*
  Close all tables used by thread

  SYNOPSIS
    close_thread_tables()
    thd			Thread handler
    lock_in_use		Set to 1 (0 = default) if caller has a lock on
			LOCK_open
    skip_derived	Set to 1 (0 = default) if we should not free derived
			tables.

  IMPLEMENTATION
    Unlocks tables and frees derived tables.
    Put all normal tables used by thread in free list.
*/

void close_thread_tables(THD *thd, bool lock_in_use, bool skip_derived)
{
  bool found_old_table;
  DBUG_ENTER("close_thread_tables");

  if (thd->derived_tables && !skip_derived)
  {
    TABLE *table, *next;
    /*
      Close all derived tables generated from questions like
      SELECT * from (select * from t1))
    */
    for (table= thd->derived_tables ; table ; table= next)
    {
      next= table->next;
      free_tmp_table(thd, table);
    }
    thd->derived_tables= 0;
  }
  if (thd->locked_tables)
  {
    ha_commit_stmt(thd);			// If select statement
    DBUG_VOID_RETURN;				// LOCK TABLES in use
  }

  if (thd->lock)
  {
    mysql_unlock_tables(thd, thd->lock);
    thd->lock=0;
  }
  /* VOID(pthread_sigmask(SIG_SETMASK,&thd->block_signals,NULL)); */
  if (!lock_in_use)
    VOID(pthread_mutex_lock(&LOCK_open));
  safe_mutex_assert_owner(&LOCK_open);

  DBUG_PRINT("info", ("thd->open_tables=%p", thd->open_tables));

 found_old_table= 0;
  while (thd->open_tables)
    found_old_table|=close_thread_table(thd, &thd->open_tables);
  thd->some_tables_deleted=0;

  /* Free tables to hold down open files */
  while (open_cache.records > table_cache_size && unused_tables)
    VOID(hash_delete(&open_cache,(byte*) unused_tables)); /* purecov: tested */
  check_unused();
  if (found_old_table)
  {
    /* Tell threads waiting for refresh that something has happened */
    VOID(pthread_cond_broadcast(&COND_refresh));
  }
  if (!lock_in_use)
    VOID(pthread_mutex_unlock(&LOCK_open));
  /*  VOID(pthread_sigmask(SIG_SETMASK,&thd->signals,NULL)); */
  DBUG_VOID_RETURN;
}

/* move one table to free list */

bool close_thread_table(THD *thd, TABLE **table_ptr)
{
  DBUG_ENTER("close_thread_table");

  bool found_old_table= 0;
  TABLE *table= *table_ptr;
  DBUG_ASSERT(table->key_read == 0);

  *table_ptr=table->next;
  if (table->version != refresh_version ||
      thd->version != refresh_version || !table->db_stat)
  {
    VOID(hash_delete(&open_cache,(byte*) table));
    found_old_table=1;
  }
  else
  {
    if (table->flush_version != flush_version)
    {
      table->flush_version=flush_version;
      table->file->extra(HA_EXTRA_FLUSH);
    }
    else
    {
      // Free memory and reset for next loop
      table->file->reset();
    }
    table->in_use=0;
    if (unused_tables)
    {
      table->next=unused_tables;		/* Link in last */
      table->prev=unused_tables->prev;
      unused_tables->prev=table;
      table->prev->next=table;
    }
    else
      unused_tables=table->next=table->prev=table;
  }
  DBUG_RETURN(found_old_table);
}

	/* Close and delete temporary tables */

void close_temporary(TABLE *table,bool delete_table)
{
  DBUG_ENTER("close_temporary");
  char path[FN_REFLEN];
  db_type table_type=table->db_type;
  strmov(path,table->path);
  free_io_cache(table);
  closefrm(table);
  my_free((char*) table,MYF(0));
  if (delete_table)
    rm_temporary_table(table_type, path);
  DBUG_VOID_RETURN;
}


void close_temporary_tables(THD *thd)
{
  TABLE *table,*next;
  char *query, *end;
  uint query_buf_size; 
  bool found_user_tables = 0;

  if (!thd->temporary_tables)
    return;
  
  LINT_INIT(end);
  query_buf_size= 50;   // Enough for DROP ... TABLE IF EXISTS

  for (table=thd->temporary_tables ; table ; table=table->next)
    /*
      We are going to add 4 ` around the db/table names, so 1 does not look
      enough; indeed it is enough, because table->key_length is greater (by 8,
      because of server_id and thread_id) than db||table.
    */
    query_buf_size+= table->key_length+1;

  if ((query = alloc_root(thd->mem_root, query_buf_size)))
    // Better add "if exists", in case a RESET MASTER has been done
    end=strmov(query, "DROP /*!40005 TEMPORARY */ TABLE IF EXISTS ");

  for (table=thd->temporary_tables ; table ; table=next)
  {
    if (query) // we might be out of memory, but this is not fatal
    {
      // skip temporary tables not created directly by the user
      if (table->real_name[0] != '#')
	found_user_tables = 1;
      /*
        Here we assume table_cache_key always starts
        with \0 terminated db name
      */
      end = strxmov(end,"`",table->table_cache_key,"`.`",
                    table->real_name,"`,", NullS);
    }
    next=table->next;
    close_temporary(table);
  }
  if (query && found_user_tables && mysql_bin_log.is_open())
  {
    /* The -1 is to remove last ',' */
    thd->clear_error();
    Query_log_event qinfo(thd, query, (ulong)(end-query)-1, 0, FALSE);
    /*
      Imagine the thread had created a temp table, then was doing a SELECT, and
      the SELECT was killed. Then it's not clever to mark the statement above as
      "killed", because it's not really a statement updating data, and there
      are 99.99% chances it will succeed on slave.
      If a real update (one updating a persistent table) was killed on the
      master, then this real update will be logged with error_code=killed,
      rightfully causing the slave to stop.
    */
    qinfo.error_code= 0;
    mysql_bin_log.write(&qinfo);
  }
  thd->temporary_tables=0;
}

/*
  Find first suitable table by alias in given list.

  SYNOPSIS
    find_table_in_list()
    table - pointer to table list
    db_name - data base name or 0 for any
    table_name - table name or 0 for any

  RETURN VALUES
    NULL	Table not found
    #		Pointer to found table.
*/

TABLE_LIST * find_table_in_list(TABLE_LIST *table,
				const char *db_name, const char *table_name)
{
  for (; table; table= table->next)
    if ((!db_name || !strcmp(table->db, db_name)) &&
	(!table_name || !my_strcasecmp(table_alias_charset,
				       table->alias, table_name)))
      break;
  return table;
}

/*
  Find real table in given list.

  SYNOPSIS
    find_real_table_in_list()
    table - pointer to table list
    db_name - data base name
    table_name - table name

  RETURN VALUES
    NULL	Table not found
    #		Pointer to found table.
*/

TABLE_LIST * find_real_table_in_list(TABLE_LIST *table,
				     const char *db_name,
				     const char *table_name)
{
  for (; table; table= table->next)
    if (!strcmp(table->db, db_name) &&
	!strcmp(table->real_name, table_name))
      break;
  return table;
}

TABLE **find_temporary_table(THD *thd, const char *db, const char *table_name)
{
  char	key[MAX_DBKEY_LENGTH];
  uint	key_length= (uint) (strmov(strmov(key,db)+1,table_name)-key)+1;
  TABLE *table,**prev;

  int4store(key+key_length,thd->server_id);
  key_length += 4;
  int4store(key+key_length,thd->variables.pseudo_thread_id);
  key_length += 4;

  prev= &thd->temporary_tables;
  for (table=thd->temporary_tables ; table ; table=table->next)
  {
    if (table->key_length == key_length &&
	!memcmp(table->table_cache_key,key,key_length))
      return prev;
    prev= &table->next;
  }
  return 0;					// Not a temporary table
}

bool close_temporary_table(THD *thd, const char *db, const char *table_name)
{
  TABLE *table,**prev;

  if (!(prev=find_temporary_table(thd,db,table_name)))
    return 1;
  table= *prev;
  *prev= table->next;
  close_temporary(table);
  if (thd->slave_thread)
    --slave_open_temp_tables;
  return 0;
}

/*
  Used by ALTER TABLE when the table is a temporary one. It changes something
  only if the ALTER contained a RENAME clause (otherwise, table_name is the old
  name).
  Prepares a table cache key, which is the concatenation of db, table_name and
  thd->slave_proxy_id, separated by '\0'.
*/
bool rename_temporary_table(THD* thd, TABLE *table, const char *db,
			    const char *table_name)
{
  char *key;
  if (!(key=(char*) alloc_root(&table->mem_root,
			       (uint) strlen(db)+
			       (uint) strlen(table_name)+6+4)))
    return 1;				/* purecov: inspected */
  table->key_length=(uint)
    (strmov((table->real_name=strmov(table->table_cache_key=key,
				     db)+1),
	    table_name) - table->table_cache_key)+1;
  int4store(key+table->key_length,thd->server_id);
  table->key_length += 4;
  int4store(key+table->key_length,thd->variables.pseudo_thread_id);
  table->key_length += 4;
  return 0;
}


	/* move table first in unused links */

static void relink_unused(TABLE *table)
{
  if (table != unused_tables)
  {
    table->prev->next=table->next;		/* Remove from unused list */
    table->next->prev=table->prev;
    table->next=unused_tables;			/* Link in unused tables */
    table->prev=unused_tables->prev;
    unused_tables->prev->next=table;
    unused_tables->prev=table;
    unused_tables=table;
    check_unused();
  }
}


/*
  Remove all instances of table from the current open list
  Free all locks on tables that are done with LOCK TABLES
 */

TABLE *unlink_open_table(THD *thd, TABLE *list, TABLE *find)
{
  char key[MAX_DBKEY_LENGTH];
  uint key_length=find->key_length;
  TABLE *start=list,**prev,*next;
  prev= &start;
  memcpy(key,find->table_cache_key,key_length);
  for (; list ; list=next)
  {
    next=list->next;
    if (list->key_length == key_length &&
	!memcmp(list->table_cache_key,key,key_length))
    {
      if (thd->locked_tables)
	mysql_lock_remove(thd, thd->locked_tables,list);
      VOID(hash_delete(&open_cache,(byte*) list)); // Close table
    }
    else
    {
      *prev=list;				// put in use list
      prev= &list->next;
    }
  }
  *prev=0;
  // Notify any 'refresh' threads
  pthread_cond_broadcast(&COND_refresh);
  return start;
}


/*
   When we call the following function we must have a lock on
   LOCK_open ; This lock will be unlocked on return.
*/

void wait_for_refresh(THD *thd)
{
  safe_mutex_assert_owner(&LOCK_open);

  /* Wait until the current table is up to date */
  const char *proc_info;
  thd->mysys_var->current_mutex= &LOCK_open;
  thd->mysys_var->current_cond= &COND_refresh;
  proc_info=thd->proc_info;
  thd->proc_info="Waiting for table";
  if (!thd->killed)
    (void) pthread_cond_wait(&COND_refresh,&LOCK_open);

  pthread_mutex_unlock(&LOCK_open);	// Must be unlocked first
  pthread_mutex_lock(&thd->mysys_var->mutex);
  thd->mysys_var->current_mutex= 0;
  thd->mysys_var->current_cond= 0;
  thd->proc_info= proc_info;
  pthread_mutex_unlock(&thd->mysys_var->mutex);
}


TABLE *reopen_name_locked_table(THD* thd, TABLE_LIST* table_list)
{
  DBUG_ENTER("reopen_name_locked_table");
  if (thd->killed)
    DBUG_RETURN(0);
  TABLE* table;
  if (!(table = table_list->table))
    DBUG_RETURN(0);

  char* db = thd->db ? thd->db : table_list->db;
  char* table_name = table_list->real_name;
  char	key[MAX_DBKEY_LENGTH];
  uint	key_length;
  key_length=(uint) (strmov(strmov(key,db)+1,table_name)-key)+1;

  pthread_mutex_lock(&LOCK_open);
  if (open_unireg_entry(thd, table, db, table_name, table_name) ||
      !(table->table_cache_key =memdup_root(&table->mem_root,(char*) key,
					    key_length)))
  {
    closefrm(table);
    pthread_mutex_unlock(&LOCK_open);
    DBUG_RETURN(0);
  }

  table->key_length=key_length;
  table->version=0;
  table->flush_version=0;
  table->in_use = thd;
  check_unused();
  pthread_mutex_unlock(&LOCK_open);
  table->next = thd->open_tables;
  thd->open_tables = table;
  table->tablenr=thd->current_tablenr++;
  table->used_fields=0;
  table->const_table=0;
  table->outer_join= table->null_row= table->maybe_null= table->force_index= 0;
  table->status=STATUS_NO_RECORD;
  table->keys_in_use_for_query= table->keys_in_use;
  table->used_keys= table->keys_for_keyread;
  DBUG_RETURN(table);
}


/******************************************************************************
** open a table
** Uses a cache of open tables to find a table not in use.
** If refresh is a NULL pointer, then the is no version number checking and
** the table is not put in the thread-open-list
** If the return value is NULL and refresh is set then one must close
** all tables and retry the open
******************************************************************************/


TABLE *open_table(THD *thd,const char *db,const char *table_name,
		  const char *alias,bool *refresh)
{
  reg1	TABLE *table;
  char	key[MAX_DBKEY_LENGTH];
  uint	key_length;
  DBUG_ENTER("open_table");

  /* find a unused table in the open table cache */
  if (refresh)
    *refresh=0;
  if (thd->killed)
    DBUG_RETURN(0);
  key_length= (uint) (strmov(strmov(key,db)+1,table_name)-key)+1;
  int4store(key + key_length, thd->server_id);
  int4store(key + key_length + 4, thd->variables.pseudo_thread_id);

  for (table=thd->temporary_tables; table ; table=table->next)
  {
    if (table->key_length == key_length + TMP_TABLE_KEY_EXTRA &&
	!memcmp(table->table_cache_key, key,
                key_length + TMP_TABLE_KEY_EXTRA))
    {
      if (table->query_id == thd->query_id)
      {
	my_printf_error(ER_CANT_REOPEN_TABLE,
			ER(ER_CANT_REOPEN_TABLE),MYF(0),table->table_name);
	DBUG_RETURN(0);
      }
      table->query_id=thd->query_id;
      table->clear_query_id=1;
      thd->tmp_table_used= 1;
      DBUG_PRINT("info",("Using temporary table"));
      goto reset;
    }
  }

  if (thd->locked_tables)
  {						// Using table locks
    for (table=thd->open_tables; table ; table=table->next)
    {
      if (table->key_length == key_length &&
	  !memcmp(table->table_cache_key,key,key_length) &&
	  !my_strcasecmp(system_charset_info, table->table_name, alias) &&
	  table->query_id != thd->query_id)
      {
	table->query_id=thd->query_id;
        DBUG_PRINT("info",("Using locked table"));
	goto reset;
      }
    }
    my_printf_error(ER_TABLE_NOT_LOCKED,ER(ER_TABLE_NOT_LOCKED),MYF(0),alias);
    DBUG_RETURN(0);
  }

  VOID(pthread_mutex_lock(&LOCK_open));

  if (!thd->open_tables)
    thd->version=refresh_version;
  else if (thd->version != refresh_version && refresh)
  {
    /* Someone did a refresh while thread was opening tables */
    *refresh=1;
    VOID(pthread_mutex_unlock(&LOCK_open));
    DBUG_RETURN(0);
  }

  /* close handler tables which are marked for flush */
  mysql_ha_flush(thd, (TABLE_LIST*) NULL, MYSQL_HA_REOPEN_ON_USAGE);

  for (table=(TABLE*) hash_search(&open_cache,(byte*) key,key_length) ;
       table && table->in_use ;
       table = (TABLE*) hash_next(&open_cache,(byte*) key,key_length))
  {
    if (table->version != refresh_version)
    {
      /*
      ** There is a refresh in progress for this table
      ** Wait until the table is freed or the thread is killed.
      */
      close_old_data_files(thd,thd->open_tables,0,0);
      if (table->in_use != thd)
	wait_for_refresh(thd);
      else
	VOID(pthread_mutex_unlock(&LOCK_open));
      if (refresh)
	*refresh=1;
      DBUG_RETURN(0);
    }
  }
  if (table)
  {
    if (table == unused_tables)
    {						// First unused
      unused_tables=unused_tables->next;	// Remove from link
      if (table == unused_tables)
	unused_tables=0;
    }
    table->prev->next=table->next;		/* Remove from unused list */
    table->next->prev=table->prev;

  }
  else
  {
    /* Free cache if too big */
    while (open_cache.records > table_cache_size && unused_tables)
      VOID(hash_delete(&open_cache,(byte*) unused_tables)); /* purecov: tested */

    /* make a new table */
    if (!(table=(TABLE*) my_malloc(sizeof(*table),MYF(MY_WME))))
    {
      VOID(pthread_mutex_unlock(&LOCK_open));
      DBUG_RETURN(NULL);
    }
    if (open_unireg_entry(thd, table,db,table_name,alias) ||
	!(table->table_cache_key=memdup_root(&table->mem_root,(char*) key,
					     key_length)))
    {
      table->next=table->prev=table;
      free_cache_entry(table);
      VOID(pthread_mutex_unlock(&LOCK_open));
      DBUG_RETURN(NULL);
    }
    table->key_length=key_length;
    table->version=refresh_version;
    table->flush_version=flush_version;
    DBUG_PRINT("info", ("inserting table %p into the cache", table));
    VOID(my_hash_insert(&open_cache,(byte*) table));
  }

  table->in_use=thd;
  check_unused();				// Debugging call
       
  VOID(pthread_mutex_unlock(&LOCK_open));
  if (refresh)
  {
    table->next=thd->open_tables;		/* Link into simple list */
    thd->open_tables=table;
  }
  table->reginfo.lock_type=TL_READ;		/* Assume read */

 reset:
  /* Fix alias if table name changes */
  if (strcmp(table->table_name,alias))
  {
    uint length=(uint) strlen(alias)+1;
    table->table_name= (char*) my_realloc(table->table_name,length,
					  MYF(MY_WME));
    memcpy(table->table_name,alias,length);
    for (uint i=0 ; i < table->fields ; i++)
      table->field[i]->table_name=table->table_name;
  }
#if MYSQL_VERSION_ID < 40100
  /*
    If per-connection "new" variable (represented by variables.new_mode)
    is set then we should pretend that the length of TIMESTAMP field is 19.
    The cheapest (from perfomance viewpoint) way to achieve that is to set
    field_length of all Field_timestamp objects in a table after opening
    it (to 19 if new_mode is true or to original field length otherwise).
    We save value of new_mode variable in TABLE::timestamp_mode to
    not perform this setup if new_mode value is the same between sequential
    table opens.
  */
  my_bool new_mode= thd->variables.new_mode;
  if (table->timestamp_mode != new_mode)
  {
    for (uint i=0 ; i < table->fields ; i++)
    {
      Field *field= table->field[i];

      if (field->type() == FIELD_TYPE_TIMESTAMP)
        field->field_length= new_mode ? 19 :
                             ((Field_timestamp *)(field))->orig_field_length;
    }
    table->timestamp_mode= new_mode;
  }
#endif
  /* These variables are also set in reopen_table() */
  table->tablenr=thd->current_tablenr++;
  table->used_fields=0;
  table->const_table=0;
  table->outer_join= table->null_row= table->maybe_null= table->force_index= 0;
  table->status=STATUS_NO_RECORD;
  table->keys_in_use_for_query= table->keys_in_use;
  table->used_keys= table->keys_for_keyread;
  if (table->timestamp_field)
    table->timestamp_field_type= table->timestamp_field->get_auto_set_type();
  DBUG_ASSERT(table->key_read == 0);
  DBUG_ASSERT(table->insert_values == 0);
  DBUG_RETURN(table);
}


TABLE *find_locked_table(THD *thd, const char *db,const char *table_name)
{
  char	key[MAX_DBKEY_LENGTH];
  uint key_length=(uint) (strmov(strmov(key,db)+1,table_name)-key)+1;

  for (TABLE *table=thd->open_tables; table ; table=table->next)
  {
    if (table->key_length == key_length &&
	!memcmp(table->table_cache_key,key,key_length))
      return table;
  }
  return(0);
}


/****************************************************************************
** Reopen an table because the definition has changed. The date file for the
** table is already closed.
** Returns 0 if ok.
** If table can't be reopened, the entry is unchanged.
****************************************************************************/

bool reopen_table(TABLE *table,bool locked)
{
  TABLE tmp;
  char *db=table->table_cache_key;
  char *table_name=table->real_name;
  bool error=1;
  Field **field;
  uint key,part;
  DBUG_ENTER("reopen_table");

#ifdef EXTRA_DEBUG
  if (table->db_stat)
    sql_print_error("Table %s had a open data handler in reopen_table",
		    table->table_name);
#endif
  if (!locked)
    VOID(pthread_mutex_lock(&LOCK_open));
  safe_mutex_assert_owner(&LOCK_open);

  if (open_unireg_entry(current_thd,&tmp,db,table_name,table->table_name))
    goto end;
  free_io_cache(table);

  if (!(tmp.table_cache_key= memdup_root(&tmp.mem_root,db,
					 table->key_length)))
  {
    closefrm(&tmp);				// End of memory
    goto end;
  }

  /* This list copies variables set by open_table */
  tmp.tablenr=		table->tablenr;
  tmp.used_fields=	table->used_fields;
  tmp.const_table=	table->const_table;
  tmp.outer_join=	table->outer_join;
  tmp.null_row=		table->null_row;
  tmp.maybe_null=	table->maybe_null;
  tmp.status=		table->status;
  tmp.keys_in_use_for_query= tmp.keys_in_use;
  tmp.used_keys= 	tmp.keys_for_keyread;
  tmp.force_index=	tmp.force_index;

  /* Get state */
  tmp.key_length=	table->key_length;
  tmp.in_use=    	table->in_use;
  tmp.reginfo.lock_type=table->reginfo.lock_type;
  tmp.version=		refresh_version;
  tmp.tmp_table=	table->tmp_table;
  tmp.grant=		table->grant;

  /* Replace table in open list */
  tmp.next=		table->next;
  tmp.prev=		table->prev;

  if (table->file)
    VOID(closefrm(table));		// close file, free everything

  *table=tmp;
  table->file->change_table_ptr(table);

  DBUG_ASSERT(table->table_name);
  for (field=table->field ; *field ; field++)
  {
    (*field)->table= (*field)->orig_table= table;
    (*field)->table_name=table->table_name;
  }
  for (key=0 ; key < table->keys ; key++)
    for (part=0 ; part < table->key_info[key].usable_key_parts ; part++)
      table->key_info[key].key_part[part].field->table= table;
  VOID(pthread_cond_broadcast(&COND_refresh));
  error=0;

 end:
  if (!locked)
    VOID(pthread_mutex_unlock(&LOCK_open));
  DBUG_RETURN(error);
}


/*
  Used with ALTER TABLE:
  Close all instanses of table when LOCK TABLES is in used;
  Close first all instances of table and then reopen them
 */

bool close_data_tables(THD *thd,const char *db, const char *table_name)
{
  TABLE *table;
  for (table=thd->open_tables; table ; table=table->next)
  {
    if (!strcmp(table->real_name,table_name) &&
	!strcmp(table->table_cache_key,db))
    {
      mysql_lock_remove(thd, thd->locked_tables,table);
      table->file->close();
      table->db_stat=0;
    }
  }
  return 0;					// For the future
}


/*
  Reopen all tables with closed data files
  One should have lock on LOCK_open when calling this
*/

bool reopen_tables(THD *thd,bool get_locks,bool in_refresh)
{
  DBUG_ENTER("reopen_tables");
  safe_mutex_assert_owner(&LOCK_open);

  if (!thd->open_tables)
    DBUG_RETURN(0);

  TABLE *table,*next,**prev;
  TABLE **tables,**tables_ptr;			// For locks
  bool error=0;
  if (get_locks)
  {
    /* The ptr is checked later */
    uint opens=0;
    for (table=thd->open_tables; table ; table=table->next) opens++;
    tables= (TABLE**) my_alloca(sizeof(TABLE*)*opens);
  }
  else
    tables= &thd->open_tables;
  tables_ptr =tables;

  prev= &thd->open_tables;
  for (table=thd->open_tables; table ; table=next)
  {
    uint db_stat=table->db_stat;
    next=table->next;
    if (!tables || (!db_stat && reopen_table(table,1)))
    {
      my_error(ER_CANT_REOPEN_TABLE,MYF(0),table->table_name);
      VOID(hash_delete(&open_cache,(byte*) table));
      error=1;
    }
    else
    {
      *prev= table;
      prev= &table->next;
      if (get_locks && !db_stat)
	*tables_ptr++= table;			// need new lock on this
      if (in_refresh)
      {
	table->version=0;
	table->locked_by_flush=0;
      }
    }
  }
  if (tables != tables_ptr)			// Should we get back old locks
  {
    MYSQL_LOCK *lock;
    /* We should always get these locks */
    thd->some_tables_deleted=0;
    if ((lock= mysql_lock_tables(thd, tables, (uint) (tables_ptr-tables), 0)))
    {
      thd->locked_tables=mysql_lock_merge(thd->locked_tables,lock);
    }
    else
      error=1;
  }
  if (get_locks && tables)
  {
    my_afree((gptr) tables);
  }
  VOID(pthread_cond_broadcast(&COND_refresh)); // Signal to refresh
  *prev=0;
  DBUG_RETURN(error);
}

/*
  Close handlers for tables in list, but leave the TABLE structure
  intact so that we can re-open these quickly
  abort_locks is set if called from flush_tables.
*/

void close_old_data_files(THD *thd, TABLE *table, bool abort_locks,
			  bool send_refresh)
{
  DBUG_ENTER("close_old_data_files");
  bool found=send_refresh;
  for (; table ; table=table->next)
  {
    if (table->version != refresh_version)
    {
      found=1;
      if (!abort_locks)				// If not from flush tables
	table->version = refresh_version;	// Let other threads use table
      if (table->db_stat)
      {
	if (abort_locks)
	{
	  mysql_lock_abort(thd,table);		// Close waiting threads
	  mysql_lock_remove(thd, thd->locked_tables,table);
	  table->locked_by_flush=1;		// Will be reopened with locks
	}
	table->file->close();
	table->db_stat=0;
      }
    }
  }
  if (found)
    VOID(pthread_cond_broadcast(&COND_refresh)); // Signal to refresh
  DBUG_VOID_RETURN;
}


/*
  Wait until all threads has closed the tables in the list
  We have also to wait if there is thread that has a lock on this table even
  if the table is closed
*/

bool table_is_used(TABLE *table, bool wait_for_name_lock)
{
  do
  {
    char *key= table->table_cache_key;
    uint key_length=table->key_length;
    for (TABLE *search=(TABLE*) hash_search(&open_cache,
					    (byte*) key,key_length) ;
	 search ;
	 search = (TABLE*) hash_next(&open_cache,(byte*) key,key_length))
    {
      if (search->locked_by_flush ||
	  search->locked_by_name && wait_for_name_lock ||
	  search->db_stat && search->version < refresh_version)
	return 1;				// Table is used
    }
  } while ((table=table->next));
  return 0;
}


/* Wait until all used tables are refreshed */

bool wait_for_tables(THD *thd)
{
  bool result;
  DBUG_ENTER("wait_for_tables");

  thd->proc_info="Waiting for tables";
  pthread_mutex_lock(&LOCK_open);
  while (!thd->killed)
  {
    thd->some_tables_deleted=0;
    close_old_data_files(thd,thd->open_tables,0,dropping_tables != 0);
    mysql_ha_flush(thd, (TABLE_LIST*) NULL, MYSQL_HA_REOPEN_ON_USAGE);
    if (!table_is_used(thd->open_tables,1))
      break;
    (void) pthread_cond_wait(&COND_refresh,&LOCK_open);
  }
  if (thd->killed)
    result= 1;					// aborted
  else
  {
    /* Now we can open all tables without any interference */
    thd->proc_info="Reopen tables";
    thd->version= refresh_version;
    result=reopen_tables(thd,0,0);
  }
  pthread_mutex_unlock(&LOCK_open);
  thd->proc_info=0;
  DBUG_RETURN(result);
}


/* drop tables from locked list */

bool drop_locked_tables(THD *thd,const char *db, const char *table_name)
{
  TABLE *table,*next,**prev;
  bool found=0;
  prev= &thd->open_tables;
  for (table=thd->open_tables; table ; table=next)
  {
    next=table->next;
    if (!strcmp(table->real_name,table_name) &&
	!strcmp(table->table_cache_key,db))
    {
      mysql_lock_remove(thd, thd->locked_tables,table);
      VOID(hash_delete(&open_cache,(byte*) table));
      found=1;
    }
    else
    {
      *prev=table;
      prev= &table->next;
    }
  }
  *prev=0;
  if (found)
    VOID(pthread_cond_broadcast(&COND_refresh)); // Signal to refresh
  if (thd->locked_tables && thd->locked_tables->table_count == 0)
  {
    my_free((gptr) thd->locked_tables,MYF(0));
    thd->locked_tables=0;
  }
  return found;
}


/*
  If we have the table open, which only happens when a LOCK TABLE has been
  done on the table, change the lock type to a lock that will abort all
  other threads trying to get the lock.
*/

void abort_locked_tables(THD *thd,const char *db, const char *table_name)
{
  TABLE *table;
  for (table= thd->open_tables; table ; table= table->next)
  {
    if (!strcmp(table->real_name,table_name) &&
	!strcmp(table->table_cache_key,db))
    {
      mysql_lock_abort(thd,table);
      break;
    }
  }
}


/*
  Load a table definition from file and open unireg table

  SYNOPSIS
    open_unireg_entry()
    thd			Thread handle
    entry		Store open table definition here
    db			Database name
    name		Table name
    alias		Alias name

  NOTES
   Extra argument for open is taken from thd->open_options

  RETURN
    0	ok
    #	Error
*/

static int open_unireg_entry(THD *thd, TABLE *entry, const char *db,
			     const char *name, const char *alias)
{
  char path[FN_REFLEN];
  int error;
  uint discover_retry_count= 0;
  DBUG_ENTER("open_unireg_entry");

  strxmov(path, mysql_data_home, "/", db, "/", name, NullS);
  while (openfrm(path,alias,
	       (uint) (HA_OPEN_KEYFILE | HA_OPEN_RNDFILE | HA_GET_INDEX |
		       HA_TRY_READ_ONLY),
	       READ_KEYINFO | COMPUTE_TYPES | EXTRA_RECORD,
	      thd->open_options, entry))
  {
    if (!entry->crashed)
    {
      /*
       Frm file could not be found on disk
       Since it does not exist, no one can be using it
       LOCK_open has been locked to protect from someone else
       trying to discover the table at the same time.
      */
      if (discover_retry_count++ != 0)
        goto err;
      if (ha_create_table_from_engine(thd, db, name) > 0)
      {
        /* Give right error message */
        thd->clear_error();
        DBUG_PRINT("error", ("Dicovery of %s/%s failed", db, name));
        my_printf_error(ER_UNKNOWN_ERROR,
                        "Failed to open '%-.64s', error while "
                        "unpacking from engine",
                        MYF(0), name);

        goto err;
      }

      thd->clear_error(); // Clear error message
      continue;
    }

    // Code below is for repairing a crashed file
    TABLE_LIST table_list;
    bzero((char*) &table_list, sizeof(table_list)); // just for safe
    table_list.db=(char*) db;
    table_list.real_name=(char*) name;

    safe_mutex_assert_owner(&LOCK_open);

    if ((error=lock_table_name(thd,&table_list)))
    {
      if (error < 0)
      {
	goto err;
      }
      if (wait_for_locked_table_names(thd,&table_list))
      {
	unlock_table_name(thd,&table_list);
	goto err;
      }
    }
    pthread_mutex_unlock(&LOCK_open);
    thd->clear_error();				// Clear error message
    error= 0;
    if (openfrm(path,alias,
		(uint) (HA_OPEN_KEYFILE | HA_OPEN_RNDFILE | HA_GET_INDEX |
			 HA_TRY_READ_ONLY),
		READ_KEYINFO | COMPUTE_TYPES | EXTRA_RECORD,
		ha_open_options | HA_OPEN_FOR_REPAIR,
		entry) || ! entry->file ||
	(entry->file->is_crashed() && entry->file->check_and_repair(thd)))
    {
      /* Give right error message */
      thd->clear_error();
      my_error(ER_NOT_KEYFILE, MYF(0), name, my_errno);
      sql_print_error("Couldn't repair table: %s.%s",db,name);
      if (entry->file)
	closefrm(entry);
      error=1;
    }
    else
      thd->clear_error();			// Clear error message
    pthread_mutex_lock(&LOCK_open);
    unlock_table_name(thd,&table_list);

    if (error)
      goto err;
    break;
  }
  /*
    If we are here, there was no fatal error (but error may be still
    unitialized).
  */
  if (unlikely(entry->file->implicit_emptied))
  {
    entry->file->implicit_emptied= 0;
    if (mysql_bin_log.is_open())
    {
      char *query, *end;
      uint query_buf_size= 20 + 2*NAME_LEN + 1;
      if ((query= (char*)my_malloc(query_buf_size,MYF(MY_WME))))
      {
        end = strxmov(strmov(query, "DELETE FROM `"),
                      db,"`.`",name,"`", NullS);
        Query_log_event qinfo(thd, query, (ulong)(end-query), 0, FALSE);
        mysql_bin_log.write(&qinfo);
        my_free(query, MYF(0));
      }
      else
      {
        /*
          As replication is maybe going to be corrupted, we need to warn the
          DBA on top of warning the client (which will automatically be done
          because of MYF(MY_WME) in my_malloc() above).
        */
        sql_print_error("When opening HEAP table, could not allocate \
memory to write 'DELETE FROM `%s`.`%s`' to the binary log",db,name);
        if (entry->file)
          closefrm(entry);
        goto err;
      }
    }
  }
  DBUG_RETURN(0);
err:
  DBUG_RETURN(1);
}

/*
  Open all tables in list

  SYNOPSIS
    open_tables()
    thd - thread handler
    start - list of tables
    counter - number of opened tables will be return using this parameter

  RETURN
    0  - OK
    -1 - error
*/

int open_tables(THD *thd, TABLE_LIST *start, uint *counter)
{
  TABLE_LIST *tables;
  bool refresh;
  int result=0;
  DBUG_ENTER("open_tables");

  thd->current_tablenr= 0;
 restart:
  *counter= 0;
  thd->proc_info="Opening tables";
  for (tables=start ; tables ; tables=tables->next)
  {
    /*
      Ignore placeholders for derived tables. After derived tables
      processing, link to created temporary table will be put here.
     */
    if (tables->derived)
      continue;
    (*counter)++;
    if (!tables->table &&
	!(tables->table= open_table(thd,
				    tables->db,
				    tables->real_name,
				    tables->alias, &refresh)))
    {
      if (refresh)				// Refresh in progress
      {
	/* close all 'old' tables used by this thread */
	pthread_mutex_lock(&LOCK_open);
	// if query_id is not reset, we will get an error
	// re-opening a temp table
	thd->version=refresh_version;
	TABLE **prev_table= &thd->open_tables;
	bool found=0;
	for (TABLE_LIST *tmp=start ; tmp ; tmp=tmp->next)
	{
	  /* Close normal (not temporary) changed tables */
	  if (tmp->table && ! tmp->table->tmp_table)
	  {
	    if (tmp->table->version != refresh_version ||
		! tmp->table->db_stat)
	    {
	      VOID(hash_delete(&open_cache,(byte*) tmp->table));
	      tmp->table=0;
	      found=1;
	    }
	    else
	    {
	      *prev_table= tmp->table;		// Relink open list
	      prev_table= &tmp->table->next;
	    }
	  }
	}
	*prev_table=0;
	pthread_mutex_unlock(&LOCK_open);
	if (found)
	  VOID(pthread_cond_broadcast(&COND_refresh)); // Signal to refresh
	goto restart;
      }
      result= -1;				// Fatal error
      break;
    }
    if (tables->lock_type != TL_UNLOCK && ! thd->locked_tables)
      tables->table->reginfo.lock_type=tables->lock_type;
    tables->table->grant= tables->grant;
  }
  thd->proc_info=0;
  DBUG_RETURN(result);
}


/*
  Check that lock is ok for tables; Call start stmt if ok

  SYNOPSIS
    check_lock_and_start_stmt()
    thd			Thread handle
    table_list		Table to check
    lock_type		Lock used for table

  RETURN VALUES
  0	ok
  1	error
*/

static bool check_lock_and_start_stmt(THD *thd, TABLE *table,
				      thr_lock_type lock_type)
{
  int error;
  DBUG_ENTER("check_lock_and_start_stmt");

  if ((int) lock_type >= (int) TL_WRITE_ALLOW_READ &&
      (int) table->reginfo.lock_type < (int) TL_WRITE_ALLOW_READ)
  {
    my_printf_error(ER_TABLE_NOT_LOCKED_FOR_WRITE,
		    ER(ER_TABLE_NOT_LOCKED_FOR_WRITE),
		    MYF(0),table->table_name);
    DBUG_RETURN(1);
  }
  if ((error=table->file->start_stmt(thd)))
  {
    table->file->print_error(error,MYF(0));
    DBUG_RETURN(1);
  }
  DBUG_RETURN(0);
}


/*
  Open and lock one table

  SYNOPSIS
    open_ltable()
    thd			Thread handler
    table_list		Table to open is first table in this list
    lock_type		Lock to use for open

  RETURN VALUES
    table		Opened table
    0			Error
  
    If ok, the following are also set:
      table_list->lock_type 	lock_type
      table_list->table		table
*/

TABLE *open_ltable(THD *thd, TABLE_LIST *table_list, thr_lock_type lock_type)
{
  TABLE *table;
  bool refresh;
  DBUG_ENTER("open_ltable");

  thd->proc_info="Opening table";
  thd->current_tablenr= 0;
  while (!(table=open_table(thd,table_list->db,
			    table_list->real_name,table_list->alias,
			    &refresh)) && refresh) ;

  if (table)
  {
#if defined( __WIN__) || defined(OS2)
    /* Win32 can't drop a file that is open */
    if (lock_type == TL_WRITE_ALLOW_READ)
    {
      lock_type= TL_WRITE;
    }
#endif /* __WIN__ || OS2 */
    table_list->lock_type= lock_type;
    table_list->table=	   table;
    table->grant= table_list->grant;
    if (thd->locked_tables)
    {
      if (check_lock_and_start_stmt(thd, table, lock_type))
	table= 0;
    }
    else
    {
      DBUG_ASSERT(thd->lock == 0);	// You must lock everything at once
      if ((table->reginfo.lock_type= lock_type) != TL_UNLOCK)
	if (! (thd->lock= mysql_lock_tables(thd, &table_list->table, 1, 0)))
	  table= 0;
    }
  }
  thd->proc_info=0;
  DBUG_RETURN(table);
}


/*
  Open all tables in list and locks them for read without derived
  tables processing.

  SYNOPSIS
    simple_open_n_lock_tables()
    thd		- thread handler
    tables	- list of tables for open&locking

  RETURN
    0  - ok
    -1 - error

  NOTE
    The lock will automaticly be freed by close_thread_tables()
*/

int simple_open_n_lock_tables(THD *thd, TABLE_LIST *tables)
{
  DBUG_ENTER("simple_open_n_lock_tables");
  uint counter;
  if (open_tables(thd, tables, &counter) || lock_tables(thd, tables, counter))
    DBUG_RETURN(-1);				/* purecov: inspected */
  DBUG_RETURN(0);
}


/*
  Open all tables in list, locks them and process derived tables
  tables processing.

  SYNOPSIS
    open_and_lock_tables()
    thd		- thread handler
    tables	- list of tables for open&locking

  RETURN
    0  - ok
    -1 - error

  NOTE
    The lock will automaticly be freed by close_thread_tables()
*/

int open_and_lock_tables(THD *thd, TABLE_LIST *tables)
{
  DBUG_ENTER("open_and_lock_tables");
  uint counter;
  if (open_tables(thd, tables, &counter) || lock_tables(thd, tables, counter))
    DBUG_RETURN(-1);				/* purecov: inspected */
  relink_tables_for_derived(thd);
  DBUG_RETURN(mysql_handle_derived(thd->lex));
}


/*
  Open all tables in list and process derived tables

  SYNOPSIS
    open_normal_and_derived_tables
    thd		- thread handler
    tables	- list of tables for open

  RETURN
    FALSE - ok
    TRUE  - error

  NOTE 
    This is to be used on prepare stage when you don't read any
    data from the tables.
*/

int open_normal_and_derived_tables(THD *thd, TABLE_LIST *tables)
{
  uint counter;
  DBUG_ENTER("open_normal_and_derived_tables");
  if (open_tables(thd, tables, &counter))
    DBUG_RETURN(-1);				/* purecov: inspected */
  relink_tables_for_derived(thd);
  DBUG_RETURN(mysql_handle_derived(thd->lex));
}


/*
  Let us propagate pointers to open tables from global table list
  to table lists in particular selects if needed.
*/

void relink_tables_for_derived(THD *thd)
{
  if (thd->lex->all_selects_list->next_select_in_list() ||
      thd->lex->time_zone_tables_used)
  {
    for (SELECT_LEX *sl= thd->lex->all_selects_list;
	 sl;
	 sl= sl->next_select_in_list())
      for (TABLE_LIST *cursor= (TABLE_LIST *) sl->table_list.first;
           cursor;
           cursor=cursor->next)
        if (cursor->table_list)
          cursor->table= cursor->table_list->table;
  }
}


/*
  Lock all tables in list

  SYNOPSIS
    lock_tables()
    thd			Thread handler
    tables		Tables to lock
    count		umber of opened tables

  NOTES
    You can't call lock_tables twice, as this would break the dead-lock-free
    handling thr_lock gives us.  You most always get all needed locks at
    once.

  RETURN VALUES
   0	ok
   -1	Error
*/

int lock_tables(THD *thd, TABLE_LIST *tables, uint count)
{
  TABLE_LIST *table;
  if (!tables)
    return 0;

  if (!thd->locked_tables)
  {
    DBUG_ASSERT(thd->lock == 0);	// You must lock everything at once
    TABLE **start,**ptr;
    if (!(ptr=start=(TABLE**) sql_alloc(sizeof(TABLE*)*count)))
      return -1;
    for (table = tables ; table ; table=table->next)
    {
      if (!table->derived)
	*(ptr++)= table->table;
    }
    if (! (thd->lock= mysql_lock_tables(thd, start, (uint) (ptr - start), 0)))
      return -1;				/* purecov: inspected */
  }
  else
  {
    for (table = tables ; table ; table=table->next)
    {
      if (!table->derived && 
	  check_lock_and_start_stmt(thd, table->table, table->lock_type))
      {
	ha_rollback_stmt(thd);
	return -1;
      }
    }
  }
  return 0;
}


/*
  Open a single table without table caching and don't set it in open_list
  Used by alter_table to open a temporary table and when creating
  a temporary table with CREATE TEMPORARY ...
*/

TABLE *open_temporary_table(THD *thd, const char *path, const char *db,
			    const char *table_name, bool link_in_list)
{
  TABLE *tmp_table;
  DBUG_ENTER("open_temporary_table");

  /*
    The extra size in my_malloc() is for table_cache_key
    4 bytes for master thread id if we are in the slave
    1 byte to terminate db
    1 byte to terminate table_name
    total of 6 extra bytes in my_malloc in addition to table/db stuff
  */
  if (!(tmp_table=(TABLE*) my_malloc(sizeof(*tmp_table)+(uint) strlen(db)+
				     (uint) strlen(table_name)+6+4,
				     MYF(MY_WME))))
    DBUG_RETURN(0);				/* purecov: inspected */

  if (openfrm(path, table_name,
	      (uint) (HA_OPEN_KEYFILE | HA_OPEN_RNDFILE | HA_GET_INDEX),
	      READ_KEYINFO | COMPUTE_TYPES | EXTRA_RECORD,
	      ha_open_options,
	      tmp_table))
  {
    my_free((char*) tmp_table,MYF(0));
    DBUG_RETURN(0);
  }

  tmp_table->reginfo.lock_type=TL_WRITE;	 // Simulate locked
  tmp_table->in_use= thd;
  tmp_table->tmp_table = (tmp_table->file->has_transactions() ? 
			  TRANSACTIONAL_TMP_TABLE : TMP_TABLE);
  tmp_table->table_cache_key=(char*) (tmp_table+1);
  tmp_table->key_length= (uint) (strmov((tmp_table->real_name=
					 strmov(tmp_table->table_cache_key,db)
					 +1), table_name)
				 - tmp_table->table_cache_key)+1;
  int4store(tmp_table->table_cache_key + tmp_table->key_length,
	    thd->server_id);
  tmp_table->key_length += 4;
  int4store(tmp_table->table_cache_key + tmp_table->key_length,
	    thd->variables.pseudo_thread_id);
  tmp_table->key_length += 4;

  if (link_in_list)
  {
    tmp_table->next=thd->temporary_tables;
    thd->temporary_tables=tmp_table;
    if (thd->slave_thread)
      slave_open_temp_tables++;
  }
  DBUG_RETURN(tmp_table);
}


bool rm_temporary_table(enum db_type base, char *path)
{
  bool error=0;
  DBUG_ENTER("rm_temporary_table");

  fn_format(path, path,"",reg_ext,4);
  unpack_filename(path,path);
  if (my_delete(path,MYF(0)))
    error=1; /* purecov: inspected */
  *fn_ext(path)='\0';				// remove extension
  handler *file=get_new_handler((TABLE*) 0, base);
  if (file && file->delete_table(path))
  {
    error=1;
    sql_print_warning("Could not remove tmp table: '%s', error: %d",
                      path, my_errno);
  }
  delete file;
  DBUG_RETURN(error);
}


/*****************************************************************************
** find field in list or tables. if field is unqualifed and unique,
** return unique field
******************************************************************************/

#define WRONG_GRANT (Field*) -1

Field *find_field_in_table(THD *thd,TABLE *table,const char *name,uint length,
                           bool check_grants, bool allow_rowid, 
                           uint *cached_field_index_ptr)
{
  Field **field_ptr, *field;
  uint cached_field_index= *cached_field_index_ptr;

  /* We assume here that table->field < NO_CACHED_FIELD_INDEX = UINT_MAX */
  if (cached_field_index < table->fields &&
      !my_strcasecmp(system_charset_info, 
                     table->field[cached_field_index]->field_name, name))
    field_ptr= table->field + cached_field_index;
  else if (table->name_hash.records)
    field_ptr= (Field**)hash_search(&table->name_hash,(byte*) name,
                                    length);
  else
  {
    if (!(field_ptr= table->field))
      return (Field *)0;
    for (; *field_ptr; ++field_ptr)
      if (!my_strcasecmp(system_charset_info, (*field_ptr)->field_name, name))
        break;
  }

  if (field_ptr && *field_ptr)
  {
    *cached_field_index_ptr= field_ptr - table->field;
    field= *field_ptr;
  }
  else
  {
    if (!allow_rowid ||
        my_strcasecmp(system_charset_info, name, "_rowid") ||
        !(field=table->rowid_field))
      return (Field*) 0;
  }

  if (thd->set_query_id)
  {
    if (field->query_id != thd->query_id)
    {
      field->query_id=thd->query_id;
      table->used_fields++;
      table->used_keys.intersect(field->part_of_key);
    }
    else
      thd->dupp_field=field;
  }
#ifndef NO_EMBEDDED_ACCESS_CHECKS
  if (check_grants && check_grant_column(thd,table,name,length))
    return WRONG_GRANT;
#endif
  return field;
}


/*
  Find field in table list.

  SYNOPSIS
    find_field_in_tables()
    thd			Pointer to current thread structure
    item		Field item that should be found
    tables		Tables for scanning
    where		Table where field found will be returned via
			this parameter
    report_error	If FALSE then do not report error if item not found
			and return not_found_field

  RETURN VALUES
    0			Field is not found or field is not unique- error
			message is reported
    not_found_field	Function was called with report_error == FALSE and
			field was not found. no error message reported.
    found field
*/

// Special Field pointer for find_field_in_tables returning
const Field *not_found_field= (Field*) 0x1;

Field *
find_field_in_tables(THD *thd, Item_ident *item, TABLE_LIST *tables,
		     TABLE_LIST **where, bool report_error)
{
  Field *found=0;
  const char *db=item->db_name;
  const char *table_name=item->table_name;
  const char *name=item->field_name;
  uint length=(uint) strlen(name);
  char name_buff[NAME_LEN+1];
  bool allow_rowid;

  if (item->cached_table)
  {
    /*
      This shortcut is used by prepared statements. We assuming that 
      TABLE_LIST *tables is not changed during query execution (which 
      is true for all queries except RENAME but luckily RENAME doesn't 
      use fields...) so we can rely on reusing pointer to its member.
      With this optimisation we also miss case when addition of one more
      field makes some prepared query ambiguous and so erronous, but we 
      accept this trade off.
    */
    found= find_field_in_table(thd, item->cached_table->table, name, length,
                               test(item->cached_table->
				    table->grant.want_privilege),
                               1, &(item->cached_field_index));

    if (found)
    {
      (*where)= tables;
      if (found == WRONG_GRANT)
        return (Field*) 0;
      return found;
    }
  }

  if (db && lower_case_table_names)
  {
    /*
      convert database to lower case for comparision.
      We can't do this in Item_field as this would change the
      'name' of the item which may be used in the select list
    */
    strmake(name_buff, db, sizeof(name_buff)-1);
    my_casedn_str(files_charset_info, name_buff);
    db= name_buff;
  }

  if (table_name && table_name[0])
  {						/* Qualified field */
    bool found_table=0;
    for (; tables ; tables=tables->next)
    {
      if (!my_strcasecmp(table_alias_charset, tables->alias, table_name) &&
	  (!db || !tables->db ||  !tables->db[0] || !strcmp(db,tables->db)))
      {
	found_table=1;
	Field *find=find_field_in_table(thd,tables->table,name,length,
					test(tables->table->grant.
					     want_privilege),
					1, &(item->cached_field_index));
	if (find)
	{
	  (*where)= item->cached_table= tables;
	  if (!tables->cacheable_table)
	    item->cached_table= 0;
	  if (find == WRONG_GRANT)
	    return (Field*) 0;
	  if (db || !thd->where)
	    return find;
	  if (found)
	  {
	    my_printf_error(ER_NON_UNIQ_ERROR,ER(ER_NON_UNIQ_ERROR),MYF(0),
			    item->full_name(),thd->where);
	    return (Field*) 0;
	  }
	  found=find;
	}
      }
    }
    if (found)
      return found;
    if (!found_table && report_error)
    {
      char buff[NAME_LEN*2+1];
      if (db && db[0])
      {
	strxnmov(buff,sizeof(buff)-1,db,".",table_name,NullS);
	table_name=buff;
      }
      my_printf_error(ER_UNKNOWN_TABLE, ER(ER_UNKNOWN_TABLE), MYF(0),
                      table_name, thd->where);
    }
    else
      if (report_error)
	my_printf_error(ER_BAD_FIELD_ERROR,ER(ER_BAD_FIELD_ERROR),MYF(0),
			item->full_name(),thd->where);
      else
	return (Field*) not_found_field;
    return (Field*) 0;
  }
  allow_rowid= tables && !tables->next;         // Only one table
  for (; tables ; tables=tables->next)
  {
    if (!tables->table)
    {
      if (report_error)
	my_printf_error(ER_BAD_FIELD_ERROR,ER(ER_BAD_FIELD_ERROR),MYF(0),
			item->full_name(),thd->where);
      return (Field*) not_found_field;
    }

    Field *field=find_field_in_table(thd,tables->table,name,length,
				     test(tables->table->grant.want_privilege),
				     allow_rowid, &(item->cached_field_index));
    if (field)
    {
      if (field == WRONG_GRANT)
	return (Field*) 0;
      (*where)= item->cached_table= tables;
      if (!tables->cacheable_table)
	item->cached_table= 0;
      if (found)
      {
	if (!thd->where)			// Returns first found
	  break;
	my_printf_error(ER_NON_UNIQ_ERROR,ER(ER_NON_UNIQ_ERROR),MYF(0),
			name,thd->where);
	return (Field*) 0;
      }
      found= field;
    }
  }
  if (found)
    return found;
  if (report_error)
    my_printf_error(ER_BAD_FIELD_ERROR, ER(ER_BAD_FIELD_ERROR),
		    MYF(0), item->full_name(), thd->where);
  else
    return (Field*) not_found_field;
  return (Field*) 0;
}


/*
  Find Item in list of items (find_field_in_tables analog)

  TODO
    is it better return only counter?

  SYNOPSIS
    find_item_in_list()
    find			Item to find
    items			List of items
    counter			To return number of found item
    report_error
      REPORT_ALL_ERRORS		report errors, return 0 if error
      REPORT_EXCEPT_NOT_FOUND	Do not report 'not found' error and
				return not_found_item, report other errors,
				return 0
      IGNORE_ERRORS		Do not report errors, return 0 if error
    unaliased                   Set to true if item is field which was found
                                by original field name and not by its alias
                                in item list. Set to false otherwise.

  RETURN VALUES
    0			Item is not found or item is not unique,
			error message is reported
    not_found_item	Function was called with
			report_error == REPORT_EXCEPT_NOT_FOUND and
			item was not found. No error message was reported
                        found field
*/

// Special Item pointer for find_item_in_list returning
const Item **not_found_item= (const Item**) 0x1;


Item **
find_item_in_list(Item *find, List<Item> &items, uint *counter,
                  find_item_error_report_type report_error, bool *unaliased)
{
  List_iterator<Item> li(items);
  Item **found=0, **found_unaliased= 0, *item;
  const char *db_name=0;
  const char *field_name=0;
  const char *table_name=0;
  bool found_unaliased_non_uniq= 0;
  uint unaliased_counter;

  *unaliased= FALSE;

  if (find->type() == Item::FIELD_ITEM	|| find->type() == Item::REF_ITEM)
  {
    field_name= ((Item_ident*) find)->field_name;
    table_name= ((Item_ident*) find)->table_name;
    db_name=    ((Item_ident*) find)->db_name;
  }

  for (uint i= 0; (item=li++); i++)
  {
    if (field_name && item->type() == Item::FIELD_ITEM)
    {
      Item_field *item_field= (Item_field*) item;

      /*
	In case of group_concat() with ORDER BY condition in the QUERY
	item_field can be field of temporary table without item name 
	(if this field created from expression argument of group_concat()),
	=> we have to check presence of name before compare
      */ 
      if (!item_field->name)
        continue;

      if (table_name)
      {
        /*
          If table name is specified we should find field 'field_name' in
          table 'table_name'. According to SQL-standard we should ignore
          aliases in this case.

          Since we should NOT prefer fields from the select list over
          other fields from the tables participating in this select in
          case of ambiguity we have to do extra check outside this function.

          We use strcmp for table names and database names as these may be
          case sensitive. In cases where they are not case sensitive, they
          are always in lower case.

	  item_field->field_name and item_field->table_name can be 0x0 if
	  item is not fix_field()'ed yet.
        */
        if (item_field->field_name && item_field->table_name &&
	    !my_strcasecmp(system_charset_info, item_field->field_name,
                           field_name) &&
            !strcmp(item_field->table_name, table_name) &&
            (!db_name || (item_field->db_name &&
                          !strcmp(item_field->db_name, db_name))))
        {
          if (found_unaliased)
          {
            if ((*found_unaliased)->eq(item, 0))
              continue;
            /*
              Two matching fields in select list.
              We already can bail out because we are searching through
              unaliased names only and will have duplicate error anyway.
            */
            if (report_error != IGNORE_ERRORS)
              my_printf_error(ER_NON_UNIQ_ERROR, ER(ER_NON_UNIQ_ERROR),
                              MYF(0), find->full_name(), current_thd->where);
            return (Item**) 0;
          }
          found_unaliased= li.ref();
          unaliased_counter= i;
          if (db_name)
            break;                              // Perfect match
        }
      }
      else if (!my_strcasecmp(system_charset_info, item_field->name,
                              field_name))
      {
        /*
          If table name was not given we should scan through aliases
          (or non-aliased fields) first. We are also checking unaliased
          name of the field in then next else-if, to be able to find
          instantly field (hidden by alias) if no suitable alias (or
          non-aliased field) was found.
        */
        if (found)
        {
          if ((*found)->eq(item, 0))
            continue;                           // Same field twice
          if (report_error != IGNORE_ERRORS)
            my_printf_error(ER_NON_UNIQ_ERROR, ER(ER_NON_UNIQ_ERROR),
                            MYF(0), find->full_name(), current_thd->where);
          return (Item**) 0;
        }
        found= li.ref();
        *counter= i;
      }
      else if (!my_strcasecmp(system_charset_info, item_field->field_name,
                              field_name))
      {
        /*
          We will use un-aliased field or react on such ambiguities only if
          we won't be able to find aliased field.
          Again if we have ambiguity with field outside of select list
          we should prefer fields from select list.
        */
        if (found_unaliased)
        {
          if ((*found_unaliased)->eq(item, 0))
            continue;                           // Same field twice
          found_unaliased_non_uniq= 1;
        }
        else
        {
          found_unaliased= li.ref();
          unaliased_counter= i;
        }
      }
    }
    else if (!table_name && (item->eq(find,0) ||
			     find->name && item->name &&
			     !my_strcasecmp(system_charset_info, 
					    item->name,find->name)))
    {
      found= li.ref();
      *counter= i;
      break;
    }
  }
  if (!found)
  {
    if (found_unaliased_non_uniq)
    {
      if (report_error != IGNORE_ERRORS)
        my_printf_error(ER_NON_UNIQ_ERROR, ER(ER_NON_UNIQ_ERROR), MYF(0),
                        find->full_name(), current_thd->where);
      return (Item **) 0;
    }
    if (found_unaliased)
    {
      found= found_unaliased;
      *counter= unaliased_counter;
      *unaliased= TRUE;
    }
  }
  if (found)
    return found;
  if (report_error != REPORT_EXCEPT_NOT_FOUND)
  {
    if (report_error == REPORT_ALL_ERRORS)
      my_printf_error(ER_BAD_FIELD_ERROR, ER(ER_BAD_FIELD_ERROR), MYF(0),
		      find->full_name(), current_thd->where);
    return (Item **) 0;
  }
  else
    return (Item **) not_found_item;
}

/****************************************************************************
** Expand all '*' in given fields
****************************************************************************/

int setup_wild(THD *thd, TABLE_LIST *tables, List<Item> &fields,
	       List<Item> *sum_func_list,
	       uint wild_num)
{
  DBUG_ENTER("setup_wild");
  if (!wild_num)
    DBUG_RETURN(0);

  reg2 Item *item;
  List_iterator<Item> it(fields);
  Item_arena *arena, backup;
  /*
    If we are in preparing prepared statement phase then we have change
    temporary mem_root to statement mem root to save changes of SELECT list
  */
  arena= thd->change_arena_if_needed(&backup);

  while (wild_num && (item= it++))
  {    
    if (item->type() == Item::FIELD_ITEM &&
        ((Item_field*) item)->field_name &&
	((Item_field*) item)->field_name[0] == '*' &&
	!((Item_field*) item)->field)
    {
      uint elem= fields.elements;
      Item_subselect *subsel= thd->lex->current_select->master_unit()->item;
      if (subsel &&
          subsel->substype() == Item_subselect::EXISTS_SUBS)
      {
        /*
          It is EXISTS(SELECT * ...) and we can replace * by any constant.

          Item_int do not need fix_fields() because it is basic constant.
        */
        it.replace(new Item_int("Not_used", (longlong) 1, 21));
      }
      else if (insert_fields(thd,tables,((Item_field*) item)->db_name,
                             ((Item_field*) item)->table_name, &it))
      {
        if (arena)
	  thd->restore_backup_item_arena(arena, &backup);
	DBUG_RETURN(-1);
      }
      if (sum_func_list)
      {
	/*
	  sum_func_list is a list that has the fields list as a tail.
	  Because of this we have to update the element count also for this
	  list after expanding the '*' entry.
	*/
	sum_func_list->elements+= fields.elements - elem;
      }
      wild_num--;
    }
  }
  if (arena)
    thd->restore_backup_item_arena(arena, &backup);
  DBUG_RETURN(0);
}

/****************************************************************************
** Check that all given fields exists and fill struct with current data
****************************************************************************/

int setup_fields(THD *thd, Item **ref_pointer_array, TABLE_LIST *tables, 
		 List<Item> &fields, bool set_query_id,
		 List<Item> *sum_func_list, bool allow_sum_func)
{
  reg2 Item *item;
  List_iterator<Item> it(fields);
  DBUG_ENTER("setup_fields");

  thd->set_query_id=set_query_id;
  thd->allow_sum_func= allow_sum_func;
  thd->where="field list";

  /*
    To prevent fail on forward lookup we fill it with zerows,
    then if we got pointer on zero after find_item_in_list we will know
    that it is forward lookup.

    There is other way to solve problem: fill array with pointers to list,
    but it will be slower.

    TODO: remove it when (if) we made one list for allfields and
    ref_pointer_array
  */
  if (ref_pointer_array)
    bzero(ref_pointer_array, sizeof(Item *) * fields.elements);

  Item **ref= ref_pointer_array;
  while ((item= it++))
  {
    if (!item->fixed && item->fix_fields(thd, tables, it.ref()) ||
	(item= *(it.ref()))->check_cols(1))
      DBUG_RETURN(-1); /* purecov: inspected */
    if (ref)
      *(ref++)= item;
    if (item->with_sum_func && item->type() != Item::SUM_FUNC_ITEM &&
	sum_func_list)
      item->split_sum_func(thd, ref_pointer_array, *sum_func_list);
    thd->used_tables|=item->used_tables();
  }
  DBUG_RETURN(test(thd->net.report_error));
}


/*
  prepare tables

  SYNOPSIS
    setup_tables()
    tables	table list


 NOTE
   Remap table numbers if INSERT ... SELECT
   Check also that the 'used keys' and 'ignored keys' exists and set up the
   table structure accordingly

   This has to be called for all tables that are used by items, as otherwise
   table->map is not set and all Item_field will be regarded as const items.

 RETURN
   0	ok;  In this case *map will includes the choosed index
   1	error
*/

bool setup_tables(TABLE_LIST *tables)
{
  DBUG_ENTER("setup_tables");
  uint tablenr=0;
  for (TABLE_LIST *table_list=tables ; table_list ;
       table_list=table_list->next,tablenr++)
  {
    TABLE *table= table_list->table;
    setup_table_map(table, table_list, tablenr);
    table->used_keys= table->keys_for_keyread;
    if (table_list->use_index)
    {
      key_map map;
      get_key_map_from_key_list(&map, table, table_list->use_index);
      if (map.is_set_all())
	DBUG_RETURN(1);
      table->keys_in_use_for_query=map;
    }
    if (table_list->ignore_index)
    {
      key_map map;
      get_key_map_from_key_list(&map, table, table_list->ignore_index);
      if (map.is_set_all())
	DBUG_RETURN(1);
      table->keys_in_use_for_query.subtract(map);
    }
    table->used_keys.intersect(table->keys_in_use_for_query);
  }
  if (tablenr > MAX_TABLES)
  {
    my_error(ER_TOO_MANY_TABLES,MYF(0),MAX_TABLES);
    DBUG_RETURN(1);
  }
  DBUG_RETURN(0);
}


/*
   Create a key_map from a list of index names

   SYNOPSIS
     get_key_map_from_key_list()
     map		key_map to fill in
     table		Table
     index_list		List of index names

   RETURN
     0	ok;  In this case *map will includes the choosed index
     1	error
*/

bool get_key_map_from_key_list(key_map *map, TABLE *table,
                               List<String> *index_list)
{
  List_iterator_fast<String> it(*index_list);
  String *name;
  uint pos;

  map->clear_all();
  while ((name=it++))
  {
    if ((pos= find_type(&table->keynames, name->ptr(), name->length(), 1)) <=
	0)
    {
      my_error(ER_KEY_COLUMN_DOES_NOT_EXITS, MYF(0), name->c_ptr(),
	       table->real_name);
      map->set_all();
      return 1;
    }
    map->set_bit(pos-1);
  }
  return 0;
}


/****************************************************************************
  This just drops in all fields instead of current '*' field
  Returns pointer to last inserted field if ok
****************************************************************************/

bool
insert_fields(THD *thd,TABLE_LIST *tables, const char *db_name,
	      const char *table_name, List_iterator<Item> *it)
{
  char name_buff[NAME_LEN+1];
  uint found;
  DBUG_ENTER("insert_fields");

  if (db_name && lower_case_table_names)
  {
    /*
      convert database to lower case for comparison
      We can't do this in Item_field as this would change the
      'name' of the item which may be used in the select list
    */
    strmake(name_buff, db_name, sizeof(name_buff)-1);
    my_casedn_str(files_charset_info, name_buff);
    db_name= name_buff;
  }


  found=0;
  for (; tables ; tables=tables->next)
  {
    TABLE *table=tables->table;
    if (!table_name || (!my_strcasecmp(table_alias_charset, table_name,
				       tables->alias) &&
			(!db_name || !strcmp(tables->db,db_name))))
    {
#ifndef NO_EMBEDDED_ACCESS_CHECKS
      /* Ensure that we have access right to all columns */
      if (!(table->grant.privilege & SELECT_ACL) &&
	  check_grant_all_columns(thd,SELECT_ACL,table))
	DBUG_RETURN(-1);
#endif
      Field **ptr=table->field,*field;
      TABLE *natural_join_table= 0;

      thd->used_tables|=table->map;
      if (!table->outer_join &&
          tables->natural_join &&
          !tables->natural_join->table->outer_join)
        natural_join_table= tables->natural_join->table;

      while ((field = *ptr++))
      {
        uint not_used_field_index= NO_CACHED_FIELD_INDEX;
        /* Skip duplicate field names if NATURAL JOIN is used */
        if (!natural_join_table ||
            !find_field_in_table(thd, natural_join_table, field->field_name, 
                                 strlen(field->field_name), 0, 0,
                                 &not_used_field_index))
        {
          Item_field *item= new Item_field(thd, field);
          if (!found++)
            (void) it->replace(item);		// Replace '*'
          else
            it->after(item);
        }
	/*
	  Mark if field used before in this select.
	  Used by 'insert' to verify if a field name is used twice
	*/
	if (field->query_id == thd->query_id)
	  thd->dupp_field=field;
	field->query_id=thd->query_id;
	table->used_keys.intersect(field->part_of_key);
      }
      /* All fields are used */
      table->used_fields=table->fields;
    }
  }
  if (!found)
  {
    if (!table_name)
      my_error(ER_NO_TABLES_USED,MYF(0));
    else
      my_error(ER_BAD_TABLE_ERROR,MYF(0),table_name);
  }
  DBUG_RETURN(!found);
}


/*
** Fix all conditions and outer join expressions
*/

int setup_conds(THD *thd,TABLE_LIST *tables,COND **conds)
{
  table_map not_null_tables= 0;
  Item_arena *arena= 0, backup;
  DBUG_ENTER("setup_conds");

  thd->set_query_id=1;
  thd->lex->current_select->cond_count= 0;
  if (*conds)
  {
    thd->where="where clause";
    if (!(*conds)->fixed && (*conds)->fix_fields(thd, tables, conds) ||
	(*conds)->check_cols(1))
      DBUG_RETURN(1);
    not_null_tables= (*conds)->not_null_tables();
  }


  /* Check if we are using outer joins */
  for (TABLE_LIST *table=tables ; table ; table=table->next)
  {
    if (table->on_expr)
    {
      /* Make a join an a expression */
      thd->where="on clause";
      
      if (!table->on_expr->fixed &&
	  table->on_expr->fix_fields(thd, tables, &table->on_expr) ||
	  table->on_expr->check_cols(1))
	DBUG_RETURN(1);
      thd->lex->current_select->cond_count++;

      /*
	If it's a normal join or a LEFT JOIN which can be optimized away
	add the ON/USING expression to the WHERE
      */
      if (!table->outer_join ||
	  ((table->table->map & not_null_tables) &&
	   !(specialflag & SPECIAL_NO_NEW_FUNC)))
      {
	table->outer_join= 0;
        arena= thd->change_arena_if_needed(&backup);
	*conds= and_conds(*conds, table->on_expr);
	table->on_expr=0;
	if (arena)
        {
	  thd->restore_backup_item_arena(arena, &backup);
          arena= 0;                             // Safety if goto err
        }
	if ((*conds) && !(*conds)->fixed &&
	    (*conds)->fix_fields(thd, tables, conds))
	  DBUG_RETURN(1);
      }
    }
    if (table->natural_join)
    {
      arena= thd->change_arena_if_needed(&backup);
      /* Make a join of all fields with have the same name */
      TABLE *t1= table->table;
      TABLE *t2= table->natural_join->table;
      Item_cond_and *cond_and= new Item_cond_and();
      if (!cond_and)				// If not out of memory
	goto err;
      cond_and->top_level_item();

      Field **t1_field, *t2_field;
      for (t1_field= t1->field; (*t1_field); t1_field++)
      {
        const char *t1_field_name= (*t1_field)->field_name;
        uint not_used_field_index= NO_CACHED_FIELD_INDEX;

        if ((t2_field= find_field_in_table(thd, t2, t1_field_name,
                                           strlen(t1_field_name), 0, 0,
                                           &not_used_field_index)))
        {
          Item_func_eq *tmp=new Item_func_eq(new Item_field(thd, *t1_field),
                                             new Item_field(thd, t2_field));
          if (!tmp)
            goto err;
          /* Mark field used for table cache */
          (*t1_field)->query_id= t2_field->query_id= thd->query_id;
          cond_and->list.push_back(tmp);
          t1->used_keys.intersect((*t1_field)->part_of_key);
          t2->used_keys.intersect(t2_field->part_of_key);
        }
      }
      thd->lex->current_select->cond_count+= cond_and->list.elements;

      // to prevent natural join processing during PS re-execution
      table->natural_join= 0;

      if (cond_and->list.elements)
      {
        if (!table->outer_join)			// Not left join
        {
          *conds= and_conds(*conds, cond_and);
          // fix_fields() should be made with temporary memory pool
          if (arena)
            thd->restore_backup_item_arena(arena, &backup);
          if (*conds && !(*conds)->fixed)
          {
            if (!(*conds)->fixed && 
                (*conds)->fix_fields(thd, tables, conds))
              DBUG_RETURN(1);
          }
        }
        else
        {
          table->on_expr= and_conds(table->on_expr, cond_and);
          // fix_fields() should be made with temporary memory pool
          if (arena)
            thd->restore_backup_item_arena(arena, &backup);
          if (table->on_expr && !table->on_expr->fixed)
          {
            if (!table->on_expr->fixed && 
                table->on_expr->fix_fields(thd, tables, &table->on_expr))
             DBUG_RETURN(1);
          }
        }
      }
      else if (arena)
      {
        thd->restore_backup_item_arena(arena, &backup);
        arena= 0;                               // Safety if goto err
      }
    }
  }

  if (thd->current_arena->is_stmt_prepare())
  {
    /*
      We are in prepared statement preparation code => we should store
      WHERE clause changing for next executions.

      We do this ON -> WHERE transformation only once per PS statement.
    */
    thd->lex->current_select->where= *conds;
  }
  DBUG_RETURN(test(thd->net.report_error));

err:
  if (arena)
    thd->restore_backup_item_arena(arena, &backup);
  DBUG_RETURN(1);
}


/******************************************************************************
** Fill a record with data (for INSERT or UPDATE)
** Returns : 1 if some field has wrong type
******************************************************************************/

int
fill_record(List<Item> &fields,List<Item> &values, bool ignore_errors)
{
  List_iterator_fast<Item> f(fields),v(values);
  Item *value;
  Item_field *field;
  DBUG_ENTER("fill_record");

  while ((field=(Item_field*) f++))
  {
    value=v++;
    Field *rfield= field->field;
    TABLE *table= rfield->table;
    if (rfield == table->next_number_field)
      table->auto_increment_field_not_null= TRUE;
    if ((value->save_in_field(rfield, 0) < 0) && !ignore_errors)
      DBUG_RETURN(1);
  }
  DBUG_RETURN(0);
}


int
fill_record(Field **ptr,List<Item> &values, bool ignore_errors)
{
  List_iterator_fast<Item> v(values);
  Item *value;
  DBUG_ENTER("fill_record");

  Field *field;
  while ((field = *ptr++))
  {
    value=v++;
    TABLE *table= field->table;
    if (field == table->next_number_field)
      table->auto_increment_field_not_null= TRUE;
    if ((value->save_in_field(field, 0) < 0) && !ignore_errors)
      DBUG_RETURN(1);
  }
  DBUG_RETURN(0);
}


static void mysql_rm_tmp_tables(void)
{
  uint i, idx;
  char	filePath[FN_REFLEN], *tmpdir;
  MY_DIR *dirp;
  FILEINFO *file;
  DBUG_ENTER("mysql_rm_tmp_tables");

  for (i=0; i<=mysql_tmpdir_list.max; i++)
  {
    tmpdir=mysql_tmpdir_list.list[i];
  /* See if the directory exists */
    if (!(dirp = my_dir(tmpdir,MYF(MY_WME | MY_DONT_SORT))))
      continue;

    /* Remove all SQLxxx tables from directory */

  for (idx=0 ; idx < (uint) dirp->number_off_files ; idx++)
  {
    file=dirp->dir_entry+idx;

    /* skiping . and .. */
    if (file->name[0] == '.' && (!file->name[1] ||
       (file->name[1] == '.' &&  !file->name[2])))
      continue;

    if (!bcmp(file->name,tmp_file_prefix,tmp_file_prefix_length))
    {
        sprintf(filePath,"%s%s",tmpdir,file->name);
        VOID(my_delete(filePath,MYF(MY_WME)));
    }
  }
  my_dirend(dirp);
  }
  DBUG_VOID_RETURN;
}



/*****************************************************************************
	unireg support functions
*****************************************************************************/

/*
** Invalidate any cache entries that are for some DB
** We can't use hash_delete when looping hash_elements. We mark them first
** and afterwards delete those marked unused.
*/

void remove_db_from_cache(const char *db)
{
  char name_buff[NAME_LEN+1];
  if (db && lower_case_table_names)
  {
    /*
      convert database to lower case for comparision.
    */
    strmake(name_buff, db, sizeof(name_buff)-1);
    my_casedn_str(files_charset_info, name_buff);
    db= name_buff;
  }
  for (uint idx=0 ; idx < open_cache.records ; idx++)
  {
    TABLE *table=(TABLE*) hash_element(&open_cache,idx);
    if (!strcmp(table->table_cache_key,db))
    {
      table->version=0L;			/* Free when thread is ready */
      if (!table->in_use)
	relink_unused(table);
    }
  }
  while (unused_tables && !unused_tables->version)
    VOID(hash_delete(&open_cache,(byte*) unused_tables));
}


/*
** free all unused tables
*/

void flush_tables()
{
  (void) pthread_mutex_lock(&LOCK_open);
  while (unused_tables)
    hash_delete(&open_cache,(byte*) unused_tables);
  (void) pthread_mutex_unlock(&LOCK_open);
}


/*
  Mark all entries with the table as deleted to force an reopen of the table

<<<<<<< HEAD
  The table will be closed (not stored in cache) by the current thread when
  close_thread_tables() is called.

  RETURN
    0  This thread now have exclusive access to this table and no other thread
       can access the table until close_thread_tables() is called.
    1  Table is in use by another thread
=======
  PREREQUISITES
    Lock on LOCK_open()

  RETURN
    0 If the table is NOT in use by another thread
    1 If the table is NOT in use by another thread
>>>>>>> a5240d7d
*/

bool remove_table_from_cache(THD *thd, const char *db, const char *table_name,
                             uint flags)
{
  char key[MAX_DBKEY_LENGTH];
  uint key_length;
  TABLE *table;
  bool result=0, signalled= 0;
  DBUG_ENTER("remove_table_from_cache");


  key_length=(uint) (strmov(strmov(key,db)+1,table_name)-key)+1;
  for (;;)
  {
    result= signalled= 0;

    for (table=(TABLE*) hash_search(&open_cache,(byte*) key,key_length) ;
         table;
         table = (TABLE*) hash_next(&open_cache,(byte*) key,key_length))
    {
      THD *in_use;
      table->version=0L;		/* Free when thread is ready */
      if (!(in_use=table->in_use))
      {
        DBUG_PRINT("info",("Table was not in use"));
        relink_unused(table);
      }
      else if (in_use != thd)
      {
        in_use->some_tables_deleted=1;
        if (table->db_stat)
  	  result=1;
        /* Kill delayed insert threads */
        if ((in_use->system_thread & SYSTEM_THREAD_DELAYED_INSERT) &&
            ! in_use->killed)
        {
  	  in_use->killed=1;
	  pthread_mutex_lock(&in_use->mysys_var->mutex);
	  if (in_use->mysys_var->current_cond)
	  {
	    pthread_mutex_lock(in_use->mysys_var->current_mutex);
            signalled= 1;
	    pthread_cond_broadcast(in_use->mysys_var->current_cond);
	    pthread_mutex_unlock(in_use->mysys_var->current_mutex);
	  }
	  pthread_mutex_unlock(&in_use->mysys_var->mutex);
        }
        /*
	  Now we must abort all tables locks used by this thread
	  as the thread may be waiting to get a lock for another table
        */
        for (TABLE *thd_table= in_use->open_tables;
	     thd_table ;
	     thd_table= thd_table->next)
        {
	  if (thd_table->db_stat)		// If table is open
	    signalled|= mysql_lock_abort_for_thread(thd, thd_table);
        }
      }
      else
        result= result || (flags & RTFC_OWNED_BY_THD_FLAG);
    }
    while (unused_tables && !unused_tables->version)
      VOID(hash_delete(&open_cache,(byte*) unused_tables));
    if (result && (flags & RTFC_WAIT_OTHER_THREAD_FLAG))
    {
      if (!(flags & RTFC_CHECK_KILLED_FLAG) || !thd->killed)
      {
        dropping_tables++;
        if (likely(signalled))
          (void) pthread_cond_wait(&COND_refresh, &LOCK_open);
        else
        {
          struct timespec abstime;
          /*
            It can happen that another thread has opened the
            table but has not yet locked any table at all. Since
            it can be locked waiting for a table that our thread
            has done LOCK TABLE x WRITE on previously, we need to
            ensure that the thread actually hears our signal
            before we go to sleep. Thus we wait for a short time
            and then we retry another loop in the
            remove_table_from_cache routine.
          */
          set_timespec(abstime, 10);
          pthread_cond_timedwait(&COND_refresh, &LOCK_open, &abstime);
        }
        dropping_tables--;
        continue;
      }
    }
    break;
  }
  DBUG_RETURN(result);
}

int setup_ftfuncs(SELECT_LEX *select_lex)
{
  List_iterator<Item_func_match> li(*(select_lex->ftfunc_list)),
                                 lj(*(select_lex->ftfunc_list));
  Item_func_match *ftf, *ftf2;

  while ((ftf=li++))
  {
    if (ftf->fix_index())
      return 1;
    lj.rewind();
    while ((ftf2=lj++) != ftf)
    {
      if (ftf->eq(ftf2,1) && !ftf2->master)
        ftf2->master=ftf;
    }
  }

  return 0;
}


int init_ftfuncs(THD *thd, SELECT_LEX *select_lex, bool no_order)
{
  if (select_lex->ftfunc_list->elements)
  {
    List_iterator<Item_func_match> li(*(select_lex->ftfunc_list));
    Item_func_match *ifm;
    DBUG_PRINT("info",("Performing FULLTEXT search"));
    thd->proc_info="FULLTEXT initialization";

    while ((ifm=li++))
      ifm->init_search(no_order);
  }
  return 0;
}<|MERGE_RESOLUTION|>--- conflicted
+++ resolved
@@ -2924,22 +2924,16 @@
 /*
   Mark all entries with the table as deleted to force an reopen of the table
 
-<<<<<<< HEAD
   The table will be closed (not stored in cache) by the current thread when
   close_thread_tables() is called.
+
+  PREREQUISITES
+    Lock on LOCK_open()
 
   RETURN
     0  This thread now have exclusive access to this table and no other thread
        can access the table until close_thread_tables() is called.
     1  Table is in use by another thread
-=======
-  PREREQUISITES
-    Lock on LOCK_open()
-
-  RETURN
-    0 If the table is NOT in use by another thread
-    1 If the table is NOT in use by another thread
->>>>>>> a5240d7d
 */
 
 bool remove_table_from_cache(THD *thd, const char *db, const char *table_name,
