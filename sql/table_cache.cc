--- conflicted
+++ resolved
@@ -1141,44 +1141,38 @@
     All_share_tables_list::Iterator it(element->all_tables);
     while ((table= it++))
     {
-<<<<<<< HEAD
 #ifdef WITH_WSREP
       if (remove_type == TDC_RT_REMOVE_ALL ||
           remove_type == TDC_RT_REMOVE_NOT_OWN ||
           remove_type == TDC_RT_REMOVE_NOT_OWN_KEEP_SHARE)
       {
-	if (table->in_use != thd)
+        if (table->in_use != thd)
         {
-	  /*
-	    We may end up here if we were granted some MDL
-	    lock even if another thd was already granted.
-	    In that case we expect their wsrep_conflict_state
-	    to be either ABORTING or CERT_FAILURE.
-	    See wsrep_grant_mdl_exception()
-	  */
-	  enum wsrep::transaction::state state=
-	    table->in_use->wsrep_trx().state();
-	  if (state == wsrep::transaction::s_cert_failed ||
-	      state == wsrep::transaction::s_aborting)
+          /*
+            We may end up here if we were granted some MDL
+            lock even if another thd was already granted.
+            In that case we expect their wsrep_conflict_state
+            to be either ABORTING or CERT_FAILURE.
+            See wsrep_grant_mdl_exception()
+          */
+          enum wsrep::transaction::state state=
+            table->in_use->wsrep_trx().state();
+          if (state == wsrep::transaction::s_cert_failed ||
+              state == wsrep::transaction::s_aborting)
           {
-	    WSREP_DEBUG("Table_cache_manager::free_table assert skipped");
+            WSREP_DEBUG("Table_cache_manager::free_table assert skipped");
+          }
+          else
+          {
+            DBUG_ASSERT(0);
 	  }
-	  else
-          {
-	    DBUG_ASSERT(0);
-	  }
-	}
+        }
       }
       my_refs++;
 #else
-      my_refs++;
-      DBUG_ASSERT(table->in_use == thd);
-
-#endif /* WITH_WSREP */
-=======
       if (table->in_use == thd)
         my_refs++;
->>>>>>> c761b434
+#endif /* WITH_WSREP */
     }
   }
   mysql_mutex_unlock(&element->LOCK_table_share);
