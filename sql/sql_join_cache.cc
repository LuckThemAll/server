/* Copyright (C) 2000-2006 MySQL AB

   This program is free software; you can redistribute it and/or modify
   it under the terms of the GNU General Public License as published by
   the Free Software Foundation; version 2 of the License.

   This program is distributed in the hope that it will be useful,
   but WITHOUT ANY WARRANTY; without even the implied warranty of
   MERCHANTABILITY or FITNESS FOR A PARTICULAR PURPOSE.  See the
   GNU General Public License for more details.

   You should have received a copy of the GNU General Public License
   along with this program; if not, write to the Free Software
   Foundation, Inc., 59 Temple Place, Suite 330, Boston, MA  02111-1307  USA */

/**
  @file

  @brief
  join cache optimizations

  @defgroup Query_Optimizer  Query Optimizer
  @{
*/

#ifdef USE_PRAGMA_IMPLEMENTATION
#pragma implementation				// gcc: Class implementation
#endif

#include "key.h"
#include "sql_base.h"
#include "sql_select.h"
#include "opt_subselect.h"

#define NO_MORE_RECORDS_IN_BUFFER  (uint)(-1)

static void save_or_restore_used_tabs(JOIN_TAB *join_tab, bool save);

/*****************************************************************************
 *  Join cache module
******************************************************************************/

/* 
  Fill in the descriptor of a flag field associated with a join cache    

  SYNOPSIS
    add_field_flag_to_join_cache()
      str           position in a record buffer to copy the field from/to
      length        length of the field 
      field  IN/OUT pointer to the field descriptor to fill in 

  DESCRIPTION
    The function fill in the descriptor of a cache flag field to which
    the parameter 'field' points to. The function uses the first two
    parameters to set the position in the record buffer from/to which 
    the field value is to be copied and the length of the copied fragment. 
    Before returning the result the function increments the value of
    *field by 1.
    The function ignores the fields 'blob_length' and 'ofset' of the
    descriptor.

  RETURN VALUE
    the length of the field  
*/

static
uint add_flag_field_to_join_cache(uchar *str, uint length, CACHE_FIELD **field)
{
  CACHE_FIELD *copy= *field;
  copy->str= str;
  copy->length= length;
  copy->type= 0;
  copy->field= 0;
  copy->referenced_field_no= 0;
  (*field)++;
  return length;    
}


/* 
  Fill in the descriptors of table data fields associated with a join cache    

  SYNOPSIS
    add_table_data_fields_to_join_cache()
      tab              descriptors of fields from this table are to be filled
      field_set        descriptors for only these fields are to be created
      field_cnt IN/OUT     counter of data fields  
      descr  IN/OUT        pointer to the first descriptor to be filled
      field_ptr_cnt IN/OUT counter of pointers to the data fields
      descr_ptr IN/OUT     pointer to the first pointer to blob descriptors 

  DESCRIPTION
    The function fills in the descriptors of cache data fields from the table
    'tab'. The descriptors are filled only for the fields marked in the 
    bitmap 'field_set'. 
    The function fills the descriptors starting from the position pointed
    by 'descr'. If an added field is of a BLOB type then a pointer to the 
    its descriptor is added to the array descr_ptr.   
    At the return 'descr' points to the position after the last added
    descriptor  while 'descr_ptr' points to the position right after the
    last added pointer.  

  RETURN VALUE
    the total length of the added fields  
*/

static
uint add_table_data_fields_to_join_cache(JOIN_TAB *tab, 
                                         MY_BITMAP *field_set,
                                         uint *field_cnt, 
                                         CACHE_FIELD **descr,
                                         uint *field_ptr_cnt,
                                         CACHE_FIELD ***descr_ptr)
{
  Field **fld_ptr;
  uint len= 0;
  CACHE_FIELD *copy= *descr;
  CACHE_FIELD **copy_ptr= *descr_ptr;
  uint used_fields= bitmap_bits_set(field_set);
  for (fld_ptr= tab->table->field; used_fields; fld_ptr++)
  {
    if (bitmap_is_set(field_set, (*fld_ptr)->field_index))
    {
      len+= (*fld_ptr)->fill_cache_field(copy);
      if (copy->type == CACHE_BLOB)
      {
        *copy_ptr= copy;
        copy_ptr++;
        (*field_ptr_cnt)++;
      }
      copy->field= *fld_ptr;
      copy->referenced_field_no= 0;
      copy++;
      (*field_cnt)++;
      used_fields--;
    }
  }
  *descr= copy;
  *descr_ptr= copy_ptr;
  return len;
}

/* 
  Determine different counters of fields associated with a record in the cache  

  SYNOPSIS
    calc_record_fields()

  DESCRIPTION
    The function counts the number of total fields stored in a record
    of the cache and saves this number in the 'fields' member. It also
    determines the number of flag fields and the number of blobs.
    The function sets 'with_match_flag' on if 'join_tab' needs a match flag
    i.e. if it is the first inner table of an outer join or a semi-join.  

  RETURN VALUE
    none 
*/

void JOIN_CACHE::calc_record_fields()
{
  JOIN_TAB *tab;

  if (prev_cache)
    tab= prev_cache->join_tab;
  else
  {
    if (join_tab->bush_root_tab)
    {
      /* 
        --ot1--SJM1--------------ot2--...
                |
                |
                +-it1--...--itN
                        ^____________ this->join_tab is somewhere here, 
                                      inside an sjm nest.

        The join buffer should store the values of it1.*, it2.*, ..
        It should not store values of ot1.*.
      */
      tab= join_tab->bush_root_tab->bush_children->start;
    }
    else
    {
      /*
        -ot1--ot2--SJM1--SJM2--------------ot3--...--otN
                    |     |                      ^   
                    |     +-it21--...--it2N      |
                    |                            \-- we're somewhere here,
                    +-it11--...--it1N                at the top level
        
        The join buffer should store the values of 

          ot1.*, ot2.*, it1{i}, it2{j}.*, ot3.*, ...
        
        that is, we should start from the first non-const top-level table. 

        We will need to store columns of SJ-inner tables (it_X_Y.*), but we're
        not interested in storing the columns of materialization tables
        themselves. Beause of that, if the first non-const top-level table is a
        materialized table, we move to its bush_children:
      */
      tab= join->join_tab + join->const_tables;
      if (tab->bush_children)
        tab= tab->bush_children->start;
    }
  }
  DBUG_ASSERT(!tab->bush_children);

  start_tab= tab;
  fields= 0;
  blobs= 0;
  flag_fields= 0;
  data_field_count= 0;
  data_field_ptr_count= 0;
  referenced_fields= 0;

  /*
    The following loop will get inside SJM nests, because data may be unpacked
    to sjm-inner tables.
  */
  for (; tab != join_tab ; tab= next_linear_tab(join, tab, WITHOUT_BUSH_ROOTS))
  {	    
    tab->calc_used_field_length(FALSE);
    flag_fields+= test(tab->used_null_fields || tab->used_uneven_bit_fields);
    flag_fields+= test(tab->table->maybe_null);
    fields+= tab->used_fields;
    blobs+= tab->used_blobs;
  }
  if ((with_match_flag= join_tab->use_match_flag()))
    flag_fields++;
  fields+= flag_fields;
}


/* 
  Collect information on join key arguments  

  SYNOPSIS
    collect_info_on_key_args()

  DESCRIPTION
    The function traverses the ref expressions that are used to access the
    joined table join_tab. For each table 'tab' whose fields are to be stored
    in the join buffer of the cache the function finds the fields from 'tab'
    that occur in the ref expressions and marks these fields in the bitmap
    tab->table->tmp_set. The function counts the number of them stored
    in this cache and the total number of them stored in the previous caches
    and saves the results of the counting in 'local_key_arg_fields' and
    'external_key_arg_fields' respectively.

  NOTES
    The function does not do anything if no key is used to join the records
    from join_tab.
    
  RETURN VALUE
    none 
*/  

void JOIN_CACHE::collect_info_on_key_args()
{
  JOIN_TAB *tab;
  JOIN_CACHE *cache;
  local_key_arg_fields= 0;
  external_key_arg_fields= 0;

  if (!is_key_access())
    return;

  TABLE_REF *ref= &join_tab->ref;
  cache= this;
  do
  {
    for (tab= cache->start_tab; tab != cache->join_tab;
         tab= next_linear_tab(join, tab, WITHOUT_BUSH_ROOTS))
    { 
      uint key_args;
      bitmap_clear_all(&tab->table->tmp_set);
      for (uint i= 0; i < ref->key_parts; i++)
      {
        Item *ref_item= ref->items[i]; 
        if (!(tab->table->map & ref_item->used_tables()))
	  continue;
	 ref_item->walk(&Item::add_field_to_set_processor, 1,
                        (uchar *) tab->table);
      }
      if ((key_args= bitmap_bits_set(&tab->table->tmp_set)))
      {
        if (cache == this)
          local_key_arg_fields+= key_args;
        else
          external_key_arg_fields+= key_args;
      }
    }
    cache= cache->prev_cache;
  } 
  while (cache);

  return;
}


/* 
  Allocate memory for descriptors and pointers to them associated with the cache  

  SYNOPSIS
    alloc_fields()

  DESCRIPTION
    The function allocates memory for the array of fields descriptors
    and the array of pointers to the field descriptors used to copy
    join record data from record buffers into the join buffer and
    backward. Some pointers refer to the field descriptor associated
    with previous caches. They are placed at the beginning of the array
    of pointers and its total number is stored in external_key_arg_fields.
    The pointer of the first array is assigned to field_descr and the number
    of the elements in it is precalculated by the function calc_record_fields. 
    The allocated arrays are adjacent.
  
  NOTES
    The memory is allocated in join->thd->memroot

  RETURN VALUE
    pointer to the first array  
*/

int JOIN_CACHE::alloc_fields()
{
  uint ptr_cnt= external_key_arg_fields+blobs+1;
  uint fields_size= sizeof(CACHE_FIELD)*fields;
  field_descr= (CACHE_FIELD*) sql_alloc(fields_size +
                                        sizeof(CACHE_FIELD*)*ptr_cnt);
  blob_ptr= (CACHE_FIELD **) ((uchar *) field_descr + fields_size);
  return (field_descr == NULL);
}  


/* 
  Create descriptors of the record flag fields stored in the join buffer 

  SYNOPSIS
    create_flag_fields()

  DESCRIPTION
    The function creates descriptors of the record flag fields stored
    in the join buffer. These are descriptors for:
    - an optional match flag field,
    - table null bitmap fields, 
    - table null row fields.
    The match flag field is created when 'join_tab' is the first inner
    table of an outer join our a semi-join. A null bitmap field is
    created for any table whose fields are to be stored in the join
    buffer if at least one of these fields is nullable or is a BIT field
    whose bits are partially stored with null bits. A null row flag
    is created for any table assigned to the cache if it is an inner
    table of an outer join.
    The descriptor for flag fields are placed one after another at the
    beginning of the array of field descriptors 'field_descr' that
    contains 'fields' elements. If there is a match flag field the 
    descriptor for it is always first in the sequence of flag fields.
    The descriptors for other flag fields can follow in an arbitrary
    order. 
    The flag field values follow in a record stored in the join buffer
    in the same order as field descriptors, with the match flag always
    following first.
    The function sets the value of 'flag_fields' to the total number
    of the descriptors created for the flag fields.
    The function sets the value of 'length' to the total length of the
    flag fields.
  
  RETURN VALUE
    none
*/

void JOIN_CACHE::create_flag_fields()
{
  CACHE_FIELD *copy;
  JOIN_TAB *tab;

  copy= field_descr;

  length=0;

  /* If there is a match flag the first field is always used for this flag */ 
  if (with_match_flag)
    length+= add_flag_field_to_join_cache((uchar*) &join_tab->found,
                                          sizeof(join_tab->found),
	                                  &copy);

  /* Create fields for all null bitmaps and null row flags that are needed */
  for (tab= start_tab; tab != join_tab; 
       tab= next_linear_tab(join, tab, WITHOUT_BUSH_ROOTS))
  {
    TABLE *table= tab->table;

    /* Create a field for the null bitmap from table if needed */
    if (tab->used_null_fields || tab->used_uneven_bit_fields)			    
      length+= add_flag_field_to_join_cache(table->null_flags,
                                            table->s->null_bytes,
                                            &copy);
 
    /* Create table for the null row flag if needed */
    if (table->maybe_null)
      length+= add_flag_field_to_join_cache((uchar*) &table->null_row,
                                            sizeof(table->null_row),
                                            &copy);
  }

  /* Theoretically the new value of flag_fields can be less than the old one */   
  flag_fields= copy-field_descr;
}


/* 
  Create descriptors of the fields used to build access keys to the joined table

  SYNOPSIS
    create_key_arg_fields()

  DESCRIPTION
    The function creates descriptors of the record fields stored in the join
    buffer that are used to build access keys to the joined table. These
    fields are put into the buffer ahead of other records fields stored in
    the buffer. Such placement helps to optimize construction of access keys.
    For each field that is used to build access keys to the joined table but
    is stored in some other join cache buffer the function saves a pointer
    to the the field descriptor. The array of such pointers are placed in the
    the join cache structure just before the array of pointers to the
    blob fields blob_ptr.
    Any field stored in a join cache buffer that is used to construct keys
    to access tables associated with other join caches is called a referenced
    field. It receives a unique number that is saved by the function in the
    member 'referenced_field_no' of the CACHE_FIELD descriptor for the field.
    This number is used as index to the array of offsets to the referenced
    fields that are saved and put in the join cache buffer after all record
    fields.
    The function also finds out whether that the keys to access join_tab
    can be considered as embedded and, if so, sets the flag 'use_emb_key' in
    this join cache appropriately. 
     
  NOTES.
    When a key to access the joined table 'join_tab' is constructed the array
    of pointers to the field descriptors for the external fields is looked
    through. For each of this pointers we find out in what previous key cache
    the referenced field is stored. The value of 'referenced_field_no'
    provides us with the index into the array of offsets for referenced 
    fields stored in the join cache. The offset read by the the index allows
    us to read the field without reading all other fields of the record 
    stored the join cache buffer. This optimizes the construction of keys
    to access 'join_tab' when some key arguments are stored in the previous
    join caches.  

  NOTES
    The function does not do anything if no key is used to join the records
    from join_tab.
 
  RETURN VALUE
    none
*/
void JOIN_CACHE::create_key_arg_fields()
{
  JOIN_TAB *tab;
  JOIN_CACHE *cache;

  if (!is_key_access())
    return;

  /* 
    Save pointers to the cache fields in previous caches
    that  are used to build keys for this key access.
  */
  cache= this;
  uint ext_key_arg_cnt= external_key_arg_fields;
  CACHE_FIELD *copy;
  CACHE_FIELD **copy_ptr= blob_ptr;
  while (ext_key_arg_cnt)
  {
    cache= cache->prev_cache;
    for (tab= cache->start_tab; tab != cache->join_tab; 
         tab= next_linear_tab(join, tab, WITHOUT_BUSH_ROOTS))
    { 
      CACHE_FIELD *copy_end;
      MY_BITMAP *key_read_set= &tab->table->tmp_set;
      /* key_read_set contains the bitmap of tab's fields referenced by ref */ 
      if (bitmap_is_clear_all(key_read_set))
        continue;
      copy_end= cache->field_descr+cache->fields;
      for (copy= cache->field_descr+cache->flag_fields; copy < copy_end; copy++)
      {
        /*
          (1) - when we store rowids for DuplicateWeedout, they have
                copy->field==NULL
        */
        if (copy->field &&  // (1)
            copy->field->table == tab->table &&
            bitmap_is_set(key_read_set, copy->field->field_index))
        {
          *copy_ptr++= copy; 
          ext_key_arg_cnt--;
          if (!copy->referenced_field_no)
          {
            /* 
              Register the referenced field 'copy': 
              - set the offset number in copy->referenced_field_no,
              - adjust the value of the flag 'with_length',
              - adjust the values of 'pack_length' and 
                of 'pack_length_with_blob_ptrs'.
	    */
            copy->referenced_field_no= ++cache->referenced_fields;
            if (!cache->with_length)
            {
              cache->with_length= TRUE;
              uint sz= cache->get_size_of_rec_length();
              cache->base_prefix_length+= sz;
              cache->pack_length+= sz;
              cache->pack_length_with_blob_ptrs+= sz;
            }
	    cache->pack_length+= cache->get_size_of_fld_offset();
            cache->pack_length_with_blob_ptrs+= cache->get_size_of_fld_offset();
          }        
        }
      }
    } 
  }
  /* After this 'blob_ptr' shall not be be changed */ 
  blob_ptr= copy_ptr;
  
  /* Now create local fields that are used to build ref for this key access */
  copy= field_descr+flag_fields;
  for (tab= start_tab; tab != join_tab; 
       tab= next_linear_tab(join, tab, WITHOUT_BUSH_ROOTS))
  {
    length+= add_table_data_fields_to_join_cache(tab, &tab->table->tmp_set,
                                                 &data_field_count, &copy,
                                                 &data_field_ptr_count, 
                                                 &copy_ptr);
  }

  use_emb_key= check_emb_key_usage();

  return;
}


/* 
  Create descriptors of all remaining data fields stored in the join buffer    

  SYNOPSIS
    create_remaining_fields()

  DESCRIPTION
    The function creates descriptors for all remaining data fields of a
    record from the join buffer. If the value returned by is_key_access() is
    false the function creates fields for all read record fields that
    comprise the partial join record joined with join_tab. Otherwise, 
    for each table tab, the set of the read fields for which the descriptors
    have to be added is determined as the difference between all read fields
    and and those for which the descriptors have been already created.
    The latter are supposed to be marked in the bitmap tab->table->tmp_set.
    The function increases the value of 'length' to the the total length of
    the added fields.
   
  NOTES
    If is_key_access() returns true the function modifies the value of
    tab->table->tmp_set for a each table whose fields are stored in the cache.
    The function calls the method Field::fill_cache_field to figure out
    the type of the cache field and the maximal length of its representation
    in the join buffer. If this is a blob field then additionally a pointer
    to this field is added as an element of the array blob_ptr. For a blob
    field only the size of the length of the blob data is taken into account.
    It is assumed that 'data_field_count' contains the number of descriptors
    for data fields that have been already created and 'data_field_ptr_count'
    contains the number of the pointers to such descriptors having been
    stored up to the moment.

  RETURN VALUE
    none 
*/

void JOIN_CACHE::create_remaining_fields()
{
  JOIN_TAB *tab;
  bool all_read_fields= !is_key_access();
  CACHE_FIELD *copy= field_descr+flag_fields+data_field_count;
  CACHE_FIELD **copy_ptr= blob_ptr+data_field_ptr_count;

  for (tab= start_tab; tab != join_tab; 
       tab= next_linear_tab(join, tab, WITHOUT_BUSH_ROOTS))
  {
    MY_BITMAP *rem_field_set;
    TABLE *table= tab->table;

    if (all_read_fields)
      rem_field_set= table->read_set;
    else
    {
      bitmap_invert(&table->tmp_set);
      bitmap_intersect(&table->tmp_set, table->read_set);
      rem_field_set= &table->tmp_set;
    }  

    length+= add_table_data_fields_to_join_cache(tab, rem_field_set,
                                                 &data_field_count, &copy,
                                                 &data_field_ptr_count,
                                                 &copy_ptr);
  
    /* SemiJoinDuplicateElimination: allocate space for rowid if needed */
    if (tab->keep_current_rowid)
    {
      copy->str= table->file->ref;
      if (copy->str)
        copy->length= table->file->ref_length;
      else
      {
        /* This may happen only for materialized derived tables and views */
        copy->length= 0;
        copy->str= (uchar *) table;
      } 
      copy->type= CACHE_ROWID;
      copy->field= 0;
      copy->referenced_field_no= 0;
      /* 
        Note: this may seem odd, but at this point we have
        table->file->ref==NULL while table->file->ref_length is already set 
        to correct value.
      */
      length += table->file->ref_length;
      data_field_count++;
      copy++;
    }
  }
}



/* 
  Calculate and set all cache constants      

  SYNOPSIS
    set_constants()

  DESCRIPTION
    The function calculates and set all precomputed constants that are used
    when writing records into the join buffer and reading them from it.
    It calculates the size of offsets of a record within the join buffer
    and of a field within a record. It also calculates the number of bytes
    used to store record lengths.
    The function also calculates the maximal length of the representation
    of record in the cache excluding blob_data. This value is used when
    making a dicision whether more records should be added into the join
    buffer or not.
  
  RETURN VALUE
    none 
*/

void JOIN_CACHE::set_constants()
{ 
  /* 
    Any record from a BKA cache is prepended with the record length.
    We use the record length when reading the buffer and building key values
    for each record. The length allows us not to read the fields that are
    not needed for keys.
    If a record has match flag it also may be skipped when the match flag
    is on. It happens if the cache is used for a semi-join operation or
    for outer join when the 'not exist' optimization can be applied.
    If some of the fields are referenced from other caches then
    the record length allows us to easily reach the saved offsets for
    these fields since the offsets are stored at the very end of the record.
    However at this moment we don't know whether we have referenced fields for
    the cache or not. Later when a referenced field is registered for the cache
    we adjust the value of the flag 'with_length'.
  */ 
  with_length= is_key_access() || 
               join_tab->is_inner_table_of_semi_join_with_first_match() ||
               join_tab->is_inner_table_of_outer_join();
  /* 
     At this moment we don't know yet the value of 'referenced_fields',
     but in any case it can't be greater than the value of 'fields'.
  */
  uint len= length + fields*sizeof(uint)+blobs*sizeof(uchar *) +
            (prev_cache ? prev_cache->get_size_of_rec_offset() : 0) +
            sizeof(ulong);
  /* 
    The values of  size_of_rec_ofs, size_of_rec_len, size_of_fld_ofs,
     base_prefix_length, pack_length,  pack_length_with_blob_ptrs
     will be recalculated later in this function when we get the estimate
     for the actual value of the join buffer size.
  */    
  size_of_rec_ofs=  size_of_rec_len= size_of_fld_ofs= 4;
  base_prefix_length= (with_length ? size_of_rec_len : 0) +
                      (prev_cache ? prev_cache->get_size_of_rec_offset() : 0); 
  pack_length= (with_length ? size_of_rec_len : 0) +
               (prev_cache ? prev_cache->get_size_of_rec_offset() : 0) + 
               length + fields*sizeof(uint);
  pack_length_with_blob_ptrs= pack_length + blobs*sizeof(uchar *);
  min_buff_size= 0;
  min_records= 1;
  buff_size= max(join->thd->variables.join_buff_size,
                 get_min_join_buffer_size());
  size_of_rec_ofs= offset_size(buff_size);
  size_of_rec_len= blobs ? size_of_rec_ofs : offset_size(len); 
  size_of_fld_ofs= size_of_rec_len;
  base_prefix_length= (with_length ? size_of_rec_len : 0) +
                      (prev_cache ? prev_cache->get_size_of_rec_offset() : 0);
  /* 
    The size of the offsets for referenced fields will be added later.
    The values of 'pack_length' and 'pack_length_with_blob_ptrs' are adjusted
    every time when the first reference to the referenced field is registered.
  */
  pack_length= (with_length ? size_of_rec_len : 0) +
               (prev_cache ? prev_cache->get_size_of_rec_offset() : 0) + 
               length;
  pack_length_with_blob_ptrs= pack_length + blobs*sizeof(uchar *);
}


/* 
  Get maximum total length of all affixes of a record in the join cache buffer

  SYNOPSIS
    get_record_max_affix_length()

  DESCRIPTION
    The function calculates the maximum possible total length of all affixes
    of a record in the join cache buffer, that is made of:
      - the length of all prefixes used in this cache,
      - the length of the match flag if it's needed
      - the total length of the maximum possible offsets to the fields of
        a record in the buffer.

  RETURN VALUE
    The maximum total length of all affixes of a record in the join buffer  
*/ 
     
uint JOIN_CACHE::get_record_max_affix_length()
{
  uint len= get_prefix_length() +
            test(with_match_flag) + 
            size_of_fld_ofs * data_field_count;
  return len;
}


/* 
  Get the minimum possible size of the cache join buffer 

  SYNOPSIS
    get_min_join_buffer_size()

  DESCRIPTION
    At the first its invocation for the cache the function calculates the
    minimum possible size of the join buffer of the cache. This value depends
    on the minimal number of records 'min_records' to be stored in the join
    buffer. The number is supposed to be determined by the procedure that 
    chooses the best access path to the joined table join_tab in the execution
    plan. After the calculation of the interesting size the function saves it
    in the field 'min_buff_size' in order to use it directly at the next     
    invocations of the function.

  NOTES
    Currently the number of minimal records is just set to 1.

  RETURN VALUE
    The minimal possible size of the join buffer of this cache 
*/

ulong JOIN_CACHE::get_min_join_buffer_size()
{
  if (!min_buff_size)
  {
    size_t len= 0;
    size_t len_last= 0;
    for (JOIN_TAB *tab= start_tab; tab != join_tab; 
         tab= next_linear_tab(join, tab, WITHOUT_BUSH_ROOTS))
    {
      len+= tab->get_max_used_fieldlength();
      len_last=+ tab->get_used_fieldlength();
    }
    size_t len_addon= get_record_max_affix_length() +
                      get_max_key_addon_space_per_record();
    len+= len_addon;
    len_last+= len_addon;
    size_t min_sz= len*(min_records-1) + len_last;
    min_sz+= pack_length_with_blob_ptrs;
    size_t add_sz= 0;
    for (uint i=0; i < min_records; i++)
      add_sz+= join_tab_scan->aux_buffer_incr(i+1);
    avg_aux_buffer_incr= add_sz/min_records;
    min_sz+= add_sz;
    set_if_bigger(min_sz, 1);
    min_buff_size= min_sz;
  }
  return min_buff_size;
}


/* 
  Get the maximum possible size of the cache join buffer 

  SYNOPSIS
    get_max_join_buffer_size()

    optimize_buff_size  FALSE <-> do not take more memory than needed for
                        the estimated number of records in the partial join 

  DESCRIPTION
    At the first its invocation for the cache the function calculates the
    maximum possible size of join buffer for the cache. If the parameter
    optimize_buff_size true then this value does not exceed the size of the
    space needed for the estimated number of records 'max_records' in the
    partial join that joins tables from the first one through join_tab. This
    value is also capped off by the value of join_tab->join_buffer_size_limit,
    if it has been set a to non-zero value, and by the value of the system
    parameter join_buffer_size - otherwise. After the calculation of the
    interesting size the function saves the value in the field 'max_buff_size'
    in order to use it directly at the next  invocations of the function.

  NOTES
    Currently the value of join_tab->join_buffer_size_limit is initialized
    to 0 and is never reset.

  RETURN VALUE
    The maximum possible size of the join buffer of this cache 
*/

ulong JOIN_CACHE::get_max_join_buffer_size(bool optimize_buff_size)
{
  if (!max_buff_size)
  {
    size_t max_sz;
    size_t min_sz= get_min_join_buffer_size(); 
    size_t len= 0;
    for (JOIN_TAB *tab= start_tab; tab != join_tab;
         tab= next_linear_tab(join, tab, WITHOUT_BUSH_ROOTS))
    {
      len+= tab->get_used_fieldlength();
    }
    len+= get_record_max_affix_length();
    avg_record_length= len;
    len+= get_max_key_addon_space_per_record() + avg_aux_buffer_incr;
    space_per_record= len;
    
    size_t limit_sz= join->thd->variables.join_buff_size;
    if (join_tab->join_buffer_size_limit)
      set_if_smaller(limit_sz, join_tab->join_buffer_size_limit);
    if (!optimize_buff_size)
      max_sz= limit_sz;
    else
    {    
      if (limit_sz / max_records > space_per_record)
        max_sz= space_per_record * max_records;
      else
        max_sz= limit_sz;
      max_sz+= pack_length_with_blob_ptrs;
      set_if_smaller(max_sz, limit_sz);
    }
    set_if_bigger(max_sz, min_sz);
    max_buff_size= max_sz;
  }
  return max_buff_size;
}    
      

/* 
  Allocate memory for a join buffer      

  SYNOPSIS
    alloc_buffer()

  DESCRIPTION
    The function allocates a lump of memory for the cache join buffer. 
    Initially the function sets the size of the buffer buff_size equal to
    the value returned by get_max_join_buffer_size(). If the total size of
    the space intended to be used for the join buffers employed by the
    tables from the first one through join_tab exceeds the value of the
    system parameter join_buff_space_limit, then the function first tries
    to shrink the used buffers to make the occupied space fit the maximum
    memory allowed to be used for all join buffers in total. After
    this the function tries to allocate a join buffer for join_tab.
    If it fails to do so, it decrements the requested size of the join
    buffer, shrinks proportionally the join buffers used for the previous
    tables and tries to allocate a buffer for join_tab. In the case of a
    failure the function repeats its attempts with smaller and smaller
    requested sizes of the buffer, but not more than 4 times.
  
  RETURN VALUE
    0   if the memory has been successfully allocated
    1   otherwise
*/

int JOIN_CACHE::alloc_buffer()
{
  JOIN_TAB *tab;
  JOIN_CACHE *cache;
  ulonglong curr_buff_space_sz= 0;
  ulonglong curr_min_buff_space_sz= 0;
  ulonglong join_buff_space_limit=
    join->thd->variables.join_buff_space_limit;
  bool optimize_buff_size= 
         optimizer_flag(join->thd, OPTIMIZER_SWITCH_OPTIMIZE_JOIN_BUFFER_SIZE);
  double partial_join_cardinality=  (join_tab-1)->get_partial_join_cardinality();
  buff= NULL;
  min_buff_size= 0;
  max_buff_size= 0;
  min_records= 1;
  max_records= (size_t) (partial_join_cardinality <= join_buff_space_limit ?
                 (ulonglong) partial_join_cardinality : join_buff_space_limit);
  set_if_bigger(max_records, 10);
  min_buff_size= get_min_join_buffer_size();
  buff_size= get_max_join_buffer_size(optimize_buff_size);

  for (tab= start_tab; tab!= join_tab; 
       tab= next_linear_tab(join, tab, WITHOUT_BUSH_ROOTS))
  {
    cache= tab->cache;
    if (cache)
    {
      curr_min_buff_space_sz+= cache->get_min_join_buffer_size();
      curr_buff_space_sz+= cache->get_join_buffer_size();
    }
  }
  curr_min_buff_space_sz+= min_buff_size;
  curr_buff_space_sz+= buff_size;

  if (curr_min_buff_space_sz > join_buff_space_limit ||
      (curr_buff_space_sz > join_buff_space_limit &&
       (!optimize_buff_size || 
        join->shrink_join_buffers(join_tab, curr_buff_space_sz,
                                  join_buff_space_limit))))
    goto fail;
                               
  for (ulong buff_size_decr= (buff_size-min_buff_size)/4 + 1; ; )
  {
    ulong next_buff_size;

    if ((buff= (uchar*) my_malloc(buff_size, MYF(0))))
      break;

    next_buff_size= buff_size > buff_size_decr ? buff_size-buff_size_decr : 0;
    if (next_buff_size < min_buff_size ||
        join->shrink_join_buffers(join_tab, curr_buff_space_sz,
                                  curr_buff_space_sz-buff_size_decr))
      goto fail;
    buff_size= next_buff_size;

    curr_buff_space_sz= 0;
    for (tab= join->join_tab+join->const_tables; tab <= join_tab; tab++)
    {
      cache= tab->cache;
      if (cache)
        curr_buff_space_sz+= cache->get_join_buffer_size();
    } 
  }
  return 0;

fail:
  buff_size= 0;
  return 1;
}

 
/*
  Shrink the size if the cache join buffer in a given ratio

  SYNOPSIS
    shrink_join_buffer_in_ratio()
      n           nominator of the ratio to shrink the buffer in
      d           denominator if the ratio

  DESCRIPTION
    The function first deallocates the join buffer of the cache. Then
    it allocates a buffer that is (n/d) times smaller.
    
  RETURN VALUE
    FALSE   on success with allocation of the smaller join buffer 
    TRUE    otherwise       
*/

bool JOIN_CACHE::shrink_join_buffer_in_ratio(ulonglong n, ulonglong d)
{
  size_t next_buff_size;
  if (n < d)
    return FALSE;
  next_buff_size= (size_t) ((double) buff_size / n * d);
  set_if_bigger(next_buff_size, min_buff_size);
  buff_size= next_buff_size;
  return realloc_buffer();
}  


/*
  Reallocate the join buffer of a join cache
 
  SYNOPSIS
    realloc_buffer()

  DESCRITION
    The function reallocates the join buffer of the join cache. After this
    it resets the buffer for writing.

  NOTES
    The function assumes that buff_size contains the new value for the join
    buffer size.  

  RETURN VALUE
    0   if the buffer has been successfully reallocated
    1   otherwise
*/

int JOIN_CACHE::realloc_buffer()
{
  int rc;
  free();
  rc= test(!(buff= (uchar*) my_malloc(buff_size, MYF(0))));
  reset(TRUE);
  return rc;   	
}
  

/* 
  Initialize a join cache       

  SYNOPSIS
    init()

  DESCRIPTION
    The function initializes the join cache structure. It supposed to be called
    by init methods for classes derived from the JOIN_CACHE.
    The function allocates memory for the join buffer and for descriptors of
    the record fields stored in the buffer.

  NOTES
    The code of this function should have been included into the constructor
    code itself. However the new operator for the class JOIN_CACHE would
    never fail while memory allocation for the join buffer is not absolutely
    unlikely to fail. That's why this memory allocation has to be placed in a
    separate function that is called in a couple with a cache constructor.
    It is quite natural to put almost all other constructor actions into
    this function.     
  
  RETURN VALUE
    0   initialization with buffer allocations has been succeeded
    1   otherwise
*/

int JOIN_CACHE::init()
{
  DBUG_ENTER("JOIN_CACHE::init");

  calc_record_fields();

  collect_info_on_key_args();

  if (alloc_fields())
    DBUG_RETURN(1);

  create_flag_fields();

  create_key_arg_fields();

  create_remaining_fields();

  set_constants();

  if (alloc_buffer())
    DBUG_RETURN(1); 
  
  reset(TRUE); 

  DBUG_RETURN(0);
}


/* 
  Check the possibility to read the access keys directly from the join buffer       
  SYNOPSIS
    check_emb_key_usage()

  DESCRIPTION
    The function checks some conditions at which the key values can be read
    directly from the join buffer. This is possible when the key values can be
    composed by concatenation of the record fields stored in the join buffer.
    Sometimes when the access key is multi-component the function has to re-order
    the fields written into the join buffer to make keys embedded. If key 
    values for the key access are detected as embedded then 'use_emb_key'
    is set to TRUE.

  EXAMPLE
    Let table t2 has an index defined on the columns a,b . Let's assume also
    that the columns t2.a, t2.b as well as the columns t1.a, t1.b are all
    of the integer type. Then if the query
      SELECT COUNT(*) FROM t1, t2 WHERE t1.a=t2.a and t1.b=t2.b  
    is executed with a join cache in such a way that t1 is the driving
    table then the key values to access table t2 can be read directly
    from the join buffer.
  
  NOTES
    In some cases key values could be read directly from the join buffer but
    we still do not consider them embedded. In the future we'll expand the
    the class of keys which we identify as embedded.

  NOTES
    The function returns FALSE if no key is used to join the records
    from join_tab.

  RETURN VALUE
    TRUE    key values will be considered as embedded,
    FALSE   otherwise.
*/

bool JOIN_CACHE::check_emb_key_usage()
{

  if (!is_key_access())
    return FALSE;

  uint i;
  Item *item; 
  KEY_PART_INFO *key_part;
  CACHE_FIELD *copy;
  CACHE_FIELD *copy_end;
  uint len= 0;
  TABLE_REF *ref= &join_tab->ref;
  KEY *keyinfo= join_tab->get_keyinfo_by_key_no(ref->key);

  /* 
    If some of the key arguments are not from the local cache the key
    is not considered as embedded.
    TODO:
    Expand it to the case when ref->key_parts=1 and local_key_arg_fields=0.
  */  
  if (external_key_arg_fields != 0)
    return FALSE;
  /* 
    If the number of the local key arguments is not equal to the number
    of key parts the key value cannot be read directly from the join buffer.   
  */
  if (local_key_arg_fields != ref->key_parts)
    return FALSE;

  /* 
    A key is not considered embedded if one of the following is true:
    - one of its key parts is not equal to a field
    - it is a partial key
    - definition of the argument field does not coincide with the
      definition of the corresponding key component
    - some of the key components are nullable
  */  
  for (i=0; i < ref->key_parts; i++)
  {
    item= ref->items[i]->real_item();
    if (item->type() != Item::FIELD_ITEM)
      return FALSE;
    key_part= keyinfo->key_part+i;
    if (key_part->key_part_flag & HA_PART_KEY_SEG)
      return FALSE;
    if (!key_part->field->eq_def(((Item_field *) item)->field))
      return FALSE;
    if (key_part->field->maybe_null())
      return FALSE;
  }
  
  copy= field_descr+flag_fields;
  copy_end= copy+local_key_arg_fields;
  for ( ; copy < copy_end; copy++)
  {
    /* 
      If some of the key arguments are of variable length the key
      is not considered as embedded.
    */
    if (copy->type != 0)
      return FALSE;
    /* 
      If some of the key arguments are bit fields whose bits are partially
      stored with null bits the key is not considered as embedded.
    */
    if (copy->field->type() == MYSQL_TYPE_BIT &&
	 ((Field_bit*) (copy->field))->bit_len)
      return FALSE;
    len+= copy->length;
  }

  emb_key_length= len;

  /* 
    Make sure that key fields follow the order of the corresponding
    key components these fields are equal to. For this the descriptors
    of the fields that comprise the key might be re-ordered.
  */
  for (i= 0; i < ref->key_parts; i++)
  {
    uint j;
    Item *item= ref->items[i]->real_item();
    Field *fld= ((Item_field *) item)->field;
    CACHE_FIELD *init_copy= field_descr+flag_fields+i; 
    for (j= i, copy= init_copy; i < local_key_arg_fields;  i++, copy++)
    {
      if (fld->eq(copy->field))
      {
        if (j != i)
        {
          CACHE_FIELD key_part_copy= *copy;
          *copy= *init_copy;
          *init_copy= key_part_copy;
        }
        break;
      }
    }
  }

  return TRUE;
}    


/* 
  Write record fields and their required offsets into the join cache buffer

  SYNOPSIS
    write_record_data()
      link        a reference to the associated info in the previous cache
      is_full OUT true if it has been decided that no more records will be
                  added to the join buffer

  DESCRIPTION
    This function put into the cache buffer the following info that it reads
    from the join record buffers or computes somehow:
    (1) the length of all fields written for the record (optional)
    (2) an offset to the associated info in the previous cache (if there is any)
        determined by the link parameter
    (3) all flag fields of the tables whose data field are put into the cache:
        - match flag (optional),
        - null bitmaps for all tables,
        - null row flags for all tables
    (4) values of all data fields including
        - full images of those fixed legth data fields that cannot have 
          trailing spaces
        - significant part of fixed length fields that can have trailing spaces
          with the prepanded length 
        - data of non-blob variable length fields with the prepanded data length  
        - blob data from blob fields with the prepanded data length
    (5) record offset values for the data fields that are referred to from 
        other caches
 
    The record is written at the current position stored in the field 'pos'.
    At the end of the function 'pos' points at the position right after the 
    written record data.
    The function increments the number of records in the cache that is stored
    in the 'records' field by 1. The function also modifies the values of
    'curr_rec_pos' and 'last_rec_pos' to point to the written record.
    The 'end_pos' cursor is modified accordingly.
    The 'last_rec_blob_data_is_in_rec_buff' is set on if the blob data 
    remains in the record buffers and not copied to the join buffer. It may
    happen only to the blob data from the last record added into the cache.
    If on_precond is attached to join_tab and it is not evaluated to TRUE
    then MATCH_IMPOSSIBLE is placed in the match flag field of the record
    written into the join buffer.
       
  RETURN VALUE
    length of the written record data
*/

uint JOIN_CACHE::write_record_data(uchar * link, bool *is_full)
{
  uint len;
  bool last_record;
  CACHE_FIELD *copy;
  CACHE_FIELD *copy_end;
  uchar *flags_pos;
  uchar *cp= pos;
  uchar *init_pos= cp;
  uchar *rec_len_ptr= 0;
  uint key_extra= extra_key_length();
 
  records++;  /* Increment the counter of records in the cache */

  len= pack_length + key_extra;

  /* Make an adjustment for the size of the auxiliary buffer if there is any */
  uint incr= aux_buffer_incr(records);
  size_t rem= rem_space();
  aux_buff_size+= len+incr < rem ? incr : rem;

  /*
    For each blob to be put into cache save its length and a pointer
    to the value in the corresponding element of the blob_ptr array.
    Blobs with null values are skipped.
    Increment 'len' by the total length of all these blobs. 
  */    
  if (blobs)
  {
    CACHE_FIELD **copy_ptr= blob_ptr;
    CACHE_FIELD **copy_ptr_end= copy_ptr+blobs;
    for ( ; copy_ptr < copy_ptr_end; copy_ptr++)
    {
      Field_blob *blob_field= (Field_blob *) (*copy_ptr)->field;
      if (!blob_field->is_null())
      {
        uint blob_len= blob_field->get_length();
        (*copy_ptr)->blob_length= blob_len;
        len+= blob_len;
        blob_field->get_ptr(&(*copy_ptr)->str);
      }
    }
  }

  /*
    Check whether we won't be able to add any new record into the cache after
    this one because the cache will be full. Set last_record to TRUE if it's so.
    The assume that the cache will be full after the record has been written
    into it if either the remaining space of the cache is not big enough for the 
    record's blob values or if there is a chance that not all non-blob fields
    of the next record can be placed there.
    This function is called only in the case when there is enough space left in
    the cache to store at least non-blob parts of the current record.
  */
  last_record= (len+pack_length_with_blob_ptrs+key_extra) > rem_space();
  
  /* 
    Save the position for the length of the record in the cache if it's needed.
    The length of the record will be inserted here when all fields of the record
    are put into the cache.  
  */
  if (with_length)
  {
    rec_len_ptr= cp;   
    DBUG_ASSERT(cp + size_of_rec_len <= buff + buff_size);
    cp+= size_of_rec_len;
  }

  /*
    Put a reference to the fields of the record that are stored in the previous
    cache if there is any. This reference is passed by the 'link' parameter.     
  */
  if (prev_cache)
  {
    DBUG_ASSERT(cp + prev_cache->get_size_of_rec_offset() <= buff + buff_size);
    cp+= prev_cache->get_size_of_rec_offset();
    prev_cache->store_rec_ref(cp, link);
  } 

  curr_rec_pos= cp;
  
  /* If the there is a match flag set its value to 0 */
  copy= field_descr;
  if (with_match_flag)
    *copy[0].str= 0;

  /* First put into the cache the values of all flag fields */
  copy_end= field_descr+flag_fields;
  flags_pos= cp;
  for ( ; copy < copy_end; copy++)
  {
    DBUG_ASSERT(cp + copy->length <= buff + buff_size);
    memcpy(cp, copy->str, copy->length);
    cp+= copy->length;
  } 
  
  /* Now put the values of the remaining fields as soon as they are not nulls */ 
  copy_end= field_descr+fields;
  for ( ; copy < copy_end; copy++)
  {
    Field *field= copy->field;
    if (field && field->maybe_null() && field->is_null())
    {    
      if (copy->referenced_field_no)
        copy->offset= 0;
      continue;              
    }
    /* Save the offset of the field to put it later at the end of the record */ 
    if (copy->referenced_field_no)
      copy->offset= cp-curr_rec_pos;

    if (copy->type == CACHE_BLOB)
    {
      Field_blob *blob_field= (Field_blob *) copy->field;
      if (last_record)
      {
        last_rec_blob_data_is_in_rec_buff= 1;
        /* Put down the length of the blob and the pointer to the data */  
        DBUG_ASSERT(cp + copy->length + sizeof(char*) <= buff + buff_size);
	blob_field->get_image(cp, copy->length+sizeof(char*),
                              blob_field->charset());
	cp+= copy->length+sizeof(char*);
      }
      else
      {
        /* First put down the length of the blob and then copy the data */ 
	blob_field->get_image(cp, copy->length, 
			      blob_field->charset());
        DBUG_ASSERT(cp + copy->length + copy->blob_length <= buff + buff_size);
	memcpy(cp+copy->length, copy->str, copy->blob_length);               
	cp+= copy->length+copy->blob_length;
      }
    }
    else
    {
      switch (copy->type) {
      case CACHE_VARSTR1:
        /* Copy the significant part of the short varstring field */ 
        len= (uint) copy->str[0] + 1;
        DBUG_ASSERT(cp + len <= buff + buff_size);
        memcpy(cp, copy->str, len);
        cp+= len;
        break;
      case CACHE_VARSTR2:
        /* Copy the significant part of the long varstring field */
        len= uint2korr(copy->str) + 2;
        DBUG_ASSERT(cp + len <= buff + buff_size);
        memcpy(cp, copy->str, len);
        cp+= len;
        break;
      case CACHE_STRIPPED:
      {
        /* 
          Put down the field value stripping all trailing spaces off.
          After this insert the length of the written sequence of bytes.
        */ 
	uchar *str, *end;
	for (str= copy->str, end= str+copy->length;
	     end > str && end[-1] == ' ';
	     end--) ;
	len=(uint) (end-str);
        DBUG_ASSERT(cp + len + 2 <= buff + buff_size);
        int2store(cp, len);
	memcpy(cp+2, str, len);
	cp+= len+2;
        break;
      }
      case CACHE_ROWID:
        if (!copy->length)
	{
          /*
            This may happen only for ROWID fields of materialized
            derived tables and views.
	  */
	  TABLE *table= (TABLE *) copy->str;
          copy->str= table->file->ref;
          copy->length= table->file->ref_length;
          if (!copy->str)
	  {
            /* 
              If table is an empty inner table of an outer join and it is
              a materialized derived table then table->file->ref == NULL.
	    */
	    cp+= copy->length;
            break;
          }
        }
        /* fall through */
      default:      
        /* Copy the entire image of the field from the record buffer */
        DBUG_ASSERT(cp + copy->length <= buff + buff_size);
        if (copy->str)
	  memcpy(cp, copy->str, copy->length);
	cp+= copy->length;
      }
    }
  }
  
  /* Add the offsets of the fields that are referenced from other caches */ 
  if (referenced_fields)
  {
    uint cnt= 0;
    for (copy= field_descr+flag_fields; copy < copy_end ; copy++)
    {
      if (copy->referenced_field_no)
      {
        store_fld_offset(cp+size_of_fld_ofs*(copy->referenced_field_no-1),
                         copy->offset);
        cnt++;
      }
    }
    DBUG_ASSERT(cp + size_of_fld_ofs*cnt <= buff + buff_size);
    cp+= size_of_fld_ofs*cnt;
  }

  if (rec_len_ptr)
    store_rec_length(rec_len_ptr, (ulong) (cp-rec_len_ptr-size_of_rec_len));
  last_rec_pos= curr_rec_pos; 
  end_pos= pos= cp;
  *is_full= last_record;

  last_written_is_null_compl= 0;   
  if (!join_tab->first_unmatched && join_tab->on_precond)
  { 
    join_tab->found= 0;
    join_tab->not_null_compl= 1;
    if (!join_tab->on_precond->val_int())
    {
      flags_pos[0]= MATCH_IMPOSSIBLE;     
      last_written_is_null_compl= 1;
    }
  } 
      
  return (uint) (cp-init_pos);
}


/* 
  Reset the join buffer for reading/writing: default implementation

  SYNOPSIS
    reset()
      for_writing  if it's TRUE the function reset the buffer for writing

  DESCRIPTION
    This default implementation of the virtual function reset() resets 
    the join buffer for reading or writing.
    If the buffer is reset for reading only the 'pos' value is reset
    to point to the very beginning of the join buffer. If the buffer is
    reset for writing additionally: 
    - the counter of the records in the buffer is set to 0,
    - the the value of 'last_rec_pos' gets pointing at the position just
      before the buffer, 
    - 'end_pos' is set to point to the beginning of the join buffer,
    - the size of the auxiliary buffer is reset to 0,
    - the flag 'last_rec_blob_data_is_in_rec_buff' is set to 0.
    
  RETURN VALUE
    none
*/
void JOIN_CACHE::reset(bool for_writing)
{
  pos= buff;
  curr_rec_link= 0;
  if (for_writing)
  {
    records= 0;
    last_rec_pos= buff;
    aux_buff_size= 0;
    end_pos= pos;
    last_rec_blob_data_is_in_rec_buff= 0;
  }
}


/* 
  Add a record into the join buffer: the default implementation

  SYNOPSIS
    put_record()

  DESCRIPTION
    This default implementation of the virtual function put_record writes
    the next matching record into the join buffer.
    It also links the record having been written into the join buffer with
    the matched record in the previous cache if there is any.
    The implementation assumes that the function get_curr_link() 
    will return exactly the pointer to this matched record.

  RETURN VALUE
    TRUE    if it has been decided that it should be the last record
            in the join buffer,
    FALSE   otherwise
*/

bool JOIN_CACHE::put_record()
{
  bool is_full;
  uchar *link= 0;
  if (prev_cache)
    link= prev_cache->get_curr_rec_link();
  write_record_data(link, &is_full);
  return is_full;
}
  

/* 
  Read the next record from the join buffer: the default implementation

  SYNOPSIS
    get_record()

  DESCRIPTION
    This default implementation of the virtual function get_record
    reads fields of the next record from the join buffer of this cache.
    The function also reads all other fields associated with this record
    from the the join buffers of the previous caches. The fields are read
    into the corresponding record buffers.
    It is supposed that 'pos' points to the position in the buffer 
    right after the previous record when the function is called.
    When the function returns the 'pos' values is updated to point
    to the position after the read record.
    The value of 'curr_rec_pos' is also updated by the function to
    point to the beginning of the first field of the record in the
    join buffer.    

  RETURN VALUE
    TRUE    there are no more records to read from the join buffer
    FALSE   otherwise
*/

bool JOIN_CACHE::get_record()
{ 
  bool res;
  uchar *prev_rec_ptr= 0;
  if (with_length)
    pos+= size_of_rec_len;
  if (prev_cache)
  {
    pos+= prev_cache->get_size_of_rec_offset();
    prev_rec_ptr= prev_cache->get_rec_ref(pos);
  }
  curr_rec_pos= pos;
  if (!(res= read_all_record_fields() == NO_MORE_RECORDS_IN_BUFFER))
  {
    pos+= referenced_fields*size_of_fld_ofs;
    if (prev_cache)
      prev_cache->get_record_by_pos(prev_rec_ptr);
  } 
  return res; 
}


/* 
  Read a positioned record from the join buffer: the default implementation

  SYNOPSIS
    get_record_by_pos()
      rec_ptr  position of the first field of the record in the join buffer

  DESCRIPTION
    This default implementation of the virtual function get_record_pos
    reads the fields of the record positioned at 'rec_ptr' from the join buffer.
    The function also reads all other fields associated with this record 
    from the the join buffers of the previous caches. The fields are read
    into the corresponding record buffers.

  RETURN VALUE
    none
*/

void JOIN_CACHE::get_record_by_pos(uchar *rec_ptr)
{
  uchar *save_pos= pos;
  pos= rec_ptr;
  read_all_record_fields();
  pos= save_pos;
  if (prev_cache)
  {
    uchar *prev_rec_ptr= prev_cache->get_rec_ref(rec_ptr);
    prev_cache->get_record_by_pos(prev_rec_ptr);
  }
}


/* 
  Get the match flag from the referenced record: the default implementation

  SYNOPSIS
    get_match_flag_by_pos()
      rec_ptr  position of the first field of the record in the join buffer

  DESCRIPTION
    This default implementation of the virtual function get_match_flag_by_pos
    get the match flag for the record pointed by the reference at the position
    rec_ptr. If the match flag is placed in one of the previous buffers the
    function first reaches the linked record fields in this buffer.

  RETURN VALUE
    match flag for the record at the position rec_ptr
*/

enum JOIN_CACHE::Match_flag JOIN_CACHE::get_match_flag_by_pos(uchar *rec_ptr)
{
  Match_flag match_fl= MATCH_NOT_FOUND;
  if (with_match_flag)
  {
    match_fl= (enum Match_flag) rec_ptr[0];
    return match_fl;
  }
  if (prev_cache)
  {
    uchar *prev_rec_ptr= prev_cache->get_rec_ref(rec_ptr);
    return prev_cache->get_match_flag_by_pos(prev_rec_ptr);
  } 
  DBUG_ASSERT(0);
  return match_fl;
}


/* 
  Calculate the increment of the auxiliary buffer for a record write

  SYNOPSIS
    aux_buffer_incr()
      recno   the number of the record the increment to be calculated for

  DESCRIPTION
    This function calls the aux_buffer_incr the method of the
    companion member join_tab_scan to calculate the growth of the
    auxiliary buffer when the recno-th record is added to the
    join_buffer of this cache.

  RETURN VALUE
    the number of bytes in the increment 
*/

uint JOIN_CACHE::aux_buffer_incr(ulong recno)
{ 
  return join_tab_scan->aux_buffer_incr(recno);
}

/* 
  Read all flag and data fields of a record from the join buffer

  SYNOPSIS
    read_all_record_fields()

  DESCRIPTION
    The function reads all flag and data fields of a record from the join
    buffer into the corresponding record buffers.
    The fields are read starting from the position 'pos' which is
    supposed to point to the beginning og the first record field.
    The function increments the value of 'pos' by the length of the
    read data. 

  RETURN VALUE
    (-1)   if there is no more records in the join buffer
    length of the data read from the join buffer - otherwise
*/

uint JOIN_CACHE::read_all_record_fields()
{
  uchar *init_pos= pos;
  
  if (pos > last_rec_pos || !records)
    return NO_MORE_RECORDS_IN_BUFFER;

  /* First match flag, read null bitmaps and null_row flag for each table */
  read_flag_fields();
 
  /* Now read the remaining table fields if needed */
  CACHE_FIELD *copy= field_descr+flag_fields;
  CACHE_FIELD *copy_end= field_descr+fields;
  bool blob_in_rec_buff= blob_data_is_in_rec_buff(init_pos);
  for ( ; copy < copy_end; copy++)
    read_record_field(copy, blob_in_rec_buff);

  return (uint) (pos-init_pos);
}


/* 
  Read all flag fields of a record from the join buffer

  SYNOPSIS
    read_flag_fields()

  DESCRIPTION
    The function reads all flag fields of a record from the join
    buffer into the corresponding record buffers.
    The fields are read starting from the position 'pos'.
    The function increments the value of 'pos' by the length of the
    read data. 

  RETURN VALUE
    length of the data read from the join buffer
*/

uint JOIN_CACHE::read_flag_fields()
{
  uchar *init_pos= pos;
  CACHE_FIELD *copy= field_descr;
  CACHE_FIELD *copy_end= copy+flag_fields;
  if (with_match_flag)
  {
    copy->str[0]= test((Match_flag) pos[0] == MATCH_FOUND);
    pos+= copy->length;
    copy++;    
  } 
  for ( ; copy < copy_end; copy++)
  {
    memcpy(copy->str, pos, copy->length);
    pos+= copy->length;
  }
  return (pos-init_pos);
}


/* 
  Read a data record field from the join buffer

  SYNOPSIS
    read_record_field()
      copy             the descriptor of the data field to be read
      blob_in_rec_buff indicates whether this is the field from the record
                       whose blob data are in record buffers

  DESCRIPTION
    The function reads the data field specified by the parameter copy
    from the join buffer into the corresponding record buffer. 
    The field is read starting from the position 'pos'.
    The data of blob values is not copied from the join buffer.
    The function increments the value of 'pos' by the length of the
    read data. 

  RETURN VALUE
    length of the data read from the join buffer
*/

uint JOIN_CACHE::read_record_field(CACHE_FIELD *copy, bool blob_in_rec_buff)
{
  uint len;
  /* Do not copy the field if its value is null */ 
  if (copy->field && copy->field->maybe_null() && copy->field->is_null())
    return 0;           
  if (copy->type == CACHE_BLOB)
  {
    Field_blob *blob_field= (Field_blob *) copy->field;
    /* 
      Copy the length and the pointer to data but not the blob data 
      itself to the record buffer
    */ 
    if (blob_in_rec_buff)
    {
      blob_field->set_image(pos, copy->length+sizeof(char*),
			    blob_field->charset());
      len= copy->length+sizeof(char*);
    }
    else
    {
      blob_field->set_ptr(pos, pos+copy->length);
      len= copy->length+blob_field->get_length();
    }
  }
  else
  {
    switch (copy->type) {
    case CACHE_VARSTR1:
      /* Copy the significant part of the short varstring field */
      len= (uint) pos[0] + 1;
      memcpy(copy->str, pos, len);
      break;
    case CACHE_VARSTR2:
      /* Copy the significant part of the long varstring field */
      len= uint2korr(pos) + 2;
      memcpy(copy->str, pos, len);
      break;
    case CACHE_STRIPPED:
      /* Pad the value by spaces that has been stripped off */
      len= uint2korr(pos);
      memcpy(copy->str, pos+2, len);
      memset(copy->str+len, ' ', copy->length-len);
      len+= 2;
      break;
    case CACHE_ROWID:
      if (!copy->str)
      {
        len= copy->length;
        break;
      }
      /* fall through */ 
    default:
      /* Copy the entire image of the field from the record buffer */
      len= copy->length;
      memcpy(copy->str, pos, len);
    }
  }
  pos+= len;
  return len;
}


/* 
  Read a referenced field from the join buffer

  SYNOPSIS
    read_referenced_field()
      copy         pointer to the descriptor of the referenced field
      rec_ptr      pointer to the record that may contain this field
      len  IN/OUT  total length of the record fields 

  DESCRIPTION
    The function checks whether copy points to a data field descriptor
    for this cache object. If it does not then the function returns
    FALSE. Otherwise the function reads the field of the record in
    the join buffer pointed by 'rec_ptr' into the corresponding record
    buffer and returns TRUE.
    If the value of *len is 0 then the function sets it to the total
    length of the record fields including possible trailing offset
    values. Otherwise *len is supposed to provide this value that
    has been obtained earlier. 

  NOTE
    If the value of the referenced field is null then the offset
    for the value is set to 0. If the value of a field can be null
    then the value of flag_fields is always positive. So the offset
    for any non-null value cannot be 0 in this case. 

  RETURN VALUE
    TRUE   'copy' points to a data descriptor of this join cache
    FALSE  otherwise
*/

bool JOIN_CACHE::read_referenced_field(CACHE_FIELD *copy,
                                       uchar *rec_ptr, 
                                       uint *len)
{
  uchar *ptr;
  uint offset;
  if (copy < field_descr || copy >= field_descr+fields)
    return FALSE;
  if (!*len)
  {
    /* Get the total length of the record fields */ 
    uchar *len_ptr= rec_ptr;
    if (prev_cache)
      len_ptr-= prev_cache->get_size_of_rec_offset();
    *len= get_rec_length(len_ptr-size_of_rec_len);
  }
  
  ptr= rec_ptr-(prev_cache ? prev_cache->get_size_of_rec_offset() : 0);  
  offset= get_fld_offset(ptr+ *len - 
                         size_of_fld_ofs*
                         (referenced_fields+1-copy->referenced_field_no));  
  bool is_null= FALSE;
  Field *field= copy->field;
  if (offset == 0 && flag_fields)
    is_null= TRUE;
  if (is_null)
  {
    field->set_null();
    if (!field->real_maybe_null())
      field->table->null_row= 1;
  }
  else
  {
    uchar *save_pos= pos;
    field->set_notnull(); 
    if (!field->real_maybe_null())
      field->table->null_row= 0;
    pos= rec_ptr+offset;
    read_record_field(copy, blob_data_is_in_rec_buff(rec_ptr));
    pos= save_pos;
  }
  return TRUE;
}
   

/* 
  Skip record from join buffer if's already matched: default implementation

  SYNOPSIS
    skip_if_matched()

  DESCRIPTION
    This default implementation of the virtual function skip_if_matched
    skips the next record from the join buffer if its  match flag is set to 
    MATCH_FOUND.
    If the record is skipped the value of 'pos' is set to point to the position
    right after the record.

  RETURN VALUE
    TRUE   the match flag is set to MATCH_FOUND and the record has been skipped
    FALSE  otherwise
*/

bool JOIN_CACHE::skip_if_matched()
{
  DBUG_ASSERT(with_length);
  uint offset= size_of_rec_len;
  if (prev_cache)
    offset+= prev_cache->get_size_of_rec_offset();
  /* Check whether the match flag is MATCH_FOUND */
  if (get_match_flag_by_pos(pos+offset) == MATCH_FOUND)
  {
    pos+= size_of_rec_len + get_rec_length(pos);
    return TRUE;
  }
  return FALSE;
}      


/* 
  Skip record from join buffer if the match isn't needed: default implementation

  SYNOPSIS
    skip_if_not_needed_match()

  DESCRIPTION
    This default implementation of the virtual function skip_if_not_needed_match
    skips the next record from the join buffer if its match flag is not 
    MATCH_NOT_FOUND, and, either its value is MATCH_FOUND and join_tab is the
    first inner table of an inner join, or, its value is MATCH_IMPOSSIBLE
    and join_tab is the first inner table of an outer join.
    If the record is skipped the value of 'pos' is set to point to the position
    right after the record.

  RETURN VALUE
    TRUE    the record has to be skipped
    FALSE   otherwise 
*/

bool JOIN_CACHE::skip_if_not_needed_match()
{
  DBUG_ASSERT(with_length);
  enum Match_flag match_fl;
  uint offset= size_of_rec_len;
  if (prev_cache)
    offset+= prev_cache->get_size_of_rec_offset();

  if ((match_fl= get_match_flag_by_pos(pos+offset)) != MATCH_NOT_FOUND &&
      (join_tab->check_only_first_match() == (match_fl == MATCH_FOUND)) )
  {
    pos+= size_of_rec_len + get_rec_length(pos);
    return TRUE;
  }
  return FALSE;
}      


/* 
  Restore the fields of the last record from the join buffer
 
  SYNOPSIS
    restore_last_record()

  DESCRIPTION
    This function restore the values of the fields of the last record put
    into join buffer in record buffers. The values most probably have been
    overwritten by the field values from other records when they were read
    from the join buffer into the record buffer in order to check pushdown
    predicates.

  RETURN
    none
*/

void JOIN_CACHE::restore_last_record()
{
  if (records)
    get_record_by_pos(last_rec_pos);
}


/*
  Join records from the join buffer with records from the next join table    

  SYNOPSIS
    join_records()
      skip_last    do not find matches for the last record from the buffer

  DESCRIPTION
    The functions extends all records from the join buffer by the matched
    records from join_tab. In the case of outer join operation it also
    adds null complementing extensions for the records from the join buffer
    that have no match. 
    No extensions are generated for the last record from the buffer if
    skip_last is true.  

  NOTES
    The function must make sure that if linked join buffers are used then
    a join buffer cannot be refilled again until all extensions in the
    buffers chained to this one are generated.
    Currently an outer join operation with several inner tables always uses
    at least two linked buffers with the match join flags placed in the
    first buffer. Any record composed of rows of the inner tables that
    matches a record in this buffer must refer to the position of the
    corresponding match flag.

  IMPLEMENTATION
    When generating extensions for outer tables of an outer join operation
    first we generate all extensions for those records from the join buffer
    that have matches, after which null complementing extension for all
    unmatched records from the join buffer are generated.  
      
  RETURN VALUE
    return one of enum_nested_loop_state, except NESTED_LOOP_NO_MORE_ROWS.
*/ 

enum_nested_loop_state JOIN_CACHE::join_records(bool skip_last)
{
  JOIN_TAB *tab;
  enum_nested_loop_state rc= NESTED_LOOP_OK;
  bool outer_join_first_inner= join_tab->is_first_inner_for_outer_join();
  DBUG_ENTER("JOIN_CACHE::join_records");

  if (outer_join_first_inner && !join_tab->first_unmatched)
    join_tab->not_null_compl= TRUE;   

  if (!join_tab->first_unmatched)
  {
    /* Find all records from join_tab that match records from join buffer */
    rc= join_matching_records(skip_last);   
    if (rc != NESTED_LOOP_OK && rc != NESTED_LOOP_NO_MORE_ROWS)
      goto finish;
    if (outer_join_first_inner)
    {
      if (next_cache)
      {
        /* 
          Ensure that all matches for outer records from join buffer are to be
          found. Now we ensure that all full records are found for records from
          join buffer. Generally this is an overkill.
          TODO: Ensure that only matches of the inner table records have to be
          found for the records from join buffer.
	*/ 
        rc= next_cache->join_records(skip_last);
        if (rc != NESTED_LOOP_OK && rc != NESTED_LOOP_NO_MORE_ROWS)
          goto finish;
      }
      join_tab->not_null_compl= FALSE;
      /* Prepare for generation of null complementing extensions */
      for (tab= join_tab->first_inner; tab <= join_tab->last_inner; tab++)
        tab->first_unmatched= join_tab->first_inner;
    }
  }
  if (join_tab->first_unmatched)
  {
    if (is_key_access())
      restore_last_record();

    /* 
      Generate all null complementing extensions for the records from
      join buffer that don't have any matching rows from the inner tables.
    */
    reset(FALSE);
    rc= join_null_complements(skip_last);   
    if (rc != NESTED_LOOP_OK && rc != NESTED_LOOP_NO_MORE_ROWS)
      goto finish;
  }
  if(next_cache)
  {
    /* 
      When using linked caches we must ensure the records in the next caches
      that refer to the records in the join buffer are fully extended.
      Otherwise we could have references to the records that have been
      already erased from the join buffer and replaced for new records. 
    */ 
    rc= next_cache->join_records(skip_last);
    if (rc != NESTED_LOOP_OK && rc != NESTED_LOOP_NO_MORE_ROWS)
      goto finish;
  }
 
  if (skip_last)
  {
    DBUG_ASSERT(!is_key_access());
    /*
       Restore the last record from the join buffer to generate
       all extentions for it.
    */
    get_record();		               
  }

finish:
  if (outer_join_first_inner)
  {
    /* 
      All null complemented rows have been already generated for all
      outer records from join buffer. Restore the state of the
      first_unmatched values to 0 to avoid another null complementing.
    */
    for (tab= join_tab->first_inner; tab <= join_tab->last_inner; tab++)
      tab->first_unmatched= 0;
  } 
  restore_last_record();
  reset(TRUE);
  DBUG_PRINT("exit", ("rc: %d", rc));
  DBUG_RETURN(rc);
}


/*   
  Find matches from the next table for records from the join buffer 

  SYNOPSIS
    join_matching_records()
      skip_last    do not look for matches for the last partial join record 

  DESCRIPTION
    The function retrieves rows of the join_tab table and checks whether they
    match partial join records from the join buffer. If a match is found
    the function will call the sub_select function trying to look for matches
    for the remaining join operations.
    This function currently is called only from the function join_records.    
    If the value of skip_last is true the function writes the partial join
    record from the record buffer into the join buffer to save its value for
    the future processing in the caller function.

  NOTES
    If employed by BNL or BNLH join algorithms the function performs a full
    scan of join_tab for each refill of the join buffer. If BKA or BKAH
    algorithms are used then the function iterates only over those records
    from join_tab that can be accessed by keys built over records in the join
    buffer. To apply a proper method of iteration the function just calls
    virtual iterator methods (open, next, close) of the member join_tab_scan.
    The member can be either of the JOIN_TAB_SCAN or JOIN_TAB_SCAN_MMR type.
    The class JOIN_TAB_SCAN provides the iterator methods for BNL/BNLH join
    algorithms. The class JOIN_TAB_SCAN_MRR provides the iterator methods
    for BKA/BKAH join algorithms.
    When the function looks for records from the join buffer that would
    match a record from join_tab it iterates either over all records in
    the buffer or only over selected records. If BNL join operation is
    performed all records are checked for the match. If BNLH or BKAH
    algorithm is employed to join join_tab then the function looks only
    through the records with the same join key as the record from join_tab.
    With the BKA join algorithm only one record from the join buffer is checked
    for a match for any record from join_tab. To iterate over the candidates
    for a match the virtual function get_next_candidate_for_match is used,
    while the virtual function prepare_look_for_matches is called to prepare
    for such iteration proccess.     

  NOTES
    The function produces all matching extensions for the records in the 
    join buffer following the path of the employed blocked algorithm. 
    When an outer join operation is performed all unmatched records from
    the join buffer must be extended by null values. The function 
    'join_null_complements' serves this purpose.  
      
  RETURN VALUE
    return one of enum_nested_loop_state
*/ 

enum_nested_loop_state JOIN_CACHE::join_matching_records(bool skip_last)
{
  int error;
  enum_nested_loop_state rc= NESTED_LOOP_OK;
  join_tab->table->null_row= 0;
  bool check_only_first_match= join_tab->check_only_first_match();
  bool outer_join_first_inner= join_tab->is_first_inner_for_outer_join();
  DBUG_ENTER("JOIN_CACHE::join_matching_records");

  /* Return at once if there are no records in the join buffer */
  if (!records)     
    DBUG_RETURN(NESTED_LOOP_OK);
 
  /* 
    When joining we read records from the join buffer back into record buffers.
    If matches for the last partial join record are found through a call to
    the sub_select function then this partial join record must be saved in the
    join buffer in order to be restored just before the sub_select call.
  */             
  if (skip_last)     
    put_record();     
 
  if (join_tab->use_quick == 2 && join_tab->select->quick)
  { 
    /* A dynamic range access was used last. Clean up after it */
    delete join_tab->select->quick;
    join_tab->select->quick= 0;
  }

  if ((rc= join_tab_execution_startup(join_tab)) < 0)
    goto finish2;

  /* Prepare to retrieve all records of the joined table */
  if ((error= join_tab_scan->open()))
  { 
    /* 
      TODO: if we get here, we will assert in net_send_statement(). Add test
      coverage and fix.
    */
    goto finish;
  }
  
  while (!(error= join_tab_scan->next()))   
  {
    if (join->thd->check_killed())
    {
      /* The user has aborted the execution of the query */
      join->thd->send_kill_message();
      rc= NESTED_LOOP_KILLED;
      goto finish; 
    }

    if (join_tab->keep_current_rowid)
      join_tab->table->file->position(join_tab->table->record[0]);
    
    /* Prepare to read matching candidates from the join buffer */
    if (prepare_look_for_matches(skip_last))
      continue;

    uchar *rec_ptr;
    /* Read each possible candidate from the buffer and look for matches */
    while ((rec_ptr= get_next_candidate_for_match()))
    { 
      /* 
        If only the first match is needed, and, it has been already found for
        the next record read from the join buffer, then the record is skipped.
        Also those records that must be null complemented are not considered
        as candidates for matches.
      */
      if ((!check_only_first_match && !outer_join_first_inner) ||
          !skip_next_candidate_for_match(rec_ptr))
      {
	read_next_candidate_for_match(rec_ptr);
        rc= generate_full_extensions(rec_ptr);
        if (rc != NESTED_LOOP_OK && rc != NESTED_LOOP_NO_MORE_ROWS)
	  goto finish;   
      }
    }
  }

finish: 
  if (error)                 
    rc= error < 0 ? NESTED_LOOP_NO_MORE_ROWS: NESTED_LOOP_ERROR;
finish2:    
  join_tab_scan->close();
  DBUG_RETURN(rc);
}


/*
  Set match flag for a record in join buffer if it has not been set yet    

  SYNOPSIS
    set_match_flag_if_none()
      first_inner     the join table to which this flag is attached to
      rec_ptr         pointer to the record in the join buffer 

  DESCRIPTION
    If the records of the table are accumulated in a join buffer the function
    sets the match flag for the record in the buffer that is referred to by
    the record from this cache positioned at 'rec_ptr'. 
    The function also sets the match flag 'found' of the table first inner
    if it has not been set before. 

  NOTES
    The function assumes that the match flag for any record in any cache
    is placed in the first byte occupied by the record fields. 

  RETURN VALUE
    TRUE   the match flag is set by this call for the first time
    FALSE  the match flag has been set before this call
*/ 

bool JOIN_CACHE::set_match_flag_if_none(JOIN_TAB *first_inner,
                                        uchar *rec_ptr)
{
  if (!first_inner->cache)
  {
    /* 
      Records of the first inner table to which the flag is attached to
      are not accumulated in a join buffer.
    */
    if (first_inner->found)
      return FALSE;
    else
    {
      first_inner->found= 1;
      return TRUE;
    }
  }
  JOIN_CACHE *cache= this;
  while (cache->join_tab != first_inner)
  {
    cache= cache->prev_cache;
    DBUG_ASSERT(cache);
    rec_ptr= cache->get_rec_ref(rec_ptr);
  } 
  if ((Match_flag) rec_ptr[0] != MATCH_FOUND)
  {
    rec_ptr[0]= MATCH_FOUND;
    first_inner->found= 1;
    return TRUE;  
  }
  return FALSE;
}


/*
  Generate all full extensions for a partial join record in the buffer    

  SYNOPSIS
    generate_full_extensions()
      rec_ptr     pointer to the record from join buffer to generate extensions 

  DESCRIPTION
    The function first checks whether the current record of 'join_tab' matches
    the partial join record from join buffer located at 'rec_ptr'. If it is the
    case the function calls the join_tab->next_select method to generate
    all full extension for this partial join match.
      
  RETURN VALUE
    return one of enum_nested_loop_state.
*/ 

enum_nested_loop_state JOIN_CACHE::generate_full_extensions(uchar *rec_ptr)
{
  enum_nested_loop_state rc= NESTED_LOOP_OK;
  DBUG_ENTER("JOIN_CACHE::generate_full_extensions");
  
  /*
    Check whether the extended partial join record meets
    the pushdown conditions. 
  */
  if (check_match(rec_ptr))
  {    
    int res= 0;

    if (!join_tab->check_weed_out_table || 
        !(res= join_tab->check_weed_out_table->sj_weedout_check_row(join->thd)))
    {
      set_curr_rec_link(rec_ptr);
      rc= (join_tab->next_select)(join, join_tab+1, 0);
      if (rc != NESTED_LOOP_OK && rc != NESTED_LOOP_NO_MORE_ROWS)
      {
        reset(TRUE);
        DBUG_RETURN(rc);
      }
    }
    if (res == -1)
    {
      rc= NESTED_LOOP_ERROR;
      DBUG_RETURN(rc);
    }
  }
  else if (join->thd->is_error())
    rc= NESTED_LOOP_ERROR;
  DBUG_RETURN(rc);
}


/*
  Check matching to a partial join record from the join buffer    

  SYNOPSIS
    check_match()
      rec_ptr     pointer to the record from join buffer to check matching to 

  DESCRIPTION
    The function checks whether the current record of 'join_tab' matches
    the partial join record from join buffer located at 'rec_ptr'. If this is
    the case and 'join_tab' is the last inner table of a semi-join or an outer
    join the function turns on the match flag for the 'rec_ptr' record unless
    it has been already set.

  NOTES
    Setting the match flag on can trigger re-evaluation of pushdown conditions
    for the record when join_tab is the last inner table of an outer join.
      
  RETURN VALUE
    TRUE   there is a match
    FALSE  there is no match
           In this case the caller must also check thd->is_error() to see
           if there was a fatal error for the query.
*/ 

inline bool JOIN_CACHE::check_match(uchar *rec_ptr)
{
  /* Check whether pushdown conditions are satisfied */
  DBUG_ENTER("JOIN_CACHE:check_match");

  if (join_tab->select && join_tab->select->skip_record(join->thd) <= 0)
    DBUG_RETURN(FALSE);

  if (!join_tab->is_last_inner_table())
    DBUG_RETURN(TRUE);

  /* 
     This is the last inner table of an outer join,
     and maybe of other embedding outer joins, or
     this is the last inner table of a semi-join.
  */
  JOIN_TAB *first_inner= join_tab->get_first_inner_table();
  do
  {
    set_match_flag_if_none(first_inner, rec_ptr);
    if (first_inner->check_only_first_match() &&
        !join_tab->first_inner)
      DBUG_RETURN(TRUE);
    /* 
      This is the first match for the outer table row.
      The function set_match_flag_if_none has turned the flag
      first_inner->found on. The pushdown predicates for
      inner tables must be re-evaluated with this flag on.
      Note that, if first_inner is the first inner table 
      of a semi-join, but is not an inner table of an outer join
      such that 'not exists' optimization can  be applied to it, 
      the re-evaluation of the pushdown predicates is not needed.
    */      
    for (JOIN_TAB *tab= first_inner; tab <= join_tab; tab++)
    {
      if (tab->select && tab->select->skip_record(join->thd) <= 0)
        DBUG_RETURN(FALSE);
    }
  }
  while ((first_inner= first_inner->first_upper) &&
         first_inner->last_inner == join_tab);
    DBUG_RETURN(TRUE);
} 


/*
  Add null complements for unmatched outer records from join buffer    

  SYNOPSIS
    join_null_complements()
      skip_last    do not add null complements for the last record 

  DESCRIPTION
    This function is called only for inner tables of outer joins.
    The function retrieves all rows from the join buffer and adds null
    complements for those of them that do not have matches for outer
    table records.
    If the 'join_tab' is the last inner table of the embedding outer 
    join and the null complemented record satisfies the outer join
    condition then the the corresponding match flag is turned on
    unless it has been set earlier. This setting may trigger
    re-evaluation of pushdown conditions for the record. 

  NOTES
    The same implementation of the virtual method join_null_complements
    is used for BNL/BNLH/BKA/BKA join algorthm.
      
  RETURN VALUE
    return one of enum_nested_loop_state.
*/ 

enum_nested_loop_state JOIN_CACHE::join_null_complements(bool skip_last)
{
  ulonglong cnt; 
  enum_nested_loop_state rc= NESTED_LOOP_OK;
  bool is_first_inner= join_tab == join_tab->first_unmatched;
  DBUG_ENTER("JOIN_CACHE::join_null_complements");
 
  /* Return at once if there are no records in the join buffer */
  if (!records)
    DBUG_RETURN(NESTED_LOOP_OK);
  
  cnt= records - (is_key_access() ? 0 : test(skip_last));

  /* This function may be called only for inner tables of outer joins */ 
  DBUG_ASSERT(join_tab->first_inner);

  for ( ; cnt; cnt--)
  {
    if (join->thd->check_killed())
    {
      /* The user has aborted the execution of the query */
      join->thd->send_kill_message();
      rc= NESTED_LOOP_KILLED;
      goto finish;
    }
    /* Just skip the whole record if a match for it has been already found */
    if (!is_first_inner || !skip_if_matched())
    {
      get_record();
      /* The outer row is complemented by nulls for each inner table */
      restore_record(join_tab->table, s->default_values);
      mark_as_null_row(join_tab->table);  
      rc= generate_full_extensions(get_curr_rec());
      if (rc != NESTED_LOOP_OK && rc != NESTED_LOOP_NO_MORE_ROWS)
        goto finish;
    }
  }

finish:
  DBUG_RETURN(rc);
}


/*
  Add a comment on the join algorithm employed by the join cache 

  SYNOPSIS
    print_explain_comment()
      str  string to add the comment on the employed join algorithm to

  DESCRIPTION
    This function adds info on the type of the used join buffer (flat or
    incremental) and on the type of the the employed join algorithm (BNL,
    BNLH, BKA or BKAH) to the the end of the sring str.

  RETURN VALUE
    none
*/ 

void JOIN_CACHE::print_explain_comment(String *str)
{
  str->append(STRING_WITH_LEN(" ("));
  const char *buffer_type= prev_cache ? "incremental" : "flat";
  str->append(buffer_type);
  str->append(STRING_WITH_LEN(", "));
  
  const char *join_alg="";
  switch (get_join_alg()) {
  case BNL_JOIN_ALG:
    join_alg= "BNL";
    break;
  case BNLH_JOIN_ALG:
    join_alg= "BNLH";
    break;
  case BKA_JOIN_ALG:
    join_alg= "BKA";
    break;
  case BKAH_JOIN_ALG:
    join_alg= "BKAH";
    break;
  default:
    DBUG_ASSERT(0);
  }

  str->append(join_alg);
  str->append(STRING_WITH_LEN(" join"));
  str->append(STRING_WITH_LEN(")"));
}

/**
  get thread handle.
*/

THD *JOIN_CACHE::thd()
{
  return join->thd;
}


static void add_mrr_explain_info(String *str, uint mrr_mode, handler *file)
{
  char mrr_str_buf[128]={0};
  int len;
  len= file->multi_range_read_explain_info(mrr_mode, mrr_str_buf,
                                           sizeof(mrr_str_buf));
  if (len > 0)
  {
    str->append(STRING_WITH_LEN("; "));
    str->append(mrr_str_buf, len);
  }
}


void JOIN_CACHE_BKA::print_explain_comment(String *str)
{
  JOIN_CACHE::print_explain_comment(str); 
  add_mrr_explain_info(str, mrr_mode, join_tab->table->file);
}


void JOIN_CACHE_BKAH::print_explain_comment(String *str)
{
  JOIN_CACHE::print_explain_comment(str); 
  add_mrr_explain_info(str, mrr_mode, join_tab->table->file);
}


/* 
  Initialize a hashed join cache       

  SYNOPSIS
    init()

  DESCRIPTION
    The function initializes the cache structure with a hash table in it.
    The hash table will be used to store key values for the records from
    the join buffer.
    The function allocates memory for the join buffer and for descriptors of
    the record fields stored in the buffer.
    The function also initializes a hash table for record keys within the join
    buffer space.

  NOTES VALUE
    The function is supposed to be called by the init methods of the classes 
    derived from JOIN_CACHE_HASHED.
  
  RETURN VALUE
    0   initialization with buffer allocations has been succeeded
    1   otherwise
*/

int JOIN_CACHE_HASHED::init()
{
  int rc= 0;
  TABLE_REF *ref= &join_tab->ref;

  DBUG_ENTER("JOIN_CACHE_HASHED::init");

  hash_table= 0;
  key_entries= 0;

  key_length= ref->key_length;

  if ((rc= JOIN_CACHE::init()))
    DBUG_RETURN (rc);

  if (!(key_buff= (uchar*) sql_alloc(key_length)))
    DBUG_RETURN(1);

  /* Take into account a reference to the next record in the key chain */
  pack_length+= get_size_of_rec_offset(); 
  pack_length_with_blob_ptrs+= get_size_of_rec_offset();

  ref_key_info= join_tab->get_keyinfo_by_key_no(join_tab->ref.key);
  ref_used_key_parts= join_tab->ref.key_parts;

  hash_func= &JOIN_CACHE_HASHED::get_hash_idx_simple;
  hash_cmp_func= &JOIN_CACHE_HASHED::equal_keys_simple;

  KEY_PART_INFO *key_part= ref_key_info->key_part;
  KEY_PART_INFO *key_part_end= key_part+ref_used_key_parts;
  for ( ; key_part < key_part_end; key_part++)
  {
    if (!key_part->field->eq_cmp_as_binary())
    {
      hash_func= &JOIN_CACHE_HASHED::get_hash_idx_complex;
      hash_cmp_func= &JOIN_CACHE_HASHED::equal_keys_complex;
      break;
    }
  }
      
  init_hash_table();

  rec_fields_offset= get_size_of_rec_offset()+get_size_of_rec_length()+
                     (prev_cache ? prev_cache->get_size_of_rec_offset() : 0);

  data_fields_offset= 0;
  if (use_emb_key)
  {
    CACHE_FIELD *copy= field_descr;
    CACHE_FIELD *copy_end= copy+flag_fields;
    for ( ; copy < copy_end; copy++)
      data_fields_offset+= copy->length;
  } 

  DBUG_RETURN(rc);
}


/* 
  Initialize the hash table of a hashed join cache 

  SYNOPSIS
    init_hash_table()

  DESCRIPTION
    The function estimates the number of hash table entries in the hash
    table to be used and initializes this hash table within the join buffer
    space.

  RETURN VALUE
    Currently the function always returns 0;
*/

int JOIN_CACHE_HASHED::init_hash_table()
{
  hash_table= 0;
  key_entries= 0;

  /* Calculate the minimal possible value of size_of_key_ofs greater than 1 */
  uint max_size_of_key_ofs= max(2, get_size_of_rec_offset());  
  for (size_of_key_ofs= 2;
       size_of_key_ofs <= max_size_of_key_ofs;
       size_of_key_ofs+= 2)
  {    
    key_entry_length= get_size_of_rec_offset() + // key chain header
                      size_of_key_ofs +          // reference to the next key 
                      (use_emb_key ?  get_size_of_rec_offset() : key_length);

    ulong space_per_rec= avg_record_length +
                         avg_aux_buffer_incr +
                         key_entry_length+size_of_key_ofs;
    uint n= buff_size / space_per_rec;

    /*
      TODO: Make a better estimate for this upper bound of
            the number of records in in the join buffer.
    */
    uint max_n= buff_size / (pack_length-length+
                             key_entry_length+size_of_key_ofs);

    hash_entries= (uint) (n / 0.7);
    set_if_bigger(hash_entries, 1);
    
    if (offset_size(max_n*key_entry_length) <=
        size_of_key_ofs)
      break;
  }
   
  /* Initialize the hash table */ 
  hash_table= buff + (buff_size-hash_entries*size_of_key_ofs);
  cleanup_hash_table();
  curr_key_entry= hash_table;

  return 0;
}


/*
  Reallocate the join buffer of a hashed join cache
 
  SYNOPSIS
    realloc_buffer()

  DESCRITION
    The function reallocates the join buffer of the hashed join cache.
    After this it initializes a hash table within the buffer space and
    resets the join cache for writing.

  NOTES
    The function assumes that buff_size contains the new value for the join
    buffer size.  

  RETURN VALUE
    0   if the buffer has been successfully reallocated
    1   otherwise
*/

int JOIN_CACHE_HASHED::realloc_buffer()
{
  int rc;
  free();
  rc= test(!(buff= (uchar*) my_malloc(buff_size, MYF(0))));
  init_hash_table();
  reset(TRUE);
  return rc;   	
}


/*
  Get maximum size of the additional space per record used for record keys

  SYNOPSYS
    get_max_key_addon_space_per_record()
  
  DESCRIPTION
    The function returns the size of the space occupied by one key entry
    and one hash table entry.

  RETURN VALUE
    maximum size of the additional space per record that is used to store
    record keys in the hash table
*/

uint JOIN_CACHE_HASHED::get_max_key_addon_space_per_record()
{
  ulong len;
  TABLE_REF *ref= &join_tab->ref;
  /* 
    The total number of hash entries in the hash tables is bounded by
    ceiling(N/0.7) where N is the maximum number of records in the buffer.
    That's why the multiplier 2 is used in the formula below. 
  */ 
  len= (use_emb_key ?  get_size_of_rec_offset() : ref->key_length) +
        size_of_rec_ofs +    // size of the key chain header
        size_of_rec_ofs +    // >= size of the reference to the next key 
        2*size_of_rec_ofs;   // >= 2*( size of hash table entry)
  return len; 
}    


/* 
  Reset the buffer of a hashed join cache for reading/writing

  SYNOPSIS
    reset()
      for_writing  if it's TRUE the function reset the buffer for writing

  DESCRIPTION
    This implementation of the virtual function reset() resets the join buffer
    of the JOIN_CACHE_HASHED class for reading or writing.
    Additionally to what the default implementation does this function
    cleans up the hash table allocated within the buffer.  
    
  RETURN VALUE
    none
*/
 
void JOIN_CACHE_HASHED::reset(bool for_writing)
{
  this->JOIN_CACHE::reset(for_writing);
  if (for_writing && hash_table)
    cleanup_hash_table();
  curr_key_entry= hash_table;
}


/* 
  Add a record into the buffer of a hashed join cache

  SYNOPSIS
    put_record()

  DESCRIPTION
    This implementation of the virtual function put_record writes the next
    matching record into the join buffer of the JOIN_CACHE_HASHED class.
    Additionally to what the default implementation does this function
    performs the following. 
    It extracts from the record the key value used in lookups for matching
    records and searches for this key in the hash tables from the join cache.
    If it finds the key in the hash table it joins the record to the chain
    of records with this key. If the key is not found in the hash table the
    key is placed into it and a chain containing only the newly added record 
    is attached to the key entry. The key value is either placed in the hash 
    element added for the key or, if the use_emb_key flag is set, remains in
    the record from the partial join.
    If the match flag field of a record contains MATCH_IMPOSSIBLE the key is
    not created for this record. 
    
  RETURN VALUE
    TRUE    if it has been decided that it should be the last record
            in the join buffer,
    FALSE   otherwise
*/

bool JOIN_CACHE_HASHED::put_record()
{
  bool is_full;
  uchar *key;
  uint key_len= key_length;
  uchar *key_ref_ptr;
  uchar *link= 0;
  TABLE_REF *ref= &join_tab->ref;
  uchar *next_ref_ptr= pos;

  pos+= get_size_of_rec_offset();
  /* Write the record into the join buffer */  
  if (prev_cache)
    link= prev_cache->get_curr_rec_link();
  write_record_data(link, &is_full);

  if (last_written_is_null_compl)
    return is_full;    

  if (use_emb_key)
    key= get_curr_emb_key();
  else
  {
    /* Build the key over the fields read into the record buffers */ 
    cp_buffer_from_ref(join->thd, join_tab->table, ref);
    key= ref->key_buff;
  }

  /* Look for the key in the hash table */
  if (key_search(key, key_len, &key_ref_ptr))
  {
    uchar *last_next_ref_ptr;
    /* 
      The key is found in the hash table. 
      Add the record to the circular list of the records attached to this key.
      Below 'rec' is the record to be added into the record chain for the found
      key, 'key_ref' points to a flatten representation of the st_key_entry 
      structure that contains the key and the head of the record chain.
    */
    last_next_ref_ptr= get_next_rec_ref(key_ref_ptr+get_size_of_key_offset());
    /* rec->next_rec= key_entry->last_rec->next_rec */
    memcpy(next_ref_ptr, last_next_ref_ptr, get_size_of_rec_offset());
    /* key_entry->last_rec->next_rec= rec */ 
    store_next_rec_ref(last_next_ref_ptr, next_ref_ptr);
    /* key_entry->last_rec= rec */
    store_next_rec_ref(key_ref_ptr+get_size_of_key_offset(), next_ref_ptr);
  }
  else
  {
    /* 
      The key is not found in the hash table.
      Put the key into the join buffer linking it with the keys for the
      corresponding hash entry. Create a circular list with one element
      referencing the record and attach the list to the key in the buffer.
    */
    uchar *cp= last_key_entry;
    cp-= get_size_of_rec_offset()+get_size_of_key_offset();
    store_next_key_ref(key_ref_ptr, cp);
    store_null_key_ref(cp);
    store_next_rec_ref(next_ref_ptr, next_ref_ptr);
    store_next_rec_ref(cp+get_size_of_key_offset(), next_ref_ptr);
    if (use_emb_key)
    {
      cp-= get_size_of_rec_offset();
      store_emb_key_ref(cp, key);
    }
    else
    {
      cp-= key_len;
      memcpy(cp, key, key_len);
    }
    last_key_entry= cp;
    DBUG_ASSERT(last_key_entry >= end_pos);
    /* Increment the counter of key_entries in the hash table */ 
    key_entries++;
  }  
  return is_full;
}


/*
  Read the next record from the buffer of a hashed join cache

  SYNOPSIS
    get_record()

  DESCRIPTION
    Additionally to what the default implementation of the virtual 
    function get_record does this implementation skips the link element
    used to connect the records with the same key into a chain. 

  RETURN VALUE
    TRUE    there are no more records to read from the join buffer
    FALSE   otherwise
*/

bool JOIN_CACHE_HASHED::get_record()
{ 
  pos+= get_size_of_rec_offset();
  return this->JOIN_CACHE::get_record();
}


/* 
  Skip record from a hashed join buffer if its match flag is set to MATCH_FOUND

  SYNOPSIS
    skip_if_matched()

  DESCRIPTION
    This implementation of the virtual function skip_if_matched does
    the same as the default implementation does, but it takes into account
    the link element used to connect the records with the same key into a chain. 

  RETURN VALUE
    TRUE    the match flag is MATCH_FOUND  and the record has been skipped
    FALSE   otherwise 
*/

bool JOIN_CACHE_HASHED::skip_if_matched()
{
  uchar *save_pos= pos;
  pos+= get_size_of_rec_offset();
  if (!this->JOIN_CACHE::skip_if_matched())
  {
    pos= save_pos;
    return FALSE;
  }
  return TRUE;
}


/* 
  Skip record from a hashed join buffer if its match flag dictates to do so

  SYNOPSIS
    skip_if_uneeded_match()

  DESCRIPTION
    This implementation of the virtual function skip_if_not_needed_match does
    the same as the default implementation does, but it takes into account
    the link element used to connect the records with the same key into a chain. 

  RETURN VALUE
    TRUE    the match flag dictates to skip the record
    FALSE   the match flag is off 
*/

bool JOIN_CACHE_HASHED::skip_if_not_needed_match()
{
  uchar *save_pos= pos;
  pos+= get_size_of_rec_offset();
  if (!this->JOIN_CACHE::skip_if_not_needed_match())
  {
    pos= save_pos;
    return FALSE;
  }
  return TRUE;
}


/* 
  Search for a key in the hash table of the join buffer

  SYNOPSIS
    key_search()
      key             pointer to the key value
      key_len         key value length
      key_ref_ptr OUT position of the reference to the next key from 
                      the hash element for the found key , or
                      a position where the reference to the the hash 
                      element for the key is to be added in the
                      case when the key has not been found
      
  DESCRIPTION
    The function looks for a key in the hash table of the join buffer.
    If the key is found the functionreturns the position of the reference
    to the next key from  to the hash element for the given key. 
    Otherwise the function returns the position where the reference to the
    newly created hash element for the given key is to be added.  

  RETURN VALUE
    TRUE    the key is found in the hash table
    FALSE   otherwise
*/

bool JOIN_CACHE_HASHED::key_search(uchar *key, uint key_len,
                                   uchar **key_ref_ptr) 
{
  bool is_found= FALSE;
  uint idx= (this->*hash_func)(key, key_length);
  uchar *ref_ptr= hash_table+size_of_key_ofs*idx;
  while (!is_null_key_ref(ref_ptr))
  {
    uchar *next_key;
    ref_ptr= get_next_key_ref(ref_ptr);
    next_key= use_emb_key ? get_emb_key(ref_ptr-get_size_of_rec_offset()) :
                            ref_ptr-key_length;

    if ((this->*hash_cmp_func)(next_key, key, key_len))
    {
      is_found= TRUE;
      break;
    }
  }
  *key_ref_ptr= ref_ptr;
  return is_found;
} 


/* 
  Hash function that considers a key in the hash table as byte array

  SYNOPSIS
    get_hash_idx_simple()
      key             pointer to the key value
      key_len         key value length
      
  DESCRIPTION
    The function calculates an index of the hash entry in the hash table
    of the join buffer for the given key. It considers the key just as
    a sequence of bytes of the length key_len.

  RETURN VALUE
    the calculated index of the hash entry for the given key  
*/

inline
uint JOIN_CACHE_HASHED::get_hash_idx_simple(uchar* key, uint key_len)
{
  ulong nr= 1;
  ulong nr2= 4;
  uchar *pos= key;
  uchar *end= key+key_len;
  for (; pos < end ; pos++)
  {
    nr^= (ulong) ((((uint) nr & 63)+nr2)*((uint) *pos))+ (nr << 8);
    nr2+= 3;
  }
  return nr % hash_entries;
}


/* 
  Hash function that takes into account collations of the components of the key  

  SYNOPSIS
    get_hash_idx_complex()
      key             pointer to the key value
      key_len         key value length
      
  DESCRIPTION
    The function calculates an index of the hash entry in the hash table
    of the join buffer for the given key. It takes into account that the
    components of the key may be of a varchar type with different collations.
    The function guarantees that the same hash value for any two equal
    keys that may differ as byte sequences.
    The function takes the info about the components of the key, their
    types and used collations from the class member ref_key_info containing
    a pointer to the descriptor of the index that can be used for the join
    operation.

  RETURN VALUE
    the calculated index of the hash entry for the given key  
*/

inline
uint JOIN_CACHE_HASHED::get_hash_idx_complex(uchar *key, uint key_len)
{
  return 
    (uint) (key_hashnr(ref_key_info, ref_used_key_parts, key) % hash_entries);
}


/* 
  Compare two key entries in the hash table as sequence of bytes

  SYNOPSIS
    equal_keys_simple()
      key1            pointer to the first key entry
      key2            pointer to the second key entry 
      key_len         the length of the key values
      
  DESCRIPTION
    The function compares two key entries in the hash table key1 and key2
    as two sequences bytes of the length key_len

  RETURN VALUE
    TRUE       key1 coincides with key2
    FALSE      otherwise
*/

inline
bool JOIN_CACHE_HASHED::equal_keys_simple(uchar *key1, uchar *key2,
                                          uint key_len)
{
  return memcmp(key1, key2, key_len) == 0;
}


/* 
  Compare two key entries taking into account the used collation

  SYNOPSIS
    equal_keys_complex()
      key1            pointer to the first key entry
      key2            pointer to the second key entry 
      key_len         the length of the key values
      
  DESCRIPTION
    The function checks whether two key entries in the hash table
    key1 and key2 are equal as, possibly, compound keys of a certain
    structure whose components may be of a varchar type and may
    employ different collations.
    The descriptor of the key structure is taken from the class
    member ref_key_info.

  RETURN VALUE
    TRUE       key1 is equal tokey2
    FALSE      otherwise
*/

inline
bool JOIN_CACHE_HASHED::equal_keys_complex(uchar *key1, uchar *key2,
                                          uint key_len)
{
  return key_buf_cmp(ref_key_info, ref_used_key_parts, key1, key2) == 0;
}


/* 
  Clean up the hash table of the join buffer

  SYNOPSIS
    cleanup_hash_table()
      key             pointer to the key value
      key_len         key value length
      
  DESCRIPTION
    The function cleans up the hash table in the join buffer removing all
    hash elements from the table. 

  RETURN VALUE
    none  
*/

void JOIN_CACHE_HASHED:: cleanup_hash_table()
{
  last_key_entry= hash_table;
  bzero(hash_table, (buff+buff_size)-hash_table);
  key_entries= 0;
}


/*
  Check whether all records in a key chain have their match flags set on   

  SYNOPSIS
    check_all_match_flags_for_key()
      key_chain_ptr     

  DESCRIPTION
    This function retrieves records in the given circular chain and checks
    whether their match flags are set on. The parameter key_chain_ptr shall
    point to the position in the join buffer storing the reference to the
    last element of this chain. 
            
  RETURN VALUE
    TRUE   if each retrieved record has its match flag set to MATCH_FOUND
    FALSE  otherwise 
*/

bool JOIN_CACHE_HASHED::check_all_match_flags_for_key(uchar *key_chain_ptr)
{
  uchar *last_rec_ref_ptr= get_next_rec_ref(key_chain_ptr);
  uchar *next_rec_ref_ptr= last_rec_ref_ptr;
  do
  {
    next_rec_ref_ptr= get_next_rec_ref(next_rec_ref_ptr);
    uchar *rec_ptr= next_rec_ref_ptr+rec_fields_offset;
    if (get_match_flag_by_pos(rec_ptr) != MATCH_FOUND)
      return FALSE;
  }
  while (next_rec_ref_ptr != last_rec_ref_ptr);
  return TRUE;
}
  

/* 
  Get the next key built for the records from the buffer of a hashed join cache

  SYNOPSIS
    get_next_key()
      key    pointer to the buffer where the key value is to be placed

  DESCRIPTION
    The function reads the next key value stored in the hash table of the
    join buffer. Depending on the value of the use_emb_key flag of the
    join cache the value is read either from the table itself or from
    the record field where it occurs. 

  RETURN VALUE
    length of the key value - if the starting value of 'cur_key_entry' refers
    to the position after that referred by the the value of 'last_key_entry',    
    0 - otherwise.     
*/

uint JOIN_CACHE_HASHED::get_next_key(uchar ** key)
{  
  if (curr_key_entry == last_key_entry)
    return 0;

  curr_key_entry-= key_entry_length;

  *key = use_emb_key ? get_emb_key(curr_key_entry) : curr_key_entry;

  DBUG_ASSERT(*key >= buff && *key < hash_table);

  return key_length;
}


/* 
  Initiate an iteration process over records in the joined table

  SYNOPSIS
    open()

  DESCRIPTION
    The function initiates the process of iteration over records from the 
    joined table recurrently performed by the BNL/BKLH join algorithm.  

  RETURN VALUE   
    0            the initiation is a success 
    error code   otherwise     
*/

int JOIN_TAB_SCAN::open()
{
  save_or_restore_used_tabs(join_tab, FALSE);
  is_first_record= TRUE;
  return join_init_read_record(join_tab);
}


/* 
  Read the next record that can match while scanning the joined table

  SYNOPSIS
    next()

  DESCRIPTION
    The function reads the next record from the joined table that can
    match some records in the buffer of the join cache 'cache'. To do
    this the function calls the function that scans table records and
    looks for the next one that meets the condition pushed to the
    joined table join_tab.

  NOTES
    The function catches the signal that kills the query.

  RETURN VALUE   
    0            the next record exists and has been successfully read 
    error code   otherwise     
*/

int JOIN_TAB_SCAN::next()
{
  int err= 0;
  int skip_rc;
  READ_RECORD *info= &join_tab->read_record;
  SQL_SELECT *select= join_tab->cache_select;
  TABLE *table= join_tab->table;
  THD *thd= join->thd;

  if (is_first_record)
    is_first_record= FALSE;
  else
    err= info->read_record(info);
  if (!err && table->vfield)
    update_virtual_fields(thd, table);
  while (!err && select && (skip_rc= select->skip_record(thd)) <= 0)
  {
    if (thd->check_killed() || skip_rc < 0) 
      return 1;
    /* 
      Move to the next record if the last retrieved record does not
      meet the condition pushed to the table join_tab.
    */
    err= info->read_record(info);
    if (!err && table->vfield)
      update_virtual_fields(thd, table);
  } 
  return err; 
}


/*
  Walk back in join order from join_tab until we encounter a join tab with
  tab->cache!=NULL, and save/restore tab->table->status along the way.

  @param save TRUE   save 
              FALSE  restore
*/

static void save_or_restore_used_tabs(JOIN_TAB *join_tab, bool save)
{
  JOIN_TAB *first= join_tab->bush_root_tab?
                     join_tab->bush_root_tab->bush_children->start :
                     join_tab->join->join_tab + join_tab->join->const_tables;

  for (JOIN_TAB *tab= join_tab-1; tab != first && !tab->cache; tab--)
  {
    if (tab->bush_children)
    {
      for (JOIN_TAB *child= tab->bush_children->start;
           child != tab->bush_children->end;
           child++)
      {
        if (save)
          child->table->status= child->status;
        else
        {
          tab->status= tab->table->status;
          tab->table->status= 0;
        }
      }
    }

    if (save)
      tab->table->status= tab->status;
    else
    {
      tab->status= tab->table->status;
      tab->table->status= 0;
    }
  }
}


/* 
  Perform finalizing actions for a scan over the table records

  SYNOPSIS
    close()

  DESCRIPTION
    The function performs the necessary restoring actions after
    the table scan over the joined table has been finished.

  RETURN VALUE   
    none      
*/

void JOIN_TAB_SCAN::close()
{
  save_or_restore_used_tabs(join_tab, TRUE);
}


/*
  Prepare to iterate over the BNL join cache buffer to look for matches 

  SYNOPSIS
    prepare_look_for_matches()
      skip_last   <-> ignore the last record in the buffer

  DESCRIPTION
    The function prepares the join cache for an iteration over the
    records in the join buffer. The iteration is performed when looking
    for matches for the record from the joined table join_tab that 
    has been placed into the record buffer of the joined table.
    If the value of the parameter skip_last is TRUE then the last
    record from the join buffer is ignored.
    The function initializes the counter of the records that have been
    not iterated over yet.
    
  RETURN VALUE   
    TRUE    there are no records in the buffer to iterate over 
    FALSE   otherwise
*/
    
bool JOIN_CACHE_BNL::prepare_look_for_matches(bool skip_last)
{
  if (!records)
    return TRUE;
  reset(FALSE);
  rem_records= records-test(skip_last);
  return rem_records == 0;
}


/*
  Get next record from the BNL join cache buffer when looking for matches 

  SYNOPSIS
    get_next_candidate_for_match

  DESCRIPTION
    This method is used for iterations over the records from the join
    cache buffer when looking for matches for records from join_tab.
    The methods performs the necessary preparations to read the next record
    from the join buffer into the record buffer by the method
    read_next_candidate_for_match, or, to skip the next record from the join 
    buffer by the method skip_recurrent_candidate_for_match.    
    This implementation of the virtual method get_next_candidate_for_match
    just  decrements the counter of the records that are to be iterated over
    and returns the current value of the cursor 'pos' as the position of 
    the record to be processed. 
    
  RETURN VALUE    
    pointer to the position right after the prefix of the current record
    in the join buffer if the there is another record to iterate over,
    0 - otherwise.  
*/

uchar *JOIN_CACHE_BNL::get_next_candidate_for_match()
{
  if (!rem_records)
    return 0;
  rem_records--;
  return pos+base_prefix_length;
} 


/*
  Check whether the matching record from the BNL cache is to be skipped 

  SYNOPSIS
    skip_next_candidate_for_match
    rec_ptr  pointer to the position in the join buffer right after the prefix 
             of the current record

  DESCRIPTION
    This implementation of the virtual function just calls the
    method skip_if_not_needed_match to check whether the record referenced by
    ref_ptr has its match flag set either to MATCH_FOUND and join_tab is the
    first inner table of a semi-join, or it's set to MATCH_IMPOSSIBLE and
    join_tab is the first inner table of an outer join.
    If so, the function just skips this record setting the value of the
    cursor 'pos' to the position right after it.

  RETURN VALUE    
    TRUE   the record referenced by rec_ptr has been skipped
    FALSE  otherwise  
*/

bool JOIN_CACHE_BNL::skip_next_candidate_for_match(uchar *rec_ptr)
{
  pos= rec_ptr-base_prefix_length; 
  return skip_if_not_needed_match();
}


/*
  Read next record from the BNL join cache buffer when looking for matches 

  SYNOPSIS
    read_next_candidate_for_match
    rec_ptr  pointer to the position in the join buffer right after the prefix
             the current record.

  DESCRIPTION
    This implementation of the virtual method read_next_candidate_for_match
    calls the method get_record to read the record referenced by rec_ptr from
    the join buffer into the record buffer. If this record refers to the
    fields in the other join buffers the call of get_record ensures that
    these fields are read into the corresponding record buffers as well.
    This function is supposed to be called after a successful call of
    the method get_next_candidate_for_match.
    
  RETURN VALUE   
    none
*/

void JOIN_CACHE_BNL::read_next_candidate_for_match(uchar *rec_ptr)
{
  pos= rec_ptr-base_prefix_length;
  get_record();
} 


/*
  Initialize the BNL join cache 

  SYNOPSIS
    init

  DESCRIPTION
    The function initializes the cache structure. It is supposed to be called
    right after a constructor for the JOIN_CACHE_BNL.

  NOTES
    The function first constructs a companion object of the type JOIN_TAB_SCAN,
    then it calls the init method of the parent class.
    
  RETURN VALUE  
    0   initialization with buffer allocations has been succeeded
    1   otherwise
*/

int JOIN_CACHE_BNL::init()
{
  DBUG_ENTER("JOIN_CACHE_BNL::init");

  if (!(join_tab_scan= new JOIN_TAB_SCAN(join, join_tab)))
    DBUG_RETURN(1);

  DBUG_RETURN(JOIN_CACHE::init());
}


/*
  Get the chain of records from buffer matching the current candidate for join

  SYNOPSIS
    get_matching_chain_by_join_key()

  DESCRIPTION
    This function first build a join key for the record of join_tab that
    currently is in the join buffer for this table. Then it looks for
    the key entry with this key in the hash table of the join cache.
    If such a key entry is found the function returns the pointer to
    the head of the chain of records in the join_buffer that match this
    key.

  RETURN VALUE
    The pointer to the corresponding circular list of records if
    the key entry with the join key is found, 0 - otherwise.
*/  

uchar *JOIN_CACHE_BNLH::get_matching_chain_by_join_key()
{
  uchar *key_ref_ptr;
  TABLE *table= join_tab->table;
  TABLE_REF *ref= &join_tab->ref;
  KEY *keyinfo= join_tab->get_keyinfo_by_key_no(ref->key);
  /* Build the join key value out of the record in the record buffer */
  key_copy(key_buff, table->record[0], keyinfo, key_length, TRUE);
  /* Look for this key in the join buffer */
  if (!key_search(key_buff, key_length, &key_ref_ptr))
    return 0;
  return key_ref_ptr+get_size_of_key_offset();
}


/*
  Prepare to iterate over the BNLH join cache buffer to look for matches 

  SYNOPSIS
    prepare_look_for_matches()
      skip_last   <-> ignore the last record in the buffer

  DESCRIPTION
    The function prepares the join cache for an iteration over the
    records in the join buffer. The iteration is performed when looking
    for matches for the record from the joined table join_tab that 
    has been placed into the record buffer of the joined table.
    If the value of the parameter skip_last is TRUE then the last
    record from the join buffer is ignored.
    The function builds the hashed key from the join fields of join_tab
    and uses this key to look in the hash table of the join cache for
    the chain of matching records in in the join buffer. If it finds
    such a chain it sets  the member last_rec_ref_ptr to point to the
    last link of the chain while setting the member next_rec_ref_po 0.
    
  RETURN VALUE    
    TRUE    there are no matching records in the buffer to iterate over 
    FALSE   otherwise
*/
    
bool JOIN_CACHE_BNLH::prepare_look_for_matches(bool skip_last)
{
  uchar *curr_matching_chain;
  last_matching_rec_ref_ptr= next_matching_rec_ref_ptr= 0;
  if (!(curr_matching_chain= get_matching_chain_by_join_key()))
    return 1;
  last_matching_rec_ref_ptr= get_next_rec_ref(curr_matching_chain); 
  return 0;
}


/*
  Get next record from the BNLH join cache buffer when looking for matches 

  SYNOPSIS
    get_next_candidate_for_match

  DESCRIPTION
    This method is used for iterations over the records from the join
    cache buffer when looking for matches for records from join_tab.
    The methods performs the necessary preparations to read the next record
    from the join buffer into the record buffer by the method
    read_next_candidate_for_match, or, to skip the next record from the join 
    buffer by the method skip_next_candidate_for_match.    
    This implementation of the virtual method moves to the next record
    in the chain of all records from the join buffer that are to be
    equi-joined with the current record from join_tab.
    
  RETURN VALUE   
    pointer to the beginning of the record fields in the join buffer
    if the there is another record to iterate over, 0 - otherwise.  
*/

uchar *JOIN_CACHE_BNLH::get_next_candidate_for_match()
{
  if (next_matching_rec_ref_ptr == last_matching_rec_ref_ptr)
    return 0;
  next_matching_rec_ref_ptr= get_next_rec_ref(next_matching_rec_ref_ptr ?
                                                next_matching_rec_ref_ptr :
                                                last_matching_rec_ref_ptr);
  return next_matching_rec_ref_ptr+rec_fields_offset; 
} 


/*
  Check whether the matching record from the BNLH cache is to be skipped 

  SYNOPSIS
    skip_next_candidate_for_match
    rec_ptr  pointer to the position in the join buffer right after 
             the previous record

  DESCRIPTION
    This implementation of the virtual function just calls the
    method get_match_flag_by_pos to check whether the record referenced
    by ref_ptr has its match flag set to MATCH_FOUND.

  RETURN VALUE    
    TRUE   the record referenced by rec_ptr has its match flag set to 
           MATCH_FOUND
    FALSE  otherwise  
*/

bool JOIN_CACHE_BNLH::skip_next_candidate_for_match(uchar *rec_ptr)
{
 return  join_tab->check_only_first_match() &&
          (get_match_flag_by_pos(rec_ptr) == MATCH_FOUND);
}


/*
  Read next record from the BNLH join cache buffer when looking for matches 

  SYNOPSIS
    read_next_candidate_for_match
    rec_ptr  pointer to the position in the join buffer right after 
             the previous record

  DESCRIPTION
    This implementation of the virtual method read_next_candidate_for_match
    calls the method get_record_by_pos to read the record referenced by rec_ptr
    from the join buffer into the record buffer. If this record refers to
    fields in the other join buffers the call of get_record_by_po ensures that
    these fields are read into the corresponding record buffers as well.
    This function is supposed to be called after a successful call of
    the method get_next_candidate_for_match.
    
  RETURN VALUE   
    none
*/

void JOIN_CACHE_BNLH::read_next_candidate_for_match(uchar *rec_ptr)
{
  get_record_by_pos(rec_ptr);
} 


/*
  Initialize the BNLH join cache 

  SYNOPSIS
    init

  DESCRIPTION
    The function initializes the cache structure. It is supposed to be called
    right after a constructor for the JOIN_CACHE_BNLH.

  NOTES
    The function first constructs a companion object of the type JOIN_TAB_SCAN,
    then it calls the init method of the parent class.
    
  RETURN VALUE  
    0   initialization with buffer allocations has been succeeded
    1   otherwise
*/

int JOIN_CACHE_BNLH::init()
{
  DBUG_ENTER("JOIN_CACHE_BNLH::init");

  if (!(join_tab_scan= new JOIN_TAB_SCAN(join, join_tab)))
    DBUG_RETURN(1);

  DBUG_RETURN(JOIN_CACHE_HASHED::init());
}


/* 
  Calculate the increment of the MRR buffer for a record write       

  SYNOPSIS
    aux_buffer_incr()

  DESCRIPTION
    This implementation of the virtual function aux_buffer_incr determines
    for how much the size of the MRR buffer should be increased when another
    record is added to the cache.   

  RETURN VALUE
    the increment of the size of the MRR buffer for the next record
*/

uint JOIN_TAB_SCAN_MRR::aux_buffer_incr(ulong recno)
{
  uint incr= 0;
  TABLE_REF *ref= &join_tab->ref;
  TABLE *tab= join_tab->table;
  uint rec_per_key=
    tab->key_info[ref->key].actual_rec_per_key(ref->key_parts-1);
  set_if_bigger(rec_per_key, 1);
  if (recno == 1)
    incr=  ref->key_length + tab->file->ref_length;
  incr+= tab->file->stats.mrr_length_per_rec * rec_per_key;
  return incr; 
}


/* 
  Initiate iteration over records returned by MRR for the current join buffer

  SYNOPSIS
    open()

  DESCRIPTION
    The function initiates the process of iteration over the records from 
    join_tab returned by the MRR interface functions for records from
    the join buffer. Such an iteration is performed by the BKA/BKAH join
    algorithm for each new refill of the join buffer.
    The function calls the MRR handler function multi_range_read_init to
    initiate this process.

  RETURN VALUE   
    0            the initiation is a success 
    error code   otherwise     
*/

int JOIN_TAB_SCAN_MRR::open()
{
  handler *file= join_tab->table->file;

  join_tab->table->null_row= 0;


  /* Dynamic range access is never used with BKA */
  DBUG_ASSERT(join_tab->use_quick != 2);

  save_or_restore_used_tabs(join_tab, FALSE);

  init_mrr_buff();

  /* 
    Prepare to iterate over keys from the join buffer and to get
    matching candidates obtained with MMR handler functions.
  */ 
  if (!file->inited)
    file->ha_index_init(join_tab->ref.key, 1);
  ranges= cache->get_number_of_ranges_for_mrr();
  if (!join_tab->cache_idx_cond)
    range_seq_funcs.skip_index_tuple= 0;
  return file->multi_range_read_init(&range_seq_funcs, (void*) cache,
                                     ranges, mrr_mode, &mrr_buff);
}


/* 
  Read the next record returned by MRR for the current join buffer

  SYNOPSIS
    next()

  DESCRIPTION
    The function reads the next record from the joined table join_tab
    returned by the MRR handler function multi_range_read_next for
    the current refill of the join buffer. The record is read into
    the record buffer used for join_tab records in join operations.

  RETURN VALUE   
    0            the next record exists and has been successfully read 
    error code   otherwise     
*/

int JOIN_TAB_SCAN_MRR::next()
{
  char **ptr= (char **) cache->get_curr_association_ptr();

  DBUG_ASSERT(sizeof(range_id_t) == sizeof(*ptr));
  int rc= join_tab->table->file->multi_range_read_next((range_id_t*)ptr) ? -1 : 0;
  if (!rc)
  {
    /*
      If a record in in an incremental cache contains no fields then the
      association for the last record in cache will be equal to cache->end_pos
<<<<<<< HEAD
    */ 
    DBUG_ASSERT((!(mrr_mode & HA_MRR_NO_ASSOCIATION))? 
                (cache->buff <= (uchar *) (*ptr) &&
                  (uchar *) (*ptr) <= cache->end_pos): TRUE);
=======
    */
    /* 
    psergey: this makes no sense where HA_MRR_NO_ASSOC is used.
    DBUG_ASSERT(cache->buff <= (uchar *) (*ptr) &&
                (uchar *) (*ptr) <= cache->end_pos);
    */
>>>>>>> 082ff593
    if (join_tab->table->vfield)
      update_virtual_fields(join->thd, join_tab->table);
  }
  return rc;
}


static 
void bka_range_seq_key_info(void *init_params, uint *length, 
                            key_part_map *map)
{
  TABLE_REF *ref= &(((JOIN_CACHE*)init_params)->join_tab->ref);
  *length= ref->key_length;
  *map= (key_part_map(1) << ref->key_parts) - 1;
}


/*
  Initialize retrieval of range sequence for BKA join algorithm
    
  SYNOPSIS
    bka_range_seq_init()
     init_params   pointer to the BKA join cache object
     n_ranges      the number of ranges obtained 
     flags         combination of MRR flags

  DESCRIPTION
    The function interprets init_param as a pointer to a JOIN_CACHE_BKA
    object. The function prepares for an iteration over the join keys
    built for all records from the cache join buffer.

  NOTE
    This function are used only as a callback function.    

  RETURN VALUE
    init_param value that is to be used as a parameter of bka_range_seq_next()
*/    

static 
range_seq_t bka_range_seq_init(void *init_param, uint n_ranges, uint flags)
{
  DBUG_ENTER("bka_range_seq_init");
  JOIN_CACHE_BKA *cache= (JOIN_CACHE_BKA *) init_param;
  cache->reset(0);
  DBUG_RETURN((range_seq_t) init_param);
}


/*
  Get the next range/key over records from the join buffer used by a BKA cache
    
  SYNOPSIS
    bka_range_seq_next()
      seq        the value returned by  bka_range_seq_init
      range  OUT reference to the next range
  
  DESCRIPTION
    The function interprets seq as a pointer to a JOIN_CACHE_BKA
    object. The function returns a pointer to the range descriptor
    for the key built over the next record from the join buffer.

  NOTE
    This function are used only as a callback function.
   
  RETURN VALUE
    FALSE   ok, the range structure filled with info about the next range/key
    TRUE    no more ranges
*/    

static 
bool bka_range_seq_next(range_seq_t rseq, KEY_MULTI_RANGE *range)
{
  DBUG_ENTER("bka_range_seq_next");
  JOIN_CACHE_BKA *cache= (JOIN_CACHE_BKA *) rseq;
  TABLE_REF *ref= &cache->join_tab->ref;
  key_range *start_key= &range->start_key;
  if ((start_key->length= cache->get_next_key((uchar **) &start_key->key)))
  {
    start_key->keypart_map= (1 << ref->key_parts) - 1;
    start_key->flag= HA_READ_KEY_EXACT;
    range->end_key= *start_key;
    range->end_key.flag= HA_READ_AFTER_KEY;
    range->ptr= (char *) cache->get_curr_rec();
    range->range_flag= EQ_RANGE;
    DBUG_RETURN(0);
  } 
  DBUG_RETURN(1);
}


/*
  Check whether range_info orders to skip the next record from BKA buffer

  SYNOPSIS
    bka_range_seq_skip_record()
      seq              value returned by bka_range_seq_init()
      range_info       information about the next range
      rowid [NOT USED] rowid of the record to be checked 

    
  DESCRIPTION
    The function interprets seq as a pointer to a JOIN_CACHE_BKA object.
    The function returns TRUE if the record with this range_info 
    is to be filtered out from the stream of records returned by 
    multi_range_read_next(). 

  NOTE
    This function are used only as a callback function.

  RETURN VALUE
    1    record with this range_info is to be filtered out from the stream
         of records returned by multi_range_read_next()
    0    the record is to be left in the stream
*/ 

static 
bool bka_range_seq_skip_record(range_seq_t rseq, range_id_t range_info, uchar *rowid)
{
  DBUG_ENTER("bka_range_seq_skip_record");
  JOIN_CACHE_BKA *cache= (JOIN_CACHE_BKA *) rseq;
  bool res= cache->get_match_flag_by_pos((uchar *) range_info) ==
            JOIN_CACHE::MATCH_FOUND;
  DBUG_RETURN(res);
}


/*
  Check if the record combination from BKA cache matches the index condition

  SYNOPSIS
    bka_skip_index_tuple()
      rseq             value returned by bka_range_seq_init()
      range_info       record chain for the next range/key returned by MRR
    
  DESCRIPTION
    This is wrapper for JOIN_CACHE_BKA::skip_index_tuple method,
    see comments there.

  NOTE
    This function is used as a RANGE_SEQ_IF::skip_index_tuple callback.
 
  RETURN VALUE
    0    The record combination satisfies the index condition
    1    Otherwise
*/

static 
bool bka_skip_index_tuple(range_seq_t rseq, range_id_t range_info)
{
  DBUG_ENTER("bka_skip_index_tuple");
  JOIN_CACHE_BKA *cache= (JOIN_CACHE_BKA *) rseq;
  THD *thd= cache->thd();
  bool res;
  status_var_increment(thd->status_var.ha_icp_attempts);
  if (!(res= cache->skip_index_tuple(range_info)))
    status_var_increment(thd->status_var.ha_icp_match);
  DBUG_RETURN(res);
}


/*
  Prepare to read the record from BKA cache matching the current joined record   

  SYNOPSIS
    prepare_look_for_matches()
      skip_last <-> ignore the last record in the buffer (always unused here)

  DESCRIPTION
    The function prepares to iterate over records in the join cache buffer
    matching the record loaded into the record buffer for join_tab when
    performing join operation by BKA join algorithm. With BKA algorithms the
    record loaded into the record buffer for join_tab always has a direct
    reference to the matching records from the join buffer. When the regular
    BKA join algorithm is employed the record from join_tab can refer to
    only one such record.   
    The function sets the counter of the remaining records from the cache 
    buffer that would match the current join_tab record to 1.
    
  RETURN VALUE   
    TRUE    there are no records in the buffer to iterate over 
    FALSE   otherwise
*/
    
bool JOIN_CACHE_BKA::prepare_look_for_matches(bool skip_last)
{
  if (!records)
    return TRUE;
  rem_records= 1;
  return FALSE;
}


/*
  Get the record from the BKA cache matching the current joined record   

  SYNOPSIS
    get_next_candidate_for_match

  DESCRIPTION
    This method is used for iterations over the records from the join
    cache buffer when looking for matches for records from join_tab.
    The method performs the necessary preparations to read the next record
    from the join buffer into the record buffer by the method
    read_next_candidate_for_match, or, to skip the next record from the join 
    buffer by the method skip_if_not_needed_match.    
    This implementation of the virtual method get_next_candidate_for_match
    just  decrements the counter of the records that are to be iterated over
    and returns the value of curr_association as a reference to the position
    of the beginning of the record fields in the buffer.
    
  RETURN VALUE   
    pointer to the start of the record fields in the join buffer
    if the there is another record to iterate over, 0 - otherwise.  
*/

uchar *JOIN_CACHE_BKA::get_next_candidate_for_match()
{
  if (!rem_records)
    return 0;
  rem_records--;
  return curr_association;
} 


/*
  Check whether the matching record from the BKA cache is to be skipped 

  SYNOPSIS
    skip_next_candidate_for_match
    rec_ptr  pointer to the position in the join buffer right after 
             the previous record

  DESCRIPTION
    This implementation of the virtual function just calls the
    method get_match_flag_by_pos to check whether the record referenced
    by ref_ptr has its match flag set to MATCH_FOUND.

  RETURN VALUE   
    TRUE   the record referenced by rec_ptr has its match flag set to
           MATCH_FOUND
    FALSE  otherwise  
*/

bool JOIN_CACHE_BKA::skip_next_candidate_for_match(uchar *rec_ptr)
{
  return join_tab->check_only_first_match() && 
         (get_match_flag_by_pos(rec_ptr) == MATCH_FOUND);
}


/*
  Read the next record from the BKA join cache buffer when looking for matches 

  SYNOPSIS
    read_next_candidate_for_match
    rec_ptr  pointer to the position in the join buffer right after 
             the previous record

  DESCRIPTION
    This implementation of the virtual method read_next_candidate_for_match
    calls the method get_record_by_pos to read the record referenced by rec_ptr
    from the join buffer into the record buffer. If this record refers to
    fields in the other join buffers the call of get_record_by_po ensures that
    these fields are read into the corresponding record buffers as well.
    This function is supposed to be called after a successful call of
    the method get_next_candidate_for_match.
    
  RETURN VALUE   
    none
*/

void JOIN_CACHE_BKA::read_next_candidate_for_match(uchar *rec_ptr)
{
  get_record_by_pos(rec_ptr);
} 


/*
  Initialize the BKA join cache 

  SYNOPSIS
    init

  DESCRIPTION
    The function initializes the cache structure. It is supposed to be called
    right after a constructor for the JOIN_CACHE_BKA.

  NOTES
    The function first constructs a companion object of the type 
    JOIN_TAB_SCAN_MRR, then it calls the init method of the parent class.
    
  RETURN VALUE   
    0   initialization with buffer allocations has been succeeded
    1   otherwise
*/

int JOIN_CACHE_BKA::init()
{
  int res;
  bool check_only_first_match= join_tab->check_only_first_match();

  RANGE_SEQ_IF rs_funcs= { bka_range_seq_key_info,
                           bka_range_seq_init, 
                           bka_range_seq_next,
                           check_only_first_match ?
                             bka_range_seq_skip_record : 0,
                           bka_skip_index_tuple };

  DBUG_ENTER("JOIN_CACHE_BKA::init");

  JOIN_TAB_SCAN_MRR *jsm;
  if (!(join_tab_scan= jsm= new JOIN_TAB_SCAN_MRR(join, join_tab, 
                                                  mrr_mode, rs_funcs)))
    DBUG_RETURN(1);

  if ((res= JOIN_CACHE::init()))
    DBUG_RETURN(res);

  if (use_emb_key)
    jsm->mrr_mode |= HA_MRR_MATERIALIZED_KEYS;

  DBUG_RETURN(0);
}


/* 
  Get the key built over the next record from BKA join buffer

  SYNOPSIS
    get_next_key()
      key    pointer to the buffer where the key value is to be placed

  DESCRIPTION
    The function reads key fields from the current record in the join buffer.
    and builds the key value out of these fields that will be used to access
    the 'join_tab' table. Some of key fields may belong to previous caches.
    They are accessed via record references to the record parts stored in the
    previous join buffers. The other key fields always are placed right after
    the flag fields of the record.
    If the key is embedded, which means that its value can be read directly
    from the join buffer, then *key is set to the beginning of the key in
    this buffer. Otherwise the key is built in the join_tab->ref->key_buff.
    The function returns the length of the key if it succeeds ro read it.
    If is assumed that the functions starts reading at the position of
    the record length which is provided for each records in a BKA cache.
    After the key is built the 'pos' value points to the first position after
    the current record.
    The function just skips the records with MATCH_IMPOSSIBLE in the
    match flag field if there is any. 
    The function returns 0 if the initial position is after the beginning
    of the record fields for last record from the join buffer. 

  RETURN VALUE
    length of the key value - if the starting value of 'pos' points to
    the position before the fields for the last record,
    0 - otherwise.     
*/

uint JOIN_CACHE_BKA::get_next_key(uchar ** key)
{
  uint len;
  uint32 rec_len;
  uchar *init_pos;
  JOIN_CACHE *cache;
  
start:

  /* Any record in a BKA cache is prepended with its length */
  DBUG_ASSERT(with_length);
   
  if ((pos+size_of_rec_len) > last_rec_pos || !records)
    return 0;

  /* Read the length of the record */
  rec_len= get_rec_length(pos);
  pos+= size_of_rec_len; 
  init_pos= pos;

  /* Read a reference to the previous cache if any */
  if (prev_cache)
    pos+= prev_cache->get_size_of_rec_offset();

  curr_rec_pos= pos;

  /* Read all flag fields of the record */
  read_flag_fields();

  if (with_match_flag && 
      (Match_flag) curr_rec_pos[0] == MATCH_IMPOSSIBLE )
  {
    pos= init_pos+rec_len;
    goto start;
  }
 
  if (use_emb_key)
  {
    /* An embedded key is taken directly from the join buffer */
    *key= pos;
    len= emb_key_length;
  }
  else
  {
    /* Read key arguments from previous caches if there are any such fields */
    if (external_key_arg_fields)
    {
      uchar *rec_ptr= curr_rec_pos;
      uint key_arg_count= external_key_arg_fields;
      CACHE_FIELD **copy_ptr= blob_ptr-key_arg_count;
      for (cache= prev_cache; key_arg_count; cache= cache->prev_cache)
      { 
        uint len= 0;
        DBUG_ASSERT(cache);
        rec_ptr= cache->get_rec_ref(rec_ptr);
        while (!cache->referenced_fields)
        {
          cache= cache->prev_cache;
          DBUG_ASSERT(cache);
          rec_ptr= cache->get_rec_ref(rec_ptr);
        }
        while (key_arg_count && 
               cache->read_referenced_field(*copy_ptr, rec_ptr, &len))
        {
          copy_ptr++;
          --key_arg_count;
        }
      }
    }
    
    /* 
      Read the other key arguments from the current record. The fields for
      these arguments are always first in the sequence of the record's fields.
    */     
    CACHE_FIELD *copy= field_descr+flag_fields;
    CACHE_FIELD *copy_end= copy+local_key_arg_fields;
    bool blob_in_rec_buff= blob_data_is_in_rec_buff(curr_rec_pos);
    for ( ; copy < copy_end; copy++)
      read_record_field(copy, blob_in_rec_buff);
    
    /* Build the key over the fields read into the record buffers */ 
    TABLE_REF *ref= &join_tab->ref;
    cp_buffer_from_ref(join->thd, join_tab->table, ref);
    *key= ref->key_buff;
    len= ref->key_length;
  }

  pos= init_pos+rec_len;

  return len;
} 


/*
  Check the index condition of the joined table for a record from the BKA cache

  SYNOPSIS
    skip_index_tuple()
      range_info       pointer to the record returned by MRR 
    
  DESCRIPTION
    This function is invoked from MRR implementation to check if an index
    tuple matches the index condition. It is used in the case where the index
    condition actually depends on both columns of the used index and columns
    from previous tables.
   
  NOTES 
    Accessing columns of the previous tables requires special handling with
    BKA. The idea of BKA is to collect record combinations in a buffer and 
    then do a batch of ref access lookups, i.e. by the time we're doing a
    lookup its previous-records-combination is not in prev_table->record[0]
    but somewhere in the join buffer.    
    We need to get it from there back into prev_table(s)->record[0] before we
    can evaluate the index condition, and that's why we need this function
    instead of regular IndexConditionPushdown.

  NOTES
    Possible optimization:
    Before we unpack the record from a previous table
    check if this table is used in the condition.
    If so then unpack the record otherwise skip the unpacking.
    This should be done by a special virtual method
    get_partial_record_by_pos().

  RETURN VALUE
    1    the record combination does not satisfies the index condition
    0    otherwise
*/

bool JOIN_CACHE_BKA::skip_index_tuple(range_id_t range_info)
{
  DBUG_ENTER("JOIN_CACHE_BKA::skip_index_tuple");
  get_record_by_pos((uchar*)range_info);
  DBUG_RETURN(!join_tab->cache_idx_cond->val_int());
}



/*
  Initialize retrieval of range sequence for the BKAH join algorithm
    
  SYNOPSIS
    bkah_range_seq_init()
      init_params   pointer to the BKAH join cache object
      n_ranges      the number of ranges obtained 
      flags         combination of MRR flags

  DESCRIPTION
    The function interprets init_param as a pointer to a JOIN_CACHE_BKAH
    object. The function prepares for an iteration over distinct join keys
    built over the records from the cache join buffer.

  NOTE
    This function are used only as a callback function.    

  RETURN VALUE
    init_param    value that is to be used as a parameter of 
                  bkah_range_seq_next()
*/    

static 
range_seq_t bkah_range_seq_init(void *init_param, uint n_ranges, uint flags)
{
  DBUG_ENTER("bkah_range_seq_init");
  JOIN_CACHE_BKAH *cache= (JOIN_CACHE_BKAH *) init_param;
  cache->reset(0);
  DBUG_RETURN((range_seq_t) init_param);
}


/*
  Get the next range/key over records from the join buffer of a BKAH cache  
    
  SYNOPSIS
    bkah_range_seq_next()
      seq        value returned by  bkah_range_seq_init()
      range  OUT reference to the next range
  
  DESCRIPTION
    The function interprets seq as a pointer to a JOIN_CACHE_BKAH 
    object. The function returns a pointer to the range descriptor
    for the next unique key built over records from the join buffer.

  NOTE
    This function are used only as a callback function.
   
  RETURN VALUE
    FALSE  ok, the range structure filled with info about the next range/key
    TRUE   no more ranges
*/    

static 
bool bkah_range_seq_next(range_seq_t rseq, KEY_MULTI_RANGE *range)
{
  DBUG_ENTER("bkah_range_seq_next");
  JOIN_CACHE_BKAH *cache= (JOIN_CACHE_BKAH *) rseq;
  TABLE_REF *ref= &cache->join_tab->ref;
  key_range *start_key= &range->start_key;
  if ((start_key->length= cache->get_next_key((uchar **) &start_key->key)))
  {
    start_key->keypart_map= (1 << ref->key_parts) - 1;
    start_key->flag= HA_READ_KEY_EXACT;
    range->end_key= *start_key;
    range->end_key.flag= HA_READ_AFTER_KEY;
    range->ptr= (char *) cache->get_curr_key_chain();
    range->range_flag= EQ_RANGE;
    DBUG_RETURN(0);
  } 
  DBUG_RETURN(1);
}


/*
  Check whether range_info orders to skip the next record from BKAH join buffer

  SYNOPSIS
    bkah_range_seq_skip_record()
      seq              value returned by bkah_range_seq_init()
      range_info       information about the next range/key returned by MRR
      rowid [NOT USED] rowid of the record to be checked (not used)
    
  DESCRIPTION
    The function interprets seq as a pointer to a JOIN_CACHE_BKAH
    object. The function returns TRUE if the record with this range_info
    is to be filtered out from the stream of records returned by
    multi_range_read_next(). 

  NOTE
    This function are used only as a callback function.

  RETURN VALUE
    1    record with this range_info is to be filtered out from the stream
         of records returned by multi_range_read_next()
    0    the record is to be left in the stream
*/ 

static 
bool bkah_range_seq_skip_record(range_seq_t rseq, range_id_t range_info,
                                uchar *rowid)
{
  DBUG_ENTER("bkah_range_seq_skip_record");
  JOIN_CACHE_BKAH *cache= (JOIN_CACHE_BKAH *) rseq;
  bool res= cache->check_all_match_flags_for_key((uchar *) range_info);
  DBUG_RETURN(res);
}

 
/*
  Check if the record combination from BKAH cache matches the index condition

  SYNOPSIS
    bkah_skip_index_tuple()
      rseq             value returned by bka_range_seq_init()
      range_info       record chain for the next range/key returned by MRR
    
  DESCRIPTION
    This is wrapper for JOIN_CACHE_BKA_UNIQUE::skip_index_tuple method,
    see comments there.

  NOTE
    This function is used as a RANGE_SEQ_IF::skip_index_tuple callback.
 
  RETURN VALUE
    0    some records from the chain satisfy the index condition
    1    otherwise
*/

static 
bool bkah_skip_index_tuple(range_seq_t rseq, range_id_t range_info)
{
  DBUG_ENTER("bka_unique_skip_index_tuple");
  JOIN_CACHE_BKAH *cache= (JOIN_CACHE_BKAH *) rseq;
  THD *thd= cache->thd();
  bool res;
  status_var_increment(thd->status_var.ha_icp_attempts);
  if (!(res= cache->skip_index_tuple(range_info)))
    status_var_increment(thd->status_var.ha_icp_match);
  DBUG_RETURN(res);
}


/*
  Prepare to read record from BKAH cache matching the current joined record   

  SYNOPSIS
    prepare_look_for_matches()
      skip_last <-> ignore the last record in the buffer (always unused here)

  DESCRIPTION
    The function prepares to iterate over records in the join cache buffer
    matching the record loaded into the record buffer for join_tab when
    performing join operation by BKAH join algorithm. With BKAH algorithm, if
    association labels are used, then record loaded into the record buffer 
    for join_tab always has a direct reference to the chain of the mathing
    records from the join buffer. If association labels are not used then
    then the chain of the matching records is obtained by the call of the
    get_key_chain_by_join_key function.
    
  RETURN VALUE   
    TRUE    there are no records in the buffer to iterate over 
    FALSE   otherwise
*/
    
bool JOIN_CACHE_BKAH::prepare_look_for_matches(bool skip_last)
{
  last_matching_rec_ref_ptr= next_matching_rec_ref_ptr= 0;
  if (no_association &&
<<<<<<< HEAD
      !(curr_matching_chain= get_matching_chain_by_join_key()))
=======
      !(curr_matching_chain= get_matching_chain_by_join_key())) //psergey: added '!'
>>>>>>> 082ff593
    return 1;
  last_matching_rec_ref_ptr= get_next_rec_ref(curr_matching_chain);
  return 0;
}

/*
  Initialize the BKAH join cache 

  SYNOPSIS
    init

  DESCRIPTION
    The function initializes the cache structure. It is supposed to be called
    right after a constructor for the JOIN_CACHE_BKAH.

  NOTES
    The function first constructs a companion object of the type 
    JOIN_TAB_SCAN_MRR, then it calls the init method of the parent class.
    
  RETURN VALUE   
    0   initialization with buffer allocations has been succeeded
    1   otherwise
*/

int JOIN_CACHE_BKAH::init()
{
  bool check_only_first_match= join_tab->check_only_first_match();

  no_association= test(mrr_mode & HA_MRR_NO_ASSOCIATION);

  RANGE_SEQ_IF rs_funcs= { bka_range_seq_key_info,
                           bkah_range_seq_init,
                           bkah_range_seq_next,
                           check_only_first_match && !no_association ?
                             bkah_range_seq_skip_record : 0,
                           bkah_skip_index_tuple };

  DBUG_ENTER("JOIN_CACHE_BKAH::init");

  if (!(join_tab_scan= new JOIN_TAB_SCAN_MRR(join, join_tab, 
                                             mrr_mode, rs_funcs)))
    DBUG_RETURN(1);

  DBUG_RETURN(JOIN_CACHE_HASHED::init());
}


/*
  Check the index condition of the joined table for a record from the BKA cache

  SYNOPSIS
    skip_index_tuple()
      range_info       record chain returned by MRR 
    
  DESCRIPTION
    See JOIN_CACHE_BKA::skip_index_tuple().
    This function is the variant for use with rhe class JOIN_CACHE_BKAH.
    The difference from JOIN_CACHE_BKA case is that there may be multiple
    previous table record combinations that share the same key(MRR range).
    As a consequence, we need to loop through the chain of all table record
    combinations that match the given MRR range key range_info until we find
    one that satisfies the index condition.

  NOTE
    Possible optimization:
    Before we unpack the record from a previous table
    check if this table is used in the condition.
    If so then unpack the record otherwise skip the unpacking.
    This should be done by a special virtual method
    get_partial_record_by_pos().

  RETURN VALUE
    1    any record combination from the chain referred by range_info
         does not satisfy the index condition
    0    otherwise


*/

bool JOIN_CACHE_BKAH::skip_index_tuple(range_id_t range_info)
{
  uchar *last_rec_ref_ptr= get_next_rec_ref((uchar*) range_info);
  uchar *next_rec_ref_ptr= last_rec_ref_ptr;
  DBUG_ENTER("JOIN_CACHE_BKAH::skip_index_tuple");
  do
  {
    next_rec_ref_ptr= get_next_rec_ref(next_rec_ref_ptr);
    uchar *rec_ptr= next_rec_ref_ptr + rec_fields_offset;
    get_record_by_pos(rec_ptr);
    if (join_tab->cache_idx_cond->val_int())
      DBUG_RETURN(FALSE);
  } while(next_rec_ref_ptr != last_rec_ref_ptr);
  DBUG_RETURN(TRUE);
}<|MERGE_RESOLUTION|>--- conflicted
+++ resolved
@@ -3897,19 +3897,12 @@
     /*
       If a record in in an incremental cache contains no fields then the
       association for the last record in cache will be equal to cache->end_pos
-<<<<<<< HEAD
-    */ 
-    DBUG_ASSERT((!(mrr_mode & HA_MRR_NO_ASSOCIATION))? 
-                (cache->buff <= (uchar *) (*ptr) &&
-                  (uchar *) (*ptr) <= cache->end_pos): TRUE);
-=======
     */
     /* 
     psergey: this makes no sense where HA_MRR_NO_ASSOC is used.
     DBUG_ASSERT(cache->buff <= (uchar *) (*ptr) &&
                 (uchar *) (*ptr) <= cache->end_pos);
     */
->>>>>>> 082ff593
     if (join_tab->table->vfield)
       update_virtual_fields(join->thd, join_tab->table);
   }
@@ -3919,667 +3912,663 @@
 
 static 
 void bka_range_seq_key_info(void *init_params, uint *length, 
-                            key_part_map *map)
-{
-  TABLE_REF *ref= &(((JOIN_CACHE*)init_params)->join_tab->ref);
-  *length= ref->key_length;
-  *map= (key_part_map(1) << ref->key_parts) - 1;
+                          key_part_map *map)
+{
+TABLE_REF *ref= &(((JOIN_CACHE*)init_params)->join_tab->ref);
+*length= ref->key_length;
+*map= (key_part_map(1) << ref->key_parts) - 1;
 }
 
 
 /*
-  Initialize retrieval of range sequence for BKA join algorithm
-    
-  SYNOPSIS
-    bka_range_seq_init()
-     init_params   pointer to the BKA join cache object
-     n_ranges      the number of ranges obtained 
-     flags         combination of MRR flags
-
-  DESCRIPTION
-    The function interprets init_param as a pointer to a JOIN_CACHE_BKA
-    object. The function prepares for an iteration over the join keys
-    built for all records from the cache join buffer.
-
-  NOTE
-    This function are used only as a callback function.    
-
-  RETURN VALUE
-    init_param value that is to be used as a parameter of bka_range_seq_next()
+Initialize retrieval of range sequence for BKA join algorithm
+  
+SYNOPSIS
+  bka_range_seq_init()
+   init_params   pointer to the BKA join cache object
+   n_ranges      the number of ranges obtained 
+   flags         combination of MRR flags
+
+DESCRIPTION
+  The function interprets init_param as a pointer to a JOIN_CACHE_BKA
+  object. The function prepares for an iteration over the join keys
+  built for all records from the cache join buffer.
+
+NOTE
+  This function are used only as a callback function.    
+
+RETURN VALUE
+  init_param value that is to be used as a parameter of bka_range_seq_next()
 */    
 
 static 
 range_seq_t bka_range_seq_init(void *init_param, uint n_ranges, uint flags)
 {
-  DBUG_ENTER("bka_range_seq_init");
-  JOIN_CACHE_BKA *cache= (JOIN_CACHE_BKA *) init_param;
-  cache->reset(0);
-  DBUG_RETURN((range_seq_t) init_param);
+DBUG_ENTER("bka_range_seq_init");
+JOIN_CACHE_BKA *cache= (JOIN_CACHE_BKA *) init_param;
+cache->reset(0);
+DBUG_RETURN((range_seq_t) init_param);
 }
 
 
 /*
-  Get the next range/key over records from the join buffer used by a BKA cache
-    
-  SYNOPSIS
-    bka_range_seq_next()
-      seq        the value returned by  bka_range_seq_init
-      range  OUT reference to the next range
+Get the next range/key over records from the join buffer used by a BKA cache
   
-  DESCRIPTION
-    The function interprets seq as a pointer to a JOIN_CACHE_BKA
-    object. The function returns a pointer to the range descriptor
-    for the key built over the next record from the join buffer.
-
-  NOTE
-    This function are used only as a callback function.
-   
-  RETURN VALUE
-    FALSE   ok, the range structure filled with info about the next range/key
-    TRUE    no more ranges
+SYNOPSIS
+  bka_range_seq_next()
+    seq        the value returned by  bka_range_seq_init
+    range  OUT reference to the next range
+
+DESCRIPTION
+  The function interprets seq as a pointer to a JOIN_CACHE_BKA
+  object. The function returns a pointer to the range descriptor
+  for the key built over the next record from the join buffer.
+
+NOTE
+  This function are used only as a callback function.
+ 
+RETURN VALUE
+  FALSE   ok, the range structure filled with info about the next range/key
+  TRUE    no more ranges
 */    
 
 static 
 bool bka_range_seq_next(range_seq_t rseq, KEY_MULTI_RANGE *range)
 {
-  DBUG_ENTER("bka_range_seq_next");
-  JOIN_CACHE_BKA *cache= (JOIN_CACHE_BKA *) rseq;
-  TABLE_REF *ref= &cache->join_tab->ref;
-  key_range *start_key= &range->start_key;
-  if ((start_key->length= cache->get_next_key((uchar **) &start_key->key)))
-  {
-    start_key->keypart_map= (1 << ref->key_parts) - 1;
-    start_key->flag= HA_READ_KEY_EXACT;
-    range->end_key= *start_key;
-    range->end_key.flag= HA_READ_AFTER_KEY;
-    range->ptr= (char *) cache->get_curr_rec();
-    range->range_flag= EQ_RANGE;
-    DBUG_RETURN(0);
-  } 
-  DBUG_RETURN(1);
+DBUG_ENTER("bka_range_seq_next");
+JOIN_CACHE_BKA *cache= (JOIN_CACHE_BKA *) rseq;
+TABLE_REF *ref= &cache->join_tab->ref;
+key_range *start_key= &range->start_key;
+if ((start_key->length= cache->get_next_key((uchar **) &start_key->key)))
+{
+  start_key->keypart_map= (1 << ref->key_parts) - 1;
+  start_key->flag= HA_READ_KEY_EXACT;
+  range->end_key= *start_key;
+  range->end_key.flag= HA_READ_AFTER_KEY;
+  range->ptr= (char *) cache->get_curr_rec();
+  range->range_flag= EQ_RANGE;
+  DBUG_RETURN(0);
+} 
+DBUG_RETURN(1);
 }
 
 
 /*
-  Check whether range_info orders to skip the next record from BKA buffer
-
-  SYNOPSIS
-    bka_range_seq_skip_record()
-      seq              value returned by bka_range_seq_init()
-      range_info       information about the next range
-      rowid [NOT USED] rowid of the record to be checked 
-
-    
-  DESCRIPTION
-    The function interprets seq as a pointer to a JOIN_CACHE_BKA object.
-    The function returns TRUE if the record with this range_info 
-    is to be filtered out from the stream of records returned by 
-    multi_range_read_next(). 
-
-  NOTE
-    This function are used only as a callback function.
-
-  RETURN VALUE
-    1    record with this range_info is to be filtered out from the stream
-         of records returned by multi_range_read_next()
-    0    the record is to be left in the stream
+Check whether range_info orders to skip the next record from BKA buffer
+
+SYNOPSIS
+  bka_range_seq_skip_record()
+    seq              value returned by bka_range_seq_init()
+    range_info       information about the next range
+    rowid [NOT USED] rowid of the record to be checked 
+
+  
+DESCRIPTION
+  The function interprets seq as a pointer to a JOIN_CACHE_BKA object.
+  The function returns TRUE if the record with this range_info 
+  is to be filtered out from the stream of records returned by 
+  multi_range_read_next(). 
+
+NOTE
+  This function are used only as a callback function.
+
+RETURN VALUE
+  1    record with this range_info is to be filtered out from the stream
+       of records returned by multi_range_read_next()
+  0    the record is to be left in the stream
 */ 
 
 static 
 bool bka_range_seq_skip_record(range_seq_t rseq, range_id_t range_info, uchar *rowid)
 {
-  DBUG_ENTER("bka_range_seq_skip_record");
-  JOIN_CACHE_BKA *cache= (JOIN_CACHE_BKA *) rseq;
-  bool res= cache->get_match_flag_by_pos((uchar *) range_info) ==
-            JOIN_CACHE::MATCH_FOUND;
-  DBUG_RETURN(res);
+DBUG_ENTER("bka_range_seq_skip_record");
+JOIN_CACHE_BKA *cache= (JOIN_CACHE_BKA *) rseq;
+bool res= cache->get_match_flag_by_pos((uchar *) range_info) ==
+          JOIN_CACHE::MATCH_FOUND;
+DBUG_RETURN(res);
 }
 
 
 /*
-  Check if the record combination from BKA cache matches the index condition
-
-  SYNOPSIS
-    bka_skip_index_tuple()
-      rseq             value returned by bka_range_seq_init()
-      range_info       record chain for the next range/key returned by MRR
-    
-  DESCRIPTION
-    This is wrapper for JOIN_CACHE_BKA::skip_index_tuple method,
-    see comments there.
-
-  NOTE
-    This function is used as a RANGE_SEQ_IF::skip_index_tuple callback.
- 
-  RETURN VALUE
-    0    The record combination satisfies the index condition
-    1    Otherwise
+Check if the record combination from BKA cache matches the index condition
+
+SYNOPSIS
+  bka_skip_index_tuple()
+    rseq             value returned by bka_range_seq_init()
+    range_info       record chain for the next range/key returned by MRR
+  
+DESCRIPTION
+  This is wrapper for JOIN_CACHE_BKA::skip_index_tuple method,
+  see comments there.
+
+NOTE
+  This function is used as a RANGE_SEQ_IF::skip_index_tuple callback.
+
+RETURN VALUE
+  0    The record combination satisfies the index condition
+  1    Otherwise
 */
 
 static 
 bool bka_skip_index_tuple(range_seq_t rseq, range_id_t range_info)
 {
-  DBUG_ENTER("bka_skip_index_tuple");
-  JOIN_CACHE_BKA *cache= (JOIN_CACHE_BKA *) rseq;
-  THD *thd= cache->thd();
-  bool res;
-  status_var_increment(thd->status_var.ha_icp_attempts);
-  if (!(res= cache->skip_index_tuple(range_info)))
-    status_var_increment(thd->status_var.ha_icp_match);
+DBUG_ENTER("bka_skip_index_tuple");
+JOIN_CACHE_BKA *cache= (JOIN_CACHE_BKA *) rseq;
+THD *thd= cache->thd();
+bool res;
+status_var_increment(thd->status_var.ha_icp_attempts);
+if (!(res= cache->skip_index_tuple(range_info)))
+  status_var_increment(thd->status_var.ha_icp_match);
+DBUG_RETURN(res);
+}
+
+
+/*
+Prepare to read the record from BKA cache matching the current joined record   
+
+SYNOPSIS
+  prepare_look_for_matches()
+    skip_last <-> ignore the last record in the buffer (always unused here)
+
+DESCRIPTION
+  The function prepares to iterate over records in the join cache buffer
+  matching the record loaded into the record buffer for join_tab when
+  performing join operation by BKA join algorithm. With BKA algorithms the
+  record loaded into the record buffer for join_tab always has a direct
+  reference to the matching records from the join buffer. When the regular
+  BKA join algorithm is employed the record from join_tab can refer to
+  only one such record.   
+  The function sets the counter of the remaining records from the cache 
+  buffer that would match the current join_tab record to 1.
+  
+RETURN VALUE   
+  TRUE    there are no records in the buffer to iterate over 
+  FALSE   otherwise
+*/
+  
+bool JOIN_CACHE_BKA::prepare_look_for_matches(bool skip_last)
+{
+if (!records)
+  return TRUE;
+rem_records= 1;
+return FALSE;
+}
+
+
+/*
+Get the record from the BKA cache matching the current joined record   
+
+SYNOPSIS
+  get_next_candidate_for_match
+
+DESCRIPTION
+  This method is used for iterations over the records from the join
+  cache buffer when looking for matches for records from join_tab.
+  The method performs the necessary preparations to read the next record
+  from the join buffer into the record buffer by the method
+  read_next_candidate_for_match, or, to skip the next record from the join 
+  buffer by the method skip_if_not_needed_match.    
+  This implementation of the virtual method get_next_candidate_for_match
+  just  decrements the counter of the records that are to be iterated over
+  and returns the value of curr_association as a reference to the position
+  of the beginning of the record fields in the buffer.
+  
+RETURN VALUE   
+  pointer to the start of the record fields in the join buffer
+  if the there is another record to iterate over, 0 - otherwise.  
+*/
+
+uchar *JOIN_CACHE_BKA::get_next_candidate_for_match()
+{
+if (!rem_records)
+  return 0;
+rem_records--;
+return curr_association;
+} 
+
+
+/*
+Check whether the matching record from the BKA cache is to be skipped 
+
+SYNOPSIS
+  skip_next_candidate_for_match
+  rec_ptr  pointer to the position in the join buffer right after 
+           the previous record
+
+DESCRIPTION
+  This implementation of the virtual function just calls the
+  method get_match_flag_by_pos to check whether the record referenced
+  by ref_ptr has its match flag set to MATCH_FOUND.
+
+RETURN VALUE   
+  TRUE   the record referenced by rec_ptr has its match flag set to
+         MATCH_FOUND
+  FALSE  otherwise  
+*/
+
+bool JOIN_CACHE_BKA::skip_next_candidate_for_match(uchar *rec_ptr)
+{
+return join_tab->check_only_first_match() && 
+       (get_match_flag_by_pos(rec_ptr) == MATCH_FOUND);
+}
+
+
+/*
+Read the next record from the BKA join cache buffer when looking for matches 
+
+SYNOPSIS
+  read_next_candidate_for_match
+  rec_ptr  pointer to the position in the join buffer right after 
+           the previous record
+
+DESCRIPTION
+  This implementation of the virtual method read_next_candidate_for_match
+  calls the method get_record_by_pos to read the record referenced by rec_ptr
+  from the join buffer into the record buffer. If this record refers to
+  fields in the other join buffers the call of get_record_by_po ensures that
+  these fields are read into the corresponding record buffers as well.
+  This function is supposed to be called after a successful call of
+  the method get_next_candidate_for_match.
+  
+RETURN VALUE   
+  none
+*/
+
+void JOIN_CACHE_BKA::read_next_candidate_for_match(uchar *rec_ptr)
+{
+get_record_by_pos(rec_ptr);
+} 
+
+
+/*
+Initialize the BKA join cache 
+
+SYNOPSIS
+  init
+
+DESCRIPTION
+  The function initializes the cache structure. It is supposed to be called
+  right after a constructor for the JOIN_CACHE_BKA.
+
+NOTES
+  The function first constructs a companion object of the type 
+  JOIN_TAB_SCAN_MRR, then it calls the init method of the parent class.
+  
+RETURN VALUE   
+  0   initialization with buffer allocations has been succeeded
+  1   otherwise
+*/
+
+int JOIN_CACHE_BKA::init()
+{
+int res;
+bool check_only_first_match= join_tab->check_only_first_match();
+
+RANGE_SEQ_IF rs_funcs= { bka_range_seq_key_info,
+                         bka_range_seq_init, 
+                         bka_range_seq_next,
+                         check_only_first_match ?
+                           bka_range_seq_skip_record : 0,
+                         bka_skip_index_tuple };
+
+DBUG_ENTER("JOIN_CACHE_BKA::init");
+
+JOIN_TAB_SCAN_MRR *jsm;
+if (!(join_tab_scan= jsm= new JOIN_TAB_SCAN_MRR(join, join_tab, 
+                                                mrr_mode, rs_funcs)))
+  DBUG_RETURN(1);
+
+if ((res= JOIN_CACHE::init()))
   DBUG_RETURN(res);
-}
-
-
-/*
-  Prepare to read the record from BKA cache matching the current joined record   
-
-  SYNOPSIS
-    prepare_look_for_matches()
-      skip_last <-> ignore the last record in the buffer (always unused here)
-
-  DESCRIPTION
-    The function prepares to iterate over records in the join cache buffer
-    matching the record loaded into the record buffer for join_tab when
-    performing join operation by BKA join algorithm. With BKA algorithms the
-    record loaded into the record buffer for join_tab always has a direct
-    reference to the matching records from the join buffer. When the regular
-    BKA join algorithm is employed the record from join_tab can refer to
-    only one such record.   
-    The function sets the counter of the remaining records from the cache 
-    buffer that would match the current join_tab record to 1.
-    
-  RETURN VALUE   
-    TRUE    there are no records in the buffer to iterate over 
-    FALSE   otherwise
-*/
-    
-bool JOIN_CACHE_BKA::prepare_look_for_matches(bool skip_last)
-{
-  if (!records)
-    return TRUE;
-  rem_records= 1;
-  return FALSE;
-}
-
-
-/*
-  Get the record from the BKA cache matching the current joined record   
-
-  SYNOPSIS
-    get_next_candidate_for_match
-
-  DESCRIPTION
-    This method is used for iterations over the records from the join
-    cache buffer when looking for matches for records from join_tab.
-    The method performs the necessary preparations to read the next record
-    from the join buffer into the record buffer by the method
-    read_next_candidate_for_match, or, to skip the next record from the join 
-    buffer by the method skip_if_not_needed_match.    
-    This implementation of the virtual method get_next_candidate_for_match
-    just  decrements the counter of the records that are to be iterated over
-    and returns the value of curr_association as a reference to the position
-    of the beginning of the record fields in the buffer.
-    
-  RETURN VALUE   
-    pointer to the start of the record fields in the join buffer
-    if the there is another record to iterate over, 0 - otherwise.  
-*/
-
-uchar *JOIN_CACHE_BKA::get_next_candidate_for_match()
-{
-  if (!rem_records)
-    return 0;
-  rem_records--;
-  return curr_association;
-} 
-
-
-/*
-  Check whether the matching record from the BKA cache is to be skipped 
-
-  SYNOPSIS
-    skip_next_candidate_for_match
-    rec_ptr  pointer to the position in the join buffer right after 
-             the previous record
-
-  DESCRIPTION
-    This implementation of the virtual function just calls the
-    method get_match_flag_by_pos to check whether the record referenced
-    by ref_ptr has its match flag set to MATCH_FOUND.
-
-  RETURN VALUE   
-    TRUE   the record referenced by rec_ptr has its match flag set to
-           MATCH_FOUND
-    FALSE  otherwise  
-*/
-
-bool JOIN_CACHE_BKA::skip_next_candidate_for_match(uchar *rec_ptr)
-{
-  return join_tab->check_only_first_match() && 
-         (get_match_flag_by_pos(rec_ptr) == MATCH_FOUND);
-}
-
-
-/*
-  Read the next record from the BKA join cache buffer when looking for matches 
-
-  SYNOPSIS
-    read_next_candidate_for_match
-    rec_ptr  pointer to the position in the join buffer right after 
-             the previous record
-
-  DESCRIPTION
-    This implementation of the virtual method read_next_candidate_for_match
-    calls the method get_record_by_pos to read the record referenced by rec_ptr
-    from the join buffer into the record buffer. If this record refers to
-    fields in the other join buffers the call of get_record_by_po ensures that
-    these fields are read into the corresponding record buffers as well.
-    This function is supposed to be called after a successful call of
-    the method get_next_candidate_for_match.
-    
-  RETURN VALUE   
-    none
-*/
-
-void JOIN_CACHE_BKA::read_next_candidate_for_match(uchar *rec_ptr)
-{
-  get_record_by_pos(rec_ptr);
-} 
-
-
-/*
-  Initialize the BKA join cache 
-
-  SYNOPSIS
-    init
-
-  DESCRIPTION
-    The function initializes the cache structure. It is supposed to be called
-    right after a constructor for the JOIN_CACHE_BKA.
-
-  NOTES
-    The function first constructs a companion object of the type 
-    JOIN_TAB_SCAN_MRR, then it calls the init method of the parent class.
-    
-  RETURN VALUE   
-    0   initialization with buffer allocations has been succeeded
-    1   otherwise
-*/
-
-int JOIN_CACHE_BKA::init()
-{
-  int res;
-  bool check_only_first_match= join_tab->check_only_first_match();
-
-  RANGE_SEQ_IF rs_funcs= { bka_range_seq_key_info,
-                           bka_range_seq_init, 
-                           bka_range_seq_next,
-                           check_only_first_match ?
-                             bka_range_seq_skip_record : 0,
-                           bka_skip_index_tuple };
-
-  DBUG_ENTER("JOIN_CACHE_BKA::init");
-
-  JOIN_TAB_SCAN_MRR *jsm;
-  if (!(join_tab_scan= jsm= new JOIN_TAB_SCAN_MRR(join, join_tab, 
-                                                  mrr_mode, rs_funcs)))
-    DBUG_RETURN(1);
-
-  if ((res= JOIN_CACHE::init()))
-    DBUG_RETURN(res);
-
-  if (use_emb_key)
-    jsm->mrr_mode |= HA_MRR_MATERIALIZED_KEYS;
-
-  DBUG_RETURN(0);
-}
-
-
-/* 
-  Get the key built over the next record from BKA join buffer
-
-  SYNOPSIS
-    get_next_key()
-      key    pointer to the buffer where the key value is to be placed
-
-  DESCRIPTION
-    The function reads key fields from the current record in the join buffer.
-    and builds the key value out of these fields that will be used to access
-    the 'join_tab' table. Some of key fields may belong to previous caches.
-    They are accessed via record references to the record parts stored in the
-    previous join buffers. The other key fields always are placed right after
-    the flag fields of the record.
-    If the key is embedded, which means that its value can be read directly
-    from the join buffer, then *key is set to the beginning of the key in
-    this buffer. Otherwise the key is built in the join_tab->ref->key_buff.
-    The function returns the length of the key if it succeeds ro read it.
-    If is assumed that the functions starts reading at the position of
-    the record length which is provided for each records in a BKA cache.
-    After the key is built the 'pos' value points to the first position after
-    the current record.
-    The function just skips the records with MATCH_IMPOSSIBLE in the
-    match flag field if there is any. 
-    The function returns 0 if the initial position is after the beginning
-    of the record fields for last record from the join buffer. 
-
-  RETURN VALUE
-    length of the key value - if the starting value of 'pos' points to
-    the position before the fields for the last record,
-    0 - otherwise.     
+
+if (use_emb_key)
+  jsm->mrr_mode |= HA_MRR_MATERIALIZED_KEYS;
+
+DBUG_RETURN(0);
+}
+
+
+/* 
+Get the key built over the next record from BKA join buffer
+
+SYNOPSIS
+  get_next_key()
+    key    pointer to the buffer where the key value is to be placed
+
+DESCRIPTION
+  The function reads key fields from the current record in the join buffer.
+  and builds the key value out of these fields that will be used to access
+  the 'join_tab' table. Some of key fields may belong to previous caches.
+  They are accessed via record references to the record parts stored in the
+  previous join buffers. The other key fields always are placed right after
+  the flag fields of the record.
+  If the key is embedded, which means that its value can be read directly
+  from the join buffer, then *key is set to the beginning of the key in
+  this buffer. Otherwise the key is built in the join_tab->ref->key_buff.
+  The function returns the length of the key if it succeeds ro read it.
+  If is assumed that the functions starts reading at the position of
+  the record length which is provided for each records in a BKA cache.
+  After the key is built the 'pos' value points to the first position after
+  the current record.
+  The function just skips the records with MATCH_IMPOSSIBLE in the
+  match flag field if there is any. 
+  The function returns 0 if the initial position is after the beginning
+  of the record fields for last record from the join buffer. 
+
+RETURN VALUE
+  length of the key value - if the starting value of 'pos' points to
+  the position before the fields for the last record,
+  0 - otherwise.     
 */
 
 uint JOIN_CACHE_BKA::get_next_key(uchar ** key)
 {
-  uint len;
-  uint32 rec_len;
-  uchar *init_pos;
-  JOIN_CACHE *cache;
-  
+uint len;
+uint32 rec_len;
+uchar *init_pos;
+JOIN_CACHE *cache;
+
 start:
 
-  /* Any record in a BKA cache is prepended with its length */
-  DBUG_ASSERT(with_length);
-   
-  if ((pos+size_of_rec_len) > last_rec_pos || !records)
-    return 0;
-
-  /* Read the length of the record */
-  rec_len= get_rec_length(pos);
-  pos+= size_of_rec_len; 
-  init_pos= pos;
-
-  /* Read a reference to the previous cache if any */
-  if (prev_cache)
-    pos+= prev_cache->get_size_of_rec_offset();
-
-  curr_rec_pos= pos;
-
-  /* Read all flag fields of the record */
-  read_flag_fields();
-
-  if (with_match_flag && 
-      (Match_flag) curr_rec_pos[0] == MATCH_IMPOSSIBLE )
-  {
-    pos= init_pos+rec_len;
-    goto start;
-  }
+/* Any record in a BKA cache is prepended with its length */
+DBUG_ASSERT(with_length);
  
-  if (use_emb_key)
-  {
-    /* An embedded key is taken directly from the join buffer */
-    *key= pos;
-    len= emb_key_length;
-  }
-  else
-  {
-    /* Read key arguments from previous caches if there are any such fields */
-    if (external_key_arg_fields)
-    {
-      uchar *rec_ptr= curr_rec_pos;
-      uint key_arg_count= external_key_arg_fields;
-      CACHE_FIELD **copy_ptr= blob_ptr-key_arg_count;
-      for (cache= prev_cache; key_arg_count; cache= cache->prev_cache)
-      { 
-        uint len= 0;
+if ((pos+size_of_rec_len) > last_rec_pos || !records)
+  return 0;
+
+/* Read the length of the record */
+rec_len= get_rec_length(pos);
+pos+= size_of_rec_len; 
+init_pos= pos;
+
+/* Read a reference to the previous cache if any */
+if (prev_cache)
+  pos+= prev_cache->get_size_of_rec_offset();
+
+curr_rec_pos= pos;
+
+/* Read all flag fields of the record */
+read_flag_fields();
+
+if (with_match_flag && 
+    (Match_flag) curr_rec_pos[0] == MATCH_IMPOSSIBLE )
+{
+  pos= init_pos+rec_len;
+  goto start;
+}
+
+if (use_emb_key)
+{
+  /* An embedded key is taken directly from the join buffer */
+  *key= pos;
+  len= emb_key_length;
+}
+else
+{
+  /* Read key arguments from previous caches if there are any such fields */
+  if (external_key_arg_fields)
+  {
+    uchar *rec_ptr= curr_rec_pos;
+    uint key_arg_count= external_key_arg_fields;
+    CACHE_FIELD **copy_ptr= blob_ptr-key_arg_count;
+    for (cache= prev_cache; key_arg_count; cache= cache->prev_cache)
+    { 
+      uint len= 0;
+      DBUG_ASSERT(cache);
+      rec_ptr= cache->get_rec_ref(rec_ptr);
+      while (!cache->referenced_fields)
+      {
+        cache= cache->prev_cache;
         DBUG_ASSERT(cache);
         rec_ptr= cache->get_rec_ref(rec_ptr);
-        while (!cache->referenced_fields)
-        {
-          cache= cache->prev_cache;
-          DBUG_ASSERT(cache);
-          rec_ptr= cache->get_rec_ref(rec_ptr);
-        }
-        while (key_arg_count && 
-               cache->read_referenced_field(*copy_ptr, rec_ptr, &len))
-        {
-          copy_ptr++;
-          --key_arg_count;
-        }
+      }
+      while (key_arg_count && 
+             cache->read_referenced_field(*copy_ptr, rec_ptr, &len))
+      {
+        copy_ptr++;
+        --key_arg_count;
       }
     }
-    
-    /* 
-      Read the other key arguments from the current record. The fields for
-      these arguments are always first in the sequence of the record's fields.
-    */     
-    CACHE_FIELD *copy= field_descr+flag_fields;
-    CACHE_FIELD *copy_end= copy+local_key_arg_fields;
-    bool blob_in_rec_buff= blob_data_is_in_rec_buff(curr_rec_pos);
-    for ( ; copy < copy_end; copy++)
-      read_record_field(copy, blob_in_rec_buff);
-    
-    /* Build the key over the fields read into the record buffers */ 
-    TABLE_REF *ref= &join_tab->ref;
-    cp_buffer_from_ref(join->thd, join_tab->table, ref);
-    *key= ref->key_buff;
-    len= ref->key_length;
-  }
-
-  pos= init_pos+rec_len;
-
-  return len;
+  }
+  
+  /* 
+    Read the other key arguments from the current record. The fields for
+    these arguments are always first in the sequence of the record's fields.
+  */     
+  CACHE_FIELD *copy= field_descr+flag_fields;
+  CACHE_FIELD *copy_end= copy+local_key_arg_fields;
+  bool blob_in_rec_buff= blob_data_is_in_rec_buff(curr_rec_pos);
+  for ( ; copy < copy_end; copy++)
+    read_record_field(copy, blob_in_rec_buff);
+  
+  /* Build the key over the fields read into the record buffers */ 
+  TABLE_REF *ref= &join_tab->ref;
+  cp_buffer_from_ref(join->thd, join_tab->table, ref);
+  *key= ref->key_buff;
+  len= ref->key_length;
+}
+
+pos= init_pos+rec_len;
+
+return len;
 } 
 
 
 /*
-  Check the index condition of the joined table for a record from the BKA cache
-
-  SYNOPSIS
-    skip_index_tuple()
-      range_info       pointer to the record returned by MRR 
-    
-  DESCRIPTION
-    This function is invoked from MRR implementation to check if an index
-    tuple matches the index condition. It is used in the case where the index
-    condition actually depends on both columns of the used index and columns
-    from previous tables.
-   
-  NOTES 
-    Accessing columns of the previous tables requires special handling with
-    BKA. The idea of BKA is to collect record combinations in a buffer and 
-    then do a batch of ref access lookups, i.e. by the time we're doing a
-    lookup its previous-records-combination is not in prev_table->record[0]
-    but somewhere in the join buffer.    
-    We need to get it from there back into prev_table(s)->record[0] before we
-    can evaluate the index condition, and that's why we need this function
-    instead of regular IndexConditionPushdown.
-
-  NOTES
-    Possible optimization:
-    Before we unpack the record from a previous table
-    check if this table is used in the condition.
-    If so then unpack the record otherwise skip the unpacking.
-    This should be done by a special virtual method
-    get_partial_record_by_pos().
-
-  RETURN VALUE
-    1    the record combination does not satisfies the index condition
-    0    otherwise
+Check the index condition of the joined table for a record from the BKA cache
+
+SYNOPSIS
+  skip_index_tuple()
+    range_info       pointer to the record returned by MRR 
+  
+DESCRIPTION
+  This function is invoked from MRR implementation to check if an index
+  tuple matches the index condition. It is used in the case where the index
+  condition actually depends on both columns of the used index and columns
+  from previous tables.
+ 
+NOTES 
+  Accessing columns of the previous tables requires special handling with
+  BKA. The idea of BKA is to collect record combinations in a buffer and 
+  then do a batch of ref access lookups, i.e. by the time we're doing a
+  lookup its previous-records-combination is not in prev_table->record[0]
+  but somewhere in the join buffer.    
+  We need to get it from there back into prev_table(s)->record[0] before we
+  can evaluate the index condition, and that's why we need this function
+  instead of regular IndexConditionPushdown.
+
+NOTES
+  Possible optimization:
+  Before we unpack the record from a previous table
+  check if this table is used in the condition.
+  If so then unpack the record otherwise skip the unpacking.
+  This should be done by a special virtual method
+  get_partial_record_by_pos().
+
+RETURN VALUE
+  1    the record combination does not satisfies the index condition
+  0    otherwise
 */
 
 bool JOIN_CACHE_BKA::skip_index_tuple(range_id_t range_info)
 {
-  DBUG_ENTER("JOIN_CACHE_BKA::skip_index_tuple");
-  get_record_by_pos((uchar*)range_info);
-  DBUG_RETURN(!join_tab->cache_idx_cond->val_int());
+DBUG_ENTER("JOIN_CACHE_BKA::skip_index_tuple");
+get_record_by_pos((uchar*)range_info);
+DBUG_RETURN(!join_tab->cache_idx_cond->val_int());
 }
 
 
 
 /*
-  Initialize retrieval of range sequence for the BKAH join algorithm
-    
-  SYNOPSIS
-    bkah_range_seq_init()
-      init_params   pointer to the BKAH join cache object
-      n_ranges      the number of ranges obtained 
-      flags         combination of MRR flags
-
-  DESCRIPTION
-    The function interprets init_param as a pointer to a JOIN_CACHE_BKAH
-    object. The function prepares for an iteration over distinct join keys
-    built over the records from the cache join buffer.
-
-  NOTE
-    This function are used only as a callback function.    
-
-  RETURN VALUE
-    init_param    value that is to be used as a parameter of 
-                  bkah_range_seq_next()
+Initialize retrieval of range sequence for the BKAH join algorithm
+  
+SYNOPSIS
+  bkah_range_seq_init()
+    init_params   pointer to the BKAH join cache object
+    n_ranges      the number of ranges obtained 
+    flags         combination of MRR flags
+
+DESCRIPTION
+  The function interprets init_param as a pointer to a JOIN_CACHE_BKAH
+  object. The function prepares for an iteration over distinct join keys
+  built over the records from the cache join buffer.
+
+NOTE
+  This function are used only as a callback function.    
+
+RETURN VALUE
+  init_param    value that is to be used as a parameter of 
+                bkah_range_seq_next()
 */    
 
 static 
 range_seq_t bkah_range_seq_init(void *init_param, uint n_ranges, uint flags)
 {
-  DBUG_ENTER("bkah_range_seq_init");
-  JOIN_CACHE_BKAH *cache= (JOIN_CACHE_BKAH *) init_param;
-  cache->reset(0);
-  DBUG_RETURN((range_seq_t) init_param);
+DBUG_ENTER("bkah_range_seq_init");
+JOIN_CACHE_BKAH *cache= (JOIN_CACHE_BKAH *) init_param;
+cache->reset(0);
+DBUG_RETURN((range_seq_t) init_param);
 }
 
 
 /*
-  Get the next range/key over records from the join buffer of a BKAH cache  
-    
-  SYNOPSIS
-    bkah_range_seq_next()
-      seq        value returned by  bkah_range_seq_init()
-      range  OUT reference to the next range
+Get the next range/key over records from the join buffer of a BKAH cache  
   
-  DESCRIPTION
-    The function interprets seq as a pointer to a JOIN_CACHE_BKAH 
-    object. The function returns a pointer to the range descriptor
-    for the next unique key built over records from the join buffer.
-
-  NOTE
-    This function are used only as a callback function.
-   
-  RETURN VALUE
-    FALSE  ok, the range structure filled with info about the next range/key
-    TRUE   no more ranges
+SYNOPSIS
+  bkah_range_seq_next()
+    seq        value returned by  bkah_range_seq_init()
+    range  OUT reference to the next range
+
+DESCRIPTION
+  The function interprets seq as a pointer to a JOIN_CACHE_BKAH 
+  object. The function returns a pointer to the range descriptor
+  for the next unique key built over records from the join buffer.
+
+NOTE
+  This function are used only as a callback function.
+ 
+RETURN VALUE
+  FALSE  ok, the range structure filled with info about the next range/key
+  TRUE   no more ranges
 */    
 
 static 
 bool bkah_range_seq_next(range_seq_t rseq, KEY_MULTI_RANGE *range)
 {
-  DBUG_ENTER("bkah_range_seq_next");
-  JOIN_CACHE_BKAH *cache= (JOIN_CACHE_BKAH *) rseq;
-  TABLE_REF *ref= &cache->join_tab->ref;
-  key_range *start_key= &range->start_key;
-  if ((start_key->length= cache->get_next_key((uchar **) &start_key->key)))
-  {
-    start_key->keypart_map= (1 << ref->key_parts) - 1;
-    start_key->flag= HA_READ_KEY_EXACT;
-    range->end_key= *start_key;
-    range->end_key.flag= HA_READ_AFTER_KEY;
-    range->ptr= (char *) cache->get_curr_key_chain();
-    range->range_flag= EQ_RANGE;
-    DBUG_RETURN(0);
-  } 
-  DBUG_RETURN(1);
+DBUG_ENTER("bkah_range_seq_next");
+JOIN_CACHE_BKAH *cache= (JOIN_CACHE_BKAH *) rseq;
+TABLE_REF *ref= &cache->join_tab->ref;
+key_range *start_key= &range->start_key;
+if ((start_key->length= cache->get_next_key((uchar **) &start_key->key)))
+{
+  start_key->keypart_map= (1 << ref->key_parts) - 1;
+  start_key->flag= HA_READ_KEY_EXACT;
+  range->end_key= *start_key;
+  range->end_key.flag= HA_READ_AFTER_KEY;
+  range->ptr= (char *) cache->get_curr_key_chain();
+  range->range_flag= EQ_RANGE;
+  DBUG_RETURN(0);
+} 
+DBUG_RETURN(1);
 }
 
 
 /*
-  Check whether range_info orders to skip the next record from BKAH join buffer
-
-  SYNOPSIS
-    bkah_range_seq_skip_record()
-      seq              value returned by bkah_range_seq_init()
-      range_info       information about the next range/key returned by MRR
-      rowid [NOT USED] rowid of the record to be checked (not used)
-    
-  DESCRIPTION
-    The function interprets seq as a pointer to a JOIN_CACHE_BKAH
-    object. The function returns TRUE if the record with this range_info
-    is to be filtered out from the stream of records returned by
-    multi_range_read_next(). 
-
-  NOTE
-    This function are used only as a callback function.
-
-  RETURN VALUE
-    1    record with this range_info is to be filtered out from the stream
-         of records returned by multi_range_read_next()
-    0    the record is to be left in the stream
+Check whether range_info orders to skip the next record from BKAH join buffer
+
+SYNOPSIS
+  bkah_range_seq_skip_record()
+    seq              value returned by bkah_range_seq_init()
+    range_info       information about the next range/key returned by MRR
+    rowid [NOT USED] rowid of the record to be checked (not used)
+  
+DESCRIPTION
+  The function interprets seq as a pointer to a JOIN_CACHE_BKAH
+  object. The function returns TRUE if the record with this range_info
+  is to be filtered out from the stream of records returned by
+  multi_range_read_next(). 
+
+NOTE
+  This function are used only as a callback function.
+
+RETURN VALUE
+  1    record with this range_info is to be filtered out from the stream
+       of records returned by multi_range_read_next()
+  0    the record is to be left in the stream
 */ 
 
 static 
 bool bkah_range_seq_skip_record(range_seq_t rseq, range_id_t range_info,
-                                uchar *rowid)
-{
-  DBUG_ENTER("bkah_range_seq_skip_record");
-  JOIN_CACHE_BKAH *cache= (JOIN_CACHE_BKAH *) rseq;
-  bool res= cache->check_all_match_flags_for_key((uchar *) range_info);
-  DBUG_RETURN(res);
-}
-
- 
+                              uchar *rowid)
+{
+DBUG_ENTER("bkah_range_seq_skip_record");
+JOIN_CACHE_BKAH *cache= (JOIN_CACHE_BKAH *) rseq;
+bool res= cache->check_all_match_flags_for_key((uchar *) range_info);
+DBUG_RETURN(res);
+}
+
+
 /*
-  Check if the record combination from BKAH cache matches the index condition
-
-  SYNOPSIS
-    bkah_skip_index_tuple()
-      rseq             value returned by bka_range_seq_init()
-      range_info       record chain for the next range/key returned by MRR
-    
-  DESCRIPTION
-    This is wrapper for JOIN_CACHE_BKA_UNIQUE::skip_index_tuple method,
-    see comments there.
-
-  NOTE
-    This function is used as a RANGE_SEQ_IF::skip_index_tuple callback.
- 
-  RETURN VALUE
-    0    some records from the chain satisfy the index condition
-    1    otherwise
+Check if the record combination from BKAH cache matches the index condition
+
+SYNOPSIS
+  bkah_skip_index_tuple()
+    rseq             value returned by bka_range_seq_init()
+    range_info       record chain for the next range/key returned by MRR
+  
+DESCRIPTION
+  This is wrapper for JOIN_CACHE_BKA_UNIQUE::skip_index_tuple method,
+  see comments there.
+
+NOTE
+  This function is used as a RANGE_SEQ_IF::skip_index_tuple callback.
+
+RETURN VALUE
+  0    some records from the chain satisfy the index condition
+  1    otherwise
 */
 
 static 
 bool bkah_skip_index_tuple(range_seq_t rseq, range_id_t range_info)
 {
-  DBUG_ENTER("bka_unique_skip_index_tuple");
-  JOIN_CACHE_BKAH *cache= (JOIN_CACHE_BKAH *) rseq;
-  THD *thd= cache->thd();
-  bool res;
-  status_var_increment(thd->status_var.ha_icp_attempts);
-  if (!(res= cache->skip_index_tuple(range_info)))
-    status_var_increment(thd->status_var.ha_icp_match);
-  DBUG_RETURN(res);
+DBUG_ENTER("bka_unique_skip_index_tuple");
+JOIN_CACHE_BKAH *cache= (JOIN_CACHE_BKAH *) rseq;
+THD *thd= cache->thd();
+bool res;
+status_var_increment(thd->status_var.ha_icp_attempts);
+if (!(res= cache->skip_index_tuple(range_info)))
+  status_var_increment(thd->status_var.ha_icp_match);
+DBUG_RETURN(res);
 }
 
 
 /*
-  Prepare to read record from BKAH cache matching the current joined record   
-
-  SYNOPSIS
-    prepare_look_for_matches()
-      skip_last <-> ignore the last record in the buffer (always unused here)
-
-  DESCRIPTION
-    The function prepares to iterate over records in the join cache buffer
-    matching the record loaded into the record buffer for join_tab when
-    performing join operation by BKAH join algorithm. With BKAH algorithm, if
-    association labels are used, then record loaded into the record buffer 
-    for join_tab always has a direct reference to the chain of the mathing
-    records from the join buffer. If association labels are not used then
-    then the chain of the matching records is obtained by the call of the
-    get_key_chain_by_join_key function.
-    
-  RETURN VALUE   
-    TRUE    there are no records in the buffer to iterate over 
-    FALSE   otherwise
-*/
-    
+Prepare to read record from BKAH cache matching the current joined record   
+
+SYNOPSIS
+  prepare_look_for_matches()
+    skip_last <-> ignore the last record in the buffer (always unused here)
+
+DESCRIPTION
+  The function prepares to iterate over records in the join cache buffer
+  matching the record loaded into the record buffer for join_tab when
+  performing join operation by BKAH join algorithm. With BKAH algorithm, if
+  association labels are used, then record loaded into the record buffer 
+  for join_tab always has a direct reference to the chain of the mathing
+  records from the join buffer. If association labels are not used then
+  then the chain of the matching records is obtained by the call of the
+  get_key_chain_by_join_key function.
+  
+RETURN VALUE   
+  TRUE    there are no records in the buffer to iterate over 
+  FALSE   otherwise
+*/
+  
 bool JOIN_CACHE_BKAH::prepare_look_for_matches(bool skip_last)
 {
-  last_matching_rec_ref_ptr= next_matching_rec_ref_ptr= 0;
-  if (no_association &&
-<<<<<<< HEAD
-      !(curr_matching_chain= get_matching_chain_by_join_key()))
-=======
+last_matching_rec_ref_ptr= next_matching_rec_ref_ptr= 0;
+if (no_association &&
       !(curr_matching_chain= get_matching_chain_by_join_key())) //psergey: added '!'
->>>>>>> 082ff593
     return 1;
   last_matching_rec_ref_ptr= get_next_rec_ref(curr_matching_chain);
   return 0;
