--- conflicted
+++ resolved
@@ -177,9 +177,6 @@
 	void init_table_handle_for_HANDLER(); 
 	ulonglong get_auto_increment();
         uint8 table_cache_type() { return HA_CACHE_TBL_ASKTRANSACT; }
-<<<<<<< HEAD
-        static char *get_mysql_bin_log_name();
-=======
         /*
           ask handler about permission to cache table during query registration
         */
@@ -194,9 +191,7 @@
                                                            key_length,
                                                            engine_data);
         }
-
-        static char      *get_mysql_bin_log_name();
->>>>>>> efd5ed2f
+        static char *get_mysql_bin_log_name();
         static ulonglong get_mysql_bin_log_pos();
         bool primary_key_is_clustered() { return true; }
         int cmp_ref(const byte *ref1, const byte *ref2);
