--- conflicted
+++ resolved
@@ -1753,20 +1753,17 @@
         if (ticket->get_ctx() != requestor_ctx &&
             ticket->is_incompatible_when_granted(type_arg))
         {
-<<<<<<< HEAD
-          if (!wsrep_grant_mdl_exception(requestor_ctx, ticket, &key))
-=======
 #ifdef WITH_WSREP
-          if (wsrep_thd_is_BF(requestor_ctx->get_thd(),false) &&
-              key.mdl_namespace() == MDL_key::BACKUP)
-          {
+	    if ((wsrep_thd_is_toi(requestor_ctx->get_thd()) ||
+		 wsrep_thd_is_applying(requestor_ctx->get_thd())) &&
+		key.mdl_namespace() == MDL_key::BACKUP)
+            {
             WSREP_DEBUG("global lock granted for BF: %lu %s",
                         thd_get_thread_id(requestor_ctx->get_thd()),
                         wsrep_thd_query(requestor_ctx->get_thd()));
             can_grant = true;
           }
           else if (!wsrep_grant_mdl_exception(requestor_ctx, ticket, &key))
->>>>>>> 1c53aeff
           {
             wsrep_can_grant= FALSE;
             if (wsrep_log_conflicts)
@@ -1804,13 +1801,9 @@
 #ifdef WITH_WSREP
   else
   {
-<<<<<<< HEAD
-    if (wsrep_thd_is_BF((void*)requestor_ctx->get_thd(), false) &&
-	key.mdl_namespace() == MDL_key::GLOBAL)
-=======
-    if (wsrep_thd_is_BF(requestor_ctx->get_thd(), false) &&
+    if ((wsrep_thd_is_toi(requestor_ctx->get_thd()) ||
+	 wsrep_thd_is_applying(requestor_ctx->get_thd())) &&
 	key.mdl_namespace() == MDL_key::BACKUP)
->>>>>>> 1c53aeff
     {
       WSREP_DEBUG("global lock granted for BF (waiting queue): %lu %s",
                   thd_get_thread_id(requestor_ctx->get_thd()),
