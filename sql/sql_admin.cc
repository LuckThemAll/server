--- conflicted
+++ resolved
@@ -1,4 +1,5 @@
-/* Copyright (c) 2010, 2013, Oracle and/or its affiliates. All rights reserved.
+/* Copyright (c) 2010, 2013, Oracle and/or its affiliates.
+   Copyright (c) 2012, 2013, Monty Program Ab.
 
    This program is free software; you can redistribute it and/or modify
    it under the terms of the GNU General Public License as published by
@@ -109,11 +110,6 @@
 
   if (!(table= table_list->table))
   {
-<<<<<<< HEAD
-=======
-    const char *key;
-    uint key_length;
->>>>>>> 74ec9f77
     /*
       If the table didn't exist, we have a shared metadata lock
       on it that is left from mysql_admin_table()'s attempt to 
@@ -127,11 +123,6 @@
       Let us try to open at least a .FRM for this table.
     */
 
-<<<<<<< HEAD
-=======
-    key_length= get_table_def_key(table_list, &key);
-
->>>>>>> 74ec9f77
     table_list->mdl_request.init(MDL_key::TABLE,
                                  table_list->db, table_list->table_name,
                                  MDL_EXCLUSIVE, MDL_TRANSACTION);
@@ -854,26 +845,10 @@
 
     case HA_ADMIN_TRY_ALTER:
     {
-<<<<<<< HEAD
-      uint save_flags;
-      Alter_info *alter_info= &lex->alter_info;
-
-      /* Store the original value of alter_info->flags */
-      save_flags= alter_info->flags;
-      /*
-        This is currently used only by InnoDB. ha_innobase::optimize() answers
-        "try with alter", so here we close the table, do an ALTER TABLE,
-        reopen the table and do ha_innobase::analyze() on it.
-        We have to end the row, so analyze could return more rows.
-      */
-      protocol->store(STRING_WITH_LEN("note"), system_charset_info);
-      if(alter_info->flags & ALTER_ADMIN_PARTITION)
-=======
       Alter_info *alter_info= &lex->alter_info;
 
       protocol->store(STRING_WITH_LEN("note"), system_charset_info);
       if (alter_info->flags & Alter_info::ALTER_ADMIN_PARTITION)
->>>>>>> 74ec9f77
       {
         protocol->store(STRING_WITH_LEN(
         "Table does not support optimize on partitions. All partitions "
@@ -885,11 +860,7 @@
         "Table does not support optimize, doing recreate + analyze instead"),
         system_charset_info);
       }
-<<<<<<< HEAD
-     if (protocol->write())
-=======
       if (protocol->write())
->>>>>>> 74ec9f77
         goto err;
 
       DBUG_PRINT("info", ("HA_ADMIN_TRY_ALTER, trying analyze..."));
@@ -909,19 +880,12 @@
 
       if (!result_code) // recreation went ok
       {
+        /* Clear the ticket released above. */
+        table->mdl_request.ticket= NULL;
         DEBUG_SYNC(thd, "ha_admin_open_ltable");
         table->mdl_request.set_type(MDL_SHARED_WRITE);
-<<<<<<< HEAD
-        /*
-          Reset the ALTER_ADMIN_PARTITION bit in alter_info->flags
-          to force analyze on all partitions.
-        */
-        alter_info->flags &= ~(ALTER_ADMIN_PARTITION);
-        if ((table->table= open_ltable(thd, table, lock_type, 0)))
-=======
         if (!open_temporary_tables(thd, table) &&
             (table->table= open_ltable(thd, table, lock_type, 0)))
->>>>>>> 74ec9f77
         {
           uint save_flags;
           /* Store the original value of alter_info->flags */
@@ -941,7 +905,6 @@
         }
         else
           result_code= -1; // open failed
-        alter_info->flags= save_flags;
       }
       /* Start a new row for the final status row */
       protocol->prepare_for_resend();
