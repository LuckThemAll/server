#ifndef HA_PARTITION_INCLUDED
#define HA_PARTITION_INCLUDED

/* Copyright 2005-2008 MySQL AB, 2008-2009 Sun Microsystems, Inc.

  This program is free software; you can redistribute it and/or modify
  it under the terms of the GNU General Public License as published by
  the Free Software Foundation; version 2 of the License.

  This program is distributed in the hope that it will be useful,
  but WITHOUT ANY WARRANTY; without even the implied warranty of
  MERCHANTABILITY or FITNESS FOR A PARTICULAR PURPOSE.  See the
  GNU General Public License for more details.

  You should have received a copy of the GNU General Public License
  along with this program; if not, write to the Free Software
  Foundation, Inc., 59 Temple Place, Suite 330, Boston, MA  02111-1307  USA */

#ifdef __GNUC__
#pragma interface				/* gcc class implementation */
#endif

enum partition_keywords
{ 
  PKW_HASH= 0, PKW_RANGE, PKW_LIST, PKW_KEY, PKW_MAXVALUE, PKW_LINEAR,
  PKW_COLUMNS
};

/*
  PARTITION_SHARE is a structure that will be shared amoung all open handlers
  The partition implements the minimum of what you will probably need.
*/

#ifdef NOT_USED
typedef struct st_partition_share
{
  char *table_name;
  uint table_name_length, use_count;
  mysql_mutex_t mutex;
  THR_LOCK lock;
} PARTITION_SHARE;
#endif

/**
  Partition specific ha_data struct.
  @todo: move all partition specific data from TABLE_SHARE here.
*/
typedef struct st_ha_data_partition
{
  ulonglong next_auto_inc_val;                 /**< first non reserved value */
  bool auto_inc_initialized;
  pthread_mutex_t mutex;
} HA_DATA_PARTITION;

#define PARTITION_BYTES_IN_POS 2
#define PARTITION_ENABLED_TABLE_FLAGS (HA_FILE_BASED | HA_REC_NOT_IN_SEQ)
#define PARTITION_DISABLED_TABLE_FLAGS (HA_CAN_GEOMETRY | \
                                        HA_CAN_FULLTEXT | \
                                        HA_DUPLICATE_POS | \
                                        HA_CAN_SQL_HANDLER | \
                                        HA_CAN_INSERT_DELAYED | \
                                        HA_PRIMARY_KEY_REQUIRED_FOR_POSITION)
class ha_partition :public handler
{
private:
  enum partition_index_scan_type
  {
    partition_index_read= 0,
    partition_index_first= 1,
    partition_index_first_unordered= 2,
    partition_index_last= 3,
    partition_index_read_last= 4,
    partition_read_range = 5,
    partition_no_index_scan= 6
  };
  /* Data for the partition handler */
  int  m_mode;                          // Open mode
  uint m_open_test_lock;                // Open test_if_locked
  char *m_file_buffer;                  // Buffer with names
  char *m_name_buffer_ptr;		// Pointer to first partition name
  plugin_ref *m_engine_array;           // Array of types of the handlers
  handler **m_file;                     // Array of references to handler inst.
  uint m_file_tot_parts;                // Debug
  handler **m_new_file;                 // Array of references to new handlers
  handler **m_reorged_file;             // Reorganised partitions
  handler **m_added_file;               // Added parts kept for errors
  partition_info *m_part_info;          // local reference to partition
  Field **m_part_field_array;           // Part field array locally to save acc
  uchar *m_ordered_rec_buffer;          // Row and key buffer for ord. idx scan
  /*
    Current index.
    When used in key_rec_cmp: If clustered pk, index compare
    must compare pk if given index is same for two rows.
    So normally m_curr_key_info[0]= current index and m_curr_key[1]= NULL,
    and if clustered pk, [0]= current index, [1]= pk, [2]= NULL
  */
  KEY *m_curr_key_info[3];              // Current index
  uchar *m_rec0;                        // table->record[0]
  QUEUE m_queue;                        // Prio queue used by sorted read
  /*
    Since the partition handler is a handler on top of other handlers, it
    is necessary to keep information about what the underlying handler
    characteristics is. It is not possible to keep any handler instances
    for this since the MySQL Server sometimes allocating the handler object
    without freeing them.
  */
  ulong m_low_byte_first;
  enum enum_handler_status
  {
    handler_not_initialized= 0,
    handler_initialized,
    handler_opened,
    handler_closed
  };
  enum_handler_status m_handler_status;

  uint m_reorged_parts;                  // Number of reorganised parts
  uint m_tot_parts;                      // Total number of partitions;
  uint m_num_locks;                       // For engines like ha_blackhole, which needs no locks
  uint m_last_part;                      // Last file that we update,write,read
  int m_lock_type;                       // Remembers type of last
                                         // external_lock
  part_id_range m_part_spec;             // Which parts to scan
  uint m_scan_value;                     // Value passed in rnd_init
                                         // call
  uint m_ref_length;                     // Length of position in this
                                         // handler object
  key_range m_start_key;                 // index read key range
  enum partition_index_scan_type m_index_scan_type;// What type of index
                                                   // scan
  uint m_top_entry;                      // Which partition is to
                                         // deliver next result
  uint m_rec_length;                     // Local copy of record length

  bool m_ordered;                        // Ordered/Unordered index scan
  bool m_pkey_is_clustered;              // Is primary key clustered
  bool m_create_handler;                 // Handler used to create table
  bool m_is_sub_partitioned;             // Is subpartitioned
  bool m_ordered_scan_ongoing;

  /*
    We keep track if all underlying handlers are MyISAM since MyISAM has a
    great number of extra flags not needed by other handlers.
  */
  bool m_myisam;                         // Are all underlying handlers
                                         // MyISAM
  /*
    We keep track of InnoDB handlers below since it requires proper setting
    of query_id in fields at index_init and index_read calls.
  */
  bool m_innodb;                        // Are all underlying handlers
                                        // InnoDB
  /*
    When calling extra(HA_EXTRA_CACHE) we do not pass this to the underlying
    handlers immediately. Instead we cache it and call the underlying
    immediately before starting the scan on the partition. This is to
    prevent allocating a READ CACHE for each partition in parallel when
    performing a full table scan on MyISAM partitioned table.
    This state is cleared by extra(HA_EXTRA_NO_CACHE).
  */
  bool m_extra_cache;
  uint m_extra_cache_size;

  void init_handler_variables();
  /*
    Variables for lock structures.
  */
  THR_LOCK_DATA lock;                   /* MySQL lock */
#ifdef NOT_USED
  PARTITION_SHARE *share;               /* Shared lock info */
#endif

  /* 
    TRUE <=> this object was created with ha_partition::clone and doesn't
    "own" the m_part_info structure.
  */
  bool is_clone;
  bool auto_increment_lock;             /**< lock reading/updating auto_inc */
  /**
    Flag to keep the auto_increment lock through out the statement.
    This to ensure it will work with statement based replication.
  */
  bool auto_increment_safe_stmt_log_lock;
  /** For optimizing ha_start_bulk_insert calls */
  MY_BITMAP m_bulk_insert_started;
  ha_rows   m_bulk_inserted_rows;
  /** used for prediction of start_bulk_insert rows */
  enum_monotonicity_info m_part_func_monotonicity_info;
public:
  handler *clone(MEM_ROOT *mem_root);
  virtual void set_part_info(partition_info *part_info)
  {
     m_part_info= part_info;
     m_is_sub_partitioned= part_info->is_sub_partitioned();
  }
  /*
    -------------------------------------------------------------------------
    MODULE create/delete handler object
    -------------------------------------------------------------------------
    Object create/delete methode. The normal called when a table object
    exists. There is also a method to create the handler object with only
    partition information. This is used from mysql_create_table when the
    table is to be created and the engine type is deduced to be the
    partition handler.
    -------------------------------------------------------------------------
  */
    ha_partition(handlerton *hton, TABLE_SHARE * table);
    ha_partition(handlerton *hton, partition_info * part_info);
   ~ha_partition();
  /*
    A partition handler has no characteristics in itself. It only inherits
    those from the underlying handlers. Here we set-up those constants to
    enable later calls of the methods to retrieve constants from the under-
    lying handlers. Returns false if not successful.
  */
   bool initialize_partition(MEM_ROOT *mem_root);

  /*
    -------------------------------------------------------------------------
    MODULE meta data changes
    -------------------------------------------------------------------------
    Meta data routines to CREATE, DROP, RENAME table and often used at
    ALTER TABLE (update_create_info used from ALTER TABLE and SHOW ..).

    update_table_comment is used in SHOW TABLE commands to provide a
    chance for the handler to add any interesting comments to the table
    comments not provided by the users comment.

    create_handler_files is called before opening a new handler object
    with openfrm to call create. It is used to create any local handler
    object needed in opening the object in openfrm
    -------------------------------------------------------------------------
  */
  virtual int delete_table(const char *from);
  virtual int rename_table(const char *from, const char *to);
  virtual int create(const char *name, TABLE *form,
		     HA_CREATE_INFO *create_info);
  virtual int create_handler_files(const char *name,
                                   const char *old_name, int action_flag,
                                   HA_CREATE_INFO *create_info);
  virtual void update_create_info(HA_CREATE_INFO *create_info);
  virtual char *update_table_comment(const char *comment);
  virtual int change_partitions(HA_CREATE_INFO *create_info,
                                const char *path,
                                ulonglong * const copied,
                                ulonglong * const deleted,
                                const uchar *pack_frm_data,
                                size_t pack_frm_len);
  virtual int drop_partitions(const char *path);
  virtual int rename_partitions(const char *path);
  bool get_no_parts(const char *name, uint *num_parts)
  {
    DBUG_ENTER("ha_partition::get_no_parts");
    *num_parts= m_tot_parts;
    DBUG_RETURN(0);
  }
  virtual void change_table_ptr(TABLE *table_arg, TABLE_SHARE *share);
  virtual bool check_if_incompatible_data(HA_CREATE_INFO *create_info,
                                          uint table_changes);
private:
  int prepare_for_rename();
  int copy_partitions(ulonglong * const copied, ulonglong * const deleted);
  void cleanup_new_partition(uint part_count);
  int prepare_new_partition(TABLE *table, HA_CREATE_INFO *create_info,
                            handler *file, const char *part_name,
                            partition_element *p_elem);
  /*
    delete_table, rename_table and create uses very similar logic which
    is packed into this routine.
  */
  uint del_ren_cre_table(const char *from, const char *to,
                         TABLE *table_arg, HA_CREATE_INFO *create_info);
  /*
    One method to create the table_name.par file containing the names of the
    underlying partitions, their engine and the number of partitions.
    And one method to read it in.
  */
  bool create_handler_file(const char *name);
  bool get_from_handler_file(const char *name, MEM_ROOT *mem_root);
  bool new_handlers_from_part_info(MEM_ROOT *mem_root);
  bool create_handlers(MEM_ROOT *mem_root);
  void clear_handler_file();
  int set_up_table_before_create(TABLE *table_arg,
                                 const char *partition_name_with_path,
                                 HA_CREATE_INFO *info,
                                 uint part_id,
                                 partition_element *p_elem);
  partition_element *find_partition_element(uint part_id);

public:

  /*
    -------------------------------------------------------------------------
    MODULE open/close object
    -------------------------------------------------------------------------
    Open and close handler object to ensure all underlying files and
    objects allocated and deallocated for query handling is handled
    properly.
    -------------------------------------------------------------------------

    A handler object is opened as part of its initialisation and before
    being used for normal queries (not before meta-data changes always.
    If the object was opened it will also be closed before being deleted.
  */
  virtual int open(const char *name, int mode, uint test_if_locked);
  virtual int close(void);

  /*
    -------------------------------------------------------------------------
    MODULE start/end statement
    -------------------------------------------------------------------------
    This module contains methods that are used to understand start/end of
    statements, transaction boundaries, and aid for proper concurrency
    control.
    The partition handler need not implement abort and commit since this
    will be handled by any underlying handlers implementing transactions.
    There is only one call to each handler type involved per transaction
    and these go directly to the handlers supporting transactions
    currently InnoDB, BDB and NDB).
    -------------------------------------------------------------------------
  */
  virtual THR_LOCK_DATA **store_lock(THD * thd, THR_LOCK_DATA ** to,
				     enum thr_lock_type lock_type);
  virtual int external_lock(THD * thd, int lock_type);
  /*
    When table is locked a statement is started by calling start_stmt
    instead of external_lock
  */
  virtual int start_stmt(THD * thd, thr_lock_type lock_type);
  /*
    Lock count is number of locked underlying handlers (I assume)
  */
  virtual uint lock_count(void) const;
  /*
    Call to unlock rows not to be updated in transaction
  */
  virtual void unlock_row();
  /*
    Check if semi consistent read
  */
  virtual bool was_semi_consistent_read();
  /*
    Call to hint about semi consistent read
  */
  virtual void try_semi_consistent_read(bool);

  /*
    -------------------------------------------------------------------------
    MODULE change record
    -------------------------------------------------------------------------
    This part of the handler interface is used to change the records
    after INSERT, DELETE, UPDATE, REPLACE method calls but also other
    special meta-data operations as ALTER TABLE, LOAD DATA, TRUNCATE.
    -------------------------------------------------------------------------

    These methods are used for insert (write_row), update (update_row)
    and delete (delete_row). All methods to change data always work on
    one row at a time. update_row and delete_row also contains the old
    row.
    delete_all_rows will delete all rows in the table in one call as a
    special optimisation for DELETE from table;

    Bulk inserts are supported if all underlying handlers support it.
    start_bulk_insert and end_bulk_insert is called before and after a
    number of calls to write_row.
  */
  virtual int write_row(uchar * buf);
  virtual int update_row(const uchar * old_data, uchar * new_data);
  virtual int delete_row(const uchar * buf);
  virtual int delete_all_rows(void);
  virtual void start_bulk_insert(ha_rows rows);
  virtual int end_bulk_insert();
private:
  ha_rows guess_bulk_insert_rows();
  void start_part_bulk_insert(THD *thd, uint part_id);
  long estimate_read_buffer_size(long original_size);
public:

  virtual bool is_fatal_error(int error, uint flags)
  {
    if (!handler::is_fatal_error(error, flags) ||
        error == HA_ERR_NO_PARTITION_FOUND)
      return FALSE;
    return TRUE;
  }
  /*
    -------------------------------------------------------------------------
    MODULE full table scan
    -------------------------------------------------------------------------
    This module is used for the most basic access method for any table
    handler. This is to fetch all data through a full table scan. No
    indexes are needed to implement this part.
    It contains one method to start the scan (rnd_init) that can also be
    called multiple times (typical in a nested loop join). Then proceeding
    to the next record (rnd_next) and closing the scan (rnd_end).
    To remember a record for later access there is a method (position)
    and there is a method used to retrieve the record based on the stored
    position.
    The position can be a file position, a primary key, a ROWID dependent
    on the handler below.
    -------------------------------------------------------------------------
  */
  /*
    unlike index_init(), rnd_init() can be called two times
    without rnd_end() in between (it only makes sense if scan=1).
    then the second call should prepare for the new table scan
    (e.g if rnd_init allocates the cursor, second call should
    position it to the start of the table, no need to deallocate
    and allocate it again
  */
  virtual int rnd_init(bool scan);
  virtual int rnd_end();
  virtual int rnd_next(uchar * buf);
  virtual int rnd_pos(uchar * buf, uchar * pos);
  virtual int rnd_pos_by_record(uchar *record);
  virtual void position(const uchar * record);

  /*
    -------------------------------------------------------------------------
    MODULE index scan
    -------------------------------------------------------------------------
    This part of the handler interface is used to perform access through
    indexes. The interface is defined as a scan interface but the handler
    can also use key lookup if the index is a unique index or a primary
    key index.
    Index scans are mostly useful for SELECT queries but are an important
    part also of UPDATE, DELETE, REPLACE and CREATE TABLE table AS SELECT
    and so forth.
    Naturally an index is needed for an index scan and indexes can either
    be ordered, hash based. Some ordered indexes can return data in order
    but not necessarily all of them.
    There are many flags that define the behavior of indexes in the
    various handlers. These methods are found in the optimizer module.
    -------------------------------------------------------------------------

    index_read is called to start a scan of an index. The find_flag defines
    the semantics of the scan. These flags are defined in
    include/my_base.h
    index_read_idx is the same but also initializes index before calling doing
    the same thing as index_read. Thus it is similar to index_init followed
    by index_read. This is also how we implement it.

    index_read/index_read_idx does also return the first row. Thus for
    key lookups, the index_read will be the only call to the handler in
    the index scan.

    index_init initializes an index before using it and index_end does
    any end processing needed.
  */
  virtual int index_read_map(uchar * buf, const uchar * key,
                             key_part_map keypart_map,
                             enum ha_rkey_function find_flag);
  virtual int index_init(uint idx, bool sorted);
  virtual int index_end();

  /*
    These methods are used to jump to next or previous entry in the index
    scan. There are also methods to jump to first and last entry.
  */
  virtual int index_next(uchar * buf);
  virtual int index_prev(uchar * buf);
  virtual int index_first(uchar * buf);
  virtual int index_last(uchar * buf);
  virtual int index_next_same(uchar * buf, const uchar * key, uint keylen);
  virtual int index_read_last_map(uchar * buf, const uchar * key,
                                  key_part_map keypart_map);

  /*
    read_first_row is virtual method but is only implemented by
    handler.cc, no storage engine has implemented it so neither
    will the partition handler.
    
    virtual int read_first_row(uchar *buf, uint primary_key);
  */

  /*
    We don't implement multi read range yet, will do later.
    virtual int read_multi_range_first(KEY_MULTI_RANGE **found_range_p,
    KEY_MULTI_RANGE *ranges, uint range_count,
    bool sorted, HANDLER_BUFFER *buffer);
    virtual int read_multi_range_next(KEY_MULTI_RANGE **found_range_p);
  */


  virtual int read_range_first(const key_range * start_key,
			       const key_range * end_key,
			       bool eq_range, bool sorted);
  virtual int read_range_next();

private:
  int common_index_read(uchar * buf, bool have_start_key);
  int common_first_last(uchar * buf);
  int partition_scan_set_up(uchar * buf, bool idx_read_flag);
  int handle_unordered_next(uchar * buf, bool next_same);
  int handle_unordered_scan_next_partition(uchar * buf);
  uchar *queue_buf(uint part_id)
    {
      return (m_ordered_rec_buffer +
              (part_id * (m_rec_length + PARTITION_BYTES_IN_POS)));
    }
  uchar *rec_buf(uint part_id)
    {
      return (queue_buf(part_id) +
              PARTITION_BYTES_IN_POS);
    }
  int handle_ordered_index_scan(uchar * buf, bool reverse_order);
  int handle_ordered_next(uchar * buf, bool next_same);
  int handle_ordered_prev(uchar * buf);
  void return_top_record(uchar * buf);
  void column_bitmaps_signal();
public:
  /*
    -------------------------------------------------------------------------
    MODULE information calls
    -------------------------------------------------------------------------
    This calls are used to inform the handler of specifics of the ongoing
    scans and other actions. Most of these are used for optimisation
    purposes.
    -------------------------------------------------------------------------
  */
  virtual int info(uint);
  void get_dynamic_partition_info(PARTITION_INFO *stat_info,
                                  uint part_id);
  virtual int extra(enum ha_extra_function operation);
  virtual int extra_opt(enum ha_extra_function operation, ulong cachesize);
  virtual int reset(void);

private:
  static const uint NO_CURRENT_PART_ID;
  int loop_extra(enum ha_extra_function operation);
  void late_extra_cache(uint partition_id);
  void late_extra_no_cache(uint partition_id);
  void prepare_extra_cache(uint cachesize);
public:

  /*
    -------------------------------------------------------------------------
    MODULE optimiser support
    -------------------------------------------------------------------------
    -------------------------------------------------------------------------
  */

  /*
    NOTE !!!!!!
     -------------------------------------------------------------------------
     -------------------------------------------------------------------------
     One important part of the public handler interface that is not depicted in
     the methods is the attribute records

     which is defined in the base class. This is looked upon directly and is
     set by calling info(HA_STATUS_INFO) ?
     -------------------------------------------------------------------------
  */

  /*
    keys_to_use_for_scanning can probably be implemented as the
    intersection of all underlying handlers if mixed handlers are used.
    This method is used to derive whether an index can be used for
    index-only scanning when performing an ORDER BY query.
    Only called from one place in sql_select.cc
  */
  virtual const key_map *keys_to_use_for_scanning();

  /*
    Called in test_quick_select to determine if indexes should be used.
  */
  virtual double scan_time();

  /*
    The next method will never be called if you do not implement indexes.
  */
  virtual double read_time(uint index, uint ranges, ha_rows rows);
  /*
    For the given range how many records are estimated to be in this range.
    Used by optimiser to calculate cost of using a particular index.
  */
  virtual ha_rows records_in_range(uint inx, key_range * min_key,
				   key_range * max_key);

  /*
    Upper bound of number records returned in scan is sum of all
    underlying handlers.
  */
  virtual ha_rows estimate_rows_upper_bound();

  /*
    table_cache_type is implemented by the underlying handler but all
    underlying handlers must have the same implementation for it to work.
  */
  virtual uint8 table_cache_type();
  virtual ha_rows records();

  /*
    -------------------------------------------------------------------------
    MODULE print messages
    -------------------------------------------------------------------------
    This module contains various methods that returns text messages for
    table types, index type and error messages.
    -------------------------------------------------------------------------
  */
  /*
    The name of the index type that will be used for display
    Here we must ensure that all handlers use the same index type
    for each index created.
  */
  virtual const char *index_type(uint inx);

  /* The name of the table type that will be used for display purposes */
  virtual const char *table_type() const;

  /* The name of the row type used for the underlying tables. */
  virtual enum row_type get_row_type() const;

  /*
     Handler specific error messages
  */
  virtual void print_error(int error, myf errflag);
  virtual bool get_error_message(int error, String * buf);
  /*
   -------------------------------------------------------------------------
    MODULE handler characteristics
    -------------------------------------------------------------------------
    This module contains a number of methods defining limitations and
    characteristics of the handler. The partition handler will calculate
    this characteristics based on underlying handler characteristics.
    -------------------------------------------------------------------------

    This is a list of flags that says what the storage engine
    implements. The current table flags are documented in handler.h
    The partition handler will support whatever the underlying handlers
    support except when specifically mentioned below about exceptions
    to this rule.
    NOTE: This cannot be cached since it can depend on TRANSACTION ISOLATION
    LEVEL which is dynamic, see bug#39084.

    HA_READ_RND_SAME:
    Not currently used. (Means that the handler supports the rnd_same() call)
    (MyISAM, HEAP)

    HA_TABLE_SCAN_ON_INDEX:
    Used to avoid scanning full tables on an index. If this flag is set then
    the handler always has a primary key (hidden if not defined) and this
    index is used for scanning rather than a full table scan in all
    situations.
    (InnoDB, BDB, Federated)

    HA_REC_NOT_IN_SEQ:
    This flag is set for handlers that cannot guarantee that the rows are
    returned accroding to incremental positions (0, 1, 2, 3...).
    This also means that rnd_next() should return HA_ERR_RECORD_DELETED
    if it finds a deleted row.
    (MyISAM (not fixed length row), BDB, HEAP, NDB, InooDB)

    HA_CAN_GEOMETRY:
    Can the storage engine handle spatial data.
    Used to check that no spatial attributes are declared unless
    the storage engine is capable of handling it.
    (MyISAM)

    HA_FAST_KEY_READ:
    Setting this flag indicates that the handler is equally fast in
    finding a row by key as by position.
    This flag is used in a very special situation in conjunction with
    filesort's. For further explanation see intro to init_read_record.
    (BDB, HEAP, InnoDB)

    HA_NULL_IN_KEY:
    Is NULL values allowed in indexes.
    If this is not allowed then it is not possible to use an index on a
    NULLable field.
    (BDB, HEAP, MyISAM, NDB, InnoDB)

    HA_DUPLICATE_POS:
    Tells that we can the position for the conflicting duplicate key
    record is stored in table->file->dupp_ref. (insert uses rnd_pos() on
    this to find the duplicated row)
    (MyISAM)

    HA_CAN_INDEX_BLOBS:
    Is the storage engine capable of defining an index of a prefix on
    a BLOB attribute.
    (BDB, Federated, MyISAM, InnoDB)

    HA_AUTO_PART_KEY:
    Auto increment fields can be part of a multi-part key. For second part
    auto-increment keys, the auto_incrementing is done in handler.cc
    (BDB, Federated, MyISAM, NDB)

    HA_REQUIRE_PRIMARY_KEY:
    Can't define a table without primary key (and cannot handle a table
    with hidden primary key)
    (No handler has this limitation currently)

    HA_STATS_RECORDS_IS_EXACT:
    Does the counter of records after the info call specify an exact
    value or not. If it does this flag is set.
    Only MyISAM and HEAP uses exact count.

    HA_CAN_INSERT_DELAYED:
    Can the storage engine support delayed inserts.
    To start with the partition handler will not support delayed inserts.
    Further investigation needed.
    (HEAP, MyISAM)

    HA_PRIMARY_KEY_IN_READ_INDEX:
    This parameter is set when the handler will also return the primary key
    when doing read-only-key on another index.

    HA_NOT_DELETE_WITH_CACHE:
    Seems to be an old MyISAM feature that is no longer used. No handler
    has it defined but it is checked in init_read_record.
    Further investigation needed.
    (No handler defines it)

    HA_NO_PREFIX_CHAR_KEYS:
    Indexes on prefixes of character fields is not allowed.
    (NDB)

    HA_CAN_FULLTEXT:
    Does the storage engine support fulltext indexes
    The partition handler will start by not supporting fulltext indexes.
    (MyISAM)

    HA_CAN_SQL_HANDLER:
    Can the HANDLER interface in the MySQL API be used towards this
    storage engine.
    (MyISAM, InnoDB)

    HA_NO_AUTO_INCREMENT:
    Set if the storage engine does not support auto increment fields.
    (Currently not set by any handler)

    HA_HAS_CHECKSUM:
    Special MyISAM feature. Has special SQL support in CREATE TABLE.
    No special handling needed by partition handler.
    (MyISAM)

    HA_FILE_BASED:
    Should file names always be in lower case (used by engines
    that map table names to file names.
    Since partition handler has a local file this flag is set.
    (BDB, Federated, MyISAM)

    HA_CAN_BIT_FIELD:
    Is the storage engine capable of handling bit fields?
    (MyISAM, NDB)

    HA_NEED_READ_RANGE_BUFFER:
    Is Read Multi-Range supported => need multi read range buffer
    This parameter specifies whether a buffer for read multi range
    is needed by the handler. Whether the handler supports this
    feature or not is dependent of whether the handler implements
    read_multi_range* calls or not. The only handler currently
    supporting this feature is NDB so the partition handler need
    not handle this call. There are methods in handler.cc that will
    transfer those calls into index_read and other calls in the
    index scan module.
    (NDB)

    HA_PRIMARY_KEY_REQUIRED_FOR_POSITION:
    Does the storage engine need a PK for position?
    Used with hidden primary key in InnoDB.
    Hidden primary keys cannot be supported by partitioning, since the
    partitioning expressions columns must be a part of the primary key.
    (InnoDB)

    HA_FILE_BASED is always set for partition handler since we use a
    special file for handling names of partitions, engine types.
    HA_REC_NOT_IN_SEQ is always set for partition handler since we cannot
    guarantee that the records will be returned in sequence.
    HA_CAN_GEOMETRY, HA_CAN_FULLTEXT, HA_CAN_SQL_HANDLER, HA_DUPLICATE_POS,
    HA_CAN_INSERT_DELAYED, HA_PRIMARY_KEY_REQUIRED_FOR_POSITION is disabled
    until further investigated.
  */
  virtual Table_flags table_flags() const
  {
    DBUG_ENTER("ha_partition::table_flags");
    if (m_handler_status < handler_initialized ||
        m_handler_status >= handler_closed)
      DBUG_RETURN(PARTITION_ENABLED_TABLE_FLAGS);

    DBUG_RETURN((m_file[0]->ha_table_flags() &
                 ~(PARTITION_DISABLED_TABLE_FLAGS)) |
                (PARTITION_ENABLED_TABLE_FLAGS));
  }

  /*
    This is a bitmap of flags that says how the storage engine
    implements indexes. The current index flags are documented in
    handler.h. If you do not implement indexes, just return zero
    here.

    part is the key part to check. First key part is 0
    If all_parts it's set, MySQL want to know the flags for the combined
    index up to and including 'part'.

    HA_READ_NEXT:
    Does the index support read next, this is assumed in the server
    code and never checked so all indexes must support this.
    Note that the handler can be used even if it doesn't have any index.
    (BDB, HEAP, MyISAM, Federated, NDB, InnoDB)

    HA_READ_PREV:
    Can the index be used to scan backwards.
    (BDB, HEAP, MyISAM, NDB, InnoDB)

    HA_READ_ORDER:
    Can the index deliver its record in index order. Typically true for
    all ordered indexes and not true for hash indexes.
    In first step this is not true for partition handler until a merge
    sort has been implemented in partition handler.
    Used to set keymap part_of_sortkey
    This keymap is only used to find indexes usable for resolving an ORDER BY
    in the query. Thus in most cases index_read will work just fine without
    order in result production. When this flag is set it is however safe to
    order all output started by index_read since most engines do this. With
    read_multi_range calls there is a specific flag setting order or not
    order so in those cases ordering of index output can be avoided.
    (BDB, InnoDB, HEAP, MyISAM, NDB)

    HA_READ_RANGE:
    Specify whether index can handle ranges, typically true for all
    ordered indexes and not true for hash indexes.
    Used by optimiser to check if ranges (as key >= 5) can be optimised
    by index.
    (BDB, InnoDB, NDB, MyISAM, HEAP)

    HA_ONLY_WHOLE_INDEX:
    Can't use part key searches. This is typically true for hash indexes
    and typically not true for ordered indexes.
    (Federated, NDB, HEAP)

    HA_KEYREAD_ONLY:
    Does the storage engine support index-only scans on this index.
    Enables use of HA_EXTRA_KEYREAD and HA_EXTRA_NO_KEYREAD
    Used to set key_map keys_for_keyread and to check in optimiser for
    index-only scans.  When doing a read under HA_EXTRA_KEYREAD the handler
    only have to fill in the columns the key covers. If
    HA_PRIMARY_KEY_IN_READ_INDEX is set then also the PRIMARY KEY columns
    must be updated in the row.
    (BDB, InnoDB, MyISAM)
  */
  virtual ulong index_flags(uint inx, uint part, bool all_parts) const
  {
    return m_file[0]->index_flags(inx, part, all_parts);
  }

  /**
    wrapper function for handlerton alter_table_flags, since
    the ha_partition_hton cannot know all its capabilities
  */
  virtual uint alter_table_flags(uint flags);
  /*
     extensions of table handler files
  */
  virtual const char **bas_ext() const;
  /*
    unireg.cc will call the following to make sure that the storage engine
    can handle the data it is about to send.

    The maximum supported values is the minimum of all handlers in the table
  */
  uint min_of_the_max_uint(uint (handler::*operator_func)(void) const) const; 
  virtual uint max_supported_record_length() const;
  virtual uint max_supported_keys() const;
  virtual uint max_supported_key_parts() const;
  virtual uint max_supported_key_length() const;
  virtual uint max_supported_key_part_length() const;

  /*
    All handlers in a partitioned table must have the same low_byte_first
  */
  virtual bool low_byte_first() const
  { return m_low_byte_first; }

  /*
    The extra record buffer length is the maximum needed by all handlers.
    The minimum record length is the maximum of all involved handlers.
  */
  virtual uint extra_rec_buf_length() const;
  virtual uint min_record_length(uint options) const;

  /*
    Primary key is clustered can only be true if all underlying handlers have
    this feature.
  */
  virtual bool primary_key_is_clustered()
  { return m_pkey_is_clustered; }

  /*
    -------------------------------------------------------------------------
    MODULE compare records
    -------------------------------------------------------------------------
    cmp_ref checks if two references are the same. For most handlers this is
    a simple memcmp of the reference. However some handlers use primary key
    as reference and this can be the same even if memcmp says they are
    different. This is due to character sets and end spaces and so forth.
    For the partition handler the reference is first two bytes providing the
    partition identity of the referred record and then the reference of the
    underlying handler.
    Thus cmp_ref for the partition handler always returns FALSE for records
    not in the same partition and uses cmp_ref on the underlying handler
    to check whether the rest of the reference part is also the same.
    -------------------------------------------------------------------------
  */
  virtual int cmp_ref(const uchar * ref1, const uchar * ref2);
  /*
    -------------------------------------------------------------------------
    MODULE auto increment
    -------------------------------------------------------------------------
    This module is used to handle the support of auto increments.

    This variable in the handler is used as part of the handler interface
    It is maintained by the parent handler object and should not be
    touched by child handler objects (see handler.cc for its use).

    auto_increment_column_changed
     -------------------------------------------------------------------------
  */
  virtual void get_auto_increment(ulonglong offset, ulonglong increment,
                                  ulonglong nb_desired_values,
                                  ulonglong *first_value,
                                  ulonglong *nb_reserved_values);
  virtual void release_auto_increment();
private:
  virtual int reset_auto_increment(ulonglong value);
  virtual void lock_auto_increment()
  {
    /* lock already taken */
    if (auto_increment_safe_stmt_log_lock)
      return;
    DBUG_ASSERT(table_share->ha_data && !auto_increment_lock);
    if(table_share->tmp_table == NO_TMP_TABLE)
    {
      auto_increment_lock= TRUE;
<<<<<<< HEAD
      pthread_mutex_lock(&table_share->LOCK_ha_data);
=======
      mysql_mutex_lock(&table_share->mutex);
>>>>>>> 97b8f8cf
    }
  }
  virtual void unlock_auto_increment()
  {
    DBUG_ASSERT(table_share->ha_data);
    /*
      If auto_increment_safe_stmt_log_lock is true, we have to keep the lock.
      It will be set to false and thus unlocked at the end of the statement by
      ha_partition::release_auto_increment.
    */
    if(auto_increment_lock && !auto_increment_safe_stmt_log_lock)
    {
<<<<<<< HEAD
      pthread_mutex_unlock(&table_share->LOCK_ha_data);
=======
      mysql_mutex_unlock(&table_share->mutex);
>>>>>>> 97b8f8cf
      auto_increment_lock= FALSE;
    }
  }
  virtual void set_auto_increment_if_higher(Field *field)
  {
    HA_DATA_PARTITION *ha_data= (HA_DATA_PARTITION*) table_share->ha_data;
    ulonglong nr= (((Field_num*) field)->unsigned_flag ||
                   field->val_int() > 0) ? field->val_int() : 0;
    lock_auto_increment();
    DBUG_ASSERT(ha_data->auto_inc_initialized == TRUE);
    /* must check when the mutex is taken */
    if (nr >= ha_data->next_auto_inc_val)
      ha_data->next_auto_inc_val= nr + 1;
    unlock_auto_increment();
  }

public:

  /*
     -------------------------------------------------------------------------
     MODULE initialize handler for HANDLER call
     -------------------------------------------------------------------------
     This method is a special InnoDB method called before a HANDLER query.
     -------------------------------------------------------------------------
  */
  virtual void init_table_handle_for_HANDLER();

  /*
    The remainder of this file defines the handler methods not implemented
    by the partition handler
  */

  /*
    -------------------------------------------------------------------------
    MODULE foreign key support
    -------------------------------------------------------------------------
    The following methods are used to implement foreign keys as supported by
    InnoDB. Implement this ??
    get_foreign_key_create_info is used by SHOW CREATE TABLE to get a textual
    description of how the CREATE TABLE part to define FOREIGN KEY's is done.
    free_foreign_key_create_info is used to free the memory area that provided
    this description.
    can_switch_engines checks if it is ok to switch to a new engine based on
    the foreign key info in the table.
    -------------------------------------------------------------------------

    virtual char* get_foreign_key_create_info()
    virtual void free_foreign_key_create_info(char* str)

    virtual int get_foreign_key_list(THD *thd,
    List<FOREIGN_KEY_INFO> *f_key_list)
    virtual uint referenced_by_foreign_key()
  */
    virtual bool can_switch_engines();
  /*
    -------------------------------------------------------------------------
    MODULE fulltext index
    -------------------------------------------------------------------------
    Fulltext stuff not yet.
    -------------------------------------------------------------------------
    virtual int ft_init() { return HA_ERR_WRONG_COMMAND; }
    virtual FT_INFO *ft_init_ext(uint flags,uint inx,const uchar *key,
    uint keylen)
    { return NULL; }
    virtual int ft_read(uchar *buf) { return HA_ERR_WRONG_COMMAND; }
  */

  /*
     -------------------------------------------------------------------------
     MODULE restart full table scan at position (MyISAM)
     -------------------------------------------------------------------------
     The following method is only used by MyISAM when used as
     temporary tables in a join.
     virtual int restart_rnd_next(uchar *buf, uchar *pos);
  */

  /*
    -------------------------------------------------------------------------
    MODULE on-line ALTER TABLE
    -------------------------------------------------------------------------
    These methods are in the handler interface. (used by innodb-plugin)
    They are used for on-line/fast alter table add/drop index:
    -------------------------------------------------------------------------
  */
  virtual int add_index(TABLE *table_arg, KEY *key_info, uint num_of_keys);
  virtual int prepare_drop_index(TABLE *table_arg, uint *key_num,
                                 uint num_of_keys);
  virtual int final_drop_index(TABLE *table_arg);

  /*
    -------------------------------------------------------------------------
    MODULE tablespace support
    -------------------------------------------------------------------------
    Admin of table spaces is not applicable to the partition handler (InnoDB)
    This means that the following method is not implemented:
    -------------------------------------------------------------------------
    virtual int discard_or_import_tablespace(my_bool discard)
  */

  /*
    -------------------------------------------------------------------------
    MODULE admin MyISAM
    -------------------------------------------------------------------------

    -------------------------------------------------------------------------
      OPTIMIZE TABLE, CHECK TABLE, ANALYZE TABLE and REPAIR TABLE are
      mapped to a routine that handles looping over a given set of
      partitions and those routines send a flag indicating to execute on
      all partitions.
    -------------------------------------------------------------------------
  */
    virtual int optimize(THD* thd, HA_CHECK_OPT *check_opt);
    virtual int analyze(THD* thd, HA_CHECK_OPT *check_opt);
    virtual int check(THD* thd, HA_CHECK_OPT *check_opt);
    virtual int repair(THD* thd, HA_CHECK_OPT *check_opt);
    virtual bool check_and_repair(THD *thd);
    virtual bool auto_repair() const;
    virtual bool is_crashed() const;

    private:
    int handle_opt_partitions(THD *thd, HA_CHECK_OPT *check_opt, uint flags);
    public:
  /*
    -------------------------------------------------------------------------
    Admin commands not supported currently (almost purely MyISAM routines)
    This means that the following methods are not implemented:
    -------------------------------------------------------------------------

    virtual int backup(TD* thd, HA_CHECK_OPT *check_opt);
    virtual int restore(THD* thd, HA_CHECK_OPT *check_opt);
    virtual int dump(THD* thd, int fd = -1);
    virtual int net_read_dump(NET* net);
    virtual uint checksum() const;
  */
  /* Enabled keycache for performance reasons, WL#4571 */
    virtual int assign_to_keycache(THD* thd, HA_CHECK_OPT *check_opt);
    virtual int preload_keys(THD* thd, HA_CHECK_OPT* check_opt);

  /*
    -------------------------------------------------------------------------
    MODULE enable/disable indexes
    -------------------------------------------------------------------------
    Enable/Disable Indexes are only supported by HEAP and MyISAM.
    -------------------------------------------------------------------------
  */
    virtual int disable_indexes(uint mode);
    virtual int enable_indexes(uint mode);
    virtual int indexes_are_disabled(void);

  /*
    -------------------------------------------------------------------------
    MODULE append_create_info
    -------------------------------------------------------------------------
    append_create_info is only used by MyISAM MERGE tables and the partition
    handler will not support this handler as underlying handler.
    Implement this??
    -------------------------------------------------------------------------
    virtual void append_create_info(String *packet)
  */
};

#endif /* HA_PARTITION_INCLUDED */<|MERGE_RESOLUTION|>--- conflicted
+++ resolved
@@ -933,11 +933,7 @@
     if(table_share->tmp_table == NO_TMP_TABLE)
     {
       auto_increment_lock= TRUE;
-<<<<<<< HEAD
-      pthread_mutex_lock(&table_share->LOCK_ha_data);
-=======
-      mysql_mutex_lock(&table_share->mutex);
->>>>>>> 97b8f8cf
+      mysql_mutex_lock(&table_share->LOCK_ha_data);
     }
   }
   virtual void unlock_auto_increment()
@@ -950,11 +946,7 @@
     */
     if(auto_increment_lock && !auto_increment_safe_stmt_log_lock)
     {
-<<<<<<< HEAD
-      pthread_mutex_unlock(&table_share->LOCK_ha_data);
-=======
-      mysql_mutex_unlock(&table_share->mutex);
->>>>>>> 97b8f8cf
+      mysql_mutex_unlock(&table_share->LOCK_ha_data);
       auto_increment_lock= FALSE;
     }
   }
