dnl -*- ksh -*-
dnl Process this file with autoconf to produce a configure script.

AC_PREREQ(2.52)dnl		Minimum Autoconf version required.

AC_INIT(sql/mysqld.cc)
AC_CANONICAL_SYSTEM
# The Docs Makefile.am parses this line!
# remember to also update version.c in ndb
<<<<<<< HEAD
AM_INIT_AUTOMAKE(mysql, 5.1.16-beta)
=======
AM_INIT_AUTOMAKE(mysql, 5.1.15-beta)
>>>>>>> d7889946
AM_CONFIG_HEADER(config.h)

PROTOCOL_VERSION=10
DOT_FRM_VERSION=6
# See the libtool docs for information on how to do shared lib versions.
SHARED_LIB_MAJOR_VERSION=15
SHARED_LIB_VERSION=$SHARED_LIB_MAJOR_VERSION:0:0
# Set all version vars based on $VERSION. How do we do this more elegant ?
# Remember that regexps needs to quote [ and ] since this is run through m4
MYSQL_NO_DASH_VERSION=`echo $VERSION | sed -e "s|[[a-z]]*-.*$||"`
MYSQL_BASE_VERSION=`echo $MYSQL_NO_DASH_VERSION | sed -e "s|\.[[^.]]*$||"`
MYSQL_VERSION_ID=`echo $MYSQL_NO_DASH_VERSION. | sed -e 's/[[^0-9.]]//g; s/\./  /g; s/ \([[0-9]]\) / 0\\1 /g; s/ //g'`

# The port should be constant for a LONG time
MYSQL_TCP_PORT_DEFAULT=3306
MYSQL_UNIX_ADDR_DEFAULT="/tmp/mysql.sock"

dnl Include m4 
sinclude(config/ac-macros/alloca.m4)
sinclude(config/ac-macros/check_cpu.m4)
sinclude(config/ac-macros/character_sets.m4)
sinclude(config/ac-macros/compiler_flag.m4)
sinclude(config/ac-macros/plugins.m4)
sinclude(config/ac-macros/ha_ndbcluster.m4)
sinclude(config/ac-macros/large_file.m4)
sinclude(config/ac-macros/misc.m4)
sinclude(config/ac-macros/readline.m4)
sinclude(config/ac-macros/ssl.m4)
sinclude(config/ac-macros/zlib.m4)

# Remember to add a directory sql/share/LANGUAGE
AVAILABLE_LANGUAGES="\
czech danish dutch english estonian french german greek hungarian \
italian japanese korean norwegian norwegian-ny polish portuguese \
romanian russian serbian slovak spanish swedish ukrainian"

#####
#####

AC_SUBST(MYSQL_NO_DASH_VERSION)
AC_SUBST(MYSQL_BASE_VERSION)
AC_SUBST(MYSQL_VERSION_ID)
AC_SUBST(PROTOCOL_VERSION)
AC_DEFINE_UNQUOTED([PROTOCOL_VERSION], [$PROTOCOL_VERSION],
                   [mysql client protocol version])
AC_SUBST(DOT_FRM_VERSION)
AC_DEFINE_UNQUOTED([DOT_FRM_VERSION], [$DOT_FRM_VERSION],
                   [Version of .frm files])
AC_SUBST(SHARED_LIB_MAJOR_VERSION)
AC_SUBST(SHARED_LIB_VERSION)
AC_SUBST(AVAILABLE_LANGUAGES)


# Canonicalize the configuration name.
SYSTEM_TYPE="$host_vendor-$host_os"
MACHINE_TYPE="$host_cpu"
AC_SUBST(SYSTEM_TYPE)
AC_DEFINE_UNQUOTED([SYSTEM_TYPE], ["$SYSTEM_TYPE"],
                   [Name of system, eg solaris])
AC_SUBST(MACHINE_TYPE)
AC_DEFINE_UNQUOTED([MACHINE_TYPE], ["$MACHINE_TYPE"],
                   [Machine type name, eg sun10])

# Detect intel x86 like processor
BASE_MACHINE_TYPE=$MACHINE_TYPE
case $MACHINE_TYPE in
  i?86) BASE_MACHINE_TYPE=i386 ;;
esac

# Save some variables and the command line options for mysqlbug
SAVE_ASFLAGS="$ASFLAGS"
SAVE_CFLAGS="$CFLAGS"
SAVE_CXXFLAGS="$CXXFLAGS"
SAVE_LDFLAGS="$LDFLAGS"
SAVE_CXXLDFLAGS="$CXXLDFLAGS"
CONF_COMMAND="$0 $ac_configure_args"
AC_SUBST(CONF_COMMAND)
AC_SUBST(SAVE_ASFLAGS)
AC_SUBST(SAVE_CFLAGS)
AC_SUBST(SAVE_CXXFLAGS)
AC_SUBST(SAVE_LDFLAGS)
AC_SUBST(SAVE_CXXLDFLAGS)
AC_SUBST(CXXLDFLAGS)

#AC_ARG_PROGRAM			# Automaticly invoked by AM_INIT_AUTOMAKE

AM_SANITY_CHECK
# This is needed is SUBDIRS is set
AC_PROG_MAKE_SET

##############################################################################
# The below section needs to be done before AC_PROG_CC
##############################################################################

# Hack for OS X/Darwin and Metrowerks CodeWarrior
AC_ARG_WITH(darwin-mwcc,
[  --with-darwin-mwcc      Use Metrowerks CodeWarrior wrappers on OS X/Darwin],[
 if [ "with_darwin_mwcc" = yes ] ; then
  builddir=`pwd`
  ccwrapper="$builddir/support-files/MacOSX/mwcc-wrapper"
  arwrapper="$builddir/support-files/MacOSX/mwar-wrapper"
  CC="$ccwrapper"
  CXX="$ccwrapper"
  LD="$ccwrapper"
  AR="$arwrapper"
  RANLIB=:
  export CC CXX LD AR RANLIB
  AC_SUBST(AR)
  AC_SUBST(RANLIB)
 fi
])

AM_CONDITIONAL(DARWIN_MWCC, test x$with_darwin_mwcc = xyes)

if test "x${CFLAGS-}" = x ; then
  cflags_is_set=no
else
  cflags_is_set=yes
fi

if test "x${CPPFLAGS-}" = x ; then
  cppflags_is_set=no
else
  cppflags_is_set=yes
fi

if test "x${LDFLAGS-}" = x ; then
  ldflags_is_set=no
else
  ldflags_is_set=yes
fi

################ End of section to be done before AC_PROG_CC #################

# The following hack should ensure that configure doesn't add optimizing
# or debugging flags to CFLAGS or CXXFLAGS
# C_EXTRA_FLAGS are flags that are automaticly added to both
# CFLAGS and CXXFLAGS
CFLAGS="$CFLAGS $C_EXTRA_FLAGS "
CXXFLAGS="$CXXFLAGS $C_EXTRA_FLAGS "

dnl Checks for programs.
AC_PROG_AWK
AC_PROG_CC
AC_PROG_CXX
AC_PROG_CPP

# Print version of CC and CXX compiler (if they support --version)
case $SYSTEM_TYPE in
  *netware*)
CC_VERSION=`$CC -version | grep -i version`
    ;;
  *)
CC_VERSION=`$CC --version | sed 1q`
    ;;
esac
if test $? -eq "0"
then
  AC_MSG_CHECKING("C Compiler version");
  AC_MSG_RESULT("$CC $CC_VERSION")
else
CC_VERSION=""
fi
AC_SUBST(CC_VERSION)
MYSQL_CHECK_CXX_VERSION

# Fix for sgi gcc / sgiCC which tries to emulate gcc
if test "$CC" = "sgicc"
then
  ac_cv_prog_gcc="no"
fi
if test "$CXX" = "sgi++"
then
  GXX="no"
fi

if test "$ac_cv_prog_gcc" = "yes"
then
  AS="$CC -c"
  AC_SUBST(AS)
else
  AC_PATH_PROG(AS, as, as)
fi

# Still need ranlib for readline; local static use only so no libtool.
AC_PROG_RANLIB
# We use libtool
#AC_LIBTOOL_WIN32_DLL
AC_PROG_LIBTOOL

# Ensure that we have --preserve-dup-deps defines, otherwise we get link
# problems of 'mysql' with CXX=g++
LIBTOOL="$LIBTOOL --preserve-dup-deps"
AC_SUBST(LIBTOOL)dnl

AC_SUBST(NM)dnl

# NM= "$NM -X64"
#archive_expsym_cmds= `echo "$archive_expsym_cmds" | sed -e '/"$(CC)"//'`
#archive_expsym_cmds= "$CC -q64 $archive_expsym_cmds"
#  CXXFLAGS=`echo "$CXXFLAGS -Werror" | sed -e 's/-fbranch-probabilities//; s/-Wall//; s/-ansi//; s/-pedantic//; s/-Wcheck//'`

#AC_LIBTOOL_DLOPEN AC_LIBTOOL_WIN32_DLL AC_DISABLE_FAST_INSTALL AC_DISABLE_SHARED AC_DISABLE_STATIC

# AC_PROG_INSTALL
AC_PROG_INSTALL
test -z "$INSTALL_SCRIPT" && INSTALL_SCRIPT='${INSTALL_PROGRAM}'

# Not critical since the generated file is distributed
AC_CHECK_PROGS(YACC, ['bison -y -p MYSQL'])
AC_CHECK_PROG(PDFMANUAL, pdftex, manual.pdf)
AC_CHECK_PROG(DVIS,      tex,    manual.dvi)

AC_MSG_CHECKING("return type of sprintf")

#check the return type of sprintf
case $SYSTEM_TYPE in
  *netware*)
    AC_DEFINE(SPRINTF_RETURNS_INT, [1]) AC_MSG_RESULT("int")
    ;;
  *)
AC_TRY_RUN([
  int main()
    {
      char* s = "hello";
      char buf[6];
      if((int)sprintf(buf, s) == strlen(s))
	return 0;
      
      return -1;
     }
   ],
   [AC_DEFINE(SPRINTF_RETURNS_INT, [1], [POSIX sprintf])
   AC_MSG_RESULT("int")],
   [AC_TRY_RUN([
 int main()
   {
     char* s = "hello";
     char buf[6];
     if((char*)sprintf(buf,s) == buf + strlen(s))
       return 0;
     return -1;
   }           ],
               [AC_DEFINE(SPRINTF_RETURNS_PTR, [1], [Broken sprintf])
                AC_MSG_RESULT("ptr")],
               [AC_DEFINE(SPRINTF_RETURNS_GARBAGE, [1], [Broken sprintf])
                AC_MSG_RESULT("garbage")])
   ])
    ;;
esac

AC_PATH_PROG(uname_prog, uname, no)

# We should go through this and put all the explictly system dependent
# stuff in one place
AC_MSG_CHECKING(operating system)
AC_CACHE_VAL(mysql_cv_sys_os,
[
if test "$uname_prog" != "no"; then
  mysql_cv_sys_os="`uname`"
else
  mysql_cv_sys_os="Not Solaris"
fi
])
AC_MSG_RESULT($mysql_cv_sys_os)

# This should be rewritten to use $target_os
case "$target_os" in
  sco3.2v5*) 
     CFLAGS="$CFLAGS -DSCO"
     CXXFLAGS="$CXXFLAGS -DSCO"
     LD='$(CC) $(CFLAGS)'
     case "$CFLAGS" in
       *-belf*) 
         AC_SYS_COMPILER_FLAG(-belf,sco_belf_option,CFLAGS,[],[
         case "$LDFLAGS" in
           *-belf*) ;;
           *) AC_MSG_WARN([Adding -belf option to ldflags.])
              LDFLAGS="$LDFLAGS -belf"
           ;;
         esac
         ])
       ;;
       *)
         AC_SYS_COMPILER_FLAG(-belf,sco_belf_option,CFLAGS,[],[
         case "$LDFLAGS" in
           *-belf*) ;;
           *)
	     AC_MSG_WARN([Adding -belf option to ldflags.])
             LDFLAGS="$LDFLAGS -belf"
           ;;
         esac
         ])
       ;;
     esac
  ;;
  sysv5UnixWare* | sysv5OpenUNIX8*) 
    if test "$GCC" != "yes"; then
      # Use the built-in alloca()
      CFLAGS="$CFLAGS -Kalloca"
    fi
    CXXFLAGS="$CXXFLAGS -DNO_CPLUSPLUS_ALLOCA"
  ;;
  sysv5SCO_SV6.0.0*)
    if test "$GCC" != "yes"; then
      # Use the built-in alloca()
      CFLAGS="$CFLAGS -Kalloca"
      CXXFLAGS="$CFLAGS -Kalloca"
      # Use no_implicit for templates
      CXXFLAGS="$CXXFLAGS -Tno_implicit"
      AC_DEFINE([HAVE_EXPLICIT_TEMPLATE_INSTANTIATION],
        [1], [Defined by configure. Use explicit template instantiation.])
    fi
  ;;
esac
AC_SUBST(CC)
AC_SUBST(CFLAGS)
AC_SUBST(CXX)
AC_SUBST(CXXFLAGS)
AC_SUBST(LD)
AC_SUBST(INSTALL_SCRIPT)

export CC CXX CFLAGS LD LDFLAGS AR ARFLAGS

if test "$GCC" = "yes"
then
  # mysqld requires -fno-implicit-templates.
  # Disable exceptions as they seams to create problems with gcc and threads.
  # mysqld doesn't use run-time-type-checking, so we disable it.
  # We should use -Wno-invalid-offsetof flag to disable some warnings from gcc
  # regarding offset() usage in C++ which are done in a safe manner in the
  # server
  CXXFLAGS="$CXXFLAGS -fno-implicit-templates -fno-exceptions -fno-rtti"
  AC_DEFINE([HAVE_EXPLICIT_TEMPLATE_INSTANTIATION],
    [1], [Defined by configure. Use explicit template instantiation.])
fi

MYSQL_PROG_AR

# libmysqlclient versioning when linked with GNU ld.
if $LD --version 2>/dev/null|grep -q GNU; then
  LD_VERSION_SCRIPT="-Wl,--version-script=\$(top_builddir)/libmysql/libmysql.ver"
  AC_CONFIG_FILES(libmysql/libmysql.ver)
fi
AC_SUBST(LD_VERSION_SCRIPT)

# Avoid bug in fcntl on some versions of linux
AC_MSG_CHECKING([if we should use 'skip-external-locking' as default for $target_os])
# Any variation of Linux
if expr "$target_os" : "[[Ll]]inux.*" > /dev/null
then
  MYSQLD_DEFAULT_SWITCHES="--skip-external-locking"
  TARGET_LINUX="true"
  AC_MSG_RESULT([yes])
  AC_DEFINE([TARGET_OS_LINUX], [1], [Whether we build for Linux])
else
  MYSQLD_DEFAULT_SWITCHES=""
  TARGET_LINUX="false"
  AC_MSG_RESULT([no])
fi
AC_SUBST(MYSQLD_DEFAULT_SWITCHES)
AC_SUBST(TARGET_LINUX)

dnl Find paths to some shell programs
AC_PATH_PROG(LN, ln, ln)
# This must be able to take a -f flag like normal unix ln.
AC_PATH_PROG(LN_CP_F, ln, ln)
if ! ( expr "$SYSTEM_TYPE" : ".*netware.*" > /dev/null ); then
# If ln -f does not exists use -s (AFS systems)
if test -n "$LN_CP_F"; then
  LN_CP_F="$LN_CP_F -s"
fi
fi

AC_PATH_PROG(MV, mv, mv)
AC_PATH_PROG(RM, rm, rm)
AC_PATH_PROG(CP, cp, cp)
AC_PATH_PROG(SED, sed, sed)
AC_PATH_PROG(CMP, cmp, cmp)
AC_PATH_PROG(CHMOD, chmod, chmod)
AC_PATH_PROG(HOSTNAME, hostname, hostname)
# Check for a GNU tar named 'gtar', or 'gnutar' (MacOS X) and
# fall back to 'tar' otherwise and hope that it's a GNU tar as well
AC_CHECK_PROGS(TAR, gnutar gtar tar)

dnl We use a path for perl so the script startup works
dnl We make sure to use perl, not perl5, in hopes that the RPMs will
dnl not depend on the perl5 binary being installed (probably a bug in RPM)
AC_PATH_PROG(PERL, perl, no)
if test "$PERL" != "no" && $PERL -e 'require 5' > /dev/null 2>&1
then
  PERL5=$PERL
else
  AC_PATH_PROG(PERL5, perl5, no)
  if test "$PERL5" != no
  then
    PERL=$PERL5
    ac_cv_path_PERL=$ac_cv_path_PERL5
  fi
fi

AC_SUBST(HOSTNAME)
AC_SUBST(PERL)
AC_SUBST(PERL5)

# icheck, used for ABI check
AC_PATH_PROG(ICHECK, icheck, no)
AC_SUBST(ICHECK)

# Lock for PS
AC_PATH_PROG(PS, ps, ps)
AC_MSG_CHECKING("how to check if pid exists")
PS=$ac_cv_path_PS
# Linux style
if $PS p $$ 2> /dev/null | grep `echo $0 | sed s/\-//` > /dev/null
then
  FIND_PROC="$PS p \$\$PID | grep -v grep | grep \$\$MYSQLD > /dev/null"
# Solaris
elif $PS -fp $$ 2> /dev/null | grep $0 > /dev/null
then
  FIND_PROC="$PS -p \$\$PID | grep -v grep | grep \$\$MYSQLD > /dev/null"
# BSD style
elif $PS -uaxww 2> /dev/null | grep $0 > /dev/null
then
  FIND_PROC="$PS -uaxww | grep -v grep | grep \$\$MYSQLD | grep \" \$\$PID \" > /dev/null"
# SysV style
elif $PS -ef 2> /dev/null | grep $0 > /dev/null
then
  FIND_PROC="$PS -ef | grep -v grep | grep \$\$MYSQLD | grep \" \$\$PID \" > /dev/null"
# Do anybody use this?
elif $PS $$ 2> /dev/null | grep $0 > /dev/null
then
  FIND_PROC="$PS \$\$PID | grep -v grep | grep \$\$MYSQLD > /dev/null"
else
  case $SYSTEM_TYPE in
    *freebsd*)
      FIND_PROC="$PS p \$\$PID | grep -v grep | grep \$\$MYSQLD > /dev/null"
      ;;
    *darwin*)
      FIND_PROC="$PS -uaxww | grep -v grep | grep \$\$MYSQLD | grep \" \$\$PID \" > /dev/null"
      ;;
    *cygwin*)
      FIND_PROC="$PS -e | grep -v grep | grep \$\$MYSQLD | grep \" \$\$PID \" > /dev/null"
      ;;
    *netware*)
      FIND_PROC=
      ;;
    *)
      AC_MSG_ERROR([Could not find the right ps switches. Which OS is this ?. See the Installation chapter in the Reference Manual.])
  esac
fi
AC_SUBST(FIND_PROC)
AC_MSG_RESULT("$FIND_PROC")

# Check if a pid is valid
AC_PATH_PROG(KILL, kill, kill)
AC_MSG_CHECKING("for kill switches")
if $ac_cv_path_KILL -0 $$
then
  CHECK_PID="$ac_cv_path_KILL -0 \$\$PID > /dev/null 2> /dev/null"
elif kill -s 0 $$
then
  CHECK_PID="$ac_cv_path_KILL -s 0 \$\$PID > /dev/null 2> /dev/null"
else
  AC_MSG_WARN([kill -0 to check for pid seems to fail])
    CHECK_PID="$ac_cv_path_KILL -s SIGCONT \$\$PID > /dev/null 2> /dev/null"
fi
AC_SUBST(CHECK_PID)
AC_MSG_RESULT("$CHECK_PID")

# We need an ANSI C compiler
AM_PROG_CC_STDC

# We need an assembler, too
AM_PROG_AS
CCASFLAGS="$CCASFLAGS $ASFLAGS"

# Check if we need noexec stack for assembler
AC_CHECK_NOEXECSTACK

if test "$am_cv_prog_cc_stdc" = "no"
then
  AC_MSG_ERROR([MySQL requires an ANSI C compiler (and a C++ compiler). Try gcc. See the Installation chapter in the Reference Manual.])
fi

NOINST_LDFLAGS="-static"

static_nss=""
STATIC_NSS_FLAGS=""
OTHER_LIBC_LIB=""
AC_ARG_WITH(other-libc,
 [  --with-other-libc=DIR   Link against libc and other standard libraries 
                          installed in the specified non-standard location 
                          overriding default. Originally added to be able to
                          link against glibc 2.2 without making the user 
                          upgrade the standard libc installation.],
 [
   other_libc_include="$withval/include"
   other_libc_lib="$withval/lib"
   with_other_libc="yes"
   enable_shared="no"
   all_is_static="yes"
   CFLAGS="$CFLAGS -I$other_libc_include"
   # There seems to be a feature in gcc that treats system and libc headers
   # silently when they violatate ANSI C++ standard, but it is strict otherwise
   # since gcc cannot now recognize that our headers are libc, we work around
   # by telling it to be permissive. Note that this option only works with
   # new versions of gcc (2.95.x and above)
   CXXFLAGS="$CXXFLAGS -fpermissive -I$other_libc_include"
   if test -f "$other_libc_lib/libnss_files.a"
   then
     # libc has been compiled with --enable-static-nss
     # we need special flags, but we will have to add those later
     STATIC_NSS_FLAGS="-lc -lnss_files -lnss_dns -lresolv"
     STATIC_NSS_FLAGS="$STATIC_NSS_FLAGS $STATIC_NSS_FLAGS"
     OTHER_LIBC_LIB="-static -L$other_libc_lib"
     static_nss=1
   else
     # this is a dirty hack. We if we detect static nss glibc in the special
     # location, we do not re-direct the linker to get libraries from there
     # during check. The reason is that if we did, we would have to find a
     # way to append the special static nss flags to LIBS every time we do
     # any check - this is definitely feasible, but not worthwhile the risk
     # of breaking other things. So for our purposes it would be sufficient
     # to assume that whoever is using static NSS knows what he is doing and
     # has sensible libraries in the regular location
     LDFLAGS="$LDFLAGS -static -L$other_libc_lib "
   fi
   
   # When linking against custom libc installed separately, we want to force
   # all binary builds to be static, including the build done by configure
   # itself to test for system features.
   with_mysqld_ldflags="-all-static"
   with_client_ldflags="-all-static"
   NOINST_LDFLAGS="-all-static"
 ],
 [
  other_libc_include=
  other_libc_lib=
  with_other_libc="no"
 ]
)
AC_SUBST(NOINST_LDFLAGS)

#
# Check if we are using Linux and a glibc compiled with static nss
# (this is true on the MySQL build machines to avoid NSS problems)
#

if test "$TARGET_LINUX" = "true" -a "$static_nss" = ""
then
  tmp=`nm /usr/lib/libc.a  | grep _nss_files_getaliasent_r`
  if test -n "$tmp"
  then
     STATIC_NSS_FLAGS="-lc -lnss_files -lnss_dns -lresolv"
     STATIC_NSS_FLAGS="$STATIC_NSS_FLAGS $STATIC_NSS_FLAGS"
     static_nss=1
  fi
fi


AC_ARG_WITH(server-suffix,
    [  --with-server-suffix    Append value to the version string.],
    [ MYSQL_SERVER_SUFFIX=`echo "$withval" | sed -e  's/^\(...................................\)..*$/\1/'` ],
    [ MYSQL_SERVER_SUFFIX= ]
    )
AC_SUBST(MYSQL_SERVER_SUFFIX)

# Set flags if we want to force to use pthreads
AC_ARG_WITH(pthread,
    [  --with-pthread          Force use of pthread library.],
    [ with_pthread=$withval ],
    [ with_pthread=no ]
    )

# Force use of thread libs LIBS
AC_ARG_WITH(named-thread-libs,
    [  --with-named-thread-libs=ARG
                          Use specified thread libraries instead of 
                          those automatically found by configure.],
    [ with_named_thread=$withval ],
    [ with_named_thread=no ]
    )

# Force use of a curses libs
AC_ARG_WITH(named-curses-libs,
    [  --with-named-curses-libs=ARG
                          Use specified curses libraries instead of 
                          those automatically found by configure.],
    [ with_named_curses=$withval ],
    [ with_named_curses=no ]
    )

# Make thread safe client
AC_ARG_ENABLE(thread-safe-client,
    [  --disable-thread-safe-client   
                          Compile the client without threads.],
    [ THREAD_SAFE_CLIENT=$enableval ],
    [ THREAD_SAFE_CLIENT=yes ]
    )

# compile with strings functions in assembler
AC_ARG_ENABLE(assembler,
    [  --enable-assembler      Use assembler versions of some string 
                          functions if available.],
    [ ENABLE_ASSEMBLER=$enableval ],
    [ ENABLE_ASSEMBLER=no ]
    )

AC_MSG_CHECKING(if we should use assembler functions)
# For now we only support assembler on i386 and sparc systems
AM_CONDITIONAL(ASSEMBLER_x86, test "$ENABLE_ASSEMBLER" = "yes" -a "$BASE_MACHINE_TYPE" = "i386" && $AS strings/strings-x86.s -o checkassembler >/dev/null 2>&1 && test -f checkassembler && (rm -f checkassembler; exit 0;))
AM_CONDITIONAL(ASSEMBLER_sparc32, test "$ENABLE_ASSEMBLER" = "yes" -a "$BASE_MACHINE_TYPE" = "sparc")
AM_CONDITIONAL(ASSEMBLER_sparc64, test "$ENABLE_ASSEMBLER" = "yes" -a "$BASE_MACHINE_TYPE" = "sparcv9")
AM_CONDITIONAL(ASSEMBLER, test "$ASSEMBLER_x86_TRUE" = "" -o "$ASSEMBLER_sparc32_TRUE" = "")

if test "$ASSEMBLER_TRUE" = ""
then
  AC_MSG_RESULT([yes])
else
  AC_MSG_RESULT([no])
fi


# Use this to set the place used for unix socket used to local communication.
AC_ARG_WITH(unix-socket-path,
    [  --with-unix-socket-path=SOCKET
                          Where to put the unix-domain socket.  SOCKET must be 
                          an absolute file name.],
    [ MYSQL_UNIX_ADDR=$withval ],
    [ MYSQL_UNIX_ADDR=$MYSQL_UNIX_ADDR_DEFAULT ]
    )
AC_SUBST(MYSQL_UNIX_ADDR)

AC_ARG_WITH(tcp-port,
    [  --with-tcp-port=port-number
                          Which port to use for MySQL services (default 3306)],
    [ MYSQL_TCP_PORT=$withval ],
    [ MYSQL_TCP_PORT=$MYSQL_TCP_PORT_DEFAULT ]
    )
AC_SUBST(MYSQL_TCP_PORT)
# We might want to document the assigned port in the manual.
AC_SUBST(MYSQL_TCP_PORT_DEFAULT)

# Use this to set the place used for unix socket used to local communication.
AC_ARG_WITH(mysqld-user,
    [  --with-mysqld-user=username   
                          What user the mysqld daemon shall be run as.],
    [ MYSQLD_USER=$withval ],
    [ MYSQLD_USER=mysql ]
    )
AC_SUBST(MYSQLD_USER)

# If we should allow LOAD DATA LOCAL
AC_MSG_CHECKING(If we should should enable LOAD DATA LOCAL by default)
AC_ARG_ENABLE(local-infile,
    [  --enable-local-infile   Enable LOAD DATA LOCAL INFILE (default: disabled)],
    [ ENABLED_LOCAL_INFILE=$enableval ],
    [ ENABLED_LOCAL_INFILE=no ]
    )
if test "$ENABLED_LOCAL_INFILE" = "yes"
then
  AC_MSG_RESULT([yes])
  AC_DEFINE([ENABLED_LOCAL_INFILE], [1],
            [If LOAD DATA LOCAL INFILE should be enabled by default])
else
  AC_MSG_RESULT([no])
fi

# If we should allow init-file, skip-grant-table and bootstrap options
AC_MSG_CHECKING(If we should should enable init-file, skip-grant-table options and bootstrap)
AC_ARG_ENABLE(grant-options,
    [  --disable-grant-options Disables the use of --init-file, --skip-grant-tables and --bootstrap options],
    [ mysql_grant_options_enabled=$enableval ],
    [ mysql_grant_options_enabled=yes ]
    )
if test "$mysql_grant_options_enabled" = "yes"
then
  AC_MSG_RESULT([yes])
else
  AC_DEFINE([DISABLE_GRANT_OPTIONS], [1],
            [Disables the use of --init-file, --skip-grant-tables and --bootstrap options])
  AC_MSG_RESULT([no])
fi

MYSQL_SYS_LARGEFILE

# Types that must be checked AFTER large file support is checked
AC_TYPE_SIZE_T

#--------------------------------------------------------------------
# Check for system header files
#--------------------------------------------------------------------

AC_HEADER_DIRENT
AC_HEADER_STDC
AC_HEADER_SYS_WAIT
AC_CHECK_HEADERS(fcntl.h float.h floatingpoint.h ieeefp.h limits.h \
 memory.h pwd.h select.h \
 stdlib.h stddef.h \
 strings.h string.h synch.h sys/mman.h sys/socket.h netinet/in.h arpa/inet.h \
 sys/timeb.h sys/types.h sys/un.h sys/vadvise.h sys/wait.h term.h \
 unistd.h utime.h sys/utime.h termio.h termios.h sched.h crypt.h alloca.h \
 sys/ioctl.h malloc.h sys/malloc.h sys/ipc.h sys/shm.h linux/config.h \
 sys/resource.h sys/param.h)

AC_CHECK_HEADERS([xfs/xfs.h])

#--------------------------------------------------------------------
# Check for system libraries. Adds the library to $LIBS
# and defines HAVE_LIBM etc
#--------------------------------------------------------------------

AC_CHECK_LIB(m, floor, [], AC_CHECK_LIB(m, __infinity))

AC_CHECK_LIB(nsl_r, gethostbyname_r, [],
  AC_CHECK_LIB(nsl, gethostbyname_r))
AC_CHECK_FUNC(gethostbyname_r)

AC_CHECK_FUNC(setsockopt, , AC_CHECK_LIB(socket, setsockopt))
AC_CHECK_FUNC(yp_get_default_domain, ,
  AC_CHECK_LIB(nsl, yp_get_default_domain))
AC_CHECK_FUNC(p2open, , AC_CHECK_LIB(gen, p2open))
# This may get things to compile even if bind-8 is installed
AC_CHECK_FUNC(bind, , AC_CHECK_LIB(bind, bind))
# Check if crypt() exists in libc or libcrypt, sets LIBS if needed
AC_SEARCH_LIBS(crypt, crypt, AC_DEFINE(HAVE_CRYPT, 1, [crypt]))

# For sem_xxx functions on Solaris 2.6
AC_CHECK_FUNC(sem_init, , AC_CHECK_LIB(posix4, sem_init))
MYSQL_CHECK_ZLIB_WITH_COMPRESS

# For large pages support
if test "$TARGET_LINUX" = "true"
then
  # For SHM_HUGETLB on Linux
  AC_CHECK_DECLS(SHM_HUGETLB, 
      AC_DEFINE([HAVE_LARGE_PAGES], [1], 
                [Define if you have large pages support])
      AC_DEFINE([HUGETLB_USE_PROC_MEMINFO], [1],
                [Define if /proc/meminfo shows the huge page size (Linux only)])
      , ,
      [
#include <sys/shm.h>
      ]
  )
fi

#--------------------------------------------------------------------
# Check for TCP wrapper support
#--------------------------------------------------------------------

AC_ARG_WITH(libwrap,
[  --with-libwrap[=DIR]      Compile in libwrap (tcp_wrappers) support],[
  case "$with_libwrap" in
  no) : ;;
  yes|*)
    _cppflags=${CPPFLAGS}
    _ldflags=${LDFLAGS}

    if test "$with_libwrap" != "yes"; then
      CPPFLAGS="${CPPFLAGS} -I$with_libwrap/include"
      LDFLAGS="${LDFLAGS} -L$with_libwrap/lib"
    fi

    _libs=${LIBS}
    AC_CHECK_HEADER(tcpd.h,
      LIBS="-lwrap $LIBS"
      AC_MSG_CHECKING(for TCP wrappers library -lwrap)
      AC_TRY_LINK([#include <tcpd.h>
int allow_severity = 0;
int deny_severity  = 0;

struct request_info *req;
],[hosts_access (req)],
        AC_MSG_RESULT(yes)
        AC_DEFINE([LIBWRAP], [1], [Define if you have -lwrap])
        AC_DEFINE([HAVE_LIBWRAP], [1], [Define if have -lwrap])
	if test "$with_libwrap" != "yes"; then
	    WRAPLIBS="-L${with_libwrap}/lib"
	fi
	WRAPLIBS="${WRAPLIBS} -lwrap",
        AC_MSG_RESULT(no)
        CPPFLAGS=${_cppflags} LDFLAGS=${_ldflags}),
      CPPFLAGS=${_cppflags} LDFLAGS=${_ldflags})
    LDFLAGS=${_ldflags} LIBS=${_libs}
    ;;
  esac
])
AC_SUBST(WRAPLIBS)

if test "$TARGET_LINUX" = "true"; then
  AC_ARG_WITH(pstack,
    [  --with-pstack           Use the pstack backtrace library],
    [ USE_PSTACK=$withval ],
    [ USE_PSTACK=no ])
  pstack_libs=
  pstack_dirs=
  if test "$USE_PSTACK" = yes -a "$TARGET_LINUX" = "true" -a "$BASE_MACHINE_TYPE" = "i386"
  then
    have_libiberty= have_libbfd=
    my_save_LIBS="$LIBS"
dnl I have no idea if this is a good test - can not find docs for libiberty  
    AC_CHECK_LIB([iberty], [fdmatch],
      [have_libiberty=yes
       AC_CHECK_LIB([bfd], [bfd_openr], [have_libbfd=yes], , [-liberty])])
    LIBS="$my_save_LIBS"

    if test x"$have_libiberty" = xyes -a x"$have_libbfd" = xyes
    then
      pstack_dirs='$(top_srcdir)'/pstack
      pstack_libs="../pstack/libpstack.a -lbfd -liberty"
      # We must link staticly when using pstack
      with_mysqld_ldflags="-all-static"
      AC_SUBST([pstack_dirs])
      AC_SUBST([pstack_libs])
      AC_DEFINE([USE_PSTACK], [1], [the pstack backtrace library])
dnl This check isn't needed, but might be nice to give some feedback....
dnl    AC_CHECK_HEADER(libiberty.h,
dnl      have_libiberty_h=yes,
dnl      have_libiberty_h=no)
    else
      USE_PSTACK="no"
    fi
  else
    USE_PSTACK="no"
  fi
fi
AM_CONDITIONAL(COMPILE_PSTACK, test "$USE_PSTACK" = "yes")
AC_MSG_CHECKING([if we should use pstack])
AC_MSG_RESULT([$USE_PSTACK])

# Check for gtty if termio.h doesn't exists
if test "$ac_cv_header_termio_h" = "no" -a "$ac_cv_header_termios_h" = "no"
then
  AC_CHECK_FUNC(gtty, , AC_CHECK_LIB(compat, gtty))
fi

# We make a special variable for non-threaded version of LIBS to avoid
# including thread libs into non-threaded version of MySQL client library.
# Later in this script LIBS will be augmented with a threads library.
NON_THREADED_LIBS="$LIBS"

AC_CHECK_TYPES([int8, uint8, int16, uint16, int32, uint32, int64, uint64,
                uchar, uint, ulong],[],[], [
#include <sys/types.h>
])
AC_CHECK_TYPES([in_addr_t], [], [], [
#include <sys/types.h>
#include <sys/socket.h>
#include <netinet/in.h>
#include <arpa/inet.h>
])
AC_CHECK_TYPES([fp_except], [], [], [
#include <sys/types.h>
#include <ieeefp.h>
])

#
# Some system specific hacks
#

MAX_C_OPTIMIZE="-O3"
MAX_CXX_OPTIMIZE="-O3"

case $SYSTEM_TYPE in
  *solaris2.7*)
    # Solaris 2.7 has a broken /usr/include/widec.h
    # Make a fixed copy in ./include
    AC_MSG_WARN([Fixing broken include files for $SYSTEM_TYPE])
    echo "  - Creating local copy of widec.h"
    if test ! -d include
    then
      mkdir ./include
    fi
    builddir=`pwd`
    sed -e "s|^#if[ 	]*!defined(lint) && !defined(__lint)|#if !defined\(lint\) \&\& !defined\(__lint\) \&\& !defined\(getwc\)|" < /usr/include/widec.h > include/widec.h
    CFLAGS="$CFLAGS -DHAVE_CURSES_H -I$builddir/include -DHAVE_RWLOCK_T"
    CXXFLAGS="$CXXFLAGS -DHAVE_CURSES_H -I$builddir/include -DHAVE_RWLOCK_T"
    ;;
  *solaris2.8*)
    # Solaris 2.8 has a broken /usr/include/widec.h
    # Make a fixed copy in ./include
    AC_MSG_WARN([Fixing broken include files for $SYSTEM_TYPE])
    echo "  - Creating local copy of widec.h"
    if test ! -d include
    then
      mkdir ./include
    fi
    builddir=`pwd`
    sed -e "s|^#if[ 	]*!defined(__lint)|#if !defined\(__lint\) \&\& !defined\(getwc\)|" < /usr/include/widec.h > include/widec.h
    CFLAGS="$CFLAGS -DHAVE_CURSES_H -I$builddir/include -DHAVE_RWLOCK_T"
    CXXFLAGS="$CXXFLAGS -DHAVE_CURSES_H -I$builddir/include -DHAVE_RWLOCK_T"
    ;;
  *solaris2.5.1*)
    AC_MSG_WARN([Enabling getpass() workaround for Solaris 2.5.1])
    CFLAGS="$CFLAGS -DHAVE_BROKEN_GETPASS -DSOLARIS -DHAVE_RWLOCK_T";
    CXXFLAGS="$CXXFLAGS -DHAVE_RWLOCK_T -DSOLARIS"
    ;;
  *solaris*)
    CFLAGS="$CFLAGS -DHAVE_RWLOCK_T"
    CXXFLAGS="$CXXFLAGS -DHAVE_RWLOCK_T"
    ;;
  *SunOS*)
    AC_MSG_WARN([Enabling getpass() workaround for SunOS])
    CFLAGS="$CFLAGS -DHAVE_BROKEN_GETPASS -DSOLARIS";
    ;;
  *hpux10.20*)
    AC_MSG_WARN([Enabling workarounds for hpux 10.20])
    CFLAGS="$CFLAGS -DHAVE_BROKEN_SNPRINTF -DSIGNALS_DONT_BREAK_READ -DDO_NOT_REMOVE_THREAD_WRAPPERS -DHPUX10 -DSIGNAL_WITH_VIO_CLOSE -DHAVE_BROKEN_PTHREAD_COND_TIMEDWAIT -DHAVE_POSIX1003_4a_MUTEX"
    CXXFLAGS="$CXXFLAGS -DHAVE_BROKEN_SNPRINTF -D_INCLUDE_LONGLONG -DSIGNALS_DONT_BREAK_READ -DDO_NOT_REMOVE_THREAD_WRAPPERS -DHPUX10 -DSIGNAL_WITH_VIO_CLOSE -DHAVE_BROKEN_PTHREAD_COND_TIMEDWAIT -DHAVE_POSIX1003_4a_MUTEX"
    if test "$with_named_thread" = "no"
    then 
      AC_MSG_WARN([Using --with-named-thread=-lpthread])
      with_named_thread="-lcma"
    fi
    ;;
  *hpux11.*)
    AC_MSG_WARN([Enabling workarounds for hpux 11])
    CFLAGS="$CFLAGS -DHPUX11  -DSNPRINTF_RETURN_TRUNC -DHAVE_BROKEN_PREAD -DDONT_USE_FINITE -DHAVE_BROKEN_GETPASS -DNO_FCNTL_NONBLOCK -DDO_NOT_REMOVE_THREAD_WRAPPERS -DHAVE_BROKEN_PTHREAD_COND_TIMEDWAIT"
    CXXFLAGS="$CXXFLAGS -DHPUX11  -DSNPRINTF_RETURN_TRUNC -DHAVE_BROKEN_PREAD -DDONT_USE_FINITE -D_INCLUDE_LONGLONG -DNO_FCNTL_NONBLOCK -DDO_NOT_REMOVE_THREAD_WRAPPERS -DHAVE_BROKEN_PTHREAD_COND_TIMEDWAIT"
    if test "$with_named_thread" = "no"
    then 
      AC_MSG_WARN([Using --with-named-thread=-lpthread])
      with_named_thread="-lpthread"
    fi
    # Fixes for HPUX 11.0 compiler
    if test "$ac_cv_prog_gcc" = "no"
    then
      CFLAGS="$CFLAGS -DHAVE_BROKEN_INLINE"
# set working flags first in line, letting override it (i. e. for debug):
      CXXFLAGS="+O2 $CXXFLAGS"
      MAX_C_OPTIMIZE=""
      MAX_CXX_OPTIMIZE=""
      ndb_cxxflags_fix="$ndb_cxxflags_fix -Aa"
    fi
    ;;
  *rhapsody*)
    if test "$ac_cv_prog_gcc" = "yes"
    then
      CPPFLAGS="$CPPFLAGS -traditional-cpp "
      CFLAGS="-DHAVE_CTHREADS_WRAPPER -DDO_NOT_REMOVE_THREAD_WRAPPERS"
      CXXFLAGS="-DHAVE_CTHREADS_WRAPPER"
      if test $with_named_curses = "no"
      then
	with_named_curses=""
      fi
    fi
    ;;
  *darwin5*)
    if test "$ac_cv_prog_gcc" = "yes"
    then
      FLAGS="-traditional-cpp -DHAVE_DARWIN5_THREADS -D_P1003_1B_VISIBLE -DSIGNAL_WITH_VIO_CLOSE -DSIGNALS_DONT_BREAK_READ -DHAVE_BROKEN_REALPATH"
      CFLAGS="$CFLAGS $FLAGS"
      CXXFLAGS="$CXXFLAGS $FLAGS"
      MAX_C_OPTIMIZE="-O"
      with_named_curses=""
    fi
    ;;
  *darwin6*)
    if test "$ac_cv_prog_gcc" = "yes"
    then
      FLAGS="-D_P1003_1B_VISIBLE -DSIGNAL_WITH_VIO_CLOSE -DSIGNALS_DONT_BREAK_READ -DHAVE_BROKEN_REALPATH"
      CFLAGS="$CFLAGS $FLAGS"
      CXXFLAGS="$CXXFLAGS $FLAGS"
      MAX_C_OPTIMIZE="-O"
    fi
    ;;
  *darwin*)
    AC_DEFINE([DEFAULT_SKIP_THREAD_PRIORITY], [1], [default to skip thread priority])
    if test "$ac_cv_prog_gcc" = "yes"
    then
      FLAGS="-D_P1003_1B_VISIBLE -DSIGNAL_WITH_VIO_CLOSE -DSIGNALS_DONT_BREAK_READ -DIGNORE_SIGHUP_SIGQUIT"
      CFLAGS="$CFLAGS $FLAGS"
      CXXFLAGS="$CXXFLAGS $FLAGS"
      MAX_C_OPTIMIZE="-O"
    fi
    ;;
  *freebsd*)
    AC_MSG_WARN([Adding fix for interrupted reads])
    OSVERSION=`sysctl -a | grep osreldate | awk '{ print $2 }'`
    if test "$OSVERSION" -gt "480100" && \
       test "$OSVERSION" -lt "500000" || \
       test "$OSVERSION" -gt "500109"
    then
       CXXFLAGS="$CXXFLAGS -DMYSQLD_NET_RETRY_COUNT=1000000"
    else
       CFLAGS="$CFLAGS -DHAVE_BROKEN_REALPATH"
       CXXFLAGS="$CXXFLAGS -DMYSQLD_NET_RETRY_COUNT=1000000 -DHAVE_BROKEN_REALPATH"
    fi
    ;;
  *netbsd*)
    AC_MSG_WARN([Adding flag -Dunix])
    CFLAGS="$CFLAGS -Dunix"
    CXXFLAGS="$CXXFLAGS -Dunix"
    OVERRIDE_MT_LD_ADD="\$(top_srcdir)/mit-pthreads/obj/libpthread.a"
    ;;
  *bsdi*)
    AC_MSG_WARN([Adding fix for BSDI])
    CFLAGS="$CFLAGS -D__BSD__ -DHAVE_BROKEN_REALPATH"
    AC_DEFINE_UNQUOTED([SOCKOPT_OPTLEN_TYPE], [size_t],
                       [Last argument to get/setsockopt])
    ;;
   *sgi-irix6*)
    if test "$with_named_thread" = "no"
    then 
      AC_MSG_WARN([Using --with-named-thread=-lpthread])
      with_named_thread="-lpthread"
    fi
    CXXFLAGS="$CXXFLAGS -D_BOOL"
    ;;
    *aix4.3*)
      AC_MSG_WARN([Adding defines for AIX])
      CFLAGS="$CFLAGS -Wa,-many -DUNDEF_HAVE_INITGROUPS -DSIGNALS_DONT_BREAK_READ"
      CXXFLAGS="$CXXFLAGS -Wa,-many -DUNDEF_HAVE_INITGROUPS -DSIGNALS_DONT_BREAK_READ"
    ;;
dnl Is this the right match for DEC OSF on alpha?
    *dec-osf*)
      if test "$ac_cv_prog_gcc" = "yes" && test "$host_cpu" = "alpha"
      then
	  AC_MSG_WARN([Adding defines for DEC OSF on alpha])
	  CFLAGS="$CFLAGS -mieee"
	  CXXFLAGS="$CXXFLAGS -mieee"
      fi
      AC_MSG_WARN([Adding defines for OSF1])
      # gethostbyname_r is deprecated and doesn't work ok on OSF1
      CFLAGS="$CFLAGS -DUNDEF_HAVE_GETHOSTBYNAME_R -DSNPRINTF_RETURN_TRUNC"
      CXXFLAGS="$CXXFLAGS -DUNDEF_HAVE_GETHOSTBYNAME_R -DSNPRINTF_RETURN_TRUNC"
      # fix to handle include of <stdint.h> correctly on OSF1 with cxx compiler
      CXXFLAGS="$CXXFLAGS -I/usr/include/cxx -I/usr/include/cxx_cname -I/usr/include -I/usr/include.dtk"
    ;;
  *netware*)
    # No need for curses library so set it to null
    with_named_curses=""

    # No thread library - in LibC
    with_named_thread=""
    
    #
    # Edit Makefile.in files.
    #
    echo -n "configuring Makefile.in files for NetWare... "
    for file in sql/Makefile.in extra/Makefile.in client/Makefile.in
    do
    # echo "#### $file ####"
      filedir="`dirname $file`"
      filebase="`basename $file`"
      filesed=$filedir/$filebase.sed
      #
      # Backup and always use original file
      #
      if test -f $file.bk
      then
        cp -fp $file.bk $file
      else
        cp -fp $file $file.bk
      fi
      case $file in
        sql/Makefile.in)
          # Use gen_lex_hash.linux instead of gen_lex_hash
          # Add library dependencies to mysqld_DEPENDENCIES
          lib_DEPENDENCIES="\$(pstack_libs) \$(openssl_libs) \$(yassl_libs)"
          cat > $filesed << EOF
s,\(\./gen_lex_hash\)\$(EXEEXT),\1.linux,
s%\(mysqld_DEPENDENCIES = \)%\1$lib_DEPENDENCIES %
EOF
          ;;
        extra/Makefile.in)
          cat > $filesed << EOF
s,\(extra/comp_err\)\$(EXEEXT),\1.linux,
EOF
          ;;
        libmysql/Makefile.in)
          cat > $filesed << EOF
s,libyassl.la,.libs/libyassl.a,
s,libtaocrypt.la,.libs/libtaocrypt.a,
EOF
          ;;
        libmysql_r/Makefile.in)
          cat > $filesed << EOF
s,libyassl.la,.libs/libyassl.a,
s,libtaocrypt.la,.libs/libtaocrypt.a,
EOF
          ;;
        client/Makefile.in)
          #
          cat > $filesed << EOF
s,libmysqlclient.la,.libs/libmysqlclient.a,
EOF
          ;;
      esac
      if `sed -f $filesed $file > $file.nw`;\
      then
        mv -f $file.nw $file
        rm -f $filesed
      else
        exit 1
      fi
      # wait for file system changes to complete
      sleep 1
    done
    echo "done"

    #
    # Make sure the following files are writable.
    #
    # When the files are retrieved from some source code control systems they are read-only.
    #
    echo -n "making sure specific build files are writable... "
    for file in \
        Docs/manual.chm \
        Docs/mysql.info \
        Docs/INSTALL-BINARY \
        INSTALL-SOURCE \
        COPYING
    do
      if test -e $file; then
        chmod +w $file
      fi
    done
    echo "done"

    ;;
esac


#---START: Used in for client configure
# Check if we threads are in libc or if we should use
# -lpthread, -lpthreads or mit-pthreads
# We have to check libc last because else it fails on Solaris 2.6

with_posix_threads="no"
# Search thread lib on Linux
if test "$with_named_thread" = "no"
then
    AC_MSG_CHECKING("Linux threads")
    if test "$TARGET_LINUX" = "true"
    then
        AC_MSG_RESULT("starting")
        # use getconf to check glibc contents
        AC_MSG_CHECKING("getconf GNU_LIBPTHREAD_VERSION")
        case `getconf GNU_LIBPTHREAD_VERSION | tr abcdefghijklmnopqrstuvwxyz ABCDEFGHIJKLMNOPQRSTUVWXYZ` in
        NPTL* )
                AC_MSG_RESULT("NPTL")
                AC_DEFINE([HAVE_NPTL], [1], [NPTL threads implementation])
                with_named_thread="-lpthread"
                ;;
        LINUXTHREADS* )
                AC_MSG_RESULT("Linuxthreads")
                AC_DEFINE([HAVE_LINUXTHREADS], [1], 
                      [Whether we are using Xavier Leroy's LinuxThreads])
                with_named_thread="-lpthread"
                ;;
        * )
                AC_MSG_RESULT("unknown")
                ;;
        esac
        if test "$with_named_thread" = "no"
        then
          # old method, check headers
          # Look for LinuxThreads.
          AC_MSG_CHECKING("LinuxThreads in header file comment")
          res=`grep Linuxthreads /usr/include/pthread.h 2>/dev/null | wc -l`
          if test "$res" -gt 0
          then
            AC_MSG_RESULT("Found")
            AC_DEFINE([HAVE_LINUXTHREADS], [1],
                  [Whether we are using Xavier Leroy's LinuxThreads])
            # Linux 2.0 sanity check
            AC_TRY_COMPILE([#include <sched.h>], [int a = sched_get_priority_min(1);], ,
                  AC_MSG_ERROR([Syntax error in sched.h. Change _P to __P in the /usr/include/sched.h file. See the Installation chapter in the Reference Manual]))
            # RedHat 5.0 does not work with dynamic linking of this. -static also
            # gives a speed increase in linux so it does not hurt on other systems.
            with_named_thread="-lpthread"
          else
            AC_MSG_RESULT("Not found")
            # If this is a linux machine we should barf
            AC_MSG_ERROR([This is a Linux system without a working getconf, 
and Linuxthreads was not found. Please install it (or a new glibc) and try again.  
See the Installation chapter in the Reference Manual for more information.])
          fi
        else
            AC_MSG_RESULT("no need to check headers")
        fi
        
        AC_MSG_CHECKING("for pthread_create in -lpthread");
        ac_save_LIBS="$LIBS"
        LIBS="$LIBS -lpthread"
        AC_TRY_LINK( [#include <pthread.h>],
              [ (void) pthread_create((pthread_t*) 0,(pthread_attr_t*) 0, 0, 0); ],
              AC_MSG_RESULT("yes"),
              [ AC_MSG_RESULT("no")
                AC_MSG_ERROR([
This is a Linux system claiming to support threads, either Linuxthreads or NPTL, but linking a test program failed.  
Please install one of these (or a new glibc) and try again.  
See the Installation chapter in the Reference Manual for more information.]) ]
              )
        LIBS="$ac_save_LIBS"
    else
        AC_MSG_RESULT("no")
    fi  # "$TARGET_LINUX" 
fi  # "$with_named_thread" = "no" -a "$with_mit_threads" = "no"


# Hack for DEC-UNIX (OSF1 -> Tru64)
if test "$with_named_thread" = "no" -a "$with_mit_threads" = "no"
then
    AC_MSG_CHECKING("DEC threads post OSF/1 3.2")
    if test -f /usr/shlib/libpthread.so -a -f /usr/lib/libmach.a -a -f /usr/ccs/lib/cmplrs/cc/libexc.a
    then
      with_named_thread="-lpthread -lmach -lexc"
      CFLAGS="$CFLAGS -D_REENTRANT"
      CXXFLAGS="$CXXFLAGS -D_REENTRANT"
      AC_DEFINE(HAVE_DEC_THREADS, [1], [Whether we are using DEC threads])
      AC_MSG_RESULT("yes")
    else
      AC_MSG_RESULT("no")
    fi  # DEC threads
fi  # "$with_named_thread" = "no" -a "$with_mit_threads" = "no"


dnl This is needed because -lsocket has to come after the thread
dnl library on SCO.
AC_DEFUN([MYSQL_REMOVE_SOCKET_FROM_LIBS_HACK], [
  LIBS=`echo " $LIBS " | sed -e 's/ -lsocket / /g'`
])
# Hack for SCO UNIX
if test "$with_named_thread" = "no"
then
  AC_MSG_CHECKING("SCO threads")
  if expr "$SYSTEM_TYPE" : ".*sco.*" > /dev/null
  then
    if test -f /usr/lib/libgthreads.a -o -f /usr/lib/libgthreads.so
    then
      MYSQL_REMOVE_SOCKET_FROM_LIBS_HACK
      with_named_thread="-lgthreads -lsocket -lgthreads"
      # sched.h conflicts with fsu-threads
      touch ./include/sched.h
      touch ./include/semaphore.h

      # We must have gcc
      if expr "$CC" : ".*gcc.*"
      then
	AC_MSG_RESULT("yes")
      else
	AC_MSG_ERROR([On SCO UNIX MySQL must be compiled with gcc. See the Installation chapter in the Reference Manual.]);
      fi
      AC_MSG_RESULT("yes")
    elif test -f /usr/local/lib/libpthread.a -o -f /usr/local/lib/libpthread.so
    then
      MYSQL_REMOVE_SOCKET_FROM_LIBS_HACK
      with_named_thread="-lpthread -lsocket"
      # sched.h conflicts with fsu-threads
      # touch ./include/sched.h

      AC_MSG_CHECKING("for gcc")
      # We must have gcc
      if expr "$CC" : ".*gcc.*"
      then
	AC_MSG_RESULT("yes")
      else
	AC_MSG_ERROR([On SCO UNIX MySQL must be compiled with gcc. See the Installation chapter in the Reference Manual.]);
      fi
      AC_MSG_RESULT("yes")
    # Hack for SCO UnixWare 7.1.x
    #
    elif test "$with_named_thread" = "no"
    then
      AC_MSG_RESULT("no")
      AC_MSG_CHECKING("SCO UnixWare 7.1.x native threads")
      if expr "$SYSTEM_TYPE" : ".*sco.*" > /dev/null
      then
        if test -f /usr/lib/libthread.so -o -f /usr/lib/libthreadT.so
        then
	  MYSQL_REMOVE_SOCKET_FROM_LIBS_HACK
          if expr "$CC" : ".*gcc.*"
          then
            with_named_thread="-pthread -lsocket -lnsl"
          else
            with_named_thread="-Kthread -lsocket -lnsl"
          fi
          if expr "$SYSTEM_TYPE" : ".*unixware7.0.0" > /dev/null
          then
            AC_DEFINE(HAVE_UNIXWARE7_THREADS, [1])
          fi
          AC_MSG_RESULT("yes")
          # We must have cc
          AC_MSG_CHECKING("for gcc")
          if expr "$CC" : ".*gcc.*"
          then
	    CC="$CC -pthread -DUNIXWARE_7 -DHAVE_BROKEN_RWLOCK"
	    CXX="$CXX -pthread -DUNIXWARE_7 -DHAVE_BROKEN_RWLOCK"
          else
	    CC="$CC -Kthread -DUNIXWARE_7 -DHAVE_BROKEN_RWLOCK"
	    CXX="$CXX -Kthread -DUNIXWARE_7 -DHAVE_BROKEN_RWLOCK"
          fi
        else
          AC_MSG_ERROR([configure: error: Can't find thread libs on SCO UnixWare7. See the Installation chapter in the Reference Manual.]) 
        fi
      else
        AC_MSG_RESULT("no")
      fi
    else
      AC_MSG_ERROR([On SCO UNIX MySQL requires that the FSUThreads package is installed. See the Installation chapter in the Reference Manual.])
    fi
  else
    AC_MSG_RESULT("no")
  fi
fi

#
# Check for SCO threading libraries
#
if test "$with_named_thread" = "no"
then
  AC_MSG_CHECKING([SCO OpenServer 6, UnixWare 7 or OpenUNIX 8 native threads])
  if expr "$SYSTEM_TYPE" : ".*UnixWare.*" > /dev/null || \
     expr "$SYSTEM_TYPE" : ".*SCO_SV6.*" > /dev/null || \
     expr "$SYSTEM_TYPE" : ".*OpenUNIX.*" > /dev/null
  then
    if test -f /usr/lib/libthread.so -o -f /usr/lib/libthreadT.so
    then
      MYSQL_REMOVE_SOCKET_FROM_LIBS_HACK
      if expr "$CC" : ".*gcc.*" > /dev/null
      then
        with_named_thread="-pthread -lsocket -lnsl"
	CC="$CC -pthread -DUNIXWARE_7 -DHAVE_BROKEN_RWLOCK";
	CXX="$CXX -pthread -DUNIXWARE_7 -DHAVE_BROKEN_RWLOCK";
      else
        with_named_thread="-Kthread -lsocket -lnsl"
	CC="$CC -Kthread -DUNIXWARE_7 -DHAVE_BROKEN_RWLOCK";
	CXX="$CXX -Kthread -DUNIXWARE_7 -DHAVE_BROKEN_RWLOCK";
      fi
      if expr "$SYSTEM_TYPE" : ".*unixware7.0.0" > /dev/null
      then
        AC_DEFINE(HAVE_UNIXWARE7_THREADS, [1], [Have UnixWare 7 (or similar) almost-POSIX threading library])
      fi
      AC_MSG_RESULT(yes)
    else
      AC_MSG_ERROR([configure: error: Can't find thread library on SCO/Caldera system. See the Installation chapter in the Reference Manual.]) 
    fi
  else
    AC_MSG_RESULT(no)
  fi
fi

# Hack for Siemens UNIX
if test "$with_named_thread" = "no"
then
  AC_MSG_CHECKING("Siemens threads")
  if test -f /usr/lib/libxnet.so -a "$SYSTEM_TYPE" = "sni-sysv4"
  then
    LIBS="-lxnet $LIBS"
    NON_THREADED_LIBS="-lxnet $NON_THREADED_LIBS"
    with_named_thread="-Kthread $LDFLAGS -lxnet"
    LD_FLAGS=""
    CFLAGS="-Kthread $CFLAGS"
    CXXFLAGS="-Kthread $CXXFLAGS"
    AC_MSG_RESULT("yes")
  else
    AC_MSG_RESULT("no")
  fi
fi

# Use library named -lpthread
if test "$with_named_thread" = "no" -a "$with_pthread" = "yes"
then
    with_named_thread="-lpthread"
fi

#---END:

# Hack for Solaris >= 2.5
# We want both the new and the old interface
 
if test "$with_named_thread" = "no"
then
  AC_MSG_CHECKING("Solaris threads")
  if test -f /usr/lib/libpthread.so -a -f /usr/lib/libthread.so
  then
    with_named_thread="-lpthread -lthread"
    AC_MSG_RESULT("yes")
  else
    AC_MSG_RESULT("no")
  fi
fi

# Should we use named pthread library ?
AC_MSG_CHECKING("named thread libs:")
if test "$with_named_thread" != "no"
then
  LIBS="$with_named_thread $LIBS $with_named_thread"
  CLIENT_THREAD_LIBS="$with_named_thread"
  with_posix_threads="yes"
  AC_MSG_RESULT("$with_named_thread")
else
  AC_MSG_RESULT("no")
  # pthread_create is in standard libraries (As in BSDI 3.0)
  AC_MSG_CHECKING("for pthread_create in -libc");
  AC_TRY_LINK(
  [#include <pthread.h>],
  [ (void) pthread_create((pthread_t*) 0,(pthread_attr_t*) 0, 0, 0); ],
  with_posix_threads=yes, with_posix_threads=no)
  AC_MSG_RESULT("$with_posix_threads")
  if test "$with_posix_threads" = "no"
  then
    AC_MSG_CHECKING("for pthread_create in -lpthread");
    ac_save_LIBS="$LIBS"
    LIBS="$LIBS -lpthread"
    CLIENT_THREAD_LIBS="-lpthread"
    AC_TRY_LINK(
    [#include <pthread.h>],
    [ (void) pthread_create((pthread_t*) 0,(pthread_attr_t*) 0, 0, 0); ],
    with_posix_threads=yes, with_posix_threads=no)
    AC_MSG_RESULT("$with_posix_threads")
    if test "$with_posix_threads" = "no"
    then
      LIBS=" $ac_save_LIBS -lpthreads"
      CLIENT_THREAD_LIBS="-lpthreads"
      AC_MSG_CHECKING("for pthread_create in -lpthreads");
      AC_TRY_LINK(
      [#include <pthread.h>],
      [ pthread_create((pthread_t*) 0,(pthread_attr_t*) 0, 0, 0); ],
      with_posix_threads=yes, with_posix_threads=no)
      AC_MSG_RESULT("$with_posix_threads")
      if test "$with_posix_threads" = "no"
      then
        # This is for FreeBSD
        LIBS="$ac_save_LIBS -pthread"
        CLIENT_THREAD_LIBS="-pthread"
        AC_MSG_CHECKING("for pthread_create in -pthread");
        AC_TRY_LINK(
        [#include <pthread.h>],
        [ pthread_create((pthread_t*) 0,(pthread_attr_t*) 0, 0, 0); ],
        with_posix_threads=yes, with_posix_threads=no)
        AC_MSG_RESULT("$with_posix_threads")
      fi
    fi
  fi
fi

#---START: Used in for client configure
# Must be checked after, because strtok_r may be in -lpthread
# On AIX strtok_r is in libc_r

my_save_LIBS="$LIBS"
AC_CHECK_LIB(pthread,strtok_r)
LIBS="$my_save_LIBS"
if test "$ac_cv_lib_pthread_strtok_r" = "no"
then
  AC_CHECK_LIB(c_r,strtok_r)
  case "$with_osf32_threads---$target_os" in
    # Don't keep -lc_r in LIBS; -pthread handles it magically
    yes---* | *---freebsd* | *---hpux*) LIBS="$my_save_LIBS" ;;

  esac
  AC_CHECK_FUNCS(strtok_r pthread_init)
else
  AC_CHECK_FUNCS(strtok_r)
fi
#---END:

# dlopen, dlerror
case "$with_mysqld_ldflags " in

  *"-all-static "*)
    # No need to check for dlopen when mysqld is linked with
    # -all-static as it won't be able to load any functions.
    # NOTE! It would be better if it was possible to test if dlopen
    # can be used, but a good way to test it couldn't be found

    ;;

  *)
    # Check for dlopen, needed for user definable functions
    # This must be checked after threads on AIX
    # We only need this for mysqld, not for the clients.

    my_save_LIBS="$LIBS"
    LIBS=""
    AC_CHECK_LIB(dl,dlopen)
    LIBDL=$LIBS
    LIBS="$my_save_LIBS"
    AC_SUBST(LIBDL)

    my_save_LIBS="$LIBS"
    LIBS="$LIBS $LIBDL"
    AC_CHECK_FUNCS(dlopen dlerror)
    LIBS="$my_save_LIBS"

    ;;
esac


# System characteristics
case $SYSTEM_TYPE in
  *netware*) ;;
  *)
AC_SYS_RESTARTABLE_SYSCALLS
    ;;
esac

# Build optimized or debug version ?
# First check for gcc and g++
if test "$ac_cv_prog_gcc" = "yes"
then
  DEBUG_CFLAGS="-g"
  DEBUG_OPTIMIZE_CC="-O"
  OPTIMIZE_CFLAGS="$MAX_C_OPTIMIZE"
else
  DEBUG_CFLAGS="-g"
  DEBUG_OPTIMIZE_CC=""
  OPTIMIZE_CFLAGS="-O"
fi
if test "$ac_cv_prog_cxx_g" = "yes"
then
  DEBUG_CXXFLAGS="-g"
  DEBUG_OPTIMIZE_CXX="-O"
  OPTIMIZE_CXXFLAGS="$MAX_CXX_OPTIMIZE"
else
  DEBUG_CXXFLAGS="-g"
  DEBUG_OPTIMIZE_CXX=""
  OPTIMIZE_CXXFLAGS="-O"
fi

if expr "$SYSTEM_TYPE" : ".*netware.*" > /dev/null; then
  DEBUG_CFLAGS="-g -DDEBUG -sym internal,codeview4"
  DEBUG_CXXFLAGS="-g -DDEBUG -sym internal,codeview4"
  DEBUG_OPTIMIZE_CC="-DDEBUG"
  DEBUG_OPTIMIZE_CXX="-DDEBUG"
  OPTIMIZE_CFLAGS="-O3 -DNDEBUG"
  OPTIMIZE_CXXFLAGS="-O3 -DNDEBUG"
fi

# If the user specified CFLAGS, we won't add any optimizations
if test -n "$SAVE_CFLAGS"
then
  OPTIMIZE_CFLAGS=""
  DEBUG_OPTIMIZE_CC=""
fi
# Ditto for CXXFLAGS
if test -n "$SAVE_CXXFLAGS"
then
  OPTIMIZE_CXXFLAGS=""
  DEBUG_OPTIMIZE_CXX=""
fi

AC_ARG_WITH(debug,
    [  --with-debug            Add debug code
  --with-debug=full       Add debug code (adds memory checker, very slow)],
    [with_debug=$withval],
    [with_debug=no])
if test "$with_debug" = "yes"
then
  # Medium debug.
  AC_DEFINE([DBUG_ON], [1], [Use libdbug])
  CFLAGS="$DEBUG_CFLAGS $DEBUG_OPTIMIZE_CC -DSAFE_MUTEX $CFLAGS"
  CXXFLAGS="$DEBUG_CXXFLAGS $DEBUG_OPTIMIZE_CXX -DSAFE_MUTEX $CXXFLAGS"
elif test "$with_debug" = "full"
then
  # Full debug. Very slow in some cases
  AC_DEFINE([DBUG_ON], [1], [Use libdbug])
  CFLAGS="$DEBUG_CFLAGS -DSAFE_MUTEX -DSAFEMALLOC $CFLAGS"
  CXXFLAGS="$DEBUG_CXXFLAGS -DSAFE_MUTEX -DSAFEMALLOC $CXXFLAGS"
else
  # Optimized version. No debug
  AC_DEFINE([DBUG_OFF], [1], [Don't use libdbug])
  CFLAGS="$OPTIMIZE_CFLAGS $CFLAGS"
  CXXFLAGS="$OPTIMIZE_CXXFLAGS $CXXFLAGS"
fi

# If we should allow error injection tests
AC_ARG_WITH(error-inject,
    AC_HELP_STRING([--with-error-inject],[Enable error injection in MySQL Server]),
    [ with_error_inject=$withval ],
    [ with_error_inject=no ])

if test $with_debug != "no"
then
  if test "$with_error_inject" = "yes"
  then
    AC_DEFINE([ERROR_INJECT_SUPPORT], [1],
              [Enable error injection in MySQL Server])
  fi
<<<<<<< HEAD
fi

AC_ARG_WITH([fast-mutexes],
	    AC_HELP_STRING([--with-fast-mutexes], 
	    [Compile with fast mutexes (default is disabled)]),
	    [with_fast_mutexes=$withval], [with_fast_mutexes=no])

if test "$with_fast_mutexes" != "no"
then
  if test "$with_debug" != "no"
  then
    AC_MSG_WARN(['--with-fast-mutexes' ignored when '--with-debug' is given])
  else
    AC_DEFINE([MY_PTHREAD_FASTMUTEX], [1], 
	      [Define to 1 if you want to use fast mutexes])
  fi
fi

=======
fi

AC_ARG_WITH([fast-mutexes],
	    AC_HELP_STRING([--with-fast-mutexes], 
	    [Compile with fast mutexes (default is disabled)]),
	    [with_fast_mutexes=$withval], [with_fast_mutexes=no])

if test "$with_fast_mutexes" != "no"
then
  if test "$with_debug" != "no"
  then
    AC_MSG_WARN(['--with-fast-mutexes' ignored when '--with-debug' is given])
  else
    AC_DEFINE([MY_PTHREAD_FASTMUTEX], [1], 
	      [Define to 1 if you want to use fast mutexes])
  fi
fi

>>>>>>> d7889946
AC_ARG_WITH([atomic-ops],
	    AC_HELP_STRING([--with-atomic-ops=rwlocks|smp|up],
	    [Implement atomic operations using pthread rwlocks or atomic CPU
             instructions for multi-processor (default) or uniprocessor
             configuration]), , [with_atomic_ops=smp])
case "$with_atomic_ops" in
  "up") AC_DEFINE([MY_ATOMIC_MODE_DUMMY], [1],
                  [Assume single-CPU mode, no concurrency]) ;;
  "rwlocks") AC_DEFINE([MY_ATOMIC_MODE_RWLOCKS], [1],
                  [Use pthread rwlocks for atomic ops]) ;;
  "smp") ;;
   *) AC_MSG_ERROR(["$with_atomic_ops" is not a valid value for --with-atomic-ops]) ;;
esac

# Force static compilation to avoid linking problems/get more speed
AC_ARG_WITH(mysqld-ldflags,
    [  --with-mysqld-ldflags   Extra linking arguments for mysqld],
    [MYSQLD_EXTRA_LDFLAGS=$withval],
    [MYSQLD_EXTRA_LDFLAGS=])
AC_SUBST(MYSQLD_EXTRA_LDFLAGS)

AC_ARG_WITH(client-ldflags,
    [  --with-client-ldflags   Extra linking arguments for clients],
    [CLIENT_EXTRA_LDFLAGS=$withval],
    [CLIENT_EXTRA_LDFLAGS=])
AC_SUBST(CLIENT_EXTRA_LDFLAGS)

AC_ARG_WITH(lib-ccflags,
    [  --with-lib-ccflags      Extra CC options for libraries],
    [LIB_EXTRA_CCFLAGS=$withval],
    [LIB_EXTRA_CCFLAGS=])
AC_SUBST(LIB_EXTRA_CCFLAGS)

# Avoid stupid bug on some OS 
AC_ARG_WITH(low-memory,
    [  --with-low-memory       Try to use less memory to compile to avoid 
                          memory limitations.],
    [with_lowmem=$withval],
    [with_lowmem=no])
if test "$with_lowmem" = "yes"
then
  if test "$ac_cv_prog_gcc" = "yes" 
  then 
    LM_CFLAGS="-fno-inline"
  else
    LM_CFLAGS="-O0"
  fi
else
  LM_CFLAGS=""
fi
AC_SUBST(LM_CFLAGS)

AC_ARG_WITH(comment,
    [  --with-comment          Comment about compilation environment.],
    [with_comment=$withval],
    [with_comment=no])
if test "$with_comment" != "no"
then
  COMPILATION_COMMENT=$with_comment
else
  COMPILATION_COMMENT="Source distribution"
fi
AC_SUBST(COMPILATION_COMMENT)

AC_MSG_CHECKING("need of special linking flags")
if test "$TARGET_LINUX" = "true" -a "$ac_cv_prog_gcc" = "yes" -a "$all_is_static" != "yes"
then
  LDFLAGS="$LDFLAGS -rdynamic"
  AC_MSG_RESULT("-rdynamic")
else
  AC_MSG_RESULT("none")
fi

dnl Checks for typedefs, structures, and compiler characteristics.
AC_C_CONST
AC_C_INLINE
AC_TYPE_OFF_T
AC_STRUCT_ST_RDEV
AC_HEADER_TIME
AC_STRUCT_TM
MYSQL_NEEDS_MYSYS_NEW
# AC_CHECK_SIZEOF return 0 when it does not find the size of a
# type. We want a error instead.
AC_CHECK_SIZEOF(char, 1)
if test "$ac_cv_sizeof_char" -eq 0
then
  AC_MSG_ERROR([No size for char type.
A likely cause for this could be that there isn't any
static libraries installed. You can verify this by checking if you have libm.a
in /lib, /usr/lib or some other standard place.  If this is the problem,
install the static libraries and try again.  If this isn't the problem,
examine config.log for possible errors.  If you want to report this, use
'scripts/mysqlbug' and include at least the last 20 rows from config.log!])
fi
AC_CHECK_SIZEOF(char*, 4)
AC_CHECK_SIZEOF(short, 2)
AC_CHECK_SIZEOF(int, 4)
if test "$ac_cv_sizeof_int" -eq 0
then
  AC_MSG_ERROR("No size for int type.")
fi
AC_CHECK_SIZEOF(long, 4)
if test "$ac_cv_sizeof_long" -eq 0
then
  AC_MSG_ERROR("No size for long type.")
fi
AC_CHECK_SIZEOF(long long, 8)
if test "$ac_cv_sizeof_long_long" -eq 0
then
  AC_MSG_ERROR("MySQL needs a long long type.")
fi
# off_t is not a builtin type
AC_CHECK_SIZEOF(off_t, 4)
if test "$ac_cv_sizeof_off_t" -eq 0
then
  AC_MSG_ERROR("MySQL needs a off_t type.")
fi

dnl
dnl check if time_t is unsigned
dnl

MYSQL_CHECK_TIME_T


# do we need #pragma interface/#pragma implementation ?
# yes if it's gcc 2.x, and not icc pretending to be gcc, and not cygwin
AC_MSG_CHECKING(the need for @%:@pragma interface/implementation)
# instead of trying to match SYSTEM_TYPE and CC_VERSION (that doesn't
# follow any standard), we'll use well-defined preprocessor macros:
AC_TRY_CPP([
#if !defined(__CYGWIN__) && !defined(__INTEL_COMPILER) && defined(__GNUC__) && (__GNUC__ < 3)
#error USE_PRAGMA_IMPLEMENTATION
#endif
],AC_MSG_RESULT(no) ,AC_MSG_RESULT(yes) ; CXXFLAGS="$CXXFLAGS -DUSE_PRAGMA_IMPLEMENTATION")

# This always gives a warning. Ignore it unless you are cross compiling
AC_C_BIGENDIAN
#---START: Used in for client configure
# Check base type of last arg to accept
MYSQL_TYPE_ACCEPT
#---END:
# Figure out what type of struct rlimit to use with setrlimit
MYSQL_TYPE_STRUCT_RLIMIT
# Find where the stack goes
MYSQL_STACK_DIRECTION
# We want to skip alloca on irix unconditionally. It may work on some version..
MYSQL_FUNC_ALLOCA
# Do struct timespec have members tv_sec or ts_sec
MYSQL_TIMESPEC_TS
# Do we have the tzname variable
MYSQL_TZNAME
# Do the c++ compiler have a bool type
MYSQL_CXX_BOOL
# Check some common bugs with gcc 2.8.# on sparc
if ! ( expr "$SYSTEM_TYPE" : ".*netware.*" > /dev/null ); then
MYSQL_CHECK_LONGLONG_TO_FLOAT
if test "$ac_cv_conv_longlong_to_float" != "yes"
then
  AC_MSG_ERROR([Your compiler cannot convert a longlong value to a float!
If you are using gcc 2.8.# you should upgrade to egcs 1.0.3 or newer and try
again]);
fi
fi
AC_CHECK_TYPES([sigset_t, off_t], [], [], [#include <sys/types.h>])
AC_CHECK_TYPES([size_t], [], [], [#include <stdio.h>])
AC_CHECK_TYPES([u_int32_t])

MYSQL_PTHREAD_YIELD

######################################################################
# For readline/libedit (We simply move the mimimum amount of stuff from
# the readline/libedit configure.in here)

dnl Checks for header files.
AC_CHECK_HEADERS(malloc.h sys/cdefs.h)

dnl Checks for library functions.
AC_FUNC_ALLOCA
AC_PROG_GCC_TRADITIONAL
AC_TYPE_SIGNAL
AC_CHECK_FUNCS(re_comp regcomp strdup)

dnl Sun compilers have their own vis.h that is about something
dnl totally different. So, not to change the libedit source, we
dnl do some additional checks before we define HAVE_VIS_H.
AC_CHECK_HEADER(vis.h,
  [AC_CHECK_FUNC(strvis,
    [AC_DEFINE([HAVE_VIS_H], [1],[Found vis.h and the strvis() function])])])

AC_CHECK_FUNCS(strlcat strlcpy)
AC_CHECK_FUNCS(issetugid)
AC_CHECK_FUNCS(fgetln)
AC_CHECK_FUNCS(getline flockfile)

# from old readline settting:

MAKE_SHELL=/bin/sh
AC_SUBST(MAKE_SHELL)

# Already-done: stdlib.h string.h unistd.h termios.h
AC_CHECK_HEADERS(varargs.h stdarg.h dirent.h locale.h ndir.h sys/dir.h \
 sys/file.h sys/ndir.h sys/ptem.h sys/pte.h sys/select.h sys/stream.h \
 sys/mman.h curses.h termcap.h termio.h termbits.h asm/termbits.h grp.h \
paths.h semaphore.h)

# Already-done: strcasecmp
AC_CHECK_FUNCS(lstat putenv select setenv setlocale strcoll tcgetattr)

AC_STAT_MACROS_BROKEN
MYSQL_SIGNAL_CHECK
MYSQL_CHECK_GETPW_FUNCS
MYSQL_HAVE_TIOCGWINSZ
MYSQL_HAVE_FIONREAD
MYSQL_HAVE_TIOCSTAT
MYSQL_STRUCT_DIRENT_D_INO
MYSQL_STRUCT_DIRENT_D_NAMLEN
MYSQL_TYPE_SIGHANDLER
MYSQL_CHECK_MULTIBYTE
if test "$with_named_curses" = "no"
then
  MYSQL_CHECK_LIB_TERMCAP
else
  TERMCAP_LIB="$with_named_curses"
fi
AC_SUBST(TERMCAP_LIB)

LIBEDIT_LOBJECTS=""
AC_CHECK_FUNC(strunvis, ,[LIBEDIT_LOBJECTS="$LIBEDIT_LOBJECTS unvis.o"])
AC_CHECK_FUNC(strvis,   ,[LIBEDIT_LOBJECTS="$LIBEDIT_LOBJECTS vis.o"])
AC_CHECK_FUNC(strlcpy,  ,[LIBEDIT_LOBJECTS="$LIBEDIT_LOBJECTS strlcpy.o"])
AC_CHECK_FUNC(strlcat,  ,[LIBEDIT_LOBJECTS="$LIBEDIT_LOBJECTS strlcat.o"])
AC_CHECK_FUNC(fgetln,   ,[LIBEDIT_LOBJECTS="$LIBEDIT_LOBJECTS fgetln.o"])
AC_SUBST(LIBEDIT_LOBJECTS)
enable_readline="yes"

# End of readline/libedit stuff
#########################################################################

dnl Checks for library functions.

#
# The following code disables intrinsic function support while we test for
# library functions.  This is to avoid configure problems with Intel ecc
# compiler

ORG_CFLAGS="$CFLAGS"
if test "$GCC" != "yes"; then
  AC_SYS_COMPILER_FLAG(-nolib_inline,nolib_inline,CFLAGS,[],[])
fi

#AC_FUNC_MMAP
AC_TYPE_SIGNAL
MYSQL_TYPE_QSORT
AC_FUNC_UTIME_NULL
AC_FUNC_VPRINTF

AC_CHECK_FUNCS(alarm bcmp bfill bmove bsearch bzero \
  chsize cuserid fchmod fcntl \
  fconvert fdatasync finite fpresetsticky fpsetmask fsync ftruncate \
  getcwd gethostbyaddr_r gethostbyname_r getpass getpassphrase getpwnam \
  getpwuid getrlimit getrusage getwd gmtime_r index initgroups isnan \
  localtime_r locking longjmp lrand48 madvise mallinfo memcpy memmove \
  mkstemp mlockall perror poll pread pthread_attr_create mmap mmap64 getpagesize \
  pthread_attr_getstacksize pthread_attr_setprio pthread_attr_setschedparam \
  pthread_attr_setstacksize pthread_condattr_create pthread_getsequence_np \
  pthread_key_delete pthread_rwlock_rdlock pthread_setprio \
  pthread_setprio_np pthread_setschedparam pthread_sigmask readlink \
  realpath rename rint rwlock_init setupterm \
  shmget shmat shmdt shmctl sigaction sigemptyset sigaddset \
  sighold sigset sigthreadmask sleep \
  snprintf socket stpcpy strcasecmp strerror strsignal strnlen strpbrk strstr strtol \
  strtoll strtoul strtoull tell tempnam thr_setconcurrency vidattr \
  posix_fallocate)

#
#
#
case "$target" in
 *-*-aix4* | *-*-sco*)
	# (grr) aix 4.3 has a stub for clock_gettime, (returning ENOSYS)
	# and using AC_TRY_RUN is hard when cross-compiling
	# We also disable for SCO for the time being, the headers for the
	# thread library we use conflicts with other headers.
    ;;
 *) AC_CHECK_FUNCS(clock_gettime)
    ;;
esac

# isinf() could be a function or a macro (HPUX)
AC_MSG_CHECKING(for isinf with <math.h>)
AC_TRY_LINK([#include <math.h>], [float f = 0.0; int r = isinf(f); return r],
 AC_MSG_RESULT(yes)
 AC_DEFINE(HAVE_ISINF, [1], [isinf() macro or function]),
 AC_MSG_RESULT(no))
 
CFLAGS="$ORG_CFLAGS"

# Sanity check: We chould not have any fseeko symbol unless
# large_file_support=yes
AC_CHECK_FUNC(fseeko,
[if test "$large_file_support" = no -a "$TARGET_LINUX" = "true";
then
  AC_MSG_ERROR("Found fseeko symbol but large_file_support is not enabled!");
fi]
)

# Check definition of gethostbyaddr_r (glibc2 defines this with 8 arguments)
ac_save_CXXFLAGS="$CXXFLAGS"
AC_CACHE_CHECK([style of gethost* routines], mysql_cv_gethost_style,
AC_LANG_SAVE
AC_LANG_CPLUSPLUS

# Test whether madvise() is declared in C++ code -- it is not on some
# systems, such as Solaris
AC_CHECK_DECLS(madvise, [], [], [#if HAVE_SYS_MMAN_H
#include <sys/types.h>
#include <sys/mman.h>
#endif])

# Do not treat warnings as errors if we are linking against other libc
# this is to work around gcc not being permissive on non-system includes
# with respect to ANSI C++
# We also remove the -fbranch-probabilities option as this will give warnings
# about not profiled code, which confuses configure
# We also must remove -W and -Wcheck which on icc produces warnings that
# we don't want to catch with -Werror

if test "$ac_cv_prog_gxx" = "yes" -a "$with_other_libc" = "no"
then
  CXXFLAGS=`echo "$CXXFLAGS -Werror" | sed -e 's/-fbranch-probabilities//; s/-Wall//; s/-ansi//; s/-pedantic//; s/-Wcheck//'`
fi

AC_TRY_COMPILE(
[#undef inline
#if !defined(SCO) && !defined(__osf__) && !defined(_REENTRANT)
#define _REENTRANT
#endif
#include <pthread.h>
#include <sys/types.h>
#include <sys/socket.h>
#include <netinet/in.h>
#include <arpa/inet.h>
#include <netdb.h>],
[int skr;
 struct hostent *foo = gethostbyaddr_r((const char *) 0,
  0, 0, (struct hostent *) 0, (char *) NULL,  0, &skr); return (foo == 0);],
mysql_cv_gethost_style=solaris, mysql_cv_gethost_style=other))
AC_LANG_RESTORE
CXXFLAGS="$ac_save_CXXFLAGS"
if test "$mysql_cv_gethost_style" = "solaris"
then
  AC_DEFINE([HAVE_SOLARIS_STYLE_GETHOST], [1],
            [Solaris define gethostbyaddr_r with 7 arguments. glibc2 defines this with 8 arguments])
fi

#---START: Used in for client configure

# Check definition of gethostbyname_r (glibc2.0.100 is different from Solaris)
ac_save_CXXFLAGS="$CXXFLAGS"
AC_CACHE_CHECK([style of gethostbyname_r routines], mysql_cv_gethostbyname_style,
AC_LANG_SAVE
AC_LANG_CPLUSPLUS
if test "$ac_cv_prog_gxx" = "yes" -a "$with_other_libc" = "no"
then
  CXXFLAGS=`echo "$CXXFLAGS -Werror" | sed -e 's/-fbranch-probabilities//; s/-Wall//; s/-ansi//; s/-pedantic//; s/-Wcheck//'`
fi
AC_TRY_COMPILE(
[#undef inline
#if !defined(SCO) && !defined(__osf__) && !defined(_REENTRANT)
#define _REENTRANT
#endif
#include <pthread.h>
#include <sys/types.h>
#include <sys/socket.h>
#include <netinet/in.h>
#include <arpa/inet.h>
#include <netdb.h>],
[int skr;

 skr = gethostbyname_r((const char *) 0,
  (struct hostent*) 0, (char*) 0, 0, (struct hostent **) 0, &skr);],
mysql_cv_gethostbyname_style=glibc2, mysql_cv_gethostbyname_style=other))
AC_LANG_RESTORE
CXXFLAGS="$ac_save_CXXFLAGS"
if test "$mysql_cv_gethostbyname_style" = "glibc2"
then
  AC_DEFINE([HAVE_GETHOSTBYNAME_R_GLIBC2_STYLE], [1],
            [Solaris define gethostbyname_r with 5 arguments. glibc2 defines this with 6 arguments])
fi

# Check 3rd argument of getthostbyname_r
ac_save_CXXFLAGS="$CXXFLAGS"
AC_CACHE_CHECK([3 argument to gethostbyname_r routines], mysql_cv_gethostbyname_arg,
AC_LANG_SAVE
AC_LANG_CPLUSPLUS
if test "$ac_cv_prog_gxx" = "yes" -a "$with_other_libc" = "no"
then
  CXXFLAGS=`echo "$CXXFLAGS -Werror" | sed -e 's/-fbranch-probabilities//; s/-Wall//; s/-ansi//; s/-pedantic//; s/-Wcheck//'`
fi
AC_TRY_COMPILE(
[#undef inline
#if !defined(SCO) && !defined(__osf__) && !defined(_REENTRANT)
#define _REENTRANT
#endif
#include <pthread.h>
#include <sys/types.h>
#include <sys/socket.h>
#include <netinet/in.h>
#include <arpa/inet.h>
#include <netdb.h>],
[int skr;

 skr = gethostbyname_r((const char *) 0, (struct hostent*) 0, (struct hostent_data*) 0);],
mysql_cv_gethostbyname_arg=hostent_data, mysql_cv_gethostbyname_arg=char))
AC_LANG_RESTORE
CXXFLAGS="$ac_save_CXXFLAGS"
if test "$mysql_cv_gethostbyname_arg" = "hostent_data"
then
  AC_DEFINE([HAVE_GETHOSTBYNAME_R_RETURN_INT], [1],
            [In OSF 4.0f the 3'd argument to gethostbyname_r is hostent_data *])
fi


# Check definition of pthread_getspecific
AC_CACHE_CHECK("args to pthread_getspecific", mysql_cv_getspecific_args,
AC_TRY_COMPILE(
[#if !defined(SCO) && !defined(__osf__) && !defined(_REENTRANT)
#define _REENTRANT
#endif
#define _POSIX_PTHREAD_SEMANTICS 
#include <pthread.h> ],
[ void *pthread_getspecific(pthread_key_t key);
pthread_getspecific((pthread_key_t) NULL); ],
mysql_cv_getspecific_args=POSIX, mysql_cv_getspecific_args=other))
  if test "$mysql_cv_getspecific_args" = "other"
  then
    AC_DEFINE([HAVE_NONPOSIX_PTHREAD_GETSPECIFIC], [1],
              [For some non posix threads])
  fi

  # Check definition of pthread_mutex_init
  AC_CACHE_CHECK("args to pthread_mutex_init", mysql_cv_mutex_init_args,
  AC_TRY_COMPILE(
[#if !defined(SCO) && !defined(__osf__)
#define _REENTRANT
#endif
#define _POSIX_PTHREAD_SEMANTICS 
#include <pthread.h> ],
[ 
  pthread_mutexattr_t attr;
  pthread_mutex_t mp;
  pthread_mutex_init(&mp,&attr); ],
mysql_cv_mutex_init_args=POSIX, mysql_cv_mutex_init_args=other))
  if test "$mysql_cv_mutex_init_args" = "other"
  then
    AC_DEFINE([HAVE_NONPOSIX_PTHREAD_MUTEX_INIT], [1],
              [For some non posix threads])
  fi
#---END:

#---START: Used in for client configure
# Check definition of readdir_r
AC_CACHE_CHECK("args to readdir_r", mysql_cv_readdir_r,
AC_TRY_LINK(
[#if !defined(SCO) && !defined(__osf__)
#define _REENTRANT
#endif
#define _POSIX_PTHREAD_SEMANTICS 
#include <pthread.h>
#include <dirent.h>],
[ int readdir_r(DIR *dirp, struct dirent *entry, struct dirent **result);
readdir_r((DIR *) NULL, (struct dirent *) NULL, (struct dirent **) NULL); ],
mysql_cv_readdir_r=POSIX, mysql_cv_readdir_r=other))
if test "$mysql_cv_readdir_r" = "POSIX"
then
  AC_DEFINE([HAVE_READDIR_R], [1], [POSIX readdir_r])
fi

# Check definition of posix sigwait()
AC_CACHE_CHECK("style of sigwait", mysql_cv_sigwait,
AC_TRY_LINK(
[#if !defined(SCO) && !defined(__osf__)
#define _REENTRANT
#endif
#define _POSIX_PTHREAD_SEMANTICS 
#include <pthread.h>
#include <signal.h>],
[#ifndef _AIX
sigset_t set;
int sig;
sigwait(&set,&sig);
#endif],
mysql_cv_sigwait=POSIX, mysql_cv_sigwait=other))
if test "$mysql_cv_sigwait" = "POSIX"
then
  AC_DEFINE([HAVE_SIGWAIT], [1], [POSIX sigwait])
fi

if test "$mysql_cv_sigwait" != "POSIX"
then
unset mysql_cv_sigwait
# Check definition of posix sigwait()
AC_CACHE_CHECK("style of sigwait", mysql_cv_sigwait,
AC_TRY_LINK(
[#if !defined(SCO) && !defined(__osf__)
#define _REENTRANT
#endif
#define _POSIX_PTHREAD_SEMANTICS 
#include <pthread.h>
#include <signal.h>],
[sigset_t set;
int sig;
sigwait(&set);],
mysql_cv_sigwait=NONPOSIX, mysql_cv_sigwait=other))
if test "$mysql_cv_sigwait" = "NONPOSIX"
then
  AC_DEFINE([HAVE_NONPOSIX_SIGWAIT], [1], [sigwait with one argument])
fi
fi
#---END:

# Check if pthread_attr_setscope() exists
AC_CACHE_CHECK("for pthread_attr_setscope", mysql_cv_pthread_attr_setscope,
AC_TRY_LINK(
[#if !defined(SCO) && !defined(__osf__)
#define _REENTRANT
#endif
#define _POSIX_PTHREAD_SEMANTICS 
#include <pthread.h>],
[pthread_attr_t thr_attr;
pthread_attr_setscope(&thr_attr,0);],
mysql_cv_pthread_attr_setscope=yes, mysql_cv_pthread_attr_setscope=no))
if test "$mysql_cv_pthread_attr_setscope" = "yes"
then
  AC_DEFINE([HAVE_PTHREAD_ATTR_SETSCOPE], [1], [pthread_attr_setscope])
fi

# Check for bad includes
AC_MSG_CHECKING("can netinet files be included")
AC_TRY_COMPILE(
[#include <sys/types.h>
#include <sys/socket.h>
#include <netinet/in_systm.h>
#include <netinet/in.h>
#include <netinet/ip.h>
#include <netinet/tcp.h>],
[ printf("1\n"); ],
netinet_inc=yes, netinet_inc=no)
if test "$netinet_inc" = "no"
then
  AC_DEFINE([HAVE_BROKEN_NETINET_INCLUDES], [1], [Can netinet be included])
fi
AC_MSG_RESULT("$netinet_inc")

#--------------------------------------------------------------------
# Check for requested features
#--------------------------------------------------------------------

MYSQL_CHECK_BIG_TABLES
MYSQL_CHECK_MAX_INDEXES
MYSQL_CHECK_VIO
MYSQL_CHECK_SSL

#--------------------------------------------------------------------
# Declare our plugin modules
# Has to be done late, as the plugin may need to check for existence of
# functions tested above
#--------------------------------------------------------------------

MYSQL_STORAGE_ENGINE(partition, partition, [Partition Support],
        [MySQL Partitioning Support], [max,max-no-ndb])

dnl -- ndbcluster requires partition to be enabled

MYSQL_CONFIGURE_PLUGINS([none])

# Only build client code?
AC_ARG_WITH(server,
    [  --without-server        Only build the client.],
    [with_server=$withval],
    [with_server=yes]
)

AC_ARG_WITH(embedded-server,
    [  --with-embedded-server  Build the embedded server (libmysqld).],
    [with_embedded_server=$withval],
    [with_embedded_server=no]
)

AC_ARG_WITH(query_cache,
    [  --without-query-cache   Do not build query cache.],
    [with_query_cache=$withval],
    [with_query_cache=yes]
)

if test "$with_query_cache" = "yes"
then
  AC_DEFINE([HAVE_QUERY_CACHE], [1], [If we want to have query cache])
fi

AC_ARG_WITH(geometry,
    [  --without-geometry      Do not build geometry-related parts.],
    [with_geometry=$withval],
    [with_geometry=yes]
)

if test "$with_geometry" = "yes"
then
  AC_DEFINE([HAVE_SPATIAL], [1], [Spatial extentions])
  AC_DEFINE([HAVE_RTREE_KEYS], [1], [RTree keys])
fi

AC_ARG_WITH(embedded_privilege_control,
    [  --with-embedded-privilege-control
                          Build parts to check user's privileges.
			  Only affects embedded library.],
    [with_embedded_privilege_control=$withval],
    [with_embedded_privilege_control=no]
)

if test "$with_embedded_privilege_control" = "yes"
then
  AC_DEFINE([HAVE_EMBEDDED_PRIVILEGE_CONTROL], [1],
            [Access checks in embedded library])
fi

tools_dirs=""

AC_ARG_WITH([mysqlmanager],
  AC_HELP_STRING([--with-mysqlmanager], [Build the mysqlmanager binary: yes/no (default: build if server is built.)]),,)

if test "$with_mysqlmanager" = "yes" -o \
        '(' "$with_mysqlmanager:$with_server" = ":yes" -a \
            -d "$srcdir/server-tools" ')' ; then
  tools_dirs="$tools_dirs server-tools"
  AC_CONFIG_FILES(server-tools/Makefile server-tools/instance-manager/Makefile)
fi

AC_SUBST(tools_dirs)

#MYSQL_CHECK_CPU

libmysqld_dirs=
linked_libmysqld_targets=
if test "$with_embedded_server" = "yes"
then
  libmysqld_dirs=libmysqld
  linked_libmysqld_targets="linked_libmysqld_sources linked_libmysqldex_sources"
  AC_CONFIG_FILES(libmysqld/Makefile libmysqld/examples/Makefile)
  # We can't build embedded library without building the server, because
  # we depend on libmysys, libmystrings, libmyisam, etc.
  with_server=yes
fi
# XXX: We need to add @libmysqld_extra_libs@ (or whatever) so that
# mysql_config --libmysqld-libs will print out something like
# -L/path/to/lib/mysql -lmysqld -lmyisam -lmysys -lmystrings -ldbug ...
AC_SUBST([libmysqld_dirs])
AC_SUBST([linked_libmysqld_targets])

# Shall we build the docs?
AC_ARG_WITH(docs,
    [  --without-docs          Skip building of the documentation.],
    [with_docs=$withval],
    [with_docs=yes]
)

if test "$with_docs" = "yes"
then
  docs_dirs="Docs"
else
  docs_dirs=""
fi
AC_SUBST(docs_dirs)

# Shall we build the man pages?
AC_ARG_WITH(man,
    [  --without-man          Skip building of the man pages.],
    [with_man=$withval],
    [with_man=yes]
)

if test "$with_man" = "yes"
then
  man_dirs="man"
  man1_files=`ls -1 $srcdir/man/*.1 | sed -e 's;^.*man/;;'`
  man1_files=`echo $man1_files`
  man8_files=`ls -1 $srcdir/man/*.8 | sed -e 's;^.*man/;;'`
  man8_files=`echo $man8_files`
else
  man_dirs=""
  man1_files=""
  man8_files=""
fi
AC_SUBST(man_dirs)
AC_SUBST(man1_files)
AC_SUBST(man8_files)

# Don't build readline, i have it already
AC_ARG_WITH(readline,
    [  --without-readline      Use system readline instead of bundled copy.],
    [ with_readline=$withval ],
    [ with_readline=undefined ]
    )
    
AC_ARG_WITH(libedit,
    [  --without-libedit       Use system libedit instead of bundled copy.],
    [ with_libedit=$withval ],
    [ with_libedit=undefined ]
    )

if test "$with_readline/$with_libedit" = "undefined/undefined" -a ! -e "$srcdir/cmd-line-utils"
then
  with_readline=no
  with_libedit=no
fi

#
# We support next variants of compilation:
#                              --with-readline
#                |       yes      |  no  |               undefined
# --with-libedit |                |      |
# ---------------+----------------+------+----------------------------------
#       yes      |      ERROR!    |   use libedit from mysql sources
# ---------------+----------------+------+----------------------------------
#       no       | use readline   | use system readline or external libedit
#                | from mysql     | according to results of m4 tests
# ---------------+ sources (if it +      +----------------------------------
#    undefined   | is presented)  |      | use libedit from mysql sources
                   

compile_readline="no"
compile_libedit="no"

if [test "$with_libedit" = "yes"] && [test "$with_readline" = "yes"]
then
    AC_MSG_ERROR([You can not use --with-readline and --with-libedit at the same time, please choose one of it])
fi

readline_topdir=""
readline_basedir=""
readline_dir=""
readline_h_ln_cmd=""
readline_link=""
want_to_use_readline="no"

if expr "$SYSTEM_TYPE" : ".*netware.*" > /dev/null
then
    # For NetWare, do not need readline
    echo "Skipping readline"
else

if [test "$with_libedit" = "yes"] || [test "$with_libedit" = "undefined"] && [test "$with_readline" = "undefined"]
then
    readline_topdir="cmd-line-utils"
    readline_basedir="libedit"
    readline_dir="$readline_topdir/$readline_basedir"
    readline_link="\$(top_builddir)/cmd-line-utils/libedit/libedit.a"
    readline_h_ln_cmd="\$(LN) -s \$(top_srcdir)/cmd-line-utils/libedit/readline readline"
    compile_libedit=yes
    AC_DEFINE_UNQUOTED(HAVE_HIST_ENTRY, 1)
    AC_DEFINE_UNQUOTED(USE_LIBEDIT_INTERFACE, 1)
elif test "$with_readline" = "yes"
then
    readline_topdir="cmd-line-utils"
    readline_basedir="readline"
    readline_dir="$readline_topdir/$readline_basedir"
    readline_link="\$(top_builddir)/cmd-line-utils/readline/libreadline.a"
    readline_h_ln_cmd="\$(LN) -s \$(top_srcdir)/cmd-line-utils/readline readline"
    compile_readline=yes
    want_to_use_readline="yes"
    AC_DEFINE_UNQUOTED(USE_NEW_READLINE_INTERFACE, 1)
else
    # Use system readline library
    AC_LANG_SAVE
    AC_LANG_CPLUSPLUS
    MYSQL_CHECK_LIBEDIT_INTERFACE
    MYSQL_CHECK_NEW_RL_INTERFACE
    MYSQL_CHECK_READLINE_DECLARES_HIST_ENTRY
    AC_LANG_RESTORE
    if [test "$mysql_cv_new_rl_interface" = "yes"] && [test -d "./cmd-line-utils/readline"]
    then
        # Use the new readline interface, but only if the package includes a bundled libreadline
        # this way we avoid linking commercial source with GPL readline
        readline_link="-lreadline"
<<<<<<< HEAD
=======
        want_to_use_readline="yes"
>>>>>>> d7889946
    elif [test "$mysql_cv_libedit_interface" = "yes"]
    then
        # Use libedit
        readline_link="-ledit"
    else
       AC_MSG_ERROR([Could not find system readline or libedit libraries
          Use --with-readline or --with-libedit to use the bundled
          versions of libedit or readline])
    fi
fi
<<<<<<< HEAD
=======

# if there is no readline, but we want to build with readline, we fail
if [test "$want_to_use_readline" = "yes"] && [test ! -d "./cmd-line-utils/readline"]
then
    AC_MSG_ERROR([This commercially licensed MySQL source package can't
          be built with libreadline. Please use --with-libedit to use
          the bundled version of libedit instead.])
fi

>>>>>>> d7889946
#
# if either readline or libedit is enabled - generate Makefile's for both
# (to make sure both are included in 'make dist')
#
if test -n "$readline_basedir"
then
  AC_CONFIG_FILES(cmd-line-utils/Makefile dnl
                  cmd-line-utils/libedit/Makefile dnl
                  cmd-line-utils/readline/Makefile)
fi
fi

AC_SUBST(readline_dir)
AC_SUBST(readline_topdir)
AC_SUBST(readline_basedir)
AC_SUBST(readline_link)
AC_SUBST(readline_h_ln_cmd)


# If we have threads generate some library functions and test programs
sql_server_dirs=
sql_server=
server_scripts=
thread_dirs=

dnl This probably should be cleaned up more - for now the threaded
dnl client is just using plain-old libs.
sql_client_dirs=
linked_client_targets="linked_libmysql_sources"

AM_CONDITIONAL(THREAD_SAFE_CLIENT, test "$THREAD_SAFE_CLIENT" != "no")

if test "$THREAD_SAFE_CLIENT" = "no"
then
  sql_client_dirs="strings regex mysys dbug extra libmysql client"
else
  sql_client_dirs="strings regex mysys dbug extra libmysql libmysql_r client"
  linked_client_targets="$linked_client_targets linked_libmysql_r_sources"
  AC_CONFIG_FILES(libmysql_r/Makefile)
  AC_DEFINE([THREAD_SAFE_CLIENT], [1], [Should the client be thread safe])
fi

CLIENT_LIBS="$NON_THREADED_LIBS $openssl_libs $ZLIB_LIBS $STATIC_NSS_FLAGS"

AC_SUBST(CLIENT_LIBS)
AC_SUBST(CLIENT_THREAD_LIBS)
AC_SUBST(NON_THREADED_LIBS)
AC_SUBST(STATIC_NSS_FLAGS)
AC_SUBST(sql_client_dirs)
AC_SUBST(linked_client_targets)

# If configuring for NetWare, set up to link sources from and build the netware directory
netware_dir=
linked_netware_sources=
if expr "$SYSTEM_TYPE" : ".*netware.*" > /dev/null
then
  netware_dir="netware"
  linked_netware_sources="linked_netware_sources"
fi
AC_SUBST(netware_dir)
AC_SUBST(linked_netware_sources)
AM_CONDITIONAL(HAVE_NETWARE, test "$netware_dir" = "netware")

if test "$with_server" != "no" -o "$THREAD_SAFE_CLIENT" != "no"
then
  AC_DEFINE([THREAD], [1],
            [Define if you want to have threaded code. This may be undef on client code])
  # Avoid _PROGRAMS names
  THREAD_LOBJECTS="thr_alarm.o thr_lock.o thr_mutex.o thr_rwlock.o my_pthread.o my_thr_init.o mf_keycache.o"
  AC_SUBST(THREAD_LOBJECTS)
fi

if test "$with_server" != "no"
then
  server_scripts="mysqld_safe mysql_install_db"
  sql_server_dirs="strings mysys dbug extra regex"

  sql_server="$sql_server vio sql"
fi

# IMPORTANT - do not modify LIBS past this line - this hack is the only way
# I know to add the static NSS magic if we have static NSS libraries with
# glibc - Sasha

LDFLAGS="$LDFLAGS $OTHER_LIBC_LIB"
LIBS="$LIBS $STATIC_NSS_FLAGS"

AC_SUBST(sql_server_dirs)
AC_SUBST(sql_server)
AC_SUBST(thread_dirs)
AC_SUBST(server_scripts)

AC_SUBST(mysql_plugin_dirs)
AC_SUBST(mysql_plugin_libs)
AC_SUBST(mysql_plugin_defs)


# Now that sql_client_dirs and sql_server_dirs are stable, determine the union.
# Start with the (longer) server list, add each client item not yet present.
sql_union_dirs=" $sql_server_dirs "
for DIR in $sql_client_dirs
do
  if echo " $sql_union_dirs " | grep " $DIR " >/dev/null
  then
    :  # already present, skip
  else
    sql_union_dirs="$sql_union_dirs $DIR "
  fi
done
AC_SUBST(sql_union_dirs)

# Some usefull subst
AC_SUBST(CC)
AC_SUBST(GXX)

# Set configuration options for make_binary_distribution
AC_SUBST(MAKE_BINARY_DISTRIBUTION_OPTIONS)

# Output results
AC_CONFIG_FILES(Makefile extra/Makefile mysys/Makefile dnl
 unittest/Makefile unittest/mytap/Makefile unittest/mytap/t/Makefile dnl
 unittest/mysys/Makefile unittest/examples/Makefile dnl
 strings/Makefile regex/Makefile storage/Makefile dnl
 man/Makefile BUILD/Makefile vio/Makefile dnl
 libmysql/Makefile client/Makefile dnl
 pstack/Makefile pstack/aout/Makefile sql/Makefile sql/share/Makefile dnl
 sql/sql_builtin.cc sql-common/Makefile dnl
 dbug/Makefile scripts/Makefile include/Makefile dnl
 tests/Makefile Docs/Makefile support-files/Makefile dnl
 support-files/MacOSX/Makefile mysql-test/Makefile dnl
 mysql-test/ndb/Makefile netware/Makefile sql-bench/Makefile dnl
 include/mysql_version.h plugin/Makefile win/Makefile)

AC_CONFIG_COMMANDS([default], , test -z "$CONFIG_HEADERS" || echo timestamp > stamp-h)

# Ensure that table handlers gets all modifications to CFLAGS/CXXFLAGS
AC_CONFIG_COMMANDS_POST(ac_configure_args="$ac_configure_args CFLAGS='$CFLAGS' CXXFLAGS='$CXXFLAGS'")

AC_OUTPUT

echo
echo "MySQL has a Web site at http://www.mysql.com/ which carries details on the"
echo "latest release, upcoming features, and other information to make your"
echo "work or play with MySQL more productive. There you can also find"
echo "information about mailing lists for MySQL discussion."
echo
echo "Remember to check the platform specific part of the reference manual for"
echo "hints about installing MySQL on your platform. Also have a look at the"
echo "files in the Docs directory."
echo
# The following text is checked in ./Do-compile to verify that configure
# ended sucessfully - don't remove it.
echo "Thank you for choosing MySQL!"
echo<|MERGE_RESOLUTION|>--- conflicted
+++ resolved
@@ -7,11 +7,7 @@
 AC_CANONICAL_SYSTEM
 # The Docs Makefile.am parses this line!
 # remember to also update version.c in ndb
-<<<<<<< HEAD
 AM_INIT_AUTOMAKE(mysql, 5.1.16-beta)
-=======
-AM_INIT_AUTOMAKE(mysql, 5.1.15-beta)
->>>>>>> d7889946
 AM_CONFIG_HEADER(config.h)
 
 PROTOCOL_VERSION=10
@@ -1596,7 +1592,6 @@
     AC_DEFINE([ERROR_INJECT_SUPPORT], [1],
               [Enable error injection in MySQL Server])
   fi
-<<<<<<< HEAD
 fi
 
 AC_ARG_WITH([fast-mutexes],
@@ -1615,26 +1610,6 @@
   fi
 fi
 
-=======
-fi
-
-AC_ARG_WITH([fast-mutexes],
-	    AC_HELP_STRING([--with-fast-mutexes], 
-	    [Compile with fast mutexes (default is disabled)]),
-	    [with_fast_mutexes=$withval], [with_fast_mutexes=no])
-
-if test "$with_fast_mutexes" != "no"
-then
-  if test "$with_debug" != "no"
-  then
-    AC_MSG_WARN(['--with-fast-mutexes' ignored when '--with-debug' is given])
-  else
-    AC_DEFINE([MY_PTHREAD_FASTMUTEX], [1], 
-	      [Define to 1 if you want to use fast mutexes])
-  fi
-fi
-
->>>>>>> d7889946
 AC_ARG_WITH([atomic-ops],
 	    AC_HELP_STRING([--with-atomic-ops=rwlocks|smp|up],
 	    [Implement atomic operations using pthread rwlocks or atomic CPU
@@ -2420,10 +2395,7 @@
         # Use the new readline interface, but only if the package includes a bundled libreadline
         # this way we avoid linking commercial source with GPL readline
         readline_link="-lreadline"
-<<<<<<< HEAD
-=======
         want_to_use_readline="yes"
->>>>>>> d7889946
     elif [test "$mysql_cv_libedit_interface" = "yes"]
     then
         # Use libedit
@@ -2434,8 +2406,6 @@
           versions of libedit or readline])
     fi
 fi
-<<<<<<< HEAD
-=======
 
 # if there is no readline, but we want to build with readline, we fail
 if [test "$want_to_use_readline" = "yes"] && [test ! -d "./cmd-line-utils/readline"]
@@ -2445,7 +2415,6 @@
           the bundled version of libedit instead.])
 fi
 
->>>>>>> d7889946
 #
 # if either readline or libedit is enabled - generate Makefile's for both
 # (to make sure both are included in 'make dist')
