--- conflicted
+++ resolved
@@ -1,5 +1,21 @@
-<<<<<<< HEAD
 #!/usr/bin/bash
+
+# Copyright (C) 2007 MySQL AB
+#
+# This program is free software; you can redistribute it and/or
+# modify it under the terms of the GNU Library General Public
+# License as published by the Free Software Foundation; version 2
+# of the License.
+#
+# This program is distributed in the hope that it will be useful,
+# but WITHOUT ANY WARRANTY; without even the implied warranty of
+# MERCHANTABILITY or FITNESS FOR A PARTICULAR PURPOSE.  See the GNU
+# Library General Public License for more details.
+#
+# You should have received a copy of the GNU Library General Public
+# License along with this library; if not, write to the Free
+# Software Foundation, Inc., 59 Temple Place - Suite 330, Boston,
+# MA 02111-1307, USA
 
 function _find_mysql_root () (
     while [ "x$PWD" != "x/" ]; do
@@ -16,25 +32,6 @@
 make -k clean || true
 /bin/rm -f */.deps/*.P config.cache
  
-=======
-#! /bin/sh
-
-# Copyright (C) 2007 MySQL AB
-# 
-# This program is free software; you can redistribute it and/or modify
-# it under the terms of the GNU General Public License as published by
-# the Free Software Foundation; version 2 of the License.
-# 
-# This program is distributed in the hope that it will be useful,
-# but WITHOUT ANY WARRANTY; without even the implied warranty of
-# MERCHANTABILITY or FITNESS FOR A PARTICULAR PURPOSE.  See the
-# GNU General Public License for more details.
-# 
-# You should have received a copy of the GNU General Public License
-# along with this program; if not, write to the Free Software
-# Foundation, Inc., 59 Temple Place, Suite 330, Boston, MA  02111-1307  USA
-
->>>>>>> fddb1f1b
 path=`dirname $0`
 . "$path/autorun.sh"
  
